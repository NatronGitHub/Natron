--- conflicted
+++ resolved
@@ -8,11 +8,7 @@
 Version30: 3.0.0
 
 # The version for this branch of the sources
-<<<<<<< HEAD
 Version: %{version30}
-=======
-Version: %{version24}
->>>>>>> 579af00c
 
 # The release number (must be incremented whenever changes to this file generate different binaries)
 Release: 1%{?dist}
