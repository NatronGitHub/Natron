--- conflicted
+++ resolved
@@ -637,19 +637,13 @@
         KnobChoicePtr motionModel = marker.getMotionModelKnob();
         ComboBox* cb = new ComboBox;
         cb->setFocusPolicy(Qt::NoFocus);
-<<<<<<< HEAD
         std::vector<std::string> choices, helps;
         std::map<int, std::string> icons;
         TrackerContext::getMotionModelsAndHelps(false, &choices, &helps, &icons);
 
-=======
-        std::vector<ChoiceOption> choices;
-        TrackerContext::getMotionModelsAndHelps(false, &choices);
->>>>>>> 8128e21d
         QObject::connect( cb, SIGNAL(currentIndexChanged(int)), _publicInterface, SLOT(onItemMotionModelChanged(int)) );
 
         for (std::size_t i = 0; i < choices.size(); ++i) {
-<<<<<<< HEAD
             std::map<int, std::string>::const_iterator foundIcon = icons.find(i);
             std::string iconFilePath;
             if (foundIcon != icons.end()) {
@@ -666,9 +660,7 @@
             }
 
             cb->addItem( QString::fromUtf8( choices[i].c_str() ), icon, QKeySequence(), QString::fromUtf8( helps[i].c_str() ) );
-=======
-            cb->addItem( QString::fromUtf8( choices[i].id.c_str() ), QIcon(), QKeySequence(), QString::fromUtf8( choices[i].tooltip.c_str() ) );
->>>>>>> 8128e21d
+
         }
         cb->setCurrentIndex( motionModel->getValue() );
         TableItem* newItem = new TableItem;
