/* ***** BEGIN LICENSE BLOCK *****
 * This file is part of Natron <https://natrongithub.github.io/>,
 * (C) 2018-2022 The Natron developers
 * (C) 2013-2018 INRIA and Alexandre Gauthier-Foichat
 *
 * Natron is free software: you can redistribute it and/or modify
 * it under the terms of the GNU General Public License as published by
 * the Free Software Foundation; either version 2 of the License, or
 * (at your option) any later version.
 *
 * Natron is distributed in the hope that it will be useful,
 * but WITHOUT ANY WARRANTY; without even the implied warranty of
 * MERCHANTABILITY or FITNESS FOR A PARTICULAR PURPOSE.  See the
 * GNU General Public License for more details.
 *
 * You should have received a copy of the GNU General Public License
 * along with Natron.  If not, see <http://www.gnu.org/licenses/gpl-2.0.html>
 * ***** END LICENSE BLOCK ***** */

// ***** BEGIN PYTHON BLOCK *****
// from <https://docs.python.org/3/c-api/intro.html#include-files>:
// "Since Python may define some pre-processor definitions which affect the standard headers on some systems, you must include Python.h before any standard headers are included."
#include <Python.h>
// ***** END PYTHON BLOCK *****

#include "GuiApplicationManager.h"
#include "GuiApplicationManagerPrivate.h"

#include <stdexcept> // runtime_error

#include <boost/scoped_ptr.hpp>

#ifdef Q_OS_DARWIN
// for Application::Application()
#include <objc/message.h>
#endif

///gui
CLANG_DIAG_OFF(deprecated)
CLANG_DIAG_OFF(uninitialized)
#include <QtCore/QtGlobal> // for Q_OS_*
#include <QtCore/QDebug>
#include <QtCore/QSettings>
#include <QtCore/QFileInfo>
#include <QApplication>
#include <QDesktopWidget>
#include <QFileOpenEvent>
CLANG_DIAG_ON(deprecated)
CLANG_DIAG_ON(uninitialized)

#ifdef DEBUG
#include "Global/FloatingPointExceptions.h"
#endif

#include "Engine/LibraryBinary.h"
#include "Engine/CreateNodeArgs.h"
#include "Engine/Settings.h"
#include "Engine/Project.h"
#include "Engine/ViewerInstance.h"
#include "Engine/KnobSerialization.h"
#include "Engine/Node.h"

#include "Global/QtCompat.h"

#include "Gui/CurveWidget.h"
#include "Gui/Gui.h"
#include "Gui/GuiAppInstance.h"
#include "Gui/KnobGuiFactory.h"
#include "Gui/SplashScreen.h"

#if QT_VERSION < QT_VERSION_CHECK(5, 0, 0)
// removed in qt5, just revert the commit (1b58d9acc493111390b31f0bffd6b2a76baca91b)
Q_INIT_RESOURCE_EXTERN(GuiResources);
#endif

/**
 * @macro Registers a keybind to the application.
 * @param group The name of the group under which the shortcut should be (e.g: Global, Viewer,NodeGraph...)
 * @param id The ID of the shortcut within the group so that we can find it later. The shorter the better, it isn't visible by the user.
 * @param description The label of the shortcut and the action visible in the GUI. This is what describes the action and what is visible in
 * the application's menus.
 * @param modifiers The modifiers of the keybind. This is of type Qt::KeyboardModifiers. Use Qt::NoModifier to indicate no modifier should
 * be held.
 * @param symbol The key symbol. This is of type Qt::Key. Use (Qt::Key)0 to indicate there's no keybind for this action.
 *
 * Note: Even actions that don't have a default shortcut should be registered this way so that the user can add its own shortcut
 * on them later. If you don't register an action with that macro, its shortcut won't be editable.
 * To register an action without a keybind use Qt::NoModifier and (Qt::Key)0
 **/
#define registerKeybind(group, id, description, modifiers, symbol) ( _imp->addKeybind(group, id, description, modifiers, symbol) )
#define registerKeybind2(group, id, description, modifiers1, symbol1, modifiers2, symbol2) ( _imp->addKeybind(group, id, description, modifiers1, symbol1, modifiers2, symbol2) )
#define registerKeybindWithMask(group, id, description, modifiers, symbol, modifiersMask) ( _imp->addKeybind(group, id, description, modifiers, symbol, modifiersMask) )

/**
 * @brief Performs the same that the registerKeybind macro, except that it takes a QKeySequence::StandardKey in parameter.
 * This way the keybind will be standard and will adapt bery well across all platforms supporting the standard.
 * If the standard parameter has no shortcut associated, the fallbackmodifiers and fallbacksymbol will be used instead.
 **/
#define registerStandardKeybind(group, id, description, key, fallbackmodifiers, fallbacksymbol) ( _imp->addStandardKeybind(group, id, description, key, fallbackmodifiers, fallbacksymbol) )

/**
 * @brief Performs the same that the registerKeybind macro, except that it works for shortcuts using mouse buttons instead of key symbols.
 * Generally you don't want this kind of interaction to be editable because it might break compatibility with non 3-button mouses.
 * Also the shortcut editor of Natron doesn't support editing mouse buttons.
 * In the end a mouse shortcut will be NON editable. The reason why you should call this is just to show the shortcut in the shortcut view
 * so that the user is aware it exists, but he/she will not be able to modify it.
 **/
#define registerMouseShortcut(group, id, description, modifiers, button) ( _imp->addMouseShortcut(group, id, description, modifiers, button) )

//Increment this when making change to default shortcuts or changes that would break expected default shortcuts
//in a way. This way the user will get prompted to restore default shortcuts on next launch
#define NATRON_SHORTCUTS_DEFAULT_VERSION 8

#if QT_VERSION >= QT_VERSION_CHECK(5, 0, 0)
inline void initGuiResource() {
    Q_INIT_RESOURCE(GuiResources);
}
#endif

NATRON_NAMESPACE_ENTER


void
GuiApplicationManager::updateAllRecentFileMenus()
{
    const AppInstanceVec& instances = getAppInstances();

    for (AppInstanceVec::const_iterator it = instances.begin(); it != instances.end(); ++it) {
        GuiAppInstance* appInstance = dynamic_cast<GuiAppInstance*>( it->get() );
        if (appInstance) {
            Gui* gui = appInstance->getGui();
            assert(gui);
            gui->updateRecentFileActions();
        }
    }
}

void
GuiApplicationManager::setLoadingStatus(const QString & str)
{
    if ( isLoaded() ) {
        return;
    }
    if (_imp->_splashScreen) {
        _imp->_splashScreen->updateText(str);
    }
}

void
GuiApplicationManager::loadBuiltinNodePlugins(IOPluginsMap* readersMap,
                                              IOPluginsMap* writersMap)
{
    // Nothing special, load base class implementation
    AppManager::loadBuiltinNodePlugins(readersMap, writersMap);
}

AppInstancePtr
GuiApplicationManager::makeNewInstance(int appID) const
{
    return AppInstancePtr( new GuiAppInstance(appID) );
}

KnobGui*
GuiApplicationManager::createGuiForKnob(KnobIPtr knob,
                                        KnobGuiContainerI *container) const
{
    return _imp->_knobGuiFactory->createGuiForKnob(knob, container);
}

void
GuiApplicationManager::registerGuiMetaTypes() const
{
    qRegisterMetaType<CurveWidget*>();
}

#ifdef Q_OS_DARWIN
static bool
dockClickHandler(id self,SEL _cmd,...)
{
    Q_UNUSED(self)
    Q_UNUSED(_cmd)
    // Do something fun here!
    //qDebug() << "Dock icon clicked!";
    appPTR->onClickOnDock();

    // Return NO (false) to suppress the default OS X actions
    return false;
}

void
GuiApplicationManager::onClickOnDock()
{
    //qDebug() << "Dock icon clicked!";
    // do something...
    Q_EMIT dockClicked();
}
#endif

class Application
    : public QApplication
{
    GuiApplicationManager* _app;

public:

    Application(GuiApplicationManager* app,
                int &argc,
                char** argv)                                      ///< qapplication needs to be subclasses with reference otherwise lots of crashes will happen.
        : QApplication(argc, argv)
        , _app(app)
    {
        //setAttribute(Qt::AA_UseHighDpiPixmaps); // Qt 5
        
#ifdef Q_OS_DARWIN
        // see http://stackoverflow.com/questions/15143369/qt-on-os-x-how-to-detect-clicking-the-app-dock-icon

        // Starting from Qt5.4.0 you can handle QEvent, that related to click on dock: QEvent::ApplicationActivate.
        // https://bugreports.qt.io/browse/QTBUG-10899
        // https://doc.qt.io/qt-5/qevent.html

#  if OBJC_OLD_DISPATCH_PROTOTYPES != 1
        // Pure ObjC solution for macOS 10.15 Catalina and later.
        QtMac::setupDockClickHandler((void (*)(void))dockClickHandler);
#  else
        id cls = (id)objc_getClass("NSApplication");
        id appInst = objc_msgSend(cls, sel_registerName("sharedApplication"));

        if(appInst != NULL) {
            objc_object* delegate = objc_msgSend(appInst, sel_registerName("delegate"));
            Class delClass = (Class)objc_msgSend(delegate,  sel_registerName("class"));
            SEL shouldHandle = sel_registerName("applicationShouldHandleReopen:hasVisibleWindows:");
            if (class_getInstanceMethod(delClass, shouldHandle)) {
                if (class_replaceMethod(delClass, shouldHandle, (IMP)dockClickHandler, "B@:"))
                    qDebug() << "Registered dock click handler (replaced original method)";
                else
                    qWarning() << "Failed to replace method for dock click handler";
            }
            else {
                if (class_addMethod(delClass, shouldHandle, (IMP)dockClickHandler,"B@:"))
                    qDebug() << "Registered dock click handler";
                else
                    qWarning() << "Failed to register dock click handler";
            }
        }
#  endif
#endif
    }

protected:

    bool event(QEvent* e);
};

bool
Application::event(QEvent* e)
{
    switch ( e->type() ) {
#if defined(Q_OS_DARWIN) || defined(Q_OS_SYMBIAN)
    case QEvent::FileOpen: {
        // This class is currently supported for Mac OS X and Symbian only
        // http://doc.qt.io/qt-4.8/qfileopenevent.html
        // Linux and MSWindows use command-line arguments instead.
        // File associations are done using a registry database entry on MSWindows:
        // https://wiki.qt.io/Assigning_a_file_type_to_an_Application_on_Windows
        // and a mime entry on most Linux destops (KDE, GNOME):
        // http://www.freedesktop.org/wiki/Specifications/AddingMIMETutor/
        // http://www.freedesktop.org/wiki/Specifications/shared-mime-info-spec/
        // The MIME types for Natron documents are:
        // *.ntp: application/vnd.natron.project
        // *.nps: application/vnd.natron.nodepresets
        // *.nl: application/vnd.natron.layout
        assert(_app);
        QFileOpenEvent* foe = dynamic_cast<QFileOpenEvent*>(e);
        assert(foe);
        if (foe) {
            QString file =  foe->file();
#ifdef Q_OS_UNIX
            if ( !file.isEmpty() ) {
                file = AppManager::qt_tildeExpansion(file);
                QFileInfo fi(file);
                if ( fi.exists() ) {
                    file = fi.canonicalFilePath();
                }
            }
#endif
            _app->setFileToOpen(file);
        }

        return true;
    }
#endif

    default:

        return QApplication::event(e);
    }
}

void
GuiApplicationManager::initializeQApp(int &argc,
                                      char** argv)
{
    QApplication* app;
    {
#ifdef DEBUG
<<<<<<< HEAD
#if QT_VERSION >= QT_VERSION_CHECK(5, 0, 0)
        boost_adaptbx::floating_point::exception_trapping trap(boost_adaptbx::floating_point::exception_trapping::overflow);
#else
        boost_adaptbx::floating_point::exception_trapping trap(boost_adaptbx::floating_point::exception_trapping::division_by_zero |
                                                               boost_adaptbx::floating_point::exception_trapping::overflow);
=======
        // division_by_zero happens here - don't trap it
        boost_adaptbx::floating_point::exception_trapping trap(boost_adaptbx::floating_point::exception_trapping::overflow);
>>>>>>> f3b4464d
#endif
#endif
        app = new Application(this, argc, argv);
    }
    QDesktopWidget* desktop = app->desktop();
    int dpiX = desktop->logicalDpiX();
    int dpiY = desktop->logicalDpiY();

    setCurrentLogicalDPI(dpiX, dpiY);

    app->setQuitOnLastWindowClosed(true);

#if QT_VERSION >= QT_VERSION_CHECK(5, 0, 0)
    // use namespace workaround
    // https://doc.qt.io/qt-5/qdir.html#Q_INIT_RESOURCE
    initGuiResource();
#else
    // Q_INIT_RESOURCES expanded, and fixed for use from inside a namespace:
    // (requires using Q_INIT_RESOURCES_EXTERN(GuiResources) before entering the namespace)
    ::qInitResources_GuiResources();
#endif

#ifdef DEBUG
    QLocale loc;
#if QT_VERSION < QT_VERSION_CHECK(5, 0, 0)
    loc = QApplication::keyboardInputLocale();
#else
    loc = QGuiApplication::inputMethod()->locale();
#endif
    qDebug() << "keyboard input locale:" << loc.bcp47Name();
#endif

    ///Register all the shortcuts.
    populateShortcuts();
}

QString
GuiApplicationManager::getAppFont() const
{
    return _imp->_fontFamily;
}

int
GuiApplicationManager::getAppFontSize() const
{
    return _imp->_fontSize;
}

void
GuiApplicationManager::onAllPluginsLoaded()
{
    ///Restore user shortcuts only when all plug-ins are populated.
    loadShortcuts();
    AppManager::onAllPluginsLoaded();
}

void
GuiApplicationManager::setUndoRedoStackLimit(int limit)
{
    const AppInstanceVec & apps = getAppInstances();

    for (AppInstanceVec::const_iterator it = apps.begin(); it != apps.end(); ++it) {
        GuiAppInstance* guiApp = dynamic_cast<GuiAppInstance*>( it->get() );
        if (guiApp) {
            guiApp->setUndoRedoStackLimit(limit);
        }
    }
}

void
GuiApplicationManager::debugImage(const Image* image,
                                  const RectI& roi,
                                  const QString & filename) const
{
    Gui::debugImage(image, roi, filename);
}

void
GuiApplicationManager::setFileToOpen(const QString & str)
{
    _imp->_openFileRequest = str;
    if ( isLoaded() && !_imp->_openFileRequest.isEmpty() ) {
        handleOpenFileRequest();
    }
}

bool
GuiApplicationManager::handleImageFileOpenRequest(const std::string& filename)
{
    QString fileCopy( QString::fromUtf8( filename.c_str() ) );
    QString ext = QtCompat::removeFileExtension(fileCopy);
    std::string readerFileType = appPTR->getReaderPluginIDForFileType( ext.toStdString() );
    AppInstancePtr mainInstance = appPTR->getTopLevelInstance();
    bool instanceCreated = false;

    if ( !mainInstance || !mainInstance->getProject()->isGraphWorthLess() ) {
        CLArgs cl;
        mainInstance = appPTR->newAppInstance(cl, false);
        instanceCreated = true;
    }
    if (!mainInstance) {
        return false;
    }

    CreateNodeArgs args(readerFileType, mainInstance->getProject() );
    args.addParamDefaultValue<std::string>(kOfxImageEffectFileParamName, filename);
    args.setProperty<bool>(kCreateNodeArgsPropAddUndoRedoCommand, false);
    args.setProperty<bool>(kCreateNodeArgsPropAutoConnect, false);
    NodePtr readerNode = mainInstance->createNode(args);
    if (!readerNode && instanceCreated) {
        mainInstance->quit();

        return false;
    }

    ///Find and connect the viewer
    NodesList allNodes = mainInstance->getProject()->getNodes();
    NodePtr viewerFound;
    for (NodesList::iterator it = allNodes.begin(); it != allNodes.end(); ++it) {
        if ( (*it)->isEffectViewer() ) {
            viewerFound = *it;
            break;
        }
    }

    ///If no viewer is found, create it
    if (!viewerFound) {
        CreateNodeArgs args(PLUGINID_NATRON_VIEWER, mainInstance->getProject() );
        args.setProperty<bool>(kCreateNodeArgsPropAddUndoRedoCommand, false);
        args.setProperty<bool>(kCreateNodeArgsPropAutoConnect, false);
        viewerFound = mainInstance->createNode(args);
    }
    if (viewerFound) {
        viewerFound->connectInput(readerNode, 0);
    } else {
        return false;
    }

    return true;
}

void
GuiApplicationManager::handleOpenFileRequest()
{
    AppInstancePtr mainApp = getAppInstance(0);
    GuiAppInstance* guiApp = dynamic_cast<GuiAppInstance*>( mainApp.get() );

    assert(guiApp);
    if (guiApp) {
        ///Called when double-clicking a file from desktop
        std::string filename = _imp->_openFileRequest.toStdString();
        _imp->_openFileRequest.clear();
        guiApp->handleFileOpenEvent(filename);
    }
}

void
GuiApplicationManager::onLoadCompleted()
{
    if ( !_imp->_openFileRequest.isEmpty() ) {
        handleOpenFileRequest();
    }
}

void
GuiApplicationManager::exitApp(bool warnUserForSave)
{
    ///make a copy of the map because it will be modified when closing projects
    AppInstanceVec instances = getAppInstances();
    std::list<GuiAppInstancePtr> guiApps;

    for (AppInstanceVec::const_iterator it = instances.begin(); it != instances.end(); ++it) {
        GuiAppInstancePtr app = boost::dynamic_pointer_cast<GuiAppInstance>(*it);
        if (app) {
            guiApps.push_back(app);
        }
    }

    std::set<GuiAppInstancePtr> triedInstances;
    while ( !guiApps.empty() ) {
        GuiAppInstancePtr app = guiApps.front();
        if (app) {
            triedInstances.insert(app);
            app->getGui()->abortProject(true, warnUserForSave, true);
        }

        //refreshg ui instances
        instances = getAppInstances();
        guiApps.clear();
        for (AppInstanceVec::const_iterator it = instances.begin(); it != instances.end(); ++it) {
            GuiAppInstancePtr ga = boost::dynamic_pointer_cast<GuiAppInstance>(*it);
            if ( ga && ( triedInstances.find(ga) == triedInstances.end() ) ) {
                guiApps.push_back(ga);
            }
        }
    }
}

static bool
matchesModifers(const Qt::KeyboardModifiers & lhs,
                const Qt::KeyboardModifiers & rhs,
                const Qt::KeyboardModifiers& ignoreMask)
{
    bool hasMask = ignoreMask != Qt::NoModifier;

    return (!hasMask && lhs == rhs) ||
           (hasMask && (lhs & ~ignoreMask) == rhs);
}

static bool
matchesKey(Qt::Key lhs,
           Qt::Key rhs)
{
    if (lhs == rhs) {
        return true;
    }
    ///special case for the backspace and delete keys that mean the same thing generally
    else if ( ( (lhs == Qt::Key_Backspace) && (rhs == Qt::Key_Delete) ) ||
              ( ( lhs == Qt::Key_Delete) && ( rhs == Qt::Key_Backspace) ) ) {
        return true;
    }
    ///special case for the return and enter keys that mean the same thing generally
    else if ( ( (lhs == Qt::Key_Return) && (rhs == Qt::Key_Enter) ) ||
              ( ( lhs == Qt::Key_Enter) && ( rhs == Qt::Key_Return) ) ) {
        return true;
    }

    return false;
}

bool
GuiApplicationManager::matchesKeybind(const std::string & stdgroup,
                                      const std::string & stdactionID,
                                      const Qt::KeyboardModifiers & modifiers,
                                      int symbol) const
{
    QString actionID = QString::fromUtf8( stdactionID.c_str() );
    QString group = QString::fromUtf8( stdgroup.c_str() );
    AppShortcuts::const_iterator it = _imp->_actionShortcuts.find(group);

    if ( it == _imp->_actionShortcuts.end() ) {
        // we didn't find the group
        return false;
    }

    GroupShortcuts::const_iterator it2 = it->second.find(actionID);
    if ( it2 == it->second.end() ) {
        // we didn't find the action
        return false;
    }

    const KeyBoundAction* keybind = dynamic_cast<const KeyBoundAction*>(it2->second);
    if (!keybind) {
        return false;
    }

    // the following macro only tests the Control, Alt, and Shift modifiers, and discards the others
    Qt::KeyboardModifiers onlyCAS = modifiers & (Qt::ControlModifier | Qt::AltModifier | Qt::ShiftModifier);

    assert( keybind->modifiers.size() == keybind->currentShortcut.size() );
    std::list<Qt::Key>::const_iterator kit = keybind->currentShortcut.begin();


    for (std::list<Qt::KeyboardModifiers>::const_iterator it = keybind->modifiers.begin(); it != keybind->modifiers.end(); ++it, ++kit) {
        if ( matchesModifers(onlyCAS, *it, keybind->ignoreMask) ) {
            // modifiers are equal, now test symbol
            return matchesKey( (Qt::Key)symbol, *kit );
        }
    }

    return false;
}

bool
GuiApplicationManager::matchesMouseShortcut(const std::string & stdgroup,
                                            const std::string & stdactionID,
                                            const Qt::KeyboardModifiers & modifiers,
                                            int button) const
{
    QString actionID = QString::fromUtf8( stdactionID.c_str() );
    QString group = QString::fromUtf8( stdgroup.c_str() );
    AppShortcuts::const_iterator it = _imp->_actionShortcuts.find(group);

    if ( it == _imp->_actionShortcuts.end() ) {
        // we didn't find the group
        return false;
    }

    GroupShortcuts::const_iterator it2 = it->second.find(actionID);
    if ( it2 == it->second.end() ) {
        // we didn't find the action
        return false;
    }

    const MouseAction* mAction = dynamic_cast<const MouseAction*>(it2->second);
    if (!mAction) {
        return false;
    }

    // the following macro only tests the Control, Alt, and Shift (and cmd an mac) modifiers, and discards the others
    Qt::KeyboardModifiers onlyMCAS = modifiers & (Qt::ControlModifier | Qt::AltModifier | Qt::ShiftModifier | Qt::MetaModifier);

    /*Note that the default configuration of Apple's X11 (see X11 menu:Preferences:Input tab) is to "emulate three button mouse". This sets a single button mouse or laptop trackpad to behave as follows:
       X11 left mouse button click
       X11 middle mouse button Option-click
       X11 right mouse button Ctrl-click
       (Command=clover=apple key)*/

    if ( (onlyMCAS == Qt::AltModifier) && ( (Qt::MouseButton)button == Qt::LeftButton ) ) {
        onlyMCAS = Qt::NoModifier;
        button = Qt::MiddleButton;
    } else if ( (onlyMCAS == Qt::MetaModifier) && ( (Qt::MouseButton)button == Qt::LeftButton ) ) {
        onlyMCAS = Qt::NoModifier;
        button = Qt::RightButton;
    }

    for (std::list<Qt::KeyboardModifiers>::const_iterator it = mAction->modifiers.begin(); it != mAction->modifiers.end(); ++it) {
        if (onlyMCAS == *it) {
            // modifiers are equal, now test symbol
            if ( (Qt::MouseButton)button == mAction->button ) {
                return true;
            }
        }
    }


    return false;
}

void
GuiApplicationManager::saveShortcuts() const
{
    QSettings settings( QString::fromUtf8(NATRON_ORGANIZATION_NAME), QString::fromUtf8(NATRON_APPLICATION_NAME) );

    for (AppShortcuts::const_iterator it = _imp->_actionShortcuts.begin(); it != _imp->_actionShortcuts.end(); ++it) {
        settings.beginGroup(it->first);
        for (GroupShortcuts::const_iterator it2 = it->second.begin(); it2 != it->second.end(); ++it2) {
            const MouseAction* mAction = dynamic_cast<const MouseAction*>(it2->second);
            const KeyBoundAction* kAction = dynamic_cast<const KeyBoundAction*>(it2->second);

            settings.setValue( it2->first + QString::fromUtf8("_nbShortcuts"), QVariant( (int)it2->second->modifiers.size() ) );

            int c = 0;
            for (std::list<Qt::KeyboardModifiers>::const_iterator it3 = it2->second->modifiers.begin(); it3 != it2->second->modifiers.end(); ++it3, ++c) {
                settings.setValue(it2->first + QString::fromUtf8("_Modifiers") + QString::number(c), (int)*it3);
            }

            if (mAction) {
                settings.setValue(it2->first + QString::fromUtf8("_Button"), (int)mAction->button);
            } else if (kAction) {
                assert( it2->second->modifiers.size() == kAction->currentShortcut.size() );

                c = 0;
                for (std::list<Qt::Key>::const_iterator it3 = kAction->currentShortcut.begin(); it3 != kAction->currentShortcut.end(); ++it3, ++c) {
                    settings.setValue(it2->first + QString::fromUtf8("_Symbol") + QString::number(c), (int)*it3);
                }
            }
        }
        settings.endGroup();
    }
}

void
GuiApplicationManager::loadShortcuts()
{
    bool settingsExistd = getCurrentSettings()->didSettingsExistOnStartup();
    QSettings settings( QString::fromUtf8(NATRON_ORGANIZATION_NAME), QString::fromUtf8(NATRON_APPLICATION_NAME) );
    int settingsVersion = -1;

    if ( settings.contains( QString::fromUtf8("NATRON_SHORTCUTS_DEFAULT_VERSION") ) ) {
        settingsVersion = settings.value( QString::fromUtf8("NATRON_SHORTCUTS_DEFAULT_VERSION") ).toInt();
    }

    if ( settingsExistd && (settingsVersion < NATRON_SHORTCUTS_DEFAULT_VERSION) ) {
        _imp->_shortcutsChangedVersion = true;
    }

    settings.setValue(QString::fromUtf8("NATRON_SHORTCUTS_DEFAULT_VERSION"), NATRON_SHORTCUTS_DEFAULT_VERSION);


    for (AppShortcuts::iterator it = _imp->_actionShortcuts.begin(); it != _imp->_actionShortcuts.end(); ++it) {
        settings.beginGroup(it->first);
        for (GroupShortcuts::iterator it2 = it->second.begin(); it2 != it->second.end(); ++it2) {
            MouseAction* mAction = dynamic_cast<MouseAction*>(it2->second);
            KeyBoundAction* kAction = dynamic_cast<KeyBoundAction*>(it2->second);
            int nbShortcuts = 1;
            bool nbShortcutsSet = false;
            if ( settings.contains( it2->first + QString::fromUtf8("_nbShortcuts") ) ) {
                nbShortcuts = settings.value( it2->first + QString::fromUtf8("_nbShortcuts") ).toInt();
                nbShortcutsSet = true;
            }

            bool hasNonNullKeybind = false;

            if (!nbShortcutsSet) {
                if (kAction) {
                    if ( settings.contains( it2->first + QString::fromUtf8("_Symbol") ) ) {
                        Qt::Key key = (Qt::Key)settings.value( it2->first + QString::fromUtf8("_Symbol") ).toInt();
                        if (key != (Qt::Key)0) {
                            kAction->currentShortcut.clear();
                            kAction->currentShortcut.push_back(key);
                            hasNonNullKeybind = true;
                        }
                    }
                }
                if ( hasNonNullKeybind && settings.contains( it2->first + QString::fromUtf8("_Modifiers") ) ) {
                    it2->second->modifiers.clear();
                    it2->second->modifiers.push_back( Qt::KeyboardModifiers( settings.value( it2->first + QString::fromUtf8("_Modifiers") ).toInt() ) );
                }
            } else {
                for (int i = 0; i < nbShortcuts; ++i) {
                    QString idm = it2->first + QString::fromUtf8("_Modifiers") + QString::number(i);

                    if (kAction) {
                        QString ids = it2->first + QString::fromUtf8("_Symbol") + QString::number(i);
                        if ( settings.contains(ids) ) {
                            Qt::Key key = (Qt::Key)settings.value(ids).toInt();
                            if (key != (Qt::Key)0) {
                                if (i == 0) {
                                    kAction->currentShortcut.clear();
                                }
                                kAction->currentShortcut.push_back(key);
                                hasNonNullKeybind = true;
                            } else {
                                continue;
                            }
                        }
                    }
                    if ( settings.contains(idm) ) {
                        if (i == 0) {
                            it2->second->modifiers.clear();
                        }
                        it2->second->modifiers.push_back( Qt::KeyboardModifiers( settings.value(idm).toInt() ) );
                    }
                }
            }
            if ( mAction && settings.contains( it2->first + QString::fromUtf8("_Button") ) ) {
                mAction->button = (Qt::MouseButton)settings.value( it2->first + QString::fromUtf8("_Button") ).toInt();
            }
            //If this is a node shortcut, notify the Plugin object that it has a shortcut.
            if ( hasNonNullKeybind && it->first.startsWith( QString::fromUtf8(kShortcutGroupNodes) ) ) {
                const PluginsMap & allPlugins = getPluginsList();
                PluginsMap::const_iterator found = allPlugins.find( it2->first.toStdString() );
                if ( found != allPlugins.end() ) {
                    assert(found->second.size() > 0);
                    ( *found->second.rbegin() )->setHasShortcut(true);
                }
            }
        }
        settings.endGroup();
    }
} // GuiApplicationManager::loadShortcuts

bool
GuiApplicationManager::isShorcutVersionUpToDate() const
{
    return !_imp->_shortcutsChangedVersion;
}

void
GuiApplicationManager::restoreDefaultShortcuts()
{
    for (AppShortcuts::iterator it = _imp->_actionShortcuts.begin(); it != _imp->_actionShortcuts.end(); ++it) {
        for (GroupShortcuts::iterator it2 = it->second.begin(); it2 != it->second.end(); ++it2) {
            KeyBoundAction* kAction = dynamic_cast<KeyBoundAction*>(it2->second);
            it2->second->modifiers = it2->second->defaultModifiers;
            if (kAction) {
                kAction->currentShortcut = kAction->defaultShortcut;
                notifyShortcutChanged(kAction);
            }
            ///mouse actions cannot have their button changed
        }
    }
}

void
GuiApplicationManager::populateShortcuts()
{
    ///General
    registerStandardKeybind(kShortcutGroupGlobal, kShortcutIDActionNewProject, kShortcutDescActionNewProject, QKeySequence::New, Qt::ControlModifier, Qt::Key_N);
    registerStandardKeybind(kShortcutGroupGlobal, kShortcutIDActionOpenProject, kShortcutDescActionOpenProject, QKeySequence::Open, Qt::ControlModifier, Qt::Key_O);
    registerStandardKeybind(kShortcutGroupGlobal, kShortcutIDActionSaveProject, kShortcutDescActionSaveProject, QKeySequence::Save, Qt::ControlModifier, Qt::Key_S);
    registerStandardKeybind(kShortcutGroupGlobal, kShortcutIDActionSaveAsProject, kShortcutDescActionSaveAsProject, QKeySequence::SaveAs, Qt::ControlModifier | Qt::ShiftModifier, Qt::Key_S);
    registerStandardKeybind(kShortcutGroupGlobal, kShortcutIDActionCloseProject, kShortcutDescActionCloseProject, QKeySequence::Close, Qt::ControlModifier, Qt::Key_W);
    registerStandardKeybind(kShortcutGroupGlobal, kShortcutIDActionPreferences, kShortcutDescActionPreferences, QKeySequence::Preferences, Qt::ShiftModifier, Qt::Key_S);
    registerStandardKeybind(kShortcutGroupGlobal, kShortcutIDActionQuit, kShortcutDescActionQuit, QKeySequence::Quit, Qt::ControlModifier, Qt::Key_Q);

    registerKeybind(kShortcutGroupGlobal, kShortcutIDActionSaveAndIncrVersion, kShortcutDescActionSaveAndIncrVersion, Qt::ControlModifier | Qt::ShiftModifier |
                    Qt::AltModifier, Qt::Key_S);
    registerKeybind(kShortcutGroupGlobal, kShortcutIDActionReloadProject, kShortcutDescActionReloadProject, Qt::ControlModifier | Qt::ShiftModifier, Qt::Key_R);
    registerKeybind(kShortcutGroupGlobal, kShortcutIDActionExportProject, kShortcutDescActionExportProject, Qt::NoModifier, (Qt::Key)0);
    registerKeybind(kShortcutGroupGlobal, kShortcutIDActionShowAbout, kShortcutDescActionShowAbout, Qt::NoModifier, (Qt::Key)0);

    registerKeybind(kShortcutGroupGlobal, kShortcutIDActionImportLayout, kShortcutDescActionImportLayout, Qt::NoModifier, (Qt::Key)0);
    registerKeybind(kShortcutGroupGlobal, kShortcutIDActionExportLayout, kShortcutDescActionExportLayout, Qt::NoModifier, (Qt::Key)0);
    registerKeybind(kShortcutGroupGlobal, kShortcutIDActionDefaultLayout, kShortcutDescActionDefaultLayout, Qt::NoModifier, (Qt::Key)0);

    registerKeybind(kShortcutGroupGlobal, kShortcutIDActionProjectSettings, kShortcutDescActionProjectSettings, Qt::NoModifier, Qt::Key_S);
    registerKeybind(kShortcutGroupGlobal, kShortcutIDActionShowErrorLog, kShortcutDescActionShowErrorLog, Qt::NoModifier, (Qt::Key)0);

    registerKeybind(kShortcutGroupGlobal, kShortcutIDActionNewViewer, kShortcutDescActionNewViewer, Qt::ControlModifier, Qt::Key_I);
    registerKeybind(kShortcutGroupGlobal, kShortcutIDActionFullscreen, kShortcutDescActionFullscreen, Qt::AltModifier, Qt::Key_S); // as in Nuke
    //registerKeybind(kShortcutGroupGlobal, kShortcutIDActionFullscreen, kShortcutDescActionFullscreen, Qt::ControlModifier | Qt::AltModifier, Qt::Key_F);

    registerKeybind(kShortcutGroupGlobal, kShortcutIDActionClearDiskCache, kShortcutDescActionClearDiskCache, Qt::NoModifier, (Qt::Key)0);
    registerKeybind(kShortcutGroupGlobal, kShortcutIDActionClearPlaybackCache, kShortcutDescActionClearPlaybackCache, Qt::NoModifier, (Qt::Key)0);
    registerKeybind(kShortcutGroupGlobal, kShortcutIDActionClearNodeCache, kShortcutDescActionClearNodeCache, Qt::NoModifier, (Qt::Key)0);
    registerKeybind(kShortcutGroupGlobal, kShortcutIDActionClearPluginsLoadCache, kShortcutDescActionClearPluginsLoadCache, Qt::NoModifier, (Qt::Key)0);
    registerKeybind(kShortcutGroupGlobal, kShortcutIDActionClearAllCaches, kShortcutDescActionClearAllCaches, Qt::ControlModifier | Qt::ShiftModifier, Qt::Key_K);
    registerKeybind(kShortcutGroupGlobal, kShortcutIDActionRenderSelected, kShortcutDescActionRenderSelected, Qt::NoModifier, Qt::Key_F7);

    registerKeybind(kShortcutGroupGlobal, kShortcutIDActionRenderAll, kShortcutDescActionRenderAll, Qt::NoModifier, Qt::Key_F5);

    registerKeybind(kShortcutGroupGlobal, kShortcutIDActionEnableRenderStats, kShortcutDescActionEnableRenderStats, Qt::NoModifier, Qt::Key_F2);

    // Note: keys 0-1 are handled by Gui::handleNativeKeys(), and should thus work even on international keyboards
    registerKeybind(kShortcutGroupGlobal, kShortcutIDActionConnectViewerToInput1, kShortcutDescActionConnectViewerToInput1, Qt::NoModifier, Qt::Key_1);
    registerKeybind(kShortcutGroupGlobal, kShortcutIDActionConnectViewerToInput2, kShortcutDescActionConnectViewerToInput2, Qt::NoModifier, Qt::Key_2);
    registerKeybind(kShortcutGroupGlobal, kShortcutIDActionConnectViewerToInput3, kShortcutDescActionConnectViewerToInput3, Qt::NoModifier, Qt::Key_3);
    registerKeybind(kShortcutGroupGlobal, kShortcutIDActionConnectViewerToInput4, kShortcutDescActionConnectViewerToInput4, Qt::NoModifier, Qt::Key_4);
    registerKeybind(kShortcutGroupGlobal, kShortcutIDActionConnectViewerToInput5, kShortcutDescActionConnectViewerToInput5, Qt::NoModifier, Qt::Key_5);
    registerKeybind(kShortcutGroupGlobal, kShortcutIDActionConnectViewerToInput6, kShortcutDescActionConnectViewerToInput6, Qt::NoModifier, Qt::Key_6);
    registerKeybind(kShortcutGroupGlobal, kShortcutIDActionConnectViewerToInput7, kShortcutDescActionConnectViewerToInput7, Qt::NoModifier, Qt::Key_7);
    registerKeybind(kShortcutGroupGlobal, kShortcutIDActionConnectViewerToInput8, kShortcutDescActionConnectViewerToInput8, Qt::NoModifier, Qt::Key_8);
    registerKeybind(kShortcutGroupGlobal, kShortcutIDActionConnectViewerToInput9, kShortcutDescActionConnectViewerToInput9, Qt::NoModifier, Qt::Key_9);
    registerKeybind(kShortcutGroupGlobal, kShortcutIDActionConnectViewerToInput10, kShortcutDescActionConnectViewerToInput10, Qt::NoModifier, Qt::Key_0);
    registerKeybind(kShortcutGroupGlobal, kShortcutIDActionConnectViewerBToInput1, kShortcutDescActionConnectViewerBToInput1, Qt::ShiftModifier, Qt::Key_1);
    registerKeybind(kShortcutGroupGlobal, kShortcutIDActionConnectViewerBToInput2, kShortcutDescActionConnectViewerBToInput2, Qt::ShiftModifier, Qt::Key_2);
    registerKeybind(kShortcutGroupGlobal, kShortcutIDActionConnectViewerBToInput3, kShortcutDescActionConnectViewerBToInput3, Qt::ShiftModifier, Qt::Key_3);
    registerKeybind(kShortcutGroupGlobal, kShortcutIDActionConnectViewerBToInput4, kShortcutDescActionConnectViewerBToInput4, Qt::ShiftModifier, Qt::Key_4);
    registerKeybind(kShortcutGroupGlobal, kShortcutIDActionConnectViewerBToInput5, kShortcutDescActionConnectViewerBToInput5, Qt::ShiftModifier, Qt::Key_5);
    registerKeybind(kShortcutGroupGlobal, kShortcutIDActionConnectViewerBToInput6, kShortcutDescActionConnectViewerBToInput6, Qt::ShiftModifier, Qt::Key_6);
    registerKeybind(kShortcutGroupGlobal, kShortcutIDActionConnectViewerBToInput7, kShortcutDescActionConnectViewerBToInput7, Qt::ShiftModifier, Qt::Key_7);
    registerKeybind(kShortcutGroupGlobal, kShortcutIDActionConnectViewerBToInput8, kShortcutDescActionConnectViewerBToInput8, Qt::ShiftModifier, Qt::Key_8);
    registerKeybind(kShortcutGroupGlobal, kShortcutIDActionConnectViewerBToInput9, kShortcutDescActionConnectViewerBToInput9, Qt::ShiftModifier, Qt::Key_9);
    registerKeybind(kShortcutGroupGlobal, kShortcutIDActionConnectViewerBToInput10, kShortcutDescActionConnectViewerBToInput10, Qt::ShiftModifier, Qt::Key_0);

    registerKeybind(kShortcutGroupGlobal, kShortcutIDActionShowPaneFullScreen, kShortcutDescActionShowPaneFullScreen, Qt::NoModifier, Qt::Key_Space);
    registerKeybind(kShortcutGroupGlobal, kShortcutIDActionNextTab, kShortcutDescActionNextTab, Qt::ControlModifier, Qt::Key_T);
    registerKeybind(kShortcutGroupGlobal, kShortcutIDActionPrevTab, kShortcutDescActionPrevTab, Qt::ShiftModifier | Qt::ControlModifier, Qt::Key_T);
    registerKeybind(kShortcutGroupGlobal, kShortcutIDActionCloseTab, kShortcutDescActionCloseTab, Qt::ShiftModifier, Qt::Key_Escape);


    ///Viewer
    registerKeybindWithMask(kShortcutGroupViewer, kShortcutIDActionZoomIn, kShortcutDescActionZoomIn, Qt::NoModifier, Qt::Key_Plus,
                            Qt::ShiftModifier);
    registerKeybindWithMask(kShortcutGroupViewer, kShortcutIDActionZoomOut, kShortcutDescActionZoomOut, Qt::NoModifier, Qt::Key_Minus,
                            Qt::ShiftModifier);
    registerKeybind(kShortcutGroupViewer, kShortcutIDActionFitViewer, kShortcutDescActionFitViewer, Qt::NoModifier, Qt::Key_F);

    registerKeybind(kShortcutGroupViewer, kShortcutIDActionLuminance, kShortcutDescActionLuminance, Qt::NoModifier, Qt::Key_Y);
    registerKeybind(kShortcutGroupViewer, kShortcutIDActionRed, kShortcutDescActionRed, Qt::NoModifier, Qt::Key_R);
    registerKeybind(kShortcutGroupViewer, kShortcutIDActionGreen, kShortcutDescActionGreen, Qt::NoModifier, Qt::Key_G);
    registerKeybind(kShortcutGroupViewer, kShortcutIDActionBlue, kShortcutDescActionBlue, Qt::NoModifier, Qt::Key_B);
    registerKeybind(kShortcutGroupViewer, kShortcutIDActionAlpha, kShortcutDescActionAlpha, Qt::NoModifier, Qt::Key_A);
    registerKeybind(kShortcutGroupViewer, kShortcutIDActionMatteOverlay, kShortcutDescActionMatteOverlay, Qt::NoModifier, Qt::Key_M);

    registerKeybind(kShortcutGroupViewer, kShortcutIDActionLuminanceA, kShortcutDescActionLuminanceA, Qt::ShiftModifier, Qt::Key_Y);
    registerKeybind(kShortcutGroupViewer, kShortcutIDActionRedA, kShortcutDescActionRedA, Qt::ShiftModifier, Qt::Key_R);
    registerKeybind(kShortcutGroupViewer, kShortcutIDActionGreenA, kShortcutDescActionGreenA, Qt::ShiftModifier, Qt::Key_G);
    registerKeybind(kShortcutGroupViewer, kShortcutIDActionBlueA, kShortcutDescActionBlueA, Qt::ShiftModifier, Qt::Key_B);
    registerKeybind(kShortcutGroupViewer, kShortcutIDActionAlphaA, kShortcutDescActionAlphaA, Qt::ShiftModifier, Qt::Key_A);

    registerKeybind(kShortcutGroupViewer, kShortcutIDActionClipEnabled, kShortcutDescActionClipEnabled, Qt::ShiftModifier, Qt::Key_C);
    registerKeybind(kShortcutGroupViewer, kShortcutIDActionFullFrameProc, kShortcutDescActionFullFrameProc, Qt::NoModifier, (Qt::Key)0);

    registerKeybind(kShortcutGroupViewer, kShortcutIDActionRefresh, kShortcutDescActionRefresh, Qt::NoModifier, Qt::Key_U);
    registerKeybind(kShortcutGroupViewer, kShortcutIDActionRefreshWithStats, kShortcutDescActionRefreshWithStats, Qt::ShiftModifier | Qt::ControlModifier, Qt::Key_U);
    registerKeybind(kShortcutGroupViewer, kShortcutIDActionROIEnabled, kShortcutDescActionROIEnabled, Qt::ShiftModifier, Qt::Key_W);
    registerKeybind(kShortcutGroupViewer, kShortcutIDActionNewROI, kShortcutDescActionNewROI, Qt::AltModifier, Qt::Key_W);
    registerKeybind(kShortcutGroupViewer, kShortcutIDActionPauseViewer, kShortcutDescActionPauseViewer, Qt::ShiftModifier, Qt::Key_P);
    registerKeybind(kShortcutGroupViewer, kShortcutIDActionPauseViewerInputA, kShortcutDescActionPauseViewerInputA, Qt::NoModifier, Qt::Key_P);

    registerKeybind(kShortcutGroupViewer, kShortcutIDActionProxyEnabled, kShortcutDescActionProxyEnabled, Qt::ControlModifier, Qt::Key_P);
    registerKeybindWithMask(kShortcutGroupViewer, kShortcutIDActionProxyLevel2, kShortcutDescActionProxyLevel2, Qt::AltModifier, Qt::Key_1,
                            Qt::ShiftModifier);
    registerKeybindWithMask(kShortcutGroupViewer, kShortcutIDActionProxyLevel4, kShortcutDescActionProxyLevel4, Qt::AltModifier, Qt::Key_2,
                            Qt::ShiftModifier);
    registerKeybindWithMask(kShortcutGroupViewer, kShortcutIDActionProxyLevel8, kShortcutDescActionProxyLevel8, Qt::AltModifier, Qt::Key_3,
                            Qt::ShiftModifier);
    registerKeybindWithMask(kShortcutGroupViewer, kShortcutIDActionProxyLevel16, kShortcutDescActionProxyLevel16, Qt::AltModifier, Qt::Key_4,
                            Qt::ShiftModifier);
    registerKeybindWithMask(kShortcutGroupViewer, kShortcutIDActionProxyLevel32, kShortcutDescActionProxyLevel32, Qt::AltModifier, Qt::Key_5,
                            Qt::ShiftModifier);

    registerKeybind(kShortcutGroupViewer, kShortcutIDActionHideOverlays, kShortcutDescActionHideOverlays, Qt::NoModifier, Qt::Key_O);
    registerKeybind(kShortcutGroupViewer, kShortcutIDActionHidePlayer, kShortcutDescActionHidePlayer, Qt::NoModifier, (Qt::Key)0);
    registerKeybind(kShortcutGroupViewer, kShortcutIDActionHideTimeline, kShortcutDescActionHideTimeline, Qt::NoModifier, (Qt::Key)0);
    registerKeybind(kShortcutGroupViewer, kShortcutIDActionHideLeft, kShortcutDescActionHideLeft, Qt::NoModifier, (Qt::Key)0);
    registerKeybind(kShortcutGroupViewer, kShortcutIDActionHideRight, kShortcutDescActionHideRight, Qt::NoModifier, (Qt::Key)0);
    registerKeybind(kShortcutGroupViewer, kShortcutIDActionHideTop, kShortcutDescActionHideTop, Qt::NoModifier, (Qt::Key)0);
    registerKeybind(kShortcutGroupViewer, kShortcutIDActionHideInfobar, kShortcutDescActionHideInfobar, Qt::NoModifier, (Qt::Key)0);
    registerKeybind(kShortcutGroupViewer, kShortcutIDActionHideAll, kShortcutDescActionHideAll, Qt::NoModifier, (Qt::Key)0);
    registerKeybind(kShortcutGroupViewer, kShortcutIDActionShowAll, kShortcutDescActionShowAll, Qt::NoModifier, (Qt::Key)0);
    registerKeybindWithMask(kShortcutGroupViewer, kShortcutIDActionZoomLevel100, kShortcutDescActionZoomLevel100, Qt::ControlModifier, Qt::Key_1,
                            Qt::ShiftModifier);
    registerKeybind(kShortcutGroupViewer, kShortcutIDToggleWipe, kShortcutDescToggleWipe, Qt::NoModifier, Qt::Key_W);
    registerKeybind(kShortcutGroupViewer, kShortcutIDCenterWipe, kShortcutDescCenterWipe, Qt::ShiftModifier, Qt::Key_F);

    registerKeybind(kShortcutGroupViewer, kShortcutIDNextLayer, kShortcutDescNextLayer, Qt::NoModifier, Qt::Key_PageDown);
    registerKeybind(kShortcutGroupViewer, kShortcutIDPrevLayer, kShortcutDescPrevLayer, Qt::NoModifier, Qt::Key_PageUp);
    registerKeybind(kShortcutGroupViewer, kShortcutIDSwitchInputAAndB, kShortcutDescSwitchInputAAndB, Qt::NoModifier, Qt::Key_Return);

    registerKeybind(kShortcutGroupViewer, kShortcutIDPrevView, kShortcutDescPrevView, Qt::NoModifier, Qt::Key_Semicolon);
    registerKeybind(kShortcutGroupViewer, kShortcutIDNextView, kShortcutDescNextView, Qt::NoModifier, Qt::Key_Apostrophe);

    registerMouseShortcut(kShortcutGroupViewer, kShortcutIDMousePickColor, kShortcutDescMousePickColor, Qt::ControlModifier, Qt::LeftButton);
    registerMouseShortcut(kShortcutGroupViewer, kShortcutIDMouseRectanglePick, kShortcutDescMouseRectanglePick, Qt::ShiftModifier | Qt::ControlModifier, Qt::LeftButton);
    //registerMouseShortcut(kShortcutGroupViewer, kShortcutIDMousePickInputColor, kShortcutDescMousePickInputColor, Qt::ControlModifier | Qt::AltModifier, Qt::LeftButton);


    ///Player
    registerKeybind(kShortcutGroupPlayer, kShortcutIDActionPlayerPrevious, kShortcutDescActionPlayerPrevious, Qt::NoModifier, Qt::Key_Left);
    registerKeybind(kShortcutGroupPlayer, kShortcutIDActionPlayerNext, kShortcutDescActionPlayerNext, Qt::NoModifier, Qt::Key_Right);
    registerKeybind(kShortcutGroupPlayer, kShortcutIDActionPlayerBackward, kShortcutDescActionPlayerBackward, Qt::NoModifier, Qt::Key_J);
    registerKeybind(kShortcutGroupPlayer, kShortcutIDActionPlayerForward, kShortcutDescActionPlayerForward, Qt::NoModifier, Qt::Key_L);
    registerKeybind(kShortcutGroupPlayer, kShortcutIDActionPlayerStop, kShortcutDescActionPlayerStop, Qt::NoModifier, Qt::Key_K);
    registerKeybind(kShortcutGroupPlayer, kShortcutIDActionPlayerPrevIncr, kShortcutDescActionPlayerPrevIncr, Qt::ShiftModifier, Qt::Key_Left);
    registerKeybind(kShortcutGroupPlayer, kShortcutIDActionPlayerNextIncr, kShortcutDescActionPlayerNextIncr, Qt::ShiftModifier, Qt::Key_Right);
    registerKeybind(kShortcutGroupPlayer, kShortcutIDActionPlayerPrevKF, kShortcutDescActionPlayerPrevKF, Qt::ShiftModifier | Qt::ControlModifier, Qt::Key_Left);
    registerKeybind(kShortcutGroupPlayer, kShortcutIDActionPlayerNextKF, kShortcutDescActionPlayerNextKF, Qt::ShiftModifier | Qt::ControlModifier, Qt::Key_Right);
    registerKeybind(kShortcutGroupPlayer, kShortcutIDActionPlayerFirst, kShortcutDescActionPlayerFirst, Qt::ControlModifier, Qt::Key_Left);
    registerKeybind(kShortcutGroupPlayer, kShortcutIDActionPlayerLast, kShortcutDescActionPlayerLast, Qt::ControlModifier, Qt::Key_Right);

    registerKeybind(kShortcutGroupPlayer, kShortcutIDActionPlayerPlaybackIn, kShortcutDescActionPlayerPlaybackIn, Qt::AltModifier, Qt::Key_I);
    registerKeybind(kShortcutGroupPlayer, kShortcutIDActionPlayerPlaybackOut, kShortcutDescActionPlayerPlaybackOut, Qt::AltModifier, Qt::Key_O);


    ///Nodegraph
#ifndef NATRON_ENABLE_IO_META_NODES
    registerKeybind(kShortcutGroupNodegraph, kShortcutIDActionGraphCreateReader, kShortcutDescActionGraphCreateReader, Qt::NoModifier, Qt::Key_R);
    registerKeybind(kShortcutGroupNodegraph, kShortcutIDActionGraphCreateWriter, kShortcutDescActionGraphCreateWriter, Qt::NoModifier, Qt::Key_W);
#endif

    registerKeybind(kShortcutGroupNodegraph, kShortcutIDActionGraphRearrangeNodes, kShortcutDescActionGraphRearrangeNodes, Qt::NoModifier, Qt::Key_L);
    registerKeybind(kShortcutGroupNodegraph, kShortcutIDActionGraphDisableNodes, kShortcutDescActionGraphDisableNodes, Qt::NoModifier, Qt::Key_D);
    registerKeybind(kShortcutGroupNodegraph, kShortcutIDActionGraphRemoveNodes, kShortcutDescActionGraphRemoveNodes, Qt::NoModifier, Qt::Key_Backspace);
    registerKeybind(kShortcutGroupNodegraph, kShortcutIDActionGraphShowExpressions, kShortcutDescActionGraphShowExpressions, Qt::ShiftModifier, Qt::Key_E);
    registerKeybind(kShortcutGroupNodegraph, kShortcutIDActionGraphNavigateDownstream, kShortcutDescActionGraphNavigateDownstram, Qt::NoModifier, Qt::Key_Down);
    registerKeybind(kShortcutGroupNodegraph, kShortcutIDActionGraphNavigateUpstream, kShortcutDescActionGraphNavigateUpstream, Qt::NoModifier, Qt::Key_Up);
    registerKeybind(kShortcutGroupNodegraph, kShortcutIDActionGraphSelectUp, kShortcutDescActionGraphSelectUp, Qt::ShiftModifier, Qt::Key_Up);
    registerKeybind(kShortcutGroupNodegraph, kShortcutIDActionGraphSelectDown, kShortcutDescActionGraphSelectDown, Qt::ShiftModifier, Qt::Key_Down);
    registerKeybind(kShortcutGroupNodegraph, kShortcutIDActionGraphSelectAll, kShortcutDescActionGraphSelectAll, Qt::ControlModifier, Qt::Key_A);
    registerKeybind(kShortcutGroupNodegraph, kShortcutIDActionGraphSelectAllVisible, kShortcutDescActionGraphSelectAllVisible, Qt::ShiftModifier | Qt::ControlModifier, Qt::Key_A);
    registerKeybind(kShortcutGroupNodegraph, kShortcutIDActionGraphAutoHideInputs, kShortcutDescActionGraphAutoHideInputs, Qt::NoModifier, (Qt::Key)0);
    registerKeybind(kShortcutGroupNodegraph, kShortcutIDActionGraphHideInputs, kShortcutDescActionGraphHideInputs, Qt::NoModifier, (Qt::Key)0);
    registerKeybind(kShortcutGroupNodegraph, kShortcutIDActionGraphSwitchInputs, kShortcutDescActionGraphSwitchInputs, Qt::ShiftModifier, Qt::Key_X);
    registerKeybind(kShortcutGroupNodegraph, kShortcutIDActionGraphCopy, kShortcutDescActionGraphCopy, Qt::ControlModifier, Qt::Key_C);
    registerKeybind(kShortcutGroupNodegraph, kShortcutIDActionGraphPaste, kShortcutDescActionGraphPaste, Qt::ControlModifier, Qt::Key_V);
    registerKeybind(kShortcutGroupNodegraph, kShortcutIDActionGraphCut, kShortcutDescActionGraphCut, Qt::ControlModifier, Qt::Key_X);
    registerKeybind(kShortcutGroupNodegraph, kShortcutIDActionGraphClone, kShortcutDescActionGraphClone, Qt::AltModifier, Qt::Key_K);
    registerKeybind(kShortcutGroupNodegraph, kShortcutIDActionGraphDeclone, kShortcutDescActionGraphDeclone, Qt::AltModifier | Qt::ShiftModifier, Qt::Key_K);
    registerKeybind(kShortcutGroupNodegraph, kShortcutIDActionGraphDuplicate, kShortcutDescActionGraphDuplicate, Qt::AltModifier, Qt::Key_C);
    registerKeybind(kShortcutGroupNodegraph, kShortcutIDActionGraphForcePreview, kShortcutDescActionGraphForcePreview, Qt::ShiftModifier, Qt::Key_P);
    registerKeybind(kShortcutGroupNodegraph, kShortcutIDActionGraphTogglePreview, kShortcutDescActionGraphToggleAutoPreview, Qt::AltModifier, Qt::Key_P);
    registerKeybind(kShortcutGroupNodegraph, kShortcutIDActionGraphToggleAutoPreview, kShortcutDescActionGraphToggleAutoPreview, Qt::NoModifier, (Qt::Key)0);
    registerKeybind(kShortcutGroupNodegraph, kShortcutIDActionGraphToggleAutoTurbo, kShortcutDescActionGraphToggleAutoTurbo, Qt::NoModifier, (Qt::Key)0);
    registerKeybind(kShortcutGroupNodegraph, kShortcutIDActionGraphFrameNodes, kShortcutDescActionGraphFrameNodes, Qt::NoModifier, Qt::Key_F);
    registerKeybind(kShortcutGroupNodegraph, kShortcutIDActionGraphShowCacheSize, kShortcutDescActionGraphShowCacheSize, Qt::NoModifier, (Qt::Key)0);
    registerKeybind(kShortcutGroupNodegraph, kShortcutIDActionGraphFindNode, kShortcutDescActionGraphFindNode, Qt::ControlModifier, Qt::Key_F);
    registerKeybind(kShortcutGroupNodegraph, kShortcutIDActionGraphRenameNode, kShortcutDescActionGraphRenameNode, Qt::NoModifier, Qt::Key_N);
    registerKeybind(kShortcutGroupNodegraph, kShortcutIDActionGraphExtractNode, kShortcutDescActionGraphExtractNode, Qt::ControlModifier | Qt::ShiftModifier,
                    Qt::Key_X);
    registerKeybind(kShortcutGroupNodegraph, kShortcutIDActionGraphMakeGroup, kShortcutDescActionGraphMakeGroup, Qt::ControlModifier,
                    Qt::Key_G);
    registerKeybind(kShortcutGroupNodegraph, kShortcutIDActionGraphExpandGroup, kShortcutDescActionGraphExpandGroup, Qt::ControlModifier | Qt::AltModifier,
                    Qt::Key_G);

    registerKeybind(kShortcutGroupNodegraph, kShortcutIDActionGraphOpenNodePanel, kShortcutDescActionGraphOpenNodePanel, Qt::NoModifier, Qt::Key_Return);


    ///CurveEditor
    registerKeybind(kShortcutGroupCurveEditor, kShortcutIDActionCurveEditorRemoveKeys, kShortcutDescActionCurveEditorRemoveKeys, Qt::NoModifier, Qt::Key_Backspace);
    registerKeybind(kShortcutGroupCurveEditor, kShortcutIDActionCurveEditorConstant, kShortcutDescActionCurveEditorConstant, Qt::NoModifier, Qt::Key_K);
    registerKeybind(kShortcutGroupCurveEditor, kShortcutIDActionCurveEditorSmooth, kShortcutDescActionCurveEditorSmooth, Qt::NoModifier, Qt::Key_Z);
    registerKeybind(kShortcutGroupCurveEditor, kShortcutIDActionCurveEditorLinear, kShortcutDescActionCurveEditorLinear, Qt::NoModifier, Qt::Key_L);
    registerKeybind(kShortcutGroupCurveEditor, kShortcutIDActionCurveEditorCatmullrom, kShortcutDescActionCurveEditorCatmullrom, Qt::NoModifier, Qt::Key_R);
    registerKeybind(kShortcutGroupCurveEditor, kShortcutIDActionCurveEditorCubic, kShortcutDescActionCurveEditorCubic, Qt::NoModifier, Qt::Key_C);
    registerKeybind(kShortcutGroupCurveEditor, kShortcutIDActionCurveEditorHorizontal, kShortcutDescActionCurveEditorHorizontal, Qt::NoModifier, Qt::Key_H);
    registerKeybind(kShortcutGroupCurveEditor, kShortcutIDActionCurveEditorBreak, kShortcutDescActionCurveEditorBreak, Qt::NoModifier, Qt::Key_X);
    registerKeybind(kShortcutGroupCurveEditor, kShortcutIDActionCurveEditorSelectAll, kShortcutDescActionCurveEditorSelectAll, Qt::ControlModifier, Qt::Key_A);
    registerKeybind(kShortcutGroupCurveEditor, kShortcutIDActionCurveEditorCenterAll, kShortcutDescActionCurveEditorCenterAll
                    , Qt::NoModifier, Qt::Key_A);
    registerKeybind(kShortcutGroupCurveEditor, kShortcutIDActionCurveEditorCenter, kShortcutDescActionCurveEditorCenter
                    , Qt::NoModifier, Qt::Key_F);
    registerKeybind(kShortcutGroupCurveEditor, kShortcutIDActionCurveEditorCopy, kShortcutDescActionCurveEditorCopy, Qt::ControlModifier, Qt::Key_C);
    registerKeybind(kShortcutGroupCurveEditor, kShortcutIDActionCurveEditorPaste, kShortcutDescActionCurveEditorPaste, Qt::ControlModifier, Qt::Key_V);

    // Dope Sheet Editor
    registerKeybind(kShortcutGroupDopeSheetEditor, kShortcutIDActionDopeSheetEditorDeleteKeys, kShortcutDescActionDopeSheetEditorDeleteKeys, Qt::NoModifier, Qt::Key_Backspace);
    registerKeybind(kShortcutGroupDopeSheetEditor, kShortcutIDActionDopeSheetEditorFrameSelection, kShortcutDescActionDopeSheetEditorFrameSelection, Qt::NoModifier, Qt::Key_F);
    registerKeybind(kShortcutGroupDopeSheetEditor, kShortcutIDActionDopeSheetEditorSelectAllKeyframes, kShortcutDescActionDopeSheetEditorSelectAllKeyframes, Qt::ControlModifier, Qt::Key_A);

    registerKeybind(kShortcutGroupDopeSheetEditor, kShortcutIDActionCurveEditorConstant, kShortcutDescActionCurveEditorConstant, Qt::NoModifier, Qt::Key_K);
    registerKeybind(kShortcutGroupDopeSheetEditor, kShortcutIDActionCurveEditorSmooth, kShortcutDescActionCurveEditorSmooth, Qt::NoModifier, Qt::Key_Z);
    registerKeybind(kShortcutGroupDopeSheetEditor, kShortcutIDActionCurveEditorLinear, kShortcutDescActionCurveEditorLinear, Qt::NoModifier, Qt::Key_L);
    registerKeybind(kShortcutGroupDopeSheetEditor, kShortcutIDActionCurveEditorCatmullrom, kShortcutDescActionCurveEditorCatmullrom, Qt::NoModifier, Qt::Key_R);
    registerKeybind(kShortcutGroupDopeSheetEditor, kShortcutIDActionCurveEditorCubic, kShortcutDescActionCurveEditorCubic, Qt::NoModifier, Qt::Key_C);
    registerKeybind(kShortcutGroupDopeSheetEditor, kShortcutIDActionCurveEditorHorizontal, kShortcutDescActionCurveEditorHorizontal, Qt::NoModifier, Qt::Key_H);
    registerKeybind(kShortcutGroupDopeSheetEditor, kShortcutIDActionCurveEditorBreak, kShortcutDescActionCurveEditorBreak, Qt::NoModifier, Qt::Key_X);

    registerKeybind(kShortcutGroupDopeSheetEditor, kShortcutIDActionDopeSheetEditorCopySelectedKeyframes, kShortcutDescActionDopeSheetEditorCopySelectedKeyframes, Qt::ControlModifier, Qt::Key_C);
    registerKeybind(kShortcutGroupDopeSheetEditor, kShortcutIDActionDopeSheetEditorPasteKeyframes, kShortcutDescActionDopeSheetEditorPasteKeyframes, Qt::ControlModifier, Qt::Key_V);
    registerKeybind(kShortcutGroupDopeSheetEditor, kShortcutIDActionDopeSheetEditorPasteKeyframesAbsolute, kShortcutDescActionDopeSheetEditorPasteKeyframesAbsolute, Qt::ControlModifier | Qt::ShiftModifier, Qt::Key_V);

    //Script editor
    registerKeybindWithMask(kShortcutGroupScriptEditor, kShortcutIDActionScriptEditorPrevScript, kShortcutDescActionScriptEditorPrevScript, Qt::ControlModifier, Qt::Key_BracketLeft, Qt::ShiftModifier | Qt::AltModifier);
    registerKeybindWithMask(kShortcutGroupScriptEditor, kShortcutIDActionScriptEditorNextScript, kShortcutDescActionScriptEditorNextScript, Qt::ControlModifier, Qt::Key_BracketRight, Qt::ShiftModifier | Qt::AltModifier);
    registerKeybind(kShortcutGroupScriptEditor, kShortcutIDActionScriptEditorClearHistory, kShortcutDescActionScriptEditorClearHistory, Qt::NoModifier, (Qt::Key)0);
    registerKeybind(kShortcutGroupScriptEditor, kShortcutIDActionScriptExecScript, kShortcutDescActionScriptExecScript, Qt::ControlModifier, Qt::Key_Return);
    registerKeybind(kShortcutGroupScriptEditor, kShortcutIDActionScriptClearOutput, kShortcutDescActionScriptClearOutput, Qt::ControlModifier, Qt::Key_Backspace);
    registerKeybind(kShortcutGroupScriptEditor, kShortcutIDActionScriptShowOutput, kShortcutDescActionScriptShowOutput, Qt::NoModifier, (Qt::Key)0);
} // populateShortcuts

std::list<QKeySequence>
GuiApplicationManager::getKeySequenceForAction(const QString & group,
                                               const QString & actionID) const
{
    std::list<QKeySequence> ret;
    AppShortcuts::const_iterator foundGroup = _imp->_actionShortcuts.find(group);

    if ( foundGroup != _imp->_actionShortcuts.end() ) {
        GroupShortcuts::const_iterator found = foundGroup->second.find(actionID);
        if ( found != foundGroup->second.end() ) {
            const KeyBoundAction* ka = dynamic_cast<const KeyBoundAction*>(found->second);
            if (ka) {
                assert( ka->modifiers.size() == ka->currentShortcut.size() );

                std::list<Qt::Key>::const_iterator sit = ka->currentShortcut.begin();
                for (std::list<Qt::KeyboardModifiers>::const_iterator it = ka->modifiers.begin(); it != ka->modifiers.end(); ++it, ++sit) {
                    ret.push_back( makeKeySequence(*it, *sit) );
                }
            }
        }
    }

    return ret;
}

const std::map<QString, std::map<QString, BoundAction*> > &
GuiApplicationManager::getAllShortcuts() const
{
    return _imp->_actionShortcuts;
}

void
GuiApplicationManager::addShortcutAction(const QString & group,
                                         const QString & actionID,
                                         ActionWithShortcut* action)
{
    AppShortcuts::iterator foundGroup = _imp->_actionShortcuts.find(group);

    if ( foundGroup != _imp->_actionShortcuts.end() ) {
        GroupShortcuts::iterator found = foundGroup->second.find(actionID);
        if ( found != foundGroup->second.end() ) {
            KeyBoundAction* ka = dynamic_cast<KeyBoundAction*>(found->second);
            if (ka) {
                ka->actions.push_back(action);

                return;
            }
        }
    }
}

void
GuiApplicationManager::removeShortcutAction(const QString & group,
                                            const QString & actionID,
                                            QAction* action)
{
    AppShortcuts::iterator foundGroup = _imp->_actionShortcuts.find(group);

    if ( foundGroup != _imp->_actionShortcuts.end() ) {
        GroupShortcuts::iterator found = foundGroup->second.find(actionID);
        if ( found != foundGroup->second.end() ) {
            KeyBoundAction* ka = dynamic_cast<KeyBoundAction*>(found->second);
            if (ka) {
                std::list<ActionWithShortcut*>::iterator foundAction = std::find(ka->actions.begin(), ka->actions.end(), action);
                if ( foundAction != ka->actions.end() ) {
                    ka->actions.erase(foundAction);

                    return;
                }
            }
        }
    }
}

void
GuiApplicationManager::notifyShortcutChanged(KeyBoundAction* action)
{
    action->updateActionsShortcut();
    for (AppShortcuts::iterator it = _imp->_actionShortcuts.begin(); it != _imp->_actionShortcuts.end(); ++it) {
        if ( it->first.startsWith( QString::fromUtf8(kShortcutGroupNodes) ) ) {
            for (GroupShortcuts::iterator it2 = it->second.begin(); it2 != it->second.end(); ++it2) {
                if (it2->second == action) {
                    const PluginsMap & allPlugins = getPluginsList();
                    PluginsMap::const_iterator found = allPlugins.find( it2->first.toStdString() );
                    if ( found != allPlugins.end() ) {
                        assert(found->second.size() > 0);
                        ( *found->second.rbegin() )->setHasShortcut( !action->currentShortcut.empty() );
                    }
                    break;
                }
            }
        }
    }
}

void
GuiApplicationManager::showErrorLog()
{
    hideSplashScreen();
    GuiAppInstance* app = dynamic_cast<GuiAppInstance*>( getTopLevelInstance().get() );
    if (app) {
        app->getGui()->showErrorLog();
    }
}

void
GuiApplicationManager::clearLastRenderedTextures()
{
    const AppInstanceVec& instances = getAppInstances();

    for (AppInstanceVec::const_iterator it = instances.begin(); it != instances.end(); ++it) {
        GuiAppInstance* guiApp = dynamic_cast<GuiAppInstance*>( it->get() );
        if (guiApp) {
            guiApp->clearAllLastRenderedImages();
        }
    }
}

bool
GuiApplicationManager::isNodeClipBoardEmpty() const
{
    return _imp->_nodeCB.isEmpty();
}

NodeClipBoard&
GuiApplicationManager::getNodeClipBoard()
{
    return _imp->_nodeCB;
}

void
GuiApplicationManager::clearNodeClipBoard()
{
    _imp->_nodeCB.nodes.clear();
    _imp->_nodeCB.nodesUI.clear();
}

///The symbol has been generated by Shiboken in  Engine/NatronEngine/natronengine_module_wrapper.cpp
extern "C"
{
#if PY_MAJOR_VERSION >= 3
// Python 3
PyObject* PyInit_NatronGui();
#else
void initNatronGui();
#endif
}


void
GuiApplicationManager::initBuiltinPythonModules()
{
    AppManager::initBuiltinPythonModules();

#if PY_MAJOR_VERSION >= 3
    // Python 3
    int ret = PyImport_AppendInittab(NATRON_GUI_PYTHON_MODULE_NAME, &PyInit_NatronGui);
#else
    int ret = PyImport_AppendInittab(NATRON_GUI_PYTHON_MODULE_NAME, &initNatronGui);
#endif
    if (ret == -1) {
        throw std::runtime_error("Failed to initialize built-in Python module.");
    }
}

void
GuiApplicationManager::addCommand(const QString& grouping,
                                  const std::string& pythonFunction,
                                  Qt::Key key,
                                  const Qt::KeyboardModifiers& modifiers)
{
    QStringList split = grouping.split( QLatin1Char('/') );

    if ( grouping.isEmpty() || split.isEmpty() ) {
        return;
    }
    PythonUserCommand c;
    c.grouping = grouping;
    c.pythonFunction = pythonFunction;
    c.key = key;
    c.modifiers = modifiers;
    _imp->pythonCommands.push_back(c);


    registerKeybind(kShortcutGroupGlobal, split[split.size() - 1].toStdString(), split[split.size() - 1].toStdString(), modifiers, key);
}

const std::list<PythonUserCommand>&
GuiApplicationManager::getUserPythonCommands() const
{
    return _imp->pythonCommands;
}

void
GuiApplicationManager::reloadStylesheets()
{
    const AppInstanceVec& instances = getAppInstances();

    for (AppInstanceVec::const_iterator it = instances.begin(); it != instances.end(); ++it) {
        GuiAppInstance* guiApp = dynamic_cast<GuiAppInstance*>( it->get() );
        if (guiApp) {
            guiApp->reloadStylesheet();
        }
    }
}

void
GuiApplicationManager::reloadScriptEditorFonts()
{
    const AppInstanceVec& instances = getAppInstances();

    for (AppInstanceVec::const_iterator it = instances.begin(); it != instances.end(); ++it) {
        GuiAppInstance* guiApp = dynamic_cast<GuiAppInstance*>( it->get() );
        if (guiApp) {
            guiApp->reloadScriptEditorFonts();
        }
    }
}

NATRON_NAMESPACE_EXIT<|MERGE_RESOLUTION|>--- conflicted
+++ resolved
@@ -210,7 +210,7 @@
         , _app(app)
     {
         //setAttribute(Qt::AA_UseHighDpiPixmaps); // Qt 5
-        
+
 #ifdef Q_OS_DARWIN
         // see http://stackoverflow.com/questions/15143369/qt-on-os-x-how-to-detect-clicking-the-app-dock-icon
 
@@ -303,17 +303,8 @@
     QApplication* app;
     {
 #ifdef DEBUG
-<<<<<<< HEAD
-#if QT_VERSION >= QT_VERSION_CHECK(5, 0, 0)
-        boost_adaptbx::floating_point::exception_trapping trap(boost_adaptbx::floating_point::exception_trapping::overflow);
-#else
-        boost_adaptbx::floating_point::exception_trapping trap(boost_adaptbx::floating_point::exception_trapping::division_by_zero |
-                                                               boost_adaptbx::floating_point::exception_trapping::overflow);
-=======
         // division_by_zero happens here - don't trap it
         boost_adaptbx::floating_point::exception_trapping trap(boost_adaptbx::floating_point::exception_trapping::overflow);
->>>>>>> f3b4464d
-#endif
 #endif
         app = new Application(this, argc, argv);
     }
