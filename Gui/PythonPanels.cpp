/* ***** BEGIN LICENSE BLOCK *****
 * This file is part of Natron <http://www.natron.fr/>,
 * Copyright (C) 2016 INRIA and Alexandre Gauthier-Foichat
 *
 * Natron is free software: you can redistribute it and/or modify
 * it under the terms of the GNU General Public License as published by
 * the Free Software Foundation; either version 2 of the License, or
 * (at your option) any later version.
 *
 * Natron is distributed in the hope that it will be useful,
 * but WITHOUT ANY WARRANTY; without even the implied warranty of
 * MERCHANTABILITY or FITNESS FOR A PARTICULAR PURPOSE.  See the
 * GNU General Public License for more details.
 *
 * You should have received a copy of the GNU General Public License
 * along with Natron.  If not, see <http://www.gnu.org/licenses/gpl-2.0.html>
 * ***** END LICENSE BLOCK ***** */

// ***** BEGIN PYTHON BLOCK *****
// from <https://docs.python.org/3/c-api/intro.html#include-files>:
// "Since Python may define some pre-processor definitions which affect the standard headers on some systems, you must include Python.h before any standard headers are included."
#include <Python.h>
// ***** END PYTHON BLOCK *****

#include "PythonPanels.h"

#include <stdexcept>

#include "Global/Macros.h"
CLANG_DIAG_OFF(deprecated)
CLANG_DIAG_OFF(uninitialized)
#include <QtCore/QMutex>
#include <QVBoxLayout>
#include <QHBoxLayout>
#include <QDialogButtonBox>
CLANG_DIAG_ON(deprecated)
CLANG_DIAG_ON(uninitialized)

#include "Engine/PyNode.h"
#include "Engine/ViewIdx.h"

#include "Gui/Gui.h"
#include "Gui/TabWidget.h"
#include "Gui/GuiAppInstance.h"
#include "Gui/DockablePanel.h"
#include "Gui/PyGuiApp.h"

NATRON_NAMESPACE_ENTER;
NATRON_PYTHON_NAMESPACE_ENTER;

struct DialogParamHolderPrivate
{
    std::string uniqueID;
    QMutex paramChangedCBMutex;
    std::string paramChangedCB;
    UserParamHolder* widget;

    DialogParamHolderPrivate(UserParamHolder* widget, const QString& uniqueID)
        : uniqueID( uniqueID.toStdString() )
        , paramChangedCBMutex()
        , paramChangedCB()
        , widget(widget)
    {
    }
};

DialogParamHolder::DialogParamHolder(const QString& uniqueID,
                                     AppInstance* app,
                                     UserParamHolder* widget)
    : NamedKnobHolder(app)
    , _imp( new DialogParamHolderPrivate(widget,uniqueID) )
{
}

DialogParamHolder::~DialogParamHolder()
{
}

std::string
DialogParamHolder::getScriptName_mt_safe() const
{
    return _imp->uniqueID;
}

void
DialogParamHolder::setParamChangedCallback(const QString& callback)
{
    QMutexLocker k(&_imp->paramChangedCBMutex);

    _imp->paramChangedCB = callback.toStdString();
}

bool
DialogParamHolder::onKnobValueChanged(KnobI* k,
                                      ValueChangedReasonEnum reason,
                                      double time,
                                      ViewSpec view,
                                      bool originatedFromMainThread)
{
    std::string callback;
    {
        QMutexLocker k(&_imp->paramChangedCBMutex);
        callback = _imp->paramChangedCB;
    }

    if ( !callback.empty() ) {
        bool userEdited = reason == eValueChangedReasonNatronGuiEdited ||
                          reason == eValueChangedReasonUserEdited;
        std::vector<std::string> args;
        std::string error;
        try {
            NATRON_PYTHON_NAMESPACE::getFunctionArguments(callback, &error, &args);
        } catch (const std::exception& e) {
            getApp()->appendToScriptEditor( std::string("Failed to run onParamChanged callback: ")
                                            + e.what() );

            return false;
        }

        if ( !error.empty() ) {
            getApp()->appendToScriptEditor("Failed to run onParamChanged callback: " + error);

            return false;
        }

        std::string signatureError;
        signatureError.append("The param changed callback supports the following signature(s):\n");
        signatureError.append("- callback(paramName,app,userEdited)");
        if (args.size() != 3) {
            getApp()->appendToScriptEditor("Failed to run onParamChanged callback: " + signatureError);

            return false;
        }

        if ( ( (args[0] != "paramName") || (args[1] != "app") || (args[2] != "userEdited") ) ) {
            getApp()->appendToScriptEditor("Failed to run onParamChanged callback: " + signatureError);

            return false;
        }


        std::string appID =  getApp()->getAppIDString();
        std::stringstream ss;
        ss << callback << "(\"" << k->getName() << "\"," << appID << ",";
        if (userEdited) {
            ss << "True";
        } else {
            ss << "False";
        }
        ss << ")\n";

        std::string script = ss.str();
        std::string err;
        std::string output;
        if ( !NATRON_PYTHON_NAMESPACE::interpretPythonScript(script, &err, &output) ) {
            getApp()->appendToScriptEditor( tr("Failed to execute callback: %1").arg( QString::fromUtf8( err.c_str() ) ).toStdString() );
        } else if ( !output.empty() ) {
            getApp()->appendToScriptEditor(output);
        }
        return true;
    }
    _imp->widget->onKnobValueChanged(k, reason, time, view, originatedFromMainThread);
    return false;
} // DialogParamHolder::onKnobValueChanged

struct PyModalDialogPrivate
{
    Gui* gui;
    DialogParamHolder* holder;
    QVBoxLayout* mainLayout;
    DockablePanel* panel;
    QWidget* centerContainer;
    QVBoxLayout* centerLayout;
    QDialogButtonBox* buttons;

    PyModalDialogPrivate(Gui* gui)
        : gui(gui)
        , holder(0)
        , mainLayout(0)
        , panel(0)
        , centerContainer(0)
        , centerLayout(0)
        , buttons(0)
    {
    }
};

PyModalDialog::PyModalDialog(Gui* gui, StandardButtons defaultButtons)
    : QDialog(gui)
    , UserParamHolder()
    , _imp( new PyModalDialogPrivate(gui) )
{
    _imp->holder = new DialogParamHolder( QString(), gui->getApp(), this );
    setHolder(_imp->holder);
    _imp->holder->initializeKnobsPublic();
    _imp->mainLayout = new QVBoxLayout(this);
    _imp->mainLayout->setContentsMargins(0, 0, 0, 0);

    _imp->centerContainer = new QWidget(this);
    _imp->centerLayout = new QVBoxLayout(_imp->centerContainer);
    _imp->centerLayout->setContentsMargins(0, 0, 0, 0);


    _imp->panel = new DockablePanel(gui,
                                    _imp->holder,
                                    _imp->mainLayout,
                                    DockablePanel::eHeaderModeNoHeader,
                                    false,
                                    boost::shared_ptr<QUndoStack>(),
                                    QString(), QString(),
                                    false,
                                    QString::fromUtf8("Default"),
                                    _imp->centerContainer);
    _imp->panel->turnOffPages();
    _imp->panel->setSizePolicy(QSizePolicy::Preferred, QSizePolicy::Expanding);
    _imp->centerLayout->insertWidget(0, _imp->panel);

    _imp->mainLayout->addWidget(_imp->centerContainer);

<<<<<<< HEAD
    _imp->buttons = new QDialogButtonBox(QDialogButtonBox::Ok | QDialogButtonBox::Cancel, Qt::Horizontal, this);
    _imp->buttons->setFocusPolicy(Qt::TabFocus);
    QObject::connect( _imp->buttons, SIGNAL(accepted()), this, SLOT(accept()) );
    QObject::connect( _imp->buttons, SIGNAL(rejected()), this, SLOT(reject()) );
    _imp->mainLayout->addWidget(_imp->buttons);
=======
    if ((defaultButtons & eStandardButtonNoButton) == 0) {



        QDialogButtonBox::StandardButtons qbuttons;
        if (defaultButtons & eStandardButtonOk) {
            qbuttons |= QDialogButtonBox::Ok;
        }
        if (defaultButtons & eStandardButtonSave) {
            qbuttons |= QDialogButtonBox::Save;
        }
        if (defaultButtons & eStandardButtonSaveAll) {
            qbuttons |= QDialogButtonBox::SaveAll;
        }
        if (defaultButtons & eStandardButtonOpen) {
            qbuttons |= QDialogButtonBox::Open;
        }
        if (defaultButtons & eStandardButtonYes) {
            qbuttons |= QDialogButtonBox::Yes;
        }
        if (defaultButtons & eStandardButtonYesToAll) {
            qbuttons |= QDialogButtonBox::YesToAll;
        }
        if (defaultButtons & eStandardButtonNo) {
            qbuttons |= QDialogButtonBox::No;
        }
        if (defaultButtons & eStandardButtonNoToAll) {
            qbuttons |= QDialogButtonBox::NoToAll;
        }
        if (defaultButtons & eStandardButtonAbort) {
            qbuttons |= QDialogButtonBox::Abort;
        }
        if (defaultButtons & eStandardButtonRetry) {
            qbuttons |= QDialogButtonBox::Retry;
        }
        if (defaultButtons & eStandardButtonIgnore) {
            qbuttons |= QDialogButtonBox::Ignore;
        }
        if (defaultButtons & eStandardButtonClose) {
            qbuttons |= QDialogButtonBox::Close;
        }
        if (defaultButtons & eStandardButtonCancel) {
            qbuttons |= QDialogButtonBox::Cancel;
        }
        if (defaultButtons & eStandardButtonDiscard) {
            qbuttons |= QDialogButtonBox::Discard;
        }
        if (defaultButtons & eStandardButtonHelp) {
            qbuttons |= QDialogButtonBox::Help;
        }
        if (defaultButtons & eStandardButtonApply) {
            qbuttons |= QDialogButtonBox::Apply;
        }
        if (defaultButtons & eStandardButtonReset) {
            qbuttons |= QDialogButtonBox::Reset;
        }
        if (defaultButtons & eStandardButtonRestoreDefaults) {
            qbuttons |= QDialogButtonBox::RestoreDefaults;
        }


        _imp->buttons = new QDialogButtonBox(qbuttons, Qt::Horizontal, this);
        _imp->buttons->setFocusPolicy(Qt::TabFocus);
        QObject::connect( _imp->buttons, SIGNAL(accepted()), this, SLOT(accept()) );
        QObject::connect( _imp->buttons, SIGNAL(rejected()), this, SLOT(reject()) );
        _imp->mainLayout->addWidget(_imp->buttons);
    }

>>>>>>> f47de4b4
}

PyModalDialog::~PyModalDialog()
{
}

DialogParamHolder*
PyModalDialog::getKnobsHolder() const
{
    return _imp->holder;
}

void
PyModalDialog::insertWidget(int index,
                            QWidget* widget)
{
    _imp->centerLayout->insertWidget(index, widget);
}

void
PyModalDialog::addWidget(QWidget* widget)
{
    _imp->centerLayout->addWidget(widget);
}

void
PyModalDialog::setParamChangedCallback(const QString& callback)
{
    _imp->holder->setParamChangedCallback(callback);
}

Param*
PyModalDialog::getParam(const QString& scriptName) const
{
    KnobPtr knob =  _imp->holder->getKnobByName( scriptName.toStdString() );

    if (!knob) {
        return 0;
    }

    return Effect::createParamWrapperForKnob(knob);
}

struct PyPanelPrivate
{
    DialogParamHolder* holder;
    QVBoxLayout* mainLayout;
    DockablePanel* panel;
    QWidget* centerContainer;
    QVBoxLayout* centerLayout;
    mutable QMutex serializationMutex;
    QString serialization;


    PyPanelPrivate()
        : holder(0)
        , mainLayout(0)
        , panel(0)
        , centerContainer(0)
        , centerLayout(0)
        , serializationMutex()
        , serialization()
    {
    }
};

PyPanel::PyPanel(const QString& scriptName,
                 const QString& label,
                 bool useUserParameters,
                 GuiApp* app)
    : QWidget( app->getGui() )
    , UserParamHolder()
    , PanelWidget( this, app->getGui() )
    , _imp( new PyPanelPrivate() )
{
    setLabel( label.toStdString() );


    int idx = 1;
    std::string name = NATRON_PYTHON_NAMESPACE::makeNameScriptFriendly( scriptName.toStdString() );
    PanelWidget* existing = 0;
    existing = getGui()->findExistingTab(name);
    while (existing) {
        std::stringstream ss;
        ss << name << idx;
        existing = getGui()->findExistingTab( ss.str() );
        if (!existing) {
            name = ss.str();
        }
        ++idx;
    }

    setScriptName(name);
    getGui()->registerTab(this, this);


    if (useUserParameters) {
        _imp->holder = new DialogParamHolder( QString::fromUtf8( name.c_str() ), getGui()->getApp(), this );
        setHolder(_imp->holder);
        _imp->holder->initializeKnobsPublic();
        _imp->mainLayout = new QVBoxLayout(this);
        _imp->mainLayout->setContentsMargins(0, 0, 0, 0);

        _imp->centerContainer = new QWidget(this);
        _imp->centerLayout = new QVBoxLayout(_imp->centerContainer);
        _imp->centerLayout->setContentsMargins(0, 0, 0, 0);

        _imp->panel = new DockablePanel(getGui(),
                                        _imp->holder,
                                        _imp->mainLayout,
                                        DockablePanel::eHeaderModeNoHeader,
                                        false,
                                        boost::shared_ptr<QUndoStack>(),
                                        QString(), QString(),
                                        false,
                                        QString::fromUtf8("Default"),
                                        _imp->centerContainer);
        _imp->panel->turnOffPages();
        _imp->centerLayout->insertWidget(0, _imp->panel);

        _imp->mainLayout->addWidget(_imp->centerContainer);
        _imp->mainLayout->addStretch();
    }
}

PyPanel::~PyPanel()
{
    getGui()->unregisterPyPanel(this);
}

QString
PyPanel::getPanelScriptName() const
{
    return QString::fromUtf8( getScriptName().c_str() );
}

void
PyPanel::setPanelLabel(const QString& label)
{
    setLabel( label.toStdString() );
    TabWidget* parent = dynamic_cast<TabWidget*>( parentWidget() );
    if (parent) {
        parent->setTabLabel(this, label);
    }
}

QString
PyPanel::getPanelLabel() const
{
    return QString::fromUtf8( getLabel().c_str() );
}

Param*
PyPanel::getParam(const QString& scriptName) const
{
    if (!_imp->holder) {
        return 0;
    }
    KnobPtr knob =  _imp->holder->getKnobByName( scriptName.toStdString() );
    if (!knob) {
        return 0;
    }

    return Effect::createParamWrapperForKnob(knob);
}

std::list<Param*>
PyPanel::getParams() const
{
    std::list<Param*> ret;

    if (!_imp->holder) {
        return ret;
    }
    KnobsVec knobs = _imp->holder->getKnobs_mt_safe();
    for (KnobsVec::const_iterator it = knobs.begin(); it != knobs.end(); ++it) {
        Param* p = Effect::createParamWrapperForKnob(*it);
        if (p) {
            ret.push_back(p);
        }
    }

    return ret;
}

void
PyPanel::setParamChangedCallback(const QString& callback)
{
    if (_imp->holder) {
        _imp->holder->setParamChangedCallback(callback);
    }
}

void
PyPanel::insertWidget(int index,
                      QWidget* widget)
{
    if (!_imp->centerLayout) {
        return;
    }
    _imp->centerLayout->insertWidget(index, widget);
}

void
PyPanel::addWidget(QWidget* widget)
{
    if (!_imp->centerLayout) {
        return;
    }
    _imp->centerLayout->addWidget(widget);
}

void
PyPanel::onUserDataChanged()
{
    QMutexLocker k(&_imp->serializationMutex);

    _imp->serialization = save();
}

QString
PyPanel::save_serialization_thread() const
{
    QMutexLocker k(&_imp->serializationMutex);

    return _imp->serialization;
}

void
PyPanel::mousePressEvent(QMouseEvent* e)
{
    takeClickFocus();
    QWidget::mousePressEvent(e);
}

void
PyPanel::enterEvent(QEvent* e)
{
    enterEventBase();
    QWidget::enterEvent(e);
}

void
PyPanel::leaveEvent(QEvent* e)
{
    leaveEventBase();
    QWidget::leaveEvent(e);
}

void
PyPanel::keyPressEvent(QKeyEvent* e)
{
    QWidget::keyPressEvent(e);
}

PyTabWidget::PyTabWidget(TabWidget* pane)
    : _tab(pane)
{
}

PyTabWidget::~PyTabWidget()
{
}

bool
PyTabWidget::appendTab(PyPanel* tab)
{
    return _tab->appendTab(tab, tab);
}

void
PyTabWidget::insertTab(int index,
                       PyPanel* tab)
{
    _tab->insertTab(index, QIcon(), tab, tab);
}

void
PyTabWidget::removeTab(QWidget* tab)
{
    PyPanel* isPanel = dynamic_cast<PyPanel*>(tab);

    if (!isPanel) {
        return;
    }
    _tab->removeTab(isPanel, false);
}

void
PyTabWidget::removeTab(int index)
{
    _tab->removeTab(index, false);
}

void
PyTabWidget::closeTab(int index)
{
    _tab->removeTab(index, true);
}

QString
PyTabWidget::getTabLabel(int index) const
{
    return QString::fromUtf8( _tab->getTabLabel(index).toStdString().c_str() );
}

int
PyTabWidget::count()
{
    return _tab->count();
}

QWidget*
PyTabWidget::currentWidget()
{
    PanelWidget* w =  _tab->currentWidget();

    if (!w) {
        return 0;
    }

    return w->getWidget();
}

void
PyTabWidget::setCurrentIndex(int index)
{
    _tab->makeCurrentTab(index);
}

int
PyTabWidget::getCurrentIndex() const
{
    return _tab->activeIndex();
}

PyTabWidget*
PyTabWidget::splitHorizontally()
{
    TabWidget* ret = _tab->splitHorizontally();

    if (ret) {
        return new PyTabWidget(ret);
    } else {
        return 0;
    }
}

PyTabWidget*
PyTabWidget::splitVertically()
{
    TabWidget* ret = _tab->splitVertically();

    if (ret) {
        return new PyTabWidget(ret);
    } else {
        return 0;
    }
}

void
PyTabWidget::closePane()
{
    if (_tab->getGui()->getPanes().size() == 1) {
        _tab->getGui()->getApp()->appendToScriptEditor( tr("Cannot close pane when this is the last one remaining.").toStdString() );

        return;
    }
    _tab->closePane();
    _tab->close();
}

void
PyTabWidget::floatPane()
{
    _tab->floatPane();
}

void
PyTabWidget::setNextTabCurrent()
{
    _tab->moveToNextTab();
}

void
PyTabWidget::floatCurrentTab()
{
    _tab->floatCurrentWidget();
}

void
PyTabWidget::closeCurrentTab()
{
    _tab->closeCurrentWidget();
}

QString
PyTabWidget::getScriptName() const
{
    return _tab->objectName_mt_safe();
}

NATRON_PYTHON_NAMESPACE_EXIT;
NATRON_NAMESPACE_EXIT;

NATRON_NAMESPACE_USING;
NATRON_PYTHON_NAMESPACE_USING;
#include "moc_PythonPanels.cpp"<|MERGE_RESOLUTION|>--- conflicted
+++ resolved
@@ -217,13 +217,6 @@
 
     _imp->mainLayout->addWidget(_imp->centerContainer);
 
-<<<<<<< HEAD
-    _imp->buttons = new QDialogButtonBox(QDialogButtonBox::Ok | QDialogButtonBox::Cancel, Qt::Horizontal, this);
-    _imp->buttons->setFocusPolicy(Qt::TabFocus);
-    QObject::connect( _imp->buttons, SIGNAL(accepted()), this, SLOT(accept()) );
-    QObject::connect( _imp->buttons, SIGNAL(rejected()), this, SLOT(reject()) );
-    _imp->mainLayout->addWidget(_imp->buttons);
-=======
     if ((defaultButtons & eStandardButtonNoButton) == 0) {
 
 
@@ -292,7 +285,6 @@
         _imp->mainLayout->addWidget(_imp->buttons);
     }
 
->>>>>>> f47de4b4
 }
 
 PyModalDialog::~PyModalDialog()
