--- conflicted
+++ resolved
@@ -241,16 +241,12 @@
                 continue;
             }
 
-<<<<<<< HEAD
+
             if ( isEffect && ( isEffect != node->getNode()->getEffectInstance() ) ) {
-                foundEffect = true;
-=======
-            if ( isEffect && ( isEffect != node->getNode()->getEffectInstance().get() ) ) {
                 std::string masterNodeName = node->getNode()->getFullyQualifiedName();
                 std::string master = masterNodeName + "." + knobs[i]->getName();
                 std::string slave = isEffect->getNode()->getFullyQualifiedName() + "." + listener->getName();
                 foundLinkedErrorMessage = tr("%1 is linked to %2 through a link or expression. Deleting %3 may break this link.\nContinue anyway?").arg(QString::fromUtf8(slave.c_str())).arg(QString::fromUtf8(master.c_str())).arg(QString::fromUtf8(masterNodeName.c_str())).toStdString();
->>>>>>> 844641fc
                 break;
             }
 
@@ -321,15 +317,10 @@
                         continue;
                     }
 
-<<<<<<< HEAD
                     if ( isEffect && ( isEffect != (*it)->getNode()->getEffectInstance() ) ) {
-                        foundEffect = true;
-                        break;
-=======
-                    if ( isEffect && ( isEffect != (*it)->getNode()->getEffectInstance().get() ) ) {
                         bool isInSelection = false;
                         for (NodesGuiList::iterator it3 = nodesToRemove.begin(); it3 != nodesToRemove.end(); ++it3) {
-                            if ((*it3)->getNode()->getEffectInstance().get() == isEffect) {
+                            if ((*it3)->getNode()->getEffectInstance() == isEffect) {
                                 isInSelection = true;
                                 break;
                             }
@@ -341,7 +332,6 @@
                             foundLinkedErrorMessage = tr("%1 is linked to %2 through a link or expression. Deleting %3 may break this link.\nContinue anyway?").arg(QString::fromUtf8(slave.c_str())).arg(QString::fromUtf8(master.c_str())).arg(QString::fromUtf8(masterNodeName.c_str())).toStdString();
                             break;
                         }
->>>>>>> 844641fc
                     }
                 }
                 if (!foundLinkedErrorMessage.empty()) {
