//  Natron
//
/* This Source Code Form is subject to the terms of the Mozilla Public
 * License, v. 2.0. If a copy of the MPL was not distributed with this
 * file, You can obtain one at http://mozilla.org/MPL/2.0/. */
/*
 * Created by Alexandre GAUTHIER-FOICHAT on 6/1/2012.
 * contact: immarespond at gmail dot com
 *
 */

#include "ToolButton.h"

CLANG_DIAG_OFF(deprecated)
#include <QMenu>
CLANG_DIAG_ON(deprecated)

#include <boost/weak_ptr.hpp>
#include "Gui/GuiAppInstance.h"
#include "Gui/Gui.h"
#include "Engine/Project.h"

struct ToolButtonPrivate
{
    GuiAppInstance* _app;
    QString _id;
    int _major,_minor;
    QString _label;
    QIcon _icon;
    QMenu* _menu;
    std::vector<ToolButton*> _children;
    QAction* _action;
    boost::weak_ptr<PluginGroupNode> _pluginToolButton;

<<<<<<< HEAD
    ToolButtonPrivate(GuiAppInstance* app,
                      PluginGroupNode* pluginToolButton,
=======
    ToolButtonPrivate(AppInstance* app,
                      const boost::shared_ptr<PluginGroupNode>& pluginToolButton,
>>>>>>> b20f4fdb
                      const QString & pluginID,
                      int major,
                      int minor,
                      const QString & label,
                      QIcon icon)
        : _app(app)
          , _id(pluginID)
          , _major(major)
          , _minor(minor)
          , _label(label)
          , _icon(icon)
          , _menu(NULL)
          , _children()
          , _action(NULL)
          , _pluginToolButton(pluginToolButton)
    {
    }
};

<<<<<<< HEAD
ToolButton::ToolButton(GuiAppInstance* app,
                       PluginGroupNode* pluginToolButton,
=======
ToolButton::ToolButton(AppInstance* app,
                       const boost::shared_ptr<PluginGroupNode>& pluginToolButton,
>>>>>>> b20f4fdb
                       const QString & pluginID,
                       int major,
                       int minor,
                       const QString & label,
                       QIcon icon)
    : _imp( new ToolButtonPrivate(app,pluginToolButton,pluginID,major,minor,label,icon) )
{
}

ToolButton::~ToolButton()
{
}

const QString &
ToolButton::getID() const
{
    return _imp->_id;
}

int
ToolButton::getPluginMajor() const
{
    return _imp->_major;
}

int
ToolButton::getPluginMinor() const
{
    return _imp->_minor;
}

const QString &
ToolButton::getLabel() const
{
    return _imp->_label;
};
const QIcon &
ToolButton::getIcon() const
{
    return _imp->_icon;
};
bool
ToolButton::hasChildren() const
{
    return !( _imp->_children.empty() );
}

QMenu*
ToolButton::getMenu() const
{
    assert(_imp->_menu); return _imp->_menu;
}

void
ToolButton::setMenu(QMenu* menu )
{
    _imp->_menu = menu;
}

void
ToolButton::tryAddChild(ToolButton* child)
{
    assert(_imp->_menu);
    for (unsigned int i = 0; i < _imp->_children.size(); ++i) {
        if (_imp->_children[i] == child) {
            return;
        }
    }
    _imp->_children.push_back(child);
    _imp->_menu->addAction( child->getAction() );
}

const std::vector<ToolButton*> &
ToolButton::getChildren() const
{
    return _imp->_children;
}

QAction*
ToolButton::getAction() const
{
    return _imp->_action;
}

void
ToolButton::setAction(QAction* action)
{
    _imp->_action = action;
}

boost::shared_ptr<PluginGroupNode>
ToolButton::getPluginToolButton() const
{
    return _imp->_pluginToolButton.lock();
}

void
ToolButton::onTriggered()
{
    boost::shared_ptr<NodeCollection> group = _imp->_app->getGui()->getLastSelectedNodeCollection();
    assert(group);
    CreateNodeArgs args(_imp->_id,
                        "",
                        _imp->_major,_imp->_minor,
                        -1,
                        true,
                        INT_MIN,INT_MIN,
                        true,
                        true,
                        QString(),
                        CreateNodeArgs::DefaultValuesList(),
                        group);
    _imp->_app->createNode( args );
}
<|MERGE_RESOLUTION|>--- conflicted
+++ resolved
@@ -32,13 +32,8 @@
     QAction* _action;
     boost::weak_ptr<PluginGroupNode> _pluginToolButton;
 
-<<<<<<< HEAD
     ToolButtonPrivate(GuiAppInstance* app,
-                      PluginGroupNode* pluginToolButton,
-=======
-    ToolButtonPrivate(AppInstance* app,
                       const boost::shared_ptr<PluginGroupNode>& pluginToolButton,
->>>>>>> b20f4fdb
                       const QString & pluginID,
                       int major,
                       int minor,
@@ -58,13 +53,9 @@
     }
 };
 
-<<<<<<< HEAD
+
 ToolButton::ToolButton(GuiAppInstance* app,
-                       PluginGroupNode* pluginToolButton,
-=======
-ToolButton::ToolButton(AppInstance* app,
                        const boost::shared_ptr<PluginGroupNode>& pluginToolButton,
->>>>>>> b20f4fdb
                        const QString & pluginID,
                        int major,
                        int minor,
