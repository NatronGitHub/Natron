/* ***** BEGIN LICENSE BLOCK *****
 * This file is part of Natron <http://www.natron.fr/>,
 * Copyright (C) 2016 INRIA and Alexandre Gauthier-Foichat
 *
 * Natron is free software: you can redistribute it and/or modify
 * it under the terms of the GNU General Public License as published by
 * the Free Software Foundation; either version 2 of the License, or
 * (at your option) any later version.
 *
 * Natron is distributed in the hope that it will be useful,
 * but WITHOUT ANY WARRANTY; without even the implied warranty of
 * MERCHANTABILITY or FITNESS FOR A PARTICULAR PURPOSE.  See the
 * GNU General Public License for more details.
 *
 * You should have received a copy of the GNU General Public License
 * along with Natron.  If not, see <http://www.gnu.org/licenses/gpl-2.0.html>
 * ***** END LICENSE BLOCK ***** */

// ***** BEGIN PYTHON BLOCK *****
// from <https://docs.python.org/3/c-api/intro.html#include-files>:
// "Since Python may define some pre-processor definitions which affect the standard headers on some systems, you must include Python.h before any standard headers are included."
#include <Python.h>
// ***** END PYTHON BLOCK *****

#include "KnobWidgetDnD.h"

CLANG_DIAG_OFF(deprecated)
CLANG_DIAG_OFF(uninitialized)
#include <QDrag>
#include <QtCore/QMimeData>
#include <QPainter>
#include <QDragEnterEvent>
#include <QDragLeaveEvent>
#include <QDragMoveEvent>
#include <QDropEvent>
#include <QImage>
#include <QWidget>
#include <QApplication>
CLANG_DIAG_ON(deprecated)
CLANG_DIAG_ON(uninitialized)

#include "Engine/Knob.h"
#include "Engine/NodeGroup.h"
#include "Engine/Node.h"
#include "Engine/Image.h"
#include "Engine/Settings.h"

#include "Gui/KnobGui.h"
#include "Gui/KnobUndoCommand.h"
#include "Gui/GuiAppInstance.h"
#include "Gui/Gui.h"
#include "Gui/GuiApplicationManager.h"
#include "Gui/GuiMacros.h"


NATRON_NAMESPACE_ENTER;


struct KnobWidgetDnDPrivate
{
    Q_DECLARE_TR_FUNCTIONS(KnobWidgetDnd)

public:
    KnobGuiWPtr knob;
    int dimension;
    QPoint dragPos;
    bool dragging;
    QWidget* widget;
    bool userInputSinceFocusIn;


    KnobWidgetDnDPrivate(const KnobGuiPtr& knob,
                         int dimension,
                         QWidget* widget)
        : knob(knob)
        , dimension(dimension)
        , dragPos()
        , dragging(false)
        , widget(widget)
        , userInputSinceFocusIn(false)
    {
        assert(widget);
    }

    bool canDrop(bool warn, bool setCursor) const;

    KnobGuiPtr getKnob() const
    {
        return knob.lock();
    }
};

KnobWidgetDnD::KnobWidgetDnD(const KnobGuiPtr& knob,
                             int dimension,
                             QWidget* widget)
    : _imp( new KnobWidgetDnDPrivate(knob, dimension, widget) )
{
    widget->setMouseTracking(true);
    widget->setAcceptDrops(true);
}

KnobWidgetDnD::~KnobWidgetDnD()
{
}

bool
KnobWidgetDnD::mousePress(QMouseEvent* e)
{
    _imp->userInputSinceFocusIn = true;
    KnobGuiPtr guiKnob = _imp->getKnob();
<<<<<<< HEAD
    KnobIPtr internalKnob = guiKnob->getKnob();
=======
    if (!guiKnob) {
        return false;
    }
    KnobPtr internalKnob = guiKnob->getKnob();
>>>>>>> 844641fc
    if (!internalKnob) {
        return false;
    }
    int dragDim = _imp->dimension;
    if ( (dragDim == 0) && !guiKnob->getAllDimensionsVisible() ) {
        dragDim = -1;
    }

    dragDim = dragDim == -1 ? 0 : dragDim;
    if ( buttonDownIsLeft(e) && ( modCASIsControl(e) || modCASIsControlShift(e) ) && ( internalKnob->isEnabled(dragDim) || internalKnob->isSlave(dragDim) ) ) {
        _imp->dragPos = e->pos();
        _imp->dragging = true;

        return true;
    }

    return false;
}

void
KnobWidgetDnD::keyPress(QKeyEvent* e)
{
    //_imp->userInputSinceFocusIn = true;
    if ( modCASIsControl(e) ) {
        _imp->widget->setCursor( appPTR->getLinkToCursor() );
    } else if ( modCASIsControlShift(e) ) {
        _imp->widget->setCursor( appPTR->getLinkToMultCursor() );
    } else {
        _imp->widget->unsetCursor();
    }
}

void
KnobWidgetDnD::keyRelease(QKeyEvent* e)
{
    if ( (e->key() == Qt::Key_Control) || (e->key() == Qt::Key_Shift) ) {
        _imp->widget->unsetCursor();
    }
}

bool
KnobWidgetDnD::mouseMove(QMouseEvent* e)
{
    if ( modCASIsControl(e) ) {
        _imp->widget->setCursor( appPTR->getLinkToCursor() );
    } else if ( modCASIsControlShift(e) ) {
        _imp->widget->setCursor( appPTR->getLinkToMultCursor() );
    } else {
        _imp->widget->unsetCursor();
    }
    if (_imp->dragging) {
        // If the left button isn't pressed anymore then return
        if ( !buttonDownIsLeft(e) ) {
            return false;
        }
        // If the distance is too small then return
        if ( (e->pos() - _imp->dragPos).manhattanLength() < QApplication::startDragDistance() ) {
            return false;
        }

        startDrag();
    }

    return false;
}

void
KnobWidgetDnD::mouseRelease(QMouseEvent* /*e*/)
{
    _imp->dragging = false;
    _imp->widget->unsetCursor();
}

void
KnobWidgetDnD::startDrag()
{
    QDrag* drag = new QDrag(_imp->widget);
    QMimeData* mimeData = new QMimeData;

    mimeData->setData( QString::fromUtf8(KNOB_DND_MIME_DATA_KEY), QByteArray() );
    drag->setMimeData(mimeData);

    KnobGuiPtr guiKnob = _imp->getKnob();
    KnobIPtr internalKnob = guiKnob->getKnob();
    if (!internalKnob) {
        return;
    }

    int dragDim = _imp->dimension;
    if ( (dragDim == 0) && !guiKnob->getAllDimensionsVisible() ) {
        dragDim = -1;
    }

    guiKnob->getGui()->getApp()->setKnobDnDData(drag, internalKnob, dragDim);

    QFont font = _imp->widget->font();
    font.setBold(true);
    QFontMetrics fmetrics(font, 0);
    Qt::KeyboardModifiers mods = QApplication::keyboardModifiers();
    bool isExprMult = ( mods & (Qt::ControlModifier | Qt::AltModifier | Qt::ShiftModifier) ) == (Qt::ControlModifier | Qt::ShiftModifier);
    QString textFirstLine;
    if (isExprMult) {
        textFirstLine = tr("Linking (expression):");
    } else {
        textFirstLine = tr("Linking (hard-link) from:");
    }


    QString knobLine;
    EffectInstancePtr isEffect = toEffectInstance( internalKnob->getHolder() );
    if (isEffect) {
        knobLine.append( QString::fromUtf8( isEffect->getNode()->getFullyQualifiedName().c_str() ) );
        knobLine += QLatin1Char('.');
    }
    knobLine += QString::fromUtf8( internalKnob->getName().c_str() );


    if (internalKnob->getDimension() > 1) {
        if (dragDim != -1) {
            knobLine += QLatin1Char('.');
            knobLine += QString::fromUtf8( internalKnob->getDimensionName(dragDim).c_str() );
        } else {
            if (!isExprMult) {
                knobLine += QLatin1Char(' ');
                knobLine += tr("(all dimensions)");
            }
        }
    }

    if (isExprMult) {
        knobLine += QString::fromUtf8(" * curve(frame, dimension)");
    }

    QString textThirdLine;
    if (dragDim == -1) {
        textThirdLine = tr("Drag it to the label of another parameter of the same type");
    } else {
        textThirdLine = tr("Drag it to a dimension of another parameter of the same type");
    }

    int textWidth = std::max( std::max( fmetrics.width(textFirstLine), fmetrics.width(knobLine) ), fmetrics.width(textThirdLine) );
    QImage dragImg(textWidth, (fmetrics.height() + 5) * 3, QImage::Format_ARGB32);
    dragImg.fill( QColor(0, 0, 0, 200) );
    QPainter p(&dragImg);
    double tR, tG, tB;
    appPTR->getCurrentSettings()->getTextColor(&tR, &tG, &tB);
    QColor textColor;
    textColor.setRgbF( Image::clamp(tR, 0., 1.), Image::clamp(tG, 0., 1.), Image::clamp(tB, 0., 1.) );
    p.setPen(textColor);
    p.setFont(font);
    p.drawText(QPointF(0, dragImg.height() - 2.5), textThirdLine);
    p.drawText(QPointF(0, dragImg.height() - fmetrics.height() - 5), knobLine);
    p.drawText(QPointF(0, dragImg.height() - fmetrics.height() * 2 - 10), textFirstLine);

    drag->setPixmap( QPixmap::fromImage(dragImg) );
    drag->exec();
} // KnobWidgetDnD::startDrag

bool
KnobWidgetDnD::dragEnter(QDragEnterEvent* e)
{
    if (e->source() == _imp->widget) {
        return false;
    }
    QStringList formats = e->mimeData()->formats();
    if ( formats.contains( QString::fromUtf8(KNOB_DND_MIME_DATA_KEY) ) && _imp->canDrop(false, true) ) {
        e->acceptProposedAction();

        return true;
    }

    return false;
}

bool
KnobWidgetDnD::dragMove(QDragMoveEvent* e)
{
    if (e->source() == _imp->widget) {
        return false;
    }
    QStringList formats = e->mimeData()->formats();
    if ( formats.contains( QString::fromUtf8(KNOB_DND_MIME_DATA_KEY) ) && _imp->canDrop(false, true) ) {
        e->acceptProposedAction();

        return true;
    }

    return false;
}

bool
KnobWidgetDnDPrivate::canDrop(bool warn,
                              bool setCursor) const
{
    KnobIPtr source;
    KnobGuiPtr guiKnob = knob.lock();
    KnobIPtr thisKnob = guiKnob->getKnob();

    if ( !thisKnob->isEnabled(0) ) {
        return false;
    }
    int srcDim;
    QDrag* drag;
    guiKnob->getGui()->getApp()->getKnobDnDData(&drag, &source, &srcDim);


    bool ret = true;
    if (source) {
        int targetDim = dimension;
        if ( (targetDim == 0) && !guiKnob->getAllDimensionsVisible() ) {
            targetDim = -1;
        }

        if ( !KnobI::areTypesCompatibleForSlave( source, thisKnob ) ) {
            if (warn) {
                Dialogs::errorDialog( tr("Link").toStdString(), tr("You can only link parameters of the same type. To overcome this, use an expression instead.").toStdString() );
            }
            ret = false;
        }

        if ( ret && (srcDim != -1) && (targetDim == -1) ) {
            if (warn) {
                Dialogs::errorDialog( tr("Link").toStdString(), tr("When linking on all dimensions, original and target parameters must have the same dimension.").toStdString() );
            }
            ret = false;
        }

        if ( ret && ( (targetDim == -1) || (srcDim == -1) ) && ( source->getDimension() != thisKnob->getDimension() ) ) {
            if (warn) {
                Dialogs::errorDialog( tr("Link").toStdString(), tr("When linking on all dimensions, original and target parameters must have the same dimension.").toStdString() );
            }
            ret = false;
        }
    } else {
        ret = false;
    }
    if (setCursor) {
        if (ret) {
            drag->setDragCursor(QPixmap(), Qt::LinkAction);
        } else {
        }
    }

    return ret;
} // KnobWidgetDnDPrivate::canDrop

bool
KnobWidgetDnD::drop(QDropEvent* e)
{
    e->accept();
    QStringList formats = e->mimeData()->formats();

    if ( formats.contains( QString::fromUtf8(KNOB_DND_MIME_DATA_KEY) ) && _imp->canDrop(true, false) ) {
        KnobGuiPtr guiKnob = _imp->getKnob();
        KnobIPtr source;
        KnobIPtr thisKnob = guiKnob->getKnob();
        int srcDim;
        QDrag* drag;
        guiKnob->getGui()->getApp()->getKnobDnDData(&drag, &source, &srcDim);
        guiKnob->getGui()->getApp()->setKnobDnDData(0, KnobIPtr(), -1);
        if ( source && (source != thisKnob) ) {
            int targetDim = _imp->dimension;
            if ( (targetDim == 0) && !guiKnob->getAllDimensionsVisible() ) {
                targetDim = -1;
            }

            Qt::KeyboardModifiers mods = QApplication::keyboardModifiers();
            if ( ( mods & (Qt::ControlModifier | Qt::AltModifier | Qt::ShiftModifier) ) == (Qt::ControlModifier | Qt::ShiftModifier) ) {
                EffectInstancePtr effect = toEffectInstance( source->getHolder() );
                if (!effect) {
                    return false;
                }
                NodeCollectionPtr group = effect->getNode()->getGroup();
                NodeGroupPtr isGroup = toNodeGroup( group );
                std::string expr;
                std::stringstream ss;
                if (isGroup) {
                    ss << "thisGroup.";
                } else {
                    ss << effect->getApp()->getAppIDString() << ".";
                }
                ss << effect->getNode()->getScriptName_mt_safe() << "." << source->getName();
                ss << ".getValue(";
                if (source->getDimension() > 1) {
                    if (srcDim == -1) {
                        ss << "dimension";
                    } else {
                        ss << srcDim;
                    }
                }
                ss << ")";
                ss << " * curve(frame,";
                if (targetDim == -1) {
                    ss << "dimension";
                } else {
                    ss << targetDim;
                }
                ss << ")";


                expr = ss.str();
                guiKnob->pushUndoCommand( new SetExpressionCommand(guiKnob->getKnob(), false, targetDim, expr) );
            } else if ( ( mods & (Qt::ControlModifier | Qt::AltModifier | Qt::ShiftModifier) ) == (Qt::ControlModifier) ) {
                guiKnob->pushUndoCommand( new PasteUndoCommand(guiKnob, eKnobClipBoardTypeCopyLink, srcDim, targetDim, source) );
            }

            return true;
        }

        e->acceptProposedAction();
    }

    return false;
} // KnobWidgetDnD::drop

bool
KnobWidgetDnD::mouseWheel(QWheelEvent* /*e*/)
{
    if (_imp->userInputSinceFocusIn) {
        return true;
    }

    return false;
}

void
KnobWidgetDnD::mouseEnter(QEvent* /*e*/)
{
    KnobGuiPtr knob = _imp->knob.lock();

    if (!knob) {
        return;
    }
    bool enabled = _imp->dimension == -1 ? knob->getKnob()->isEnabled(0) : knob->getKnob()->isEnabled(_imp->dimension);

    if (Gui::isFocusStealingPossible() && _imp->widget->isEnabled() && enabled) {
        _imp->widget->setFocus();
    }
}

void
KnobWidgetDnD::mouseLeave(QEvent* /*e*/)
{
    if (_imp->widget->hasFocus() && !_imp->userInputSinceFocusIn) {
        _imp->widget->clearFocus();
    }
}

void
KnobWidgetDnD::focusIn()
{
    _imp->userInputSinceFocusIn = false;
}

void
KnobWidgetDnD::focusOut()
{
    _imp->userInputSinceFocusIn = false;
}

NATRON_NAMESPACE_EXIT;<|MERGE_RESOLUTION|>--- conflicted
+++ resolved
@@ -108,14 +108,10 @@
 {
     _imp->userInputSinceFocusIn = true;
     KnobGuiPtr guiKnob = _imp->getKnob();
-<<<<<<< HEAD
-    KnobIPtr internalKnob = guiKnob->getKnob();
-=======
     if (!guiKnob) {
         return false;
     }
-    KnobPtr internalKnob = guiKnob->getKnob();
->>>>>>> 844641fc
+    KnobIPtr internalKnob = guiKnob->getKnob();
     if (!internalKnob) {
         return false;
     }
