--- conflicted
+++ resolved
@@ -139,21 +139,8 @@
         }
 
 #endif
-<<<<<<< HEAD
-
-        if ( _imp->currentRoto.first && ( (*it) == _imp->currentRoto.first->getNode() ) ) {
-            if ( _imp->currentRoto.second && _imp->currentRoto.first->isSettingsPanelVisible() ) {
-                _imp->currentRoto.second->drawOverlays(time, renderScale, view);
-            }
-        } else if ( _imp->currentTracker.first && ( (*it) == _imp->currentTracker.first->getNode() ) ) {
-            if ( _imp->currentTracker.second && _imp->currentTracker.first->isSettingsPanelVisible() ) {
-                _imp->currentTracker.second->drawOverlays(time, renderScale, view);
-            }
-        } else {
-=======
         bool isInActiveViewerUI = _imp->hasInactiveNodeViewerContext(*it);
         if (!isInActiveViewerUI) {
->>>>>>> f47de4b4
             EffectInstPtr effect = (*it)->getEffectInstance();
             assert(effect);
             effect->setCurrentViewportForOverlays_public(_imp->viewer);
@@ -234,28 +221,8 @@
     transformPos = pos;
 #endif
 
-<<<<<<< HEAD
-    if ( _imp->currentRoto.first && ( node == _imp->currentRoto.first->getNode() ) ) {
-        if ( _imp->currentRoto.second && _imp->currentRoto.first->isSettingsPanelVisible() ) {
-            if ( _imp->currentRoto.second->penDown(time, renderScale, view, pen, isTabletEvent, transformViewportPos, transformPos, pressure, timestamp, e) ) {
-                _imp->lastOverlayNode = node;
-
-                return true;
-            }
-        }
-    } else if ( _imp->currentTracker.first && ( node == _imp->currentTracker.first->getNode() ) ) {
-        if ( _imp->currentTracker.second && _imp->currentTracker.first->isSettingsPanelVisible() ) {
-            if ( _imp->currentTracker.second->penDown(time, renderScale, view, transformViewportPos, transformPos, pressure, e) ) {
-                _imp->lastOverlayNode = node;
-
-                return true;
-            }
-        }
-    } else {
-=======
     bool isInActiveViewerUI = _imp->hasInactiveNodeViewerContext(node);
     if (!isInActiveViewerUI) {
->>>>>>> f47de4b4
         EffectInstPtr effect = node->getEffectInstance();
         assert(effect);
         effect->setCurrentViewportForOverlays_public(_imp->viewer);
@@ -391,21 +358,11 @@
         transformPos = pos;
 #endif
 
-<<<<<<< HEAD
-        if ( _imp->currentRoto.second && _imp->currentRoto.first->isSettingsPanelVisible() ) {
-            if ( _imp->currentRoto.second->penDoubleClicked(time, renderScale, view, transformViewportPos, transformPos, e) ) {
-                _imp->lastOverlayNode = _imp->currentRoto.first->getNode();
-
-                return true;
-            }
-        }
-=======
         bool isInActiveViewerUI = _imp->hasInactiveNodeViewerContext(*it);
         if (!isInActiveViewerUI) {
             EffectInstPtr effect = (*it)->getEffectInstance();
             assert(effect);
             effect->setCurrentViewportForOverlays_public(_imp->viewer);
->>>>>>> f47de4b4
 
             bool didSmthing = effect->onOverlayPenDoubleClicked_public(time, renderScale, view, transformViewportPos, transformPos);
             if (didSmthing) {
@@ -485,28 +442,8 @@
     transformPos = pos;
 #endif
 
-<<<<<<< HEAD
-    if ( _imp->currentRoto.first && ( node == _imp->currentRoto.first->getNode() ) ) {
-        if ( _imp->currentRoto.second && _imp->currentRoto.first->isSettingsPanelVisible() ) {
-            if ( _imp->currentRoto.second->penMotion(time, renderScale, view, transformViewportPos, transformPos, pressure, timestamp, e) ) {
-                _imp->lastOverlayNode = node;
-
-                return true;
-            }
-        }
-    } else if ( _imp->currentTracker.first && ( node == _imp->currentTracker.first->getNode() ) ) {
-        if ( _imp->currentTracker.second && _imp->currentTracker.first->isSettingsPanelVisible() ) {
-            if ( _imp->currentTracker.second->penMotion(time, renderScale, view, transformViewportPos, transformPos, pressure, e) ) {
-                _imp->lastOverlayNode = node;
-
-                return true;
-            }
-        }
-    } else {
-=======
     bool isInActiveViewerUI = _imp->hasInactiveNodeViewerContext(node);
     if (!isInActiveViewerUI) {
->>>>>>> f47de4b4
         ///If we are dragging with mouse, set draft mode (not for roto though)
         if ( _imp->hasPenDown && !getGui()->isDraftRenderEnabled() ) {
             getGui()->setDraftRenderEnabled(true);
@@ -690,25 +627,12 @@
         transformPos = pos;
 #endif
 
-<<<<<<< HEAD
-
-        if ( _imp->currentRoto.first && ( (*it) == _imp->currentRoto.first->getNode() ) ) {
-            if ( _imp->currentRoto.second && _imp->currentRoto.first->isSettingsPanelVisible() ) {
-                didSomething |= _imp->currentRoto.second->penUp(time, renderScale, view, transformViewportPos, transformPos, pressure, timestamp, e);
-            }
-        }
-        if ( _imp->currentTracker.first && ( (*it) == _imp->currentTracker.first->getNode() ) ) {
-            if ( _imp->currentTracker.second && _imp->currentTracker.first->isSettingsPanelVisible() ) {
-                didSomething |=  _imp->currentTracker.second->penUp(time, renderScale, view, transformViewportPos, transformPos, pressure, e);
-            }
-=======
         bool isInActiveViewerUI = _imp->hasInactiveNodeViewerContext(*it);
         if (!isInActiveViewerUI) {
             EffectInstPtr effect = (*it)->getEffectInstance();
             assert(effect);
             effect->setCurrentViewportForOverlays_public(_imp->viewer);
             didSomething |= effect->onOverlayPenUp_public(time, renderScale, view, transformViewportPos, transformPos, pressure, timestamp);
->>>>>>> f47de4b4
         }
 
 
@@ -815,28 +739,8 @@
 #endif
 
 
-<<<<<<< HEAD
-    if ( _imp->currentRoto.first && ( node == _imp->currentRoto.first->getNode() ) ) {
-        if ( _imp->currentRoto.second && _imp->currentRoto.first->isSettingsPanelVisible() ) {
-            if ( _imp->currentRoto.second->keyDown(time, renderScale, view, e) ) {
-                _imp->lastOverlayNode = node;
-
-                return true;
-            }
-        }
-    } else if ( _imp->currentTracker.first && ( node == _imp->currentTracker.first->getNode() ) ) {
-        if ( _imp->currentTracker.second && _imp->currentTracker.first->isSettingsPanelVisible() ) {
-            if ( _imp->currentTracker.second->keyDown(time, renderScale, view, e) ) {
-                _imp->lastOverlayNode = node;
-
-                return true;
-            }
-        }
-    } else {
-=======
     bool isInActiveViewerUI = _imp->hasInactiveNodeViewerContext(node);
     if (!isInActiveViewerUI) {
->>>>>>> f47de4b4
         EffectInstPtr effect = node->getEffectInstance();
         assert(effect);
         effect->setCurrentViewportForOverlays_public(_imp->viewer);
@@ -968,24 +872,12 @@
         }
 #endif
 
-<<<<<<< HEAD
-        if ( _imp->currentRoto.first && ( (*it) == _imp->currentRoto.first->getNode() ) ) {
-            if ( _imp->currentRoto.second && _imp->currentRoto.first->isSettingsPanelVisible() ) {
-                didSomething |= _imp->currentRoto.second->keyUp(time, renderScale, view, e);
-            }
-        }
-        if ( _imp->currentTracker.first && ( (*it) == _imp->currentTracker.first->getNode() ) ) {
-            if ( _imp->currentTracker.second && _imp->currentTracker.first->isSettingsPanelVisible() ) {
-                didSomething |= _imp->currentTracker.second->keyUp(time, renderScale, view, e);
-            }
-=======
 
         bool isInActiveViewerUI = _imp->hasInactiveNodeViewerContext(*it);
         if (!isInActiveViewerUI) {
             effect->setCurrentViewportForOverlays_public(_imp->viewer);
             didSomething |= effect->onOverlayKeyUp_public( time, renderScale, view,
                                                           QtEnumConvert::fromQtKey( (Qt::Key)e->key() ), QtEnumConvert::fromQtModifiers( e->modifiers() ) );
->>>>>>> f47de4b4
         }
 
 
@@ -1038,25 +930,8 @@
     }
 #endif
 
-<<<<<<< HEAD
-    if ( _imp->currentRoto.first && ( node == _imp->currentRoto.first->getNode() ) ) {
-        if ( _imp->currentRoto.second && _imp->currentRoto.first->isSettingsPanelVisible() ) {
-            if ( _imp->currentRoto.second->keyRepeat(time, renderScale, view, e) ) {
-                _imp->lastOverlayNode = node;
-
-                return true;
-            }
-        }
-    } else {
-        //if (_imp->currentTracker.second && _imp->currentTracker.first->isSettingsPanelVisible()) {
-        //    if (_imp->currentTracker.second->loseFocus(scaleX, scaleY,e)) {
-        //        return true;
-        //    }
-        //}
-=======
     bool isInActiveViewerUI = _imp->hasInactiveNodeViewerContext(node);
     if (!isInActiveViewerUI) {
->>>>>>> f47de4b4
         EffectInstPtr effect = node->getEffectInstance();
         assert(effect);
         effect->setCurrentViewportForOverlays_public(_imp->viewer);
@@ -1162,20 +1037,6 @@
         }
 #endif
 
-<<<<<<< HEAD
-        if ( _imp->currentTracker.first && ( (*it) == _imp->currentTracker.first->getNode() ) ) {
-            if ( _imp->currentTracker.second && _imp->currentTracker.first->isSettingsPanelVisible() ) {
-                if ( _imp->currentTracker.second->gainFocus(time, renderScale, view) ) {
-                    ret = true;
-                }
-            }
-        }
-
-        effect->setCurrentViewportForOverlays_public(_imp->viewer);
-        bool didSmthing = effect->onOverlayFocusGained_public(time, renderScale, view);
-        if (didSmthing) {
-            ret = true;
-=======
         bool isInActiveViewerUI = _imp->hasInactiveNodeViewerContext(*it);
         if (!isInActiveViewerUI) {
             effect->setCurrentViewportForOverlays_public(_imp->viewer);
@@ -1183,7 +1044,6 @@
             if (didSmthing) {
                 ret = true;
             }
->>>>>>> f47de4b4
         }
     }
 
@@ -1231,22 +1091,10 @@
             EffectInstPtr effect = (*it)->getEffectInstance();
             assert(effect);
 
-<<<<<<< HEAD
-        if ( _imp->currentRoto.first && ( (*it) == _imp->currentRoto.first->getNode() ) ) {
-            if ( _imp->currentRoto.second && _imp->currentRoto.first->isSettingsPanelVisible() ) {
-                _imp->currentRoto.second->focusOut(time, view);
-            }
-        } else if ( _imp->currentTracker.first && ( (*it) == _imp->currentTracker.first->getNode() ) ) {
-            if ( _imp->currentTracker.second && _imp->currentTracker.first->isSettingsPanelVisible() ) {
-                if ( _imp->currentTracker.second->loseFocus(time, renderScale, view) ) {
-                    ret = true;
-                }
-=======
             effect->setCurrentViewportForOverlays_public(_imp->viewer);
             bool didSmthing = effect->onOverlayFocusLost_public(time, renderScale, view);
             if (didSmthing) {
                 ret = true;
->>>>>>> f47de4b4
             }
         }
 
