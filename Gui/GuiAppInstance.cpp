--- conflicted
+++ resolved
@@ -195,18 +195,7 @@
             _imp->_previewProvider->viewerNodeInternal.reset();
         }
 
-<<<<<<< HEAD
-
-=======
-#ifndef NATRON_ENABLE_IO_META_NODES
-        for (std::map<std::string, NodePtr>::iterator it =
-                 _imp->_previewProvider->readerNodes.begin();
-             it != _imp->_previewProvider->readerNodes.end(); ++it) {
-            it->second->destroyNode(true, false);
-        }
-        _imp->_previewProvider->readerNodes.clear();
-#else
->>>>>>> bb22bbe2
+
         if (_imp->_previewProvider->readerNode) {
             _imp->_previewProvider->readerNode->destroyNode(true, false);
             _imp->_previewProvider->readerNode.reset();
