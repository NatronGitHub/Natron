/* ***** BEGIN LICENSE BLOCK *****
 * This file is part of Natron <http://www.natron.fr/>,
 * Copyright (C) 2013-2018 INRIA and Alexandre Gauthier-Foichat
 *
 * Natron is free software: you can redistribute it and/or modify
 * it under the terms of the GNU General Public License as published by
 * the Free Software Foundation; either version 2 of the License, or
 * (at your option) any later version.
 *
 * Natron is distributed in the hope that it will be useful,
 * but WITHOUT ANY WARRANTY; without even the implied warranty of
 * MERCHANTABILITY or FITNESS FOR A PARTICULAR PURPOSE.  See the
 * GNU General Public License for more details.
 *
 * You should have received a copy of the GNU General Public License
 * along with Natron.  If not, see <http://www.gnu.org/licenses/gpl-2.0.html>
 * ***** END LICENSE BLOCK ***** */

#ifndef NODEGRAPHUNDOREDO_H
#define NODEGRAPHUNDOREDO_H

// ***** BEGIN PYTHON BLOCK *****
// from <https://docs.python.org/3/c-api/intro.html#include-files>:
// "Since Python may define some pre-processor definitions which affect the standard headers on some systems, you must include Python.h before any standard headers are included."
#include <Python.h>
// ***** END PYTHON BLOCK *****

#include "Global/Macros.h"

#include <list>
#include <vector>
#include <map>

#if !defined(Q_MOC_RUN) && !defined(SBK_RUN)
#include <boost/shared_ptr.hpp>
#include <boost/weak_ptr.hpp>
#endif

#include <QtCore/QPointF>
#include <QtCore/QCoreApplication>
#include <QUndoCommand>

#include "Global/GlobalDefines.h"

#include "Engine/EngineFwd.h"
#include "Engine/RectD.h"
#include "Engine/NodeGroup.h"
#include "Gui/GuiFwd.h"

NATRON_NAMESPACE_ENTER

/**
 * This file gathers undo/redo command associated to the node graph. Each of them triggers an autosave when redone/undone
 * except the move command.
 **/


class MoveMultipleNodesCommand
    : public QUndoCommand
{
    Q_DECLARE_TR_FUNCTIONS(MoveMultipleNodesCommand)

public:

    MoveMultipleNodesCommand(const NodesGuiList & nodes,
                             double dx,
                             double dy,
                             QUndoCommand *parent = 0);
    virtual void undo();
    virtual void redo();

private:

    void move(double dx, double dy);

    bool _firstRedoCalled;
    std::list<NodeGuiWPtr> _nodes;
    double _dx, _dy;
};


/**
 * @class The first redo() call will do nothing, it assumes the node has already been added.
 * undo() just call deactivate() on all nodes, and following calls to redo() call activate()
 *
 * This class is used for many similar action such as add/duplicate/paste,etc...
 **/
class AddMultipleNodesCommand
    : public QUndoCommand
{
    Q_DECLARE_TR_FUNCTIONS(AddMultipleNodesCommand)

public:

    AddMultipleNodesCommand(NodeGraph* graph,
                            const NodesList & nodes,
                            QUndoCommand *parent = 0);

    AddMultipleNodesCommand(NodeGraph* graph,
                            const NodePtr & node,
                            QUndoCommand* parent = 0);


    virtual ~AddMultipleNodesCommand();

    virtual void undo();
    virtual void redo();

private:

<<<<<<< HEAD
    struct NodeToAdd
    {

        NodeWPtr node;
        SERIALIZATION_NAMESPACE::NodeSerializationPtr serialization;
    };

    std::list<NodeToAdd> _nodes;
=======
    std::list<NodeGuiWPtr> _nodes;
>>>>>>> cfea4528
    NodeGraph* _graph;
    bool _firstRedoCalled;
    bool _isUndone;
};


class RemoveMultipleNodesCommand
    : public QUndoCommand
{
    Q_DECLARE_TR_FUNCTIONS(RemoveMultipleNodesCommand)

public:

    RemoveMultipleNodesCommand(NodeGraph* graph,
                               const NodesGuiList & nodes,
                               QUndoCommand *parent = 0);

    virtual ~RemoveMultipleNodesCommand();

    virtual void undo();
    virtual void redo();

private:
    struct NodeToRemove
    {
<<<<<<< HEAD

        NodeWPtr node;
        SERIALIZATION_NAMESPACE::NodeSerializationPtr serialization;
=======
        ///This contains the output nodes whose input should be reconnected to this node afterwards.
        ///This list contains only nodes that are not part of the selection: we restore only the
        ///inputs of the outputs nodes of the graph that were not removed
        NodesWList outputsToRestore;
        NodeGuiWPtr node;
>>>>>>> cfea4528
    };

    std::list<NodeToRemove> _nodes;
    NodeGraph* _graph;
    bool _isRedone;
};

class ConnectCommand
    : public QUndoCommand
{
    Q_DECLARE_TR_FUNCTIONS(ConnectCommand)

public:
    ConnectCommand(NodeGraph* graph,
                   Edge* edge,
                   const NodeGuiPtr &oldSrc,
                   const NodeGuiPtr & newSrc,
                   int viewerInternalIndex,
                   QUndoCommand *parent = 0);

    virtual void undo();
    virtual void redo();

protected:

    static void doConnect(const NodeGuiPtr &oldSrc,
                          const NodeGuiPtr & newSrc,
                          const NodeGuiPtr& dst,
<<<<<<< HEAD
                          int inputNb,
                          int viewerInternalIndex);
    boost::weak_ptr<NodeGui> _oldSrc, _newSrc;
    boost::weak_ptr<NodeGui> _dst;
=======
                          int inputNb);
    NodeGuiWPtr _oldSrc, _newSrc;
    NodeGuiWPtr _dst;
>>>>>>> cfea4528
    NodeGraph* _graph;
    int _inputNb;
    int _viewerInternalIndex;
};

/*
 * @brief Inserts an existing node in a stream
 */
class InsertNodeCommand
    : public ConnectCommand
{
    Q_DECLARE_TR_FUNCTIONS(InsertNodeCommand)

public:

    InsertNodeCommand(NodeGraph* graph,
                      Edge* edge,
                      const NodeGuiPtr & newSrc,
                      QUndoCommand *parent = 0);

    virtual void undo();
    virtual void redo();

private:

    Edge* _inputEdge;
};


class ResizeBackdropCommand
    : public QUndoCommand
{
    Q_DECLARE_TR_FUNCTIONS(ResizeBackdropCommand)

public:

    ResizeBackdropCommand(const NodeGuiPtr& bd,
                          int w,
                          int h,
                          QUndoCommand *parent = 0);
    virtual ~ResizeBackdropCommand();

    virtual void undo();
    virtual void redo();
    virtual int id() const
    {
        return kNodeGraphResizeNodeBackdropCommandCompressionID;
    }

    virtual bool mergeWith(const QUndoCommand *command);

private:

    NodeGuiWPtr _bd;
    int _w, _h;
    int _oldW, _oldH;
};


class DecloneMultipleNodesCommand
    : public QUndoCommand
{
    Q_DECLARE_TR_FUNCTIONS(DecloneMultipleNodesCommand)

public:

    DecloneMultipleNodesCommand(NodeGraph* graph,
                                const  std::map<NodeGuiPtr, NodePtr> & nodes,
                                QUndoCommand *parent = 0);


    virtual ~DecloneMultipleNodesCommand();

    virtual void undo();
    virtual void redo();

private:

    struct NodeToDeclone
    {
        NodeGuiWPtr node;
        NodeWPtr master;
    };

    std::list<NodeToDeclone> _nodes;
    NodeGraph* _graph;
};


class RearrangeNodesCommand
    : public QUndoCommand
{
    Q_DECLARE_TR_FUNCTIONS(RearrangeNodesCommand)

public:

    struct NodeToRearrange
    {
        NodeGuiWPtr node;
        QPointF oldPos, newPos;
    };

    RearrangeNodesCommand(const NodesGuiList & nodes,
                          QUndoCommand *parent = 0);
    virtual void undo();
    virtual void redo();

private:

    std::list<NodeToRearrange> _nodes;
};

class DisableNodesCommand
    : public QUndoCommand
{
    Q_DECLARE_TR_FUNCTIONS(DisableNodesCommand)

public:

    DisableNodesCommand(const NodesGuiList & nodes,
                        QUndoCommand *parent = 0);
    virtual void undo();
    virtual void redo();

private:

    std::list<NodeGuiWPtr>_nodes;
};

class EnableNodesCommand
    : public QUndoCommand
{
    Q_DECLARE_TR_FUNCTIONS(EnableNodesCommand)

public:

    EnableNodesCommand(const NodesGuiList & nodes,
                       QUndoCommand *parent = 0);
    virtual void undo();
    virtual void redo();

private:

    std::list<NodeGuiWPtr>_nodes;
};


<<<<<<< HEAD
=======
class LoadNodePresetsCommand
    : public QUndoCommand
{
    Q_DECLARE_TR_FUNCTIONS(LoadNodePresetsCommand)

public:

    LoadNodePresetsCommand(const NodeGuiPtr & node,
                           const std::list<NodeSerializationPtr>& serialization,
                           QUndoCommand *parent = 0);

    virtual ~LoadNodePresetsCommand();
    virtual void undo();
    virtual void redo();

private:

    void getListAsShared(const std::list<NodeWPtr>& original,
                         std::list<NodePtr>& shared) const;

    bool _firstRedoCalled;
    bool _isUndone;
    NodeGuiWPtr _node;
    std::list<NodeWPtr> _oldChildren, _newChildren; //< children if multi-instance
    std::list<NodeSerializationPtr> _newSerializations, _oldSerialization;
};
>>>>>>> cfea4528

class RenameNodeUndoRedoCommand
    : public QUndoCommand
{
    Q_DECLARE_TR_FUNCTIONS(RenameNodeUndoRedoCommand)

public:

    RenameNodeUndoRedoCommand(const NodeGuiPtr & node,
                              const QString& oldName,
                              const QString& newName);

    virtual ~RenameNodeUndoRedoCommand();
    virtual void undo();
    virtual void redo();

private:

    NodeGuiWPtr _node;
    QString _oldName, _newName;
};

<<<<<<< HEAD
=======
struct ExtractedOutput
{
    NodeGuiWPtr node;
    std::list<std::pair<int, NodeWPtr> > outputs;
};

struct ExtractedInput
{
    NodeGuiWPtr node;
    std::vector<NodeWPtr> inputs;
};

struct ExtractedTree
{
    ExtractedOutput output;
    std::list<ExtractedInput> inputs;
    std::list<NodeGuiWPtr> inbetweenNodes;
};

>>>>>>> cfea4528

class ExtractNodeUndoRedoCommand
    : public QUndoCommand
{
    Q_DECLARE_TR_FUNCTIONS(ExtractNodeUndoRedoCommand)

public:

    ExtractNodeUndoRedoCommand(NodeGraph* graph,
                               const NodesGuiList & nodes);

    virtual ~ExtractNodeUndoRedoCommand();
    virtual void undo();
    virtual void redo();

private:


    NodeGraph* _graph;
    NodeCollection::TopologicallySortedNodesList _sortedNodes;
};

class GroupFromSelectionCommand
    : public QUndoCommand
{
    Q_DECLARE_TR_FUNCTIONS(GroupFromSelectionCommand)

public:

    GroupFromSelectionCommand(const NodesList & nodes);

    virtual ~GroupFromSelectionCommand();

    virtual void undo();
    virtual void redo();

private:

<<<<<<< HEAD
    NodesWList _originalNodes;


    // save for each node the inputs that it was connected to
    typedef std::map<NodeWPtr, std::vector<NodeWPtr> > LinksMap;
    LinksMap _savedLinks;

    NodeCollectionWPtr _oldGroup;
    NodeCollection::TopologicallySortedNodesList _sortedNodes;
    NodeWPtr _newGroup;
=======
    NodeGraph* _graph;
    std::list<NodeGuiWPtr> _originalNodes;
    struct OutputLink
    {
        int inputIdx;
        NodeWPtr inputNode;
    };
    typedef std::map<NodeWPtr, OutputLink> OutputLinksMap;
    OutputLinksMap _outputLinks;
    NodeGuiWPtr _group;
    bool _firstRedoCalled;
    bool _isRedone;
>>>>>>> cfea4528
};

class InlineGroupCommand
    : public QUndoCommand
{
    Q_DECLARE_TR_FUNCTIONS(InlineGroupCommand)

public:

    InlineGroupCommand(const NodeCollectionPtr& newGroup, const NodesList & groupNodes);

    virtual ~InlineGroupCommand();

    virtual void undo();
    virtual void redo();

private:

    struct InlinedGroup
    {
<<<<<<< HEAD
        boost::weak_ptr<NodeGroup> oldGroupNode;
        SERIALIZATION_NAMESPACE::NodeSerializationPtr groupNodeSerialization;

        // For each output of the GroupInput node, the inputs vector
        struct InputOutput
        {
            // The GroupInput index
            int inputIndex;

            // The input index connceting output to the GroupInput node
            int outputInputIndex;

            // output node of the input node
            NodeWPtr output;

            // The inputs of the output node
            std::vector<NodeWPtr> inputNodes;
        };
        std::vector<InputOutput> inputsMap;

        // A vector of the nodes the Group node is linked to in input (not the GroupInput nodes but
        // the actual nodes upstream)
        std::vector<NodeWPtr> groupInputs;

        // Each node connected to the group node itself along with it's inputs.
        struct GroupNodeOutput
        {
            NodeWPtr output;
            int inputIndex;
        };
        std::list<GroupNodeOutput> groupOutputs;

        // The actual nodes that were inlined along with their old position
        struct MovedNode
        {
            NodeWPtr node;
            double position[2];
        };
        std::list<MovedNode> movedNodes;

        RectD movedNodesBbox;

        double groupNodePos[2];

        // The GroupOutput node input
        NodeWPtr outputNodeInput;
=======
        NodeGuiWPtr input;
        std::map<NodeGuiWPtr, int> outputs;
>>>>>>> cfea4528
    };




    
    NodeCollectionWPtr _newGroup;
    std::list<InlinedGroup> _oldGroups;
};

class RestoreNodeToDefaultCommand
: public QUndoCommand
{
    Q_DECLARE_TR_FUNCTIONS(RestoreNodeToDefaultCommand)
    
public:
    
    RestoreNodeToDefaultCommand(const NodesGuiList & nodes);
    
    virtual ~RestoreNodeToDefaultCommand();
    
    virtual void undo();
    virtual void redo();
    
private:
    
    struct NodeDefaults
    {
<<<<<<< HEAD
        NodeGuiWPtr node;
        SERIALIZATION_NAMESPACE::NodeSerializationPtr serialization;
=======
        NodeGuiWPtr group;
        std::list<NodeGuiWPtr> inlinedNodes;
        std::map<int, NodeToConnect> connections;
>>>>>>> cfea4528
    };
    
    std::list<NodeDefaults> _nodes;
    
};


NATRON_NAMESPACE_EXIT

#endif // NODEGRAPHUNDOREDO_H<|MERGE_RESOLUTION|>--- conflicted
+++ resolved
@@ -108,7 +108,6 @@
 
 private:
 
-<<<<<<< HEAD
     struct NodeToAdd
     {
 
@@ -117,9 +116,6 @@
     };
 
     std::list<NodeToAdd> _nodes;
-=======
-    std::list<NodeGuiWPtr> _nodes;
->>>>>>> cfea4528
     NodeGraph* _graph;
     bool _firstRedoCalled;
     bool _isUndone;
@@ -145,17 +141,9 @@
 private:
     struct NodeToRemove
     {
-<<<<<<< HEAD
 
         NodeWPtr node;
         SERIALIZATION_NAMESPACE::NodeSerializationPtr serialization;
-=======
-        ///This contains the output nodes whose input should be reconnected to this node afterwards.
-        ///This list contains only nodes that are not part of the selection: we restore only the
-        ///inputs of the outputs nodes of the graph that were not removed
-        NodesWList outputsToRestore;
-        NodeGuiWPtr node;
->>>>>>> cfea4528
     };
 
     std::list<NodeToRemove> _nodes;
@@ -184,16 +172,10 @@
     static void doConnect(const NodeGuiPtr &oldSrc,
                           const NodeGuiPtr & newSrc,
                           const NodeGuiPtr& dst,
-<<<<<<< HEAD
                           int inputNb,
                           int viewerInternalIndex);
     boost::weak_ptr<NodeGui> _oldSrc, _newSrc;
     boost::weak_ptr<NodeGui> _dst;
-=======
-                          int inputNb);
-    NodeGuiWPtr _oldSrc, _newSrc;
-    NodeGuiWPtr _dst;
->>>>>>> cfea4528
     NodeGraph* _graph;
     int _inputNb;
     int _viewerInternalIndex;
@@ -341,35 +323,6 @@
 };
 
 
-<<<<<<< HEAD
-=======
-class LoadNodePresetsCommand
-    : public QUndoCommand
-{
-    Q_DECLARE_TR_FUNCTIONS(LoadNodePresetsCommand)
-
-public:
-
-    LoadNodePresetsCommand(const NodeGuiPtr & node,
-                           const std::list<NodeSerializationPtr>& serialization,
-                           QUndoCommand *parent = 0);
-
-    virtual ~LoadNodePresetsCommand();
-    virtual void undo();
-    virtual void redo();
-
-private:
-
-    void getListAsShared(const std::list<NodeWPtr>& original,
-                         std::list<NodePtr>& shared) const;
-
-    bool _firstRedoCalled;
-    bool _isUndone;
-    NodeGuiWPtr _node;
-    std::list<NodeWPtr> _oldChildren, _newChildren; //< children if multi-instance
-    std::list<NodeSerializationPtr> _newSerializations, _oldSerialization;
-};
->>>>>>> cfea4528
 
 class RenameNodeUndoRedoCommand
     : public QUndoCommand
@@ -392,28 +345,6 @@
     QString _oldName, _newName;
 };
 
-<<<<<<< HEAD
-=======
-struct ExtractedOutput
-{
-    NodeGuiWPtr node;
-    std::list<std::pair<int, NodeWPtr> > outputs;
-};
-
-struct ExtractedInput
-{
-    NodeGuiWPtr node;
-    std::vector<NodeWPtr> inputs;
-};
-
-struct ExtractedTree
-{
-    ExtractedOutput output;
-    std::list<ExtractedInput> inputs;
-    std::list<NodeGuiWPtr> inbetweenNodes;
-};
-
->>>>>>> cfea4528
 
 class ExtractNodeUndoRedoCommand
     : public QUndoCommand
@@ -452,7 +383,6 @@
 
 private:
 
-<<<<<<< HEAD
     NodesWList _originalNodes;
 
 
@@ -463,20 +393,6 @@
     NodeCollectionWPtr _oldGroup;
     NodeCollection::TopologicallySortedNodesList _sortedNodes;
     NodeWPtr _newGroup;
-=======
-    NodeGraph* _graph;
-    std::list<NodeGuiWPtr> _originalNodes;
-    struct OutputLink
-    {
-        int inputIdx;
-        NodeWPtr inputNode;
-    };
-    typedef std::map<NodeWPtr, OutputLink> OutputLinksMap;
-    OutputLinksMap _outputLinks;
-    NodeGuiWPtr _group;
-    bool _firstRedoCalled;
-    bool _isRedone;
->>>>>>> cfea4528
 };
 
 class InlineGroupCommand
@@ -497,7 +413,6 @@
 
     struct InlinedGroup
     {
-<<<<<<< HEAD
         boost::weak_ptr<NodeGroup> oldGroupNode;
         SERIALIZATION_NAMESPACE::NodeSerializationPtr groupNodeSerialization;
 
@@ -544,10 +459,6 @@
 
         // The GroupOutput node input
         NodeWPtr outputNodeInput;
-=======
-        NodeGuiWPtr input;
-        std::map<NodeGuiWPtr, int> outputs;
->>>>>>> cfea4528
     };
 
 
@@ -576,14 +487,8 @@
     
     struct NodeDefaults
     {
-<<<<<<< HEAD
         NodeGuiWPtr node;
         SERIALIZATION_NAMESPACE::NodeSerializationPtr serialization;
-=======
-        NodeGuiWPtr group;
-        std::list<NodeGuiWPtr> inlinedNodes;
-        std::map<int, NodeToConnect> connections;
->>>>>>> cfea4528
     };
     
     std::list<NodeDefaults> _nodes;
