//  Powiter
//
/* This Source Code Form is subject to the terms of the Mozilla Public
 * License, v. 2.0. If a copy of the MPL was not distributed with this
 * file, You can obtain one at http://mozilla.org/MPL/2.0/. */
/*
*Created by Alexandre GAUTHIER-FOICHAT on 6/1/2012. 
*contact: immarespond at gmail dot com
*
*/

#ifndef POWITER_GUI_GUI_H_
#define POWITER_GUI_GUI_H_

#include <map>
#include <string>
#ifndef Q_MOC_RUN
#include <boost/noncopyable.hpp>
#endif
#include <QtCore/QObject>
#include <QToolButton>
#include <QIcon>
#include <QDialog>
#include <QAction>
#include <QMainWindow>
#include <QWaitCondition>
#include <QMutex>

#include "Global/GlobalDefines.h"

#include "Engine/Format.h"

class QString;
class TabWidget;
class AppInstance;
class QDockWidget;
class QScrollArea;
class QWidget;
class QVBoxLayout;
class QSplitter;
class QHBoxLayout;
class QFrame;
class QMenu;
class QMenuBar;
class QProgressBar;
class QStatusBar;
class QTreeView;
class AppInstance;
class NodeGraph;
class ViewerTab;
class InspectorNode;
class QToolBar;
class QGraphicsScene;
class NodeGui;
class QProgressBar;
class ViewerInstance;
class Button;
class QLabel;
class Gui;
class SpinBox;
class LineEdit;
class DockablePanel;
class PluginToolButton;

namespace Powiter{
    class Node;
    class OutputEffectInstance;
}


class ToolButton : public QObject {
    Q_OBJECT
    
public:
    
    ToolButton(AppInstance* app,
               PluginToolButton* pluginToolButton,
               const QString& name,
               QIcon icon = QIcon())
    : _app(app)
    , _name(name)
    , _icon(icon)
    , _menu(NULL)
    , _children()
    , _action(NULL)
    , _pluginToolButton(pluginToolButton)
    {
    }
    
    void tryAddChild(ToolButton* child);
    
    virtual ~ToolButton(){}

    const QString& getName() const { return _name; };
    const QIcon& getIcon() const { return _icon; };

public slots:
    void onTriggered();

private:
    AppInstance* _app;
    QString _name;
    QIcon _icon;
public:
    // FIXME: public pointer members are the sign of a serious design flaw!!! should at least be shared_ptr!
    QMenu* _menu;
    std::vector<ToolButton*> _children;
    QAction* _action;
    PluginToolButton* _pluginToolButton;
};

/*This class represents a floating pane that embeds a widget*/
class FloatingWidget : public QWidget{

public:
    
    explicit FloatingWidget(QWidget* parent = 0);
    
    virtual ~FloatingWidget(){}
    
    /*Set the embedded widget. Only 1 widget can be embedded
     by FloatingWidget. Once set, this function does nothing
     for subsequent calls..*/
    void setWidget(const QSize& widgetSize,QWidget* w);

private:
    QWidget* _embeddedWidget;
    QVBoxLayout* _layout;
};

class RenderingProgressDialog : public QDialog{
    
    Q_OBJECT
    
<<<<<<< HEAD
    QVBoxLayout* _mainLayout;
    QLabel* _totalLabel;
    QProgressBar* _totalProgress;
    QFrame* _separator;
    QLabel* _perFrameLabel;
    QProgressBar* _perFrameProgress;
    Button* _cancelButton;
    Powiter::OutputEffectInstance* _writer;
    QString _sequenceName;
    int _firstFrame;
    int _lastFrame;
=======
>>>>>>> e3ebcff6
public:
    
    RenderingProgressDialog(Powiter::OutputEffectInstance* writer,const QString& sequenceName,int firstFrame,int lastFrame,QWidget* parent = 0);
    
    virtual ~RenderingProgressDialog(){}
    
public slots:
        
    void onFrameRendered(int);
    
    void onCurrentFrameProgress(int);

    void onCancelation();

private:
    QVBoxLayout* _mainLayout;
    QLabel* _totalLabel;
    QProgressBar* _totalProgress;
    QFrame* _separator;
    QLabel* _perFrameLabel;
    QProgressBar* _perFrameProgress;
    Button* _cancelButton;
    Writer* _writer;
    QString _sequenceName;
    int _firstFrame;
    int _lastFrame;
};

/*This class encapsulate a nodegraph GUI*/
class NodeGraphTab{
public:

    // FIXME: these (public) data members are never deleted
    // cppcheck message:
    // "Class 'NodeGraphTab' is unsafe, 'NodeGraphTab::_graphScene' can leak by wrong usage."
    QGraphicsScene* _graphScene;
    NodeGraph *_nodeGraphArea;
    
    NodeGraphTab(Gui* gui,QWidget* parent);
    virtual ~NodeGraphTab(){}
};

class Gui : public QMainWindow,public boost::noncopyable
{
    Q_OBJECT
    
public:
    explicit Gui(AppInstance* app,QWidget* parent=0);
    
    virtual ~Gui();
    
    void createGui();
    
    NodeGui* createNodeGUI(Powiter::Node *node);
    
    void autoConnect(NodeGui* target,NodeGui* created);
    
    NodeGui* getSelectedNode() const;
    
    void setLastSelectedViewer(ViewerTab* tab){_lastSelectedViewer = tab;}
    
    ViewerTab* getLastSelectedViewer() const {return _lastSelectedViewer;}
    
    bool eventFilter(QObject *target, QEvent *event);

    void createViewerGui(Powiter::Node* viewer);
    
    /*Called internally by the viewer node. It adds
     a new Viewer tab GUI and returns a pointer to it.*/
    ViewerTab* addNewViewerTab(ViewerInstance* node,TabWidget* where);
    
    void addViewerTab(ViewerTab* tab,TabWidget* where);
    
    /*Called internally by the viewer node when
     it gets deleted. This removes the 
     associated GUI. It may also be called from the TabWidget
     that wants to close. The deleteData flag tells whether we actually want
     to destroy the tab/node or just hide them.*/
    void removeViewerTab(ViewerTab* tab,bool initiatedFromNode,bool deleteData = true);
    
    void setNewViewerAnchor(TabWidget* where){_nextViewerTabPlace = where;}
    
    void moveTab(QWidget* what,TabWidget* where);
    
    void splitPaneHorizontally(TabWidget* what);
    
    void splitPaneVertically(TabWidget* what);
    
    void floatWidget(QWidget* what);
    
    void closePane(TabWidget* what);
    
    void maximize(TabWidget* what,bool isViewerPane);
    
    void minimize();
    
    /*Returns a valid tab if a tab with a matching name has been
     found. Otherwise returns NULL.*/
    QWidget* findExistingTab(const std::string& name) const;
    
    void registerTab(const std::string& name, QWidget* tab);
    
    void loadStyleSheet();
    
    ToolButton* findExistingToolButton(const QString& name) const;
    
    ToolButton* findOrCreateToolButton(PluginToolButton* plugin);
    
    const std::vector<ToolButton*>& getToolButtons() const {return _toolButtons;}
    
    void addUndoRedoActions(QAction* undoAction,QAction* redoAction);

    
    bool isGraphWorthless() const;
    
    /**
     * @brief An error dialog with title and text customizable
     **/
    void errorDialog(const std::string& title,const std::string& text);
    
    void warningDialog(const std::string& title,const std::string& text);
    
    void informationDialog(const std::string& title,const std::string& text);
    
    Powiter::StandardButton questionDialog(const std::string& title,const std::string& message,Powiter::StandardButtons buttons =
                                           Powiter::StandardButtons(Powiter::Yes | Powiter::No),
                                           Powiter::StandardButton defaultButton = Powiter::NoButton);
    
    void selectNode(NodeGui* node);
    
    AppInstance* getApp() { return _appInstance; }
    
    void showProgressDialog(Powiter::OutputEffectInstance* writer,const QString& sequenceName,int firstFrame,int lastFrame);
    
    void updateViewsActions(int viewsCount);
    
    static QKeySequence keySequenceForView(int v);
        

private:

    void addNodeGraph();
    
    void restoreGuiGeometry();
    
    void saveGuiGeometry();
    

signals:
    
    void doDialog(int type,const QString& title,const QString& content,Powiter::StandardButtons buttons,Powiter::StandardButton defaultB);

public slots:
    
    bool exit();
    void toggleFullScreen();
    void closeEvent(QCloseEvent *e);
    void newProject();
    void openProject();
    void saveProject();
    void saveProjectAs();
    void autoSave();
    
    void connectInput1();
    void connectInput2();
    void connectInput3();
    void connectInput4();
    void connectInput5();
    void connectInput6();
    void connectInput7();
    void connectInput8();
    void connectInput9();
    void connectInput10();
    
    void showView0();
    void showView1();
    void showView2();
    void showView3();
    void showView4();
    void showView5();
    void showView6();
    void showView7();
    void showView8();
    void showView9();
    
    void onDoDialog(int type,const QString& title,const QString& content,Powiter::StandardButtons buttons,Powiter::StandardButton defaultB);
    
    /*Returns a code from the save dialog:
     * -1  = unrecognized code
     * 0 = Save
     * 1 = Discard
     * 2 = Cancel or Escape
     **/
    int saveWarning();
    
    void setVisibleProjectSettingsPanel();
    
    void putSettingsPanelFirst(DockablePanel* panel);
    
    void addToolButttonsToToolBar();

private:

    ViewerTab* _lastSelectedViewer;
    AppInstance* _appInstance;
    QWaitCondition _uiUsingMainThreadCond;
    bool _uiUsingMainThread;
    mutable QMutex _uiUsingMainThreadMutex;
    Powiter::StandardButton _lastQuestionDialogAnswer;
public:
    // FIXME: public pointer members are the sign of a serious design flaw!!! should at least be shared_ptr!
    /*TOOL BAR ACTIONS*/
    //======================
    QAction *actionNew_project;
    QAction *actionOpen_project;
    QAction *actionSave_project;
    QAction *actionSaveAs_project;
    QAction *actionPreferences;
    QAction *actionExit;
    QAction *actionProject_settings;
    QAction *actionFullScreen;
    QAction *actionClearDiskCache;
    QAction *actionClearPlayBackCache;
    QAction *actionClearNodeCache;
    
    QAction* actionConnectInput1;
    QAction* actionConnectInput2;
    QAction* actionConnectInput3;
    QAction* actionConnectInput4;
    QAction* actionConnectInput5;
    QAction* actionConnectInput6;
    QAction* actionConnectInput7;
    QAction* actionConnectInput8;
    QAction* actionConnectInput9;
    QAction* actionConnectInput10;
    
    
    QWidget *_centralWidget;
    QHBoxLayout* _mainLayout;
    
    
    TabWidget* _viewersPane;
    
    // this one is a ptr to others TabWidget.
    //It tells where to put the viewer when making a new one
    // If null it places it on default tab widget
    TabWidget* _nextViewerTabPlace;
    
    TabWidget* _workshopPane;
    QSplitter* _viewerWorkshopSplitter;
    
    TabWidget* _propertiesPane;
    QSplitter* _middleRightSplitter;

    QSplitter* _leftRightSplitter;
    
	/*VIEWERS*/
	//======================
    std::list<ViewerTab*> _viewerTabs;
    
    /*GRAPH*/
    //======================
    
    NodeGraphTab* _nodeGraphTab;
    
    /*TOOLBOX*/
    QToolBar* _toolBox;
    std::vector<ToolButton*> _toolButtons;
    
    /*PROPERTIES*/
    //======================
    QScrollArea *_propertiesScrollArea;
    QWidget *_propertiesContainer;
    QVBoxLayout *_layoutPropertiesBin;
    
    
 
    /*MENU*/
    //======================
    QMenuBar *menubar;
    QMenu *menuFile;
    QMenu *menuEdit;
    QMenu *menuDisplay;
    QMenu *menuOptions;
	QMenu *viewersMenu;
    QMenu *viewerInputsMenu;
    QMenu *viewersViewMenu;
    QMenu *cacheMenu;
    
    
    /*all TabWidget's : used to know what to hide/show for fullscreen mode*/
    std::list<TabWidget*> _panes;
    
    /*Registered tabs: for drag&drop purpose*/
    std::map<std::string,QWidget*> _registeredTabs;
    
    DockablePanel* _projectGui;
    
    void setupUi();
   
	void retranslateUi(QMainWindow *MainWindow);
    
};



class AddFormatDialog : public QDialog {
    
public:
    
    AddFormatDialog(QWidget* parent = 0);
    
    virtual ~AddFormatDialog(){}
    
    Format getFormat() const ;

private:
    QVBoxLayout* _mainLayout;

    QWidget* _secondLine;
    QHBoxLayout* _secondLineLayout;
    QLabel* _widthLabel;
    SpinBox* _widthSpinBox;
    QLabel* _heightLabel;
    SpinBox* _heightSpinBox;
    QLabel* _pixelAspectLabel;
    SpinBox* _pixelAspectSpinBox;


    QWidget* _thirdLine;
    QHBoxLayout* _thirdLineLayout;
    QLabel* _nameLabel;
    LineEdit* _nameLineEdit;

    QWidget* _fourthLine;
    QHBoxLayout* _fourthLineLayout;
    Button* _cancelButton;
    Button* _okButton;
};


#endif // POWITER_GUI_GUI_H_<|MERGE_RESOLUTION|>--- conflicted
+++ resolved
@@ -132,20 +132,6 @@
     
     Q_OBJECT
     
-<<<<<<< HEAD
-    QVBoxLayout* _mainLayout;
-    QLabel* _totalLabel;
-    QProgressBar* _totalProgress;
-    QFrame* _separator;
-    QLabel* _perFrameLabel;
-    QProgressBar* _perFrameProgress;
-    Button* _cancelButton;
-    Powiter::OutputEffectInstance* _writer;
-    QString _sequenceName;
-    int _firstFrame;
-    int _lastFrame;
-=======
->>>>>>> e3ebcff6
 public:
     
     RenderingProgressDialog(Powiter::OutputEffectInstance* writer,const QString& sequenceName,int firstFrame,int lastFrame,QWidget* parent = 0);
