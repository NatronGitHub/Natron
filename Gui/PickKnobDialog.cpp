--- conflicted
+++ resolved
@@ -141,15 +141,9 @@
     }
     NodeGuiPtr nodeGui = nodePanel->getNodeGui();
     NodePtr node = nodeGui->getNode();
-<<<<<<< HEAD
     NodeGroupPtr isGroup = node->isEffectNodeGroup();
     NodeCollectionPtr collec = node->getGroup();
     NodeGroupPtr isCollecGroup = toNodeGroup(collec);
-=======
-    NodeGroup* isGroup = node->isEffectGroup();
-    NodeCollectionPtr collec = node->getGroup();
-    NodeGroup* isCollecGroup = dynamic_cast<NodeGroup*>( collec.get() );
->>>>>>> cfea4528
     NodesList collectNodes = collec->getNodes();
     for (NodesList::iterator it = collectNodes.begin(); it != collectNodes.end(); ++it) {
         if ((*it)->getNodeGui() && ( (*it)->getKnobs().size() > 0 ) ) {
@@ -205,22 +199,13 @@
     QObject::connect( _imp->destPageCombo, SIGNAL(currentIndexChanged(int)), this, SLOT(onPageComboIndexChanged(int)) );
     const KnobsVec& knobs = node->getKnobs();
     for (std::size_t i = 0; i < knobs.size(); ++i) {
-<<<<<<< HEAD
         if ( knobs[i]->getKnobDeclarationType() == KnobI::eKnobDeclarationTypeUser ) {
             KnobPagePtr isPage = toKnobPage(knobs[i]);
-=======
-        if ( knobs[i]->isUserKnob() ) {
-            KnobPagePtr isPage = boost::dynamic_pointer_cast<KnobPage>(knobs[i]);
->>>>>>> cfea4528
             if (isPage) {
                 _imp->pages.push_back(isPage);
                 _imp->destPageCombo->addItem( QString::fromUtf8( isPage->getName().c_str() ) );
             } else {
-<<<<<<< HEAD
                 KnobGroupPtr isGrp = toKnobGroup(knobs[i]);
-=======
-                KnobGroupPtr isGrp = boost::dynamic_pointer_cast<KnobGroup>(knobs[i]);
->>>>>>> cfea4528
                 if (isGrp) {
                     _imp->groups.push_back(isGrp);
                 }
@@ -399,10 +384,6 @@
         }
     }
 
-<<<<<<< HEAD
-=======
-
->>>>>>> cfea4528
     for (std::vector<KnobGroupPtr>::iterator it = _imp->groups.begin(); it != _imp->groups.end(); ++it) {
         KnobPagePtr page = (*it)->getTopLevelPage();
         assert(page);
