--- conflicted
+++ resolved
@@ -87,11 +87,7 @@
 
     void removeCurve(CurveGui* curve);
 
-<<<<<<< HEAD
-    void centerOn(const std::vector<CurveGuiPtr > & curves);
-=======
-    void centerOn(const std::vector<boost::shared_ptr<CurveGui> > & curves, bool useDisplayRange);
->>>>>>> 125231c8
+    void centerOn(const std::vector<CurveGuiPtr > & curves, bool useDisplayRange);
 
     void showCurvesAndHideOthers(const std::vector<CurveGuiPtr > & curves);
 
