--- conflicted
+++ resolved
@@ -1531,15 +1531,6 @@
     assert( qApp && qApp->thread() == QThread::currentThread() );
     assert( QGLContext::currentContext() == widget->context() );
 
-<<<<<<< HEAD
-=======
-    {
-        GLenum _glerror_ = glGetError();
-        if (_glerror_ != GL_NO_ERROR) {
-            std::cout << "GL_ERROR:" << __FILE__ << " " << __LINE__ << " " << gluErrorString(_glerror_) << std::endl;
-        }
-    }
->>>>>>> 1117af30
 
     glCheckError();
     QPointF btmLeft = zoomCtx.toZoomCoordinates(0, widget->height() - 1);
