--- conflicted
+++ resolved
@@ -524,320 +524,6 @@
 } // initializeGL
 
 
-<<<<<<< HEAD
-=======
-    glBindBuffer(GL_ARRAY_BUFFER, vboID);
-    int vertexCount = w * h;
-    glBufferData(GL_ARRAY_BUFFER, vertexCount * 2 * sizeof(float), NULL, GL_DYNAMIC_DRAW);
-    float* gpuVertexBuffer = reinterpret_cast<float*>( glMapBuffer(GL_ARRAY_BUFFER, GL_WRITE_ONLY) );
-    int i = 0;
-    float x = 0;
-    float y = 0;
-    while ( i < (vertexCount * 2) ) {
-        if ( (x != 0) && ( (int)x % w == 0 ) ) {
-            x = 0;
-            ++y;
-        }
-        gpuVertexBuffer[i] = x;
-        gpuVertexBuffer[i + 1] = y;
-        ++x;
-        i += 2;
-    }
-    glUnmapBuffer(GL_ARRAY_BUFFER);
-    glBindBuffer(GL_ARRAY_BUFFER, 0);
-}
-
-static void
-textureMap_Polygon(int fromX,
-                   int fromY,
-                   int fromW,
-                   int fromH,
-                   int x,
-                   int y,
-                   int w,
-                   int h)
-{
-    glBegin(GL_POLYGON);
-    glTexCoord2i (fromX, fromH); glVertex2i (x, h);
-    glTexCoord2i (fromW, fromH); glVertex2i (w, h);
-    glTexCoord2i (fromW, fromY); glVertex2i (w, y);
-    glTexCoord2i (fromX, fromY); glVertex2i (x, y);
-    glEnd ();
-}
-
-static void
-startRenderingTo(GLuint fboId,
-                 GLenum attachment,
-                 int w,
-                 int h)
-{
-    glBindFramebuffer(GL_FRAMEBUFFER, fboId);
-    glDrawBuffer(attachment);
-    glViewport(0, 0, w, h);
-    glMatrixMode(GL_PROJECTION);
-    glCheckProjectionStack();
-    glPushMatrix();
-    glLoadIdentity();
-    glOrtho(0, w, 0, h, 1, -1);
-    glMatrixMode(GL_MODELVIEW);
-    glCheckModelviewStack();
-    glPushMatrix();
-    glLoadIdentity();
-}
-
-static void
-stopRenderingTo()
-{
-    glMatrixMode(GL_PROJECTION);
-    glPopMatrix();
-    glMatrixMode(GL_MODELVIEW);
-    glPopMatrix();
-    glBindFramebuffer(GL_FRAMEBUFFER, 0);
-}
-
-static int
-shaderChannelFromDisplayMode(Histogram::DisplayModeEnum channel)
-{
-    switch (channel) {
-    case Histogram::eDisplayModeR:
-
-        return 1;
-        break;
-    case Histogram::eDisplayModeG:
-
-        return 2;
-        break;
-    case Histogram::eDisplayModeB:
-
-        return 3;
-        break;
-    case Histogram::eDisplayModeA:
-
-        return 4;
-        break;
-    case Histogram::eDisplayModeY:
-
-        return 0;
-        break;
-    case Histogram::eDisplayModeRGB:
-    default:
-        assert(false);
-        break;
-    }
-}
-
-void
-HistogramPrivate::activateHistogramComputingShader(Histogram::DisplayModeEnum channel)
-{
-    // always running in the main thread
-    assert( qApp && qApp->thread() == QThread::currentThread() );
-
-    histogramComputingShader->bind();
-    histogramComputingShader->setUniformValue("Tex", 0);
-    glCheckError();
-    histogramComputingShader->setUniformValue( "channel", shaderChannelFromDisplayMode(channel) );
-    glBindAttribLocation(histogramComputingShader->programId(), 0, "TexCoord");
-}
-
-void
-HistogramPrivate::activateHistogramRenderingShader(Histogram::DisplayModeEnum channel)
-{
-    // always running in the main thread
-    assert( qApp && qApp->thread() == QThread::currentThread() );
-    assert( QGLContext::currentContext() == context() );
-
-    histogramRenderingShader->bind();
-    glActiveTexture(GL_TEXTURE0);
-    glBindTexture(GL_TEXTURE_RECTANGLE_ARB, histogramTexture[channel]);
-    histogramRenderingShader->setUniformValue("HistogramTex", 0);
-    glActiveTexture(GL_TEXTURE1);
-    glBindTexture(GL_TEXTURE_RECTANGLE_ARB, histogramMaximumTexture[0]);
-    histogramRenderingShader->setUniformValue("MaximumRedTex", 1);
-    glActiveTexture(GL_TEXTURE2);
-    glBindTexture(GL_TEXTURE_RECTANGLE_ARB, histogramMaximumTexture[1]);
-    histogramRenderingShader->setUniformValue("MaximumGreenTex", 2);
-    glActiveTexture(GL_TEXTURE3);
-    glBindTexture(GL_TEXTURE_RECTANGLE_ARB, histogramMaximumTexture[2]);
-    histogramRenderingShader->setUniformValue("MaximumBlueTex", 3);
-    histogramRenderingShader->setUniformValue( "channel", shaderChannelFromDisplayMode(channel) );
-    glBindAttribLocation(histogramRenderingShader->programId(), 0, "TexCoord");
-}
-
-static GLenum
-colorAttachmentFromDisplayMode(Histogram::DisplayModeEnum channel)
-{
-    switch (channel) {
-    case Histogram::eDisplayModeR:
-
-        return GL_COLOR_ATTACHMENT0;
-        break;
-    case Histogram::eDisplayModeG:
-
-        return GL_COLOR_ATTACHMENT1;
-        break;
-    case Histogram::eDisplayModeB:
-
-        return GL_COLOR_ATTACHMENT2;
-        break;
-    case Histogram::eDisplayModeA:
-
-        return GL_COLOR_ATTACHMENT0;
-        break;
-    case Histogram::eDisplayModeY:
-
-        return GL_COLOR_ATTACHMENT0;
-        break;
-    case Histogram::eDisplayModeRGB:
-    default:
-        ///isn't meant for other components than the one handled here
-        assert(false);
-        break;
-    }
-}
-
-void
-HistogramPrivate::computeHistogram(Histogram::DisplayModeEnum channel)
-{
-    // always running in the main thread
-    assert( qApp && qApp->thread() == QThread::currentThread() );
-    assert( QGLContext::currentContext() == context() );
-
-    GLenum attachment = colorAttachmentFromDisplayMode(channel);
-
-#ifdef DEBUG
-#pragma message WARN("TODO: ave currently bound VA, Buffer, and bound texture")
-#endif
-    /*binding the VAO holding managing the VBO*/
-    glBindVertexArray(vaoID);
-    /*binding the VBO sending vertices to the vertex shader*/
-    glBindBuffer(GL_ARRAY_BUFFER, vboID);
-    /*each attribute will be a vec2f*/
-    glVertexAttribPointer(0, 2, GL_FLOAT, GL_FALSE, 0, 0);
-    /*enabling the VBO 0 of the VAO*/
-    glEnableVertexAttribArray(0);
-
-    GLuint savedTexture;
-    glGetIntegerv(GL_TEXTURE_BINDING_RECTANGLE_ARB, (GLint*)&savedTexture);
-    {
-        GLProtectAttrib a(GL_COLOR_BUFFER_BIT | GL_CURRENT_BIT | GL_ENABLE_BIT | GL_TRANSFORM_BIT | GL_VIEWPORT_BIT);
-
-        /*start rendering to the histogram texture held by the _fboHistogram*/
-        startRenderingTo(fbohistogram, attachment, 256, 1); // modifies GL_TRANSFORM & GL_VIEWPORT
-
-        /*clearing out the texture from previous computations*/
-        glClearColor(0.f, 0.f, 0.f, 0.f);
-        glClear(GL_COLOR_BUFFER_BIT);
-        /*enabling blending to add up the colors in texels :
-           this results in pixels suming up */
-        glEnable(GL_BLEND);
-        glBlendEquationSeparate(GL_FUNC_ADD, GL_FUNC_ADD);
-        glBlendFuncSeparate(GL_ONE, GL_ONE, GL_ONE, GL_ONE);
-        /*binding the input image*/
-        glActiveTexture(GL_TEXTURE0);
-
-        glBindTexture( GL_TEXTURE_RECTANGLE_ARB, leftImageTexture->getTexID() );
-        /*making current the shader computing the histogram*/
-        activateHistogramComputingShader(channel);
-        /*the number of vertices in the VBO*/
-        int vertexCount = leftImageTexture->w() * leftImageTexture->h();
-        /*sending vertices to the GPU, they're handled by the vertex shader*/
-        glDrawArrays(GL_POINTS, 0, vertexCount);
-        /*stop computing*/
-        histogramComputingShader->release();
-        /*reset our context state*/
-        glDisable(GL_BLEND);
-        glBindVertexArray(0);
-        stopRenderingTo();
-
-        /*At this point we have the Histogram filled. From now on we can compute the maximum
-           of the histogram with parallel reductions. 4 passes are needed : 256 -> 64 ,
-           64 -> 16 , 16 -> 4, 4 -> 1
-           The last pass is done after the loop as it is done in a separate FBO.
-           ---------------------------------------------------------------------
-         ** One pass does the following :
-           - binds the fbo holding the I'th reduction.`
-           - activates the shader with in input the I-1'th texture, the one resulting
-           from the previous reduction.
-           - does the rendering to the I'th reduced texture.*/
-        GLuint inputTex = histogramTexture[channel];
-        for (unsigned int i = 0; i < 3; i++) {
-            int wTarget = (int)( 256.f / pow( 4.f, (float)(i + 1) ) );
-            startRenderingTo(fboReductions[i], GL_COLOR_ATTACHMENT0, wTarget, 1);
-            histogramMaximumShader->bind();
-            glActiveTexture(GL_TEXTURE0);
-            glBindTexture(GL_TEXTURE_RECTANGLE_ARB, inputTex);
-            histogramMaximumShader->setUniformValue("Tex", 0);
-            textureMap_Polygon(0, 0, wTarget, 1, 0, 0, wTarget, 1);
-            histogramMaximumShader->release();
-            stopRenderingTo();
-            inputTex = histogramReductionsTexture[i];
-        }
-        /*This part is similar to the loop above, but it is a special case since
-           we do not render in a fboReductions but in the fboMaximum.
-           The color attachment might change if we need to compute 3 histograms
-           In this case only the red histogram is computed.*/
-        glBindTexture(GL_TEXTURE_RECTANGLE_ARB, histogramReductionsTexture[2]);
-        histogramMaximumShader->bind();
-        histogramMaximumShader->setUniformValue("Tex", 0);
-        startRenderingTo(fboMaximum, attachment, 1, 1);
-        textureMap_Polygon(0, 0, 1, 1, 0, 0, 1, 1);
-        histogramMaximumShader->release();
-        stopRenderingTo(); // modifies GL_TRANSFORM
-        glCheckError();
-    } // GLProtectAttrib a(GL_COLOR_BUFFER_BIT | GL_CURRENT_BIT | GL_ENABLE_BIT);
-    glBindTexture(GL_TEXTURE_RECTANGLE_ARB, savedTexture);
-    glCheckError();
-} // computeHistogram
-
-void
-HistogramPrivate::renderHistogram(Histogram::DisplayModeEnum channel)
-{
-    // always running in the main thread
-    assert( qApp && qApp->thread() == QThread::currentThread() );
-    assert( QGLContext::currentContext() == context() );
-
-    GLenum attachment = colorAttachmentFromDisplayMode(channel);
-
-
-    /*start rendering the histogram(256x1) to the rendering texture(256x256) that is attached
-       to the rendering fbo.*/
-    startRenderingTo(fboRendering, attachment, 256, 256);
-    /*clearing out the texture from previous rendering*/
-    /*binding the VAO holding the VBO*/
-    glBindVertexArray(vaoID);
-    /*binding the VBO holding the vertices that will be send to
-       the GPU*/
-    glBindBuffer(GL_ARRAY_BUFFER, vboHistogramRendering);
-    /*each attribute in the VBO is a vec3f*/
-    glVertexAttribPointer(0, 3, GL_FLOAT, GL_FALSE, 0, 0);
-    /*enabling the VBO 0 of the VAO*/
-    glEnableVertexAttribArray(0);
-    /*activating the rendering shader*/
-    activateHistogramRenderingShader(channel);
-    glClearColor(0.0, 0.0, 0.0, 0.0);
-    glClear(GL_COLOR_BUFFER_BIT);
-    /*sending vertices to the GPU so the vertex
-       shader start computing. Note that there're 512
-       vertices because we render lines: 1 vertex for the
-       bottom, another for the top of the bin.*/
-    glDrawArrays(GL_LINES, 0, 512);
-    histogramRenderingShader->release();
-    /*resetting opengl context*/
-    glActiveTexture(GL_TEXTURE3);
-    glBindTexture(GL_TEXTURE_RECTANGLE_ARB, 0);
-    glActiveTexture(GL_TEXTURE2);
-    glBindTexture(GL_TEXTURE_RECTANGLE_ARB, 0);
-    glActiveTexture(GL_TEXTURE1);
-    glBindTexture(GL_TEXTURE_RECTANGLE_ARB, 0);
-    glActiveTexture(GL_TEXTURE0);
-    glBindTexture(GL_TEXTURE_RECTANGLE_ARB, 0);
-    glBindVertexArray(0);
-    stopRenderingTo();
-    glCheckError();
-}
-
-#endif // ifdef NATRON_HISTOGRAM_USING_OPENGL
->>>>>>> 09c81512
 
 void
 Histogram::paintGL()
@@ -1027,7 +713,7 @@
             //caught = false;
             break;
     }
- 
+
     TabWidget* tab = getParentPane() ;
     if (tab) {
         // If the Viewer is in a tab, send the tab widget the event directly
@@ -1035,7 +721,7 @@
     } else {
         QGLWidget::mouseMoveEvent(e);
     }
-    
+
 } // Histogram::mouseMoveEvent
 
 void
@@ -1250,7 +936,7 @@
             viewerName = selectedHistAction->text().toStdString();
         }
     }
-    
+
 
     ViewerTab* viewer = 0;
     if (index == 1) {
