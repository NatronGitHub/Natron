--- conflicted
+++ resolved
@@ -272,19 +272,10 @@
                                    const EffectInstancePtr& currentNode,
                                    double *newTime) const
 {
-<<<<<<< HEAD
     if (!currentNode || !currentNode->getNode()) {
         return false;
     }
     if ( currentNode == target->getEffectInstance() ) {
-
-
-=======
-    if (!currentNode) {
-        return false;
-    }
-    if ( currentNode == target->getEffectInstance().get() ) {
->>>>>>> f9e11730
         *newTime = time;
 
         return true;
