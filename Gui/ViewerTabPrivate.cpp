--- conflicted
+++ resolved
@@ -96,13 +96,12 @@
     // If transform is not implemented, it should return eStatusReplyDefault:
     // http://openfx.sourceforge.net/Documentation/1.4/ofxProgrammingReference.html#mainEntryPoint
     // "the value kOfxStatReplyDefault is returned if the plug-in does not trap the action"
-<<<<<<< HEAD
 
     // Internally this will return an identity matrix if the node is identity
 
     {
         GetDistortionResultsPtr results;
-        stat = currentNode->getDistortion_public(time, s, /*draftRender=*/false, view, &results);
+        stat = currentNode->getDistortion_public(time, s, /*draftRender=*/true, view, &results);
         if (isFailureRetCode(stat)) {
             return false;
         }
@@ -115,12 +114,6 @@
         if (!input) {
             return false;
         }
-=======
-    if ( !currentNode->getNode()->isNodeDisabled() /*&& currentNode->getNode()->getCurrentCanTransform()*/ ) {
-        // Always use draft mode to draw overlay (so that transforms are applied,
-        // even in case of motion blur, see Transform3x3Plugin::getTransform() )
-        stat = currentNode->getTransform_public(time, s, /*draftRender=*/true, view, &input, &mat);
->>>>>>> b63d95d1
     }
 
 
