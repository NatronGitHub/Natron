--- conflicted
+++ resolved
@@ -59,11 +59,7 @@
     ProjectGui(Gui* gui);
     virtual ~ProjectGui() OVERRIDE;
 
-<<<<<<< HEAD
     void create(const ProjectPtr& projectInternal, QVBoxLayout* container, QWidget* parent = NULL);
-=======
-    void create(ProjectPtr projectInternal, QVBoxLayout* container, QWidget* parent = NULL);
->>>>>>> cfea4528
 
 
     bool isVisible() const;
@@ -80,15 +76,9 @@
 
     void load(bool isAutosave, const SERIALIZATION_NAMESPACE::ProjectSerializationPtr& serialization);
 
-<<<<<<< HEAD
     void registerNewColorPicker(KnobColorPtr knob, ViewIdx view);
 
     void removeColorPicker(KnobColorPtr knob, ViewIdx view);
-=======
-    void registerNewColorPicker(KnobColorPtr knob);
-
-    void removeColorPicker(KnobColorPtr knob);
->>>>>>> cfea4528
 
     void clearColorPickers();
 
@@ -123,7 +113,6 @@
     ProjectWPtr _project;
     DockablePanel* _panel;
     bool _created;
-<<<<<<< HEAD
 
     struct PickerKnob
     {
@@ -162,9 +151,6 @@
     typedef std::set<PickerKnob, PickerKnobCompare> PickerKnobSet;
 
     PickerKnobSet _colorPickersEnabled;
-=======
-    std::vector<KnobColorPtr> _colorPickersEnabled;
->>>>>>> cfea4528
 };
 
 
