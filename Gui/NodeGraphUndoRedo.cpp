--- conflicted
+++ resolved
@@ -244,7 +244,7 @@
         serializationList.push_back(it->serialization);
     }
 
-    
+
     NodesList createdNodes;
     _graph->getGroup()->createNodesFromSerialization(serializationList, NodeCollection::eCreateNodesFromSerializationFlagsConnectToExternalNodes, &createdNodes);
 
@@ -255,7 +255,7 @@
             itNodes->node = *it;
         }
     }
-    
+
 
     _graph->getGui()->getApp()->triggerAutoSave();
     //_graph->getGui()->getApp()->renderAllViewers();
@@ -269,7 +269,7 @@
 RemoveMultipleNodesCommand::redo()
 {
     _isRedone = true;
-    
+
     for (std::list<NodeToRemove>::iterator it = _nodes.begin();
          it != _nodes.end();
          ++it) {
@@ -1287,7 +1287,7 @@
     Point bboxCenter;
     bboxCenter.x = (originalNodesBbox.x1 + originalNodesBbox.x2) / 2.;
     bboxCenter.y = (originalNodesBbox.y1 + originalNodesBbox.y2) / 2.;
-    
+
     // Create the actual Group node within this Group
     NodeCollectionPtr oldContainer = _oldGroup.lock();
     if (!oldContainer) {
@@ -1408,7 +1408,7 @@
         }
 
     }
-    
+
     //Create only a single output
 
     {
@@ -1488,28 +1488,6 @@
                     inlinedGroup.inputsMap.push_back(p);
                 }
 
-<<<<<<< HEAD
-=======
-        /*
-         * First-off copy all the nodes within the group, except the Inputs and Output nodes
-         */
-        NodeClipBoard cb;
-        NodesList nodes = group->getNodes();
-        std::vector<NodePtr> groupInputs;
-        NodePtr groupOutput = group->getOutputNode(true);
-        group->getInputs(&groupInputs, true);
-
-        std::list<NodeGuiPtr> nodesToCopy;
-        for (NodesList::iterator it2 = nodes.begin(); it2 != nodes.end(); ++it2) {
-            GroupInput* inp = dynamic_cast<GroupInput*>( (*it2)->getEffectInstance().get() );
-            GroupOutput* output = dynamic_cast<GroupOutput*>( (*it2)->getEffectInstance().get() );
-            if ( !inp && !output && !(*it2)->getParentMultiInstance() ) {
-                NodeGuiIPtr gui_i = (*it2)->getNodeGui();
-                assert(gui_i);
-                NodeGuiPtr nodeGui = boost::dynamic_pointer_cast<NodeGui>(gui_i);
-                assert(nodeGui);
-                nodesToCopy.push_back(nodeGui);
->>>>>>> 09c81512
             }
 
         }
@@ -1531,8 +1509,8 @@
                 inlinedGroup.groupOutputs.push_back(outp);
             }
         }
-        
-        
+
+
         NodesList nodes = group->getNodes();
         // Only move the nodes that are not GroupInput and GroupOutput
         // Compute the BBox of the inlined nodes so we can make space
@@ -1619,7 +1597,7 @@
             movedNode->setPosition(it2->position[0], it2->position[1]);
         }
 
-        
+
         // Re-connect all input outputs to the GroupInput
         for (std::vector<InlinedGroup::InputOutput>::const_iterator it2 = it->inputsMap.begin(); it2 != it->inputsMap.end(); ++it2) {
             NodePtr inputOutput = it2->output.lock();
@@ -1754,7 +1732,7 @@
         group->getNode()->connectOutputsToMainInput();
         group->getNode()->destroyNode();
 
-        
+
     } // for each group
 
 
@@ -1780,7 +1758,7 @@
 
 RestoreNodeToDefaultCommand::~RestoreNodeToDefaultCommand()
 {
-    
+
 }
 
 void
