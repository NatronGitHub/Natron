//  Natron
/* This Source Code Form is subject to the terms of the Mozilla Public
 * License, v. 2.0. If a copy of the MPL was not distributed with this
 * file, You can obtain one at http://mozilla.org/MPL/2.0/. */
/*
 * Created by Alexandre GAUTHIER-FOICHAT on 6/1/2012.
 * contact: immarespond at gmail dot com
 *
 */

// from <https://docs.python.org/3/c-api/intro.html#include-files>:
// "Since Python may define some pre-processor definitions which affect the standard headers on some systems, you must include Python.h before any standard headers are included."
#include <Python.h>

#include "Gui/KnobGui.h"

#include "Gui/KnobUndoCommand.h"

#include <cassert>
#include <climits>
#include <cfloat>
#include <stdexcept>

#include <QtCore/QString>
#include <QHBoxLayout>
#include <QPushButton>
#include <QFormLayout>
#include <QFileDialog>
#include <QTextEdit>
#include <QStyle> // in QtGui on Qt4, in QtWidgets on Qt5
#include <QTimer>

CLANG_DIAG_OFF(unused-private-field)
// /opt/local/include/QtGui/qmime.h:119:10: warning: private field 'type' is not used [-Wunused-private-field]
#include <QKeyEvent>
CLANG_DIAG_ON(unused-private-field)
#include <QColorDialog>
#include <QGroupBox>
#include <QtGui/QVector4D>
#include <QStyleFactory>
#include <QLabel>
#include <QMenu>
#include <QComboBox>
#include <QDialogButtonBox>
#include <QCompleter>

#include "Engine/LibraryBinary.h"
#include "Global/GlobalDefines.h"

#include "Engine/Node.h"
#include "Engine/ViewerInstance.h"
#include "Engine/Settings.h"
#include "Engine/KnobFile.h"
#include "Engine/Curve.h"
#include "Engine/KnobTypes.h"
#include "Engine/TimeLine.h"
#include "Engine/KnobSerialization.h"
#include "Engine/Project.h"
#include "Engine/Variant.h"
#include "Engine/NodeGroup.h"

#include "Gui/AnimationButton.h"
#include "Gui/DockablePanel.h"
#include "Gui/ViewerTab.h"
#include "Gui/TimeLineGui.h"
#include "Gui/MenuWithToolTips.h"
#include "Gui/Gui.h"
#include "Gui/SequenceFileDialog.h"
#include "Gui/TabWidget.h"
#include "Gui/NodeGui.h"
#include "Gui/SpinBox.h"
#include "Gui/ComboBox.h"
#include "Gui/LineEdit.h"
#include "Gui/CurveEditor.h"
#include "Gui/KnobGuiTypes.h"
#include "Gui/CurveWidget.h"
#include "Gui/GuiApplicationManager.h"
#include "Gui/GuiAppInstance.h"
#include "Gui/CustomParamInteract.h"
#include "Gui/NodeCreationDialog.h"
#include "Gui/ScriptTextEdit.h"

using namespace Natron;


struct KnobGui::KnobGuiPrivate
{
    bool triggerNewLine;
    int spacingBetweenItems;
    bool widgetCreated;
    DockablePanel*  container;
    QMenu* animationMenu;
    AnimationButton* animationButton;
    QMenu* copyRightClickMenu;
    QHBoxLayout* fieldLayout; //< the layout containing the widgets of the knob

    ////A vector of all other knobs on the same line.
    std::vector< boost::shared_ptr< KnobI > > knobsOnSameLine;
    QGridLayout* containerLayout;
    QWidget* field;
    QWidget* descriptionLabel;
    bool isOnNewLine;
    CustomParamInteract* customInteract;

    std::vector< boost::shared_ptr<Curve> > guiCurves;
    
    bool guiRemoved;
    
    KnobGuiPrivate(DockablePanel* container)
    : triggerNewLine(true)
    , spacingBetweenItems(0)
    , widgetCreated(false)
    , container(container)
    , animationMenu(NULL)
    , animationButton(NULL)
    , copyRightClickMenu( new MenuWithToolTips(container) )
    , fieldLayout(NULL)
    , knobsOnSameLine()
    , containerLayout(NULL)
    , field(NULL)
    , descriptionLabel(NULL)
    , isOnNewLine(false)
    , customInteract(NULL)
    , guiCurves()
    , guiRemoved(false)
    {
        copyRightClickMenu->setFont( QFont(appFont,appFontSize) );
    }
    
    void removeFromKnobsOnSameLineVector(const boost::shared_ptr<KnobI>& knob)
    {
        for (std::vector< boost::shared_ptr< KnobI > >::iterator it = knobsOnSameLine.begin(); it != knobsOnSameLine.end(); ++it) {
            if (*it == knob) {
                knobsOnSameLine.erase(it);
                break;
            }
        }
    }
};

/////////////// KnobGui
KnobGui::KnobGui(boost::shared_ptr<KnobI> knob,
                 DockablePanel* container)
: _imp( new KnobGuiPrivate(container) )
{
    knob->setKnobGuiPointer(this);
    KnobHelper* helper = dynamic_cast<KnobHelper*>( knob.get() );
    assert(helper);
    if (helper) {
        KnobSignalSlotHandler* handler = helper->getSignalSlotHandler().get();
        QObject::connect( handler,SIGNAL( refreshGuiCurve(int)),this,SLOT( onRefreshGuiCurve(int) ) );
        QObject::connect( handler,SIGNAL( valueChanged(int,int) ),this,SLOT( onInternalValueChanged(int,int) ) );
        QObject::connect( handler,SIGNAL( keyFrameSet(SequenceTime,int,int,bool) ),this,SLOT( onInternalKeySet(SequenceTime,int,int,bool) ) );
        QObject::connect( handler,SIGNAL( keyFrameRemoved(SequenceTime,int,int) ),this,SLOT( onInternalKeyRemoved(SequenceTime,int,int) ) );
        QObject::connect( handler,SIGNAL( keyFrameMoved(int,int,int)), this, SLOT( onKeyFrameMoved(int,int,int)));
        QObject::connect( handler,SIGNAL( secretChanged() ),this,SLOT( setSecret() ) );
        QObject::connect( handler,SIGNAL( enabledChanged() ),this,SLOT( setEnabledSlot() ) );
        QObject::connect( handler,SIGNAL( knobSlaved(int,bool) ),this,SLOT( onKnobSlavedChanged(int,bool) ) );
        QObject::connect( handler,SIGNAL( animationAboutToBeRemoved(int) ),this,SLOT( onInternalAnimationAboutToBeRemoved() ) );
        QObject::connect( handler,SIGNAL( animationRemoved(int) ),this,SLOT( onInternalAnimationRemoved() ) );
        QObject::connect( handler,SIGNAL( setValueWithUndoStack(Variant,int) ),this,SLOT( onSetValueUsingUndoStack(Variant,int) ) );
        QObject::connect( handler,SIGNAL( dirty(bool) ),this,SLOT( onSetDirty(bool) ) );
        QObject::connect( handler,SIGNAL( animationLevelChanged(int,int) ),this,SLOT( onAnimationLevelChanged(int,int) ) );
        QObject::connect( handler,SIGNAL( appendParamEditChange(int,Variant,int,int,bool,bool) ),this,
                         SLOT( onAppendParamEditChanged(int,Variant,int,int,bool,bool) ) );
        QObject::connect( handler,SIGNAL( frozenChanged(bool) ),this,SLOT( onFrozenChanged(bool) ) );
        QObject::connect( handler,SIGNAL( helpChanged() ),this,SLOT( onHelpChanged() ) );
        QObject::connect( handler,SIGNAL( expressionChanged(int) ),this,SLOT( onExprChanged(int) ) );
    }
    _imp->guiCurves.resize(knob->getDimension());
    if (knob->canAnimate()) {
        for (int i = 0; i < knob->getDimension(); ++i) {
            _imp->guiCurves[i].reset(new Curve(*(knob->getCurve(i))));
        }
    }
}

KnobGui::~KnobGui()
{

}

DockablePanel*
KnobGui::getContainer()
{
    return _imp->container;
}

void
KnobGui::removeGui()
{
    for (std::vector< boost::shared_ptr< KnobI > >::iterator it = _imp->knobsOnSameLine.begin(); it!=_imp->knobsOnSameLine.end(); ++it) {
        KnobGui* kg = _imp->container->getKnobGui(*it);
        assert(kg);
        kg->_imp->removeFromKnobsOnSameLineVector(getKnob());
    }
    
    if (_imp->knobsOnSameLine.empty()) {
        if (_imp->isOnNewLine) {
            delete _imp->descriptionLabel;
        }
        delete _imp->field;
    } else {
        delete _imp->descriptionLabel;
        delete _imp->animationMenu;
        delete _imp->animationButton;
        removeSpecificGui();
    }
    _imp->guiRemoved = true;
}

void
KnobGui::callDeleteLater()
{
    _imp->guiRemoved = true;
    deleteLater();
}

Gui*
KnobGui::getGui() const
{
    return _imp->container->getGui();
}

const QUndoCommand*
KnobGui::getLastUndoCommand() const
{
    return _imp->container->getLastUndoCommand();
}

void
KnobGui::pushUndoCommand(QUndoCommand* cmd)
{
    if ( getKnob()->getCanUndo() && getKnob()->getEvaluateOnChange() ) {
        _imp->container->pushUndoCommand(cmd);
    } else {
        cmd->redo();
    }
}

void
KnobGui::createGUI(QGridLayout* containerLayout,
                   QWidget* fieldContainer,
                   QLabel* label,
                   QHBoxLayout* layout,
                   bool isOnNewLine,
                   const std::vector< boost::shared_ptr< KnobI > > & knobsOnSameLine)
{
    boost::shared_ptr<KnobI> knob = getKnob();

    _imp->containerLayout = containerLayout;
    _imp->fieldLayout = layout;
    _imp->knobsOnSameLine = knobsOnSameLine;
    _imp->field = fieldContainer;
    _imp->descriptionLabel = label;
    _imp->isOnNewLine = isOnNewLine;
    if (!isOnNewLine) {
        //layout->addStretch();
        layout->addSpacing(15);
        if (label) {
            layout->addWidget(label);
        }
    }


    if (label) {
        label->setToolTip( toolTip() );
    }

    boost::shared_ptr<OfxParamOverlayInteract> customInteract = knob->getCustomInteract();
    if (customInteract != 0) {
        _imp->customInteract = new CustomParamInteract(this,knob->getOfxParamHandle(),customInteract);
        layout->addWidget(_imp->customInteract);
    } else {
        createWidget(layout);
        updateToolTip();
    }
    if ( knob->isAnimationEnabled() ) {
        createAnimationButton(layout);
    }
    
   
    _imp->widgetCreated = true;

    for (int i = 0; i < knob->getDimension(); ++i) {
        updateGuiInternal(i);
        onAnimationLevelChanged(i, knob->getAnimationLevel(i) );
    }
}

void
KnobGui::updateGuiInternal(int dimension)
{
    if (!_imp->customInteract) {
        updateGUI(dimension);
    } else {
        _imp->customInteract->update();
    }
}

void
KnobGui::createAnimationButton(QHBoxLayout* layout)
{
    _imp->animationMenu = new QMenu( layout->parentWidget() );
    _imp->animationMenu->setFont( QFont(appFont,appFontSize) );
    QPixmap pix;
    appPTR->getIcon(Natron::NATRON_PIXMAP_CURVE, &pix);
    _imp->animationButton = new AnimationButton( this,QIcon(pix),"",layout->parentWidget() );
    _imp->animationButton->setFixedSize(17, 17);
    _imp->animationButton->setToolTip( Qt::convertFromPlainText(tr("Animation menu."), Qt::WhiteSpaceNormal) );
    QObject::connect( _imp->animationButton,SIGNAL( animationMenuRequested() ),this,SLOT( showAnimationMenu() ) );
    layout->addWidget(_imp->animationButton);

    if ( getKnob()->getIsSecret() ) {
        _imp->animationButton->hide();
    }
}

void
KnobGui::onRightClickClicked(const QPoint & pos)
{
    QWidget *widget = qobject_cast<QWidget *>( sender() );

    if (widget) {
        QString objName = widget->objectName();
        objName = objName.remove("dim-");
        showRightClickMenuForDimension( pos, objName.toInt() );
    }
}

void
KnobGui::enableRightClickMenu(QWidget* widget,
                              int dimension)
{
    QString name("dim-");

    name.append( QString::number(dimension) );
    widget->setContextMenuPolicy(Qt::CustomContextMenu);
    widget->setObjectName(name);
    QObject::connect( widget,SIGNAL( customContextMenuRequested(QPoint) ),this,SLOT( onRightClickClicked(QPoint) ) );
}

bool
KnobGui::showDescriptionLabel() const
{
    boost::shared_ptr<KnobI> knob = getKnob();
    return !knob->getDescription().empty() && knob->isDescriptionVisible();
}

void
KnobGui::showRightClickMenuForDimension(const QPoint &,
                                        int dimension)
{
    boost::shared_ptr<KnobI> knob = getKnob();
    bool enabled = knob->isEnabled(dimension);

    if ( knob->getIsSecret() ) {
        return;
    }

    createAnimationMenu(_imp->copyRightClickMenu,dimension);

    _imp->copyRightClickMenu->addSeparator();

    bool isSlave = knob->isSlave(dimension) || !knob->getExpression(dimension).empty();
    
    
    int dim = knob->getDimension();
    
    const char* copyValuesStr = dim > 1 ? "Copy Values" : "Copy Value";
    const char* pasteValuesStr = dim > 1 ? "Paste Values" : "Paste Value";
    
    QAction* copyValuesAction = new QAction(tr(copyValuesStr),_imp->copyRightClickMenu);
    copyValuesAction->setData( QVariant(dimension) );
    QObject::connect( copyValuesAction,SIGNAL( triggered() ),this,SLOT( onCopyValuesActionTriggered() ) );
    _imp->copyRightClickMenu->addAction(copyValuesAction);

    if (!isSlave) {
        bool isClipBoardEmpty = appPTR->isClipBoardEmpty();
        QAction* pasteAction = new QAction(tr(pasteValuesStr),_imp->copyRightClickMenu);
        pasteAction->setData( QVariant(dimension) );
        QObject::connect( pasteAction,SIGNAL( triggered() ),this,SLOT( onPasteValuesActionTriggered() ) );
        _imp->copyRightClickMenu->addAction(pasteAction);
        if (isClipBoardEmpty || !enabled) {
            pasteAction->setEnabled(false);
        }
    }

    QAction* resetDefaultAction = new QAction(tr("Reset to default"),_imp->copyRightClickMenu);
    resetDefaultAction->setData( QVariant(dimension) );
    QObject::connect( resetDefaultAction,SIGNAL( triggered() ),this,SLOT( onResetDefaultValuesActionTriggered() ) );
    _imp->copyRightClickMenu->addAction(resetDefaultAction);
    if (isSlave || !enabled) {
        resetDefaultAction->setEnabled(false);
    }

    if (!isSlave && enabled) {
        _imp->copyRightClickMenu->addSeparator();
        QAction* linkToAction = new QAction(tr("Link to"),_imp->copyRightClickMenu);
        linkToAction->setData(dimension);
        QObject::connect( linkToAction,SIGNAL( triggered() ),this,SLOT( onLinkToActionTriggered() ) );
        _imp->copyRightClickMenu->addAction(linkToAction);
        
        if (dim > 1) {
            QAction* linkToAction = new QAction(tr("Link to (all dimensions)"),_imp->copyRightClickMenu);
            linkToAction->setData(-1);
            QObject::connect( linkToAction,SIGNAL( triggered() ),this,SLOT( onLinkToActionTriggered() ) );
            _imp->copyRightClickMenu->addAction(linkToAction);
        }
        
    }

    addRightClickMenuEntries(_imp->copyRightClickMenu);
    _imp->copyRightClickMenu->exec( QCursor::pos() );
} // showRightClickMenuForDimension

void
KnobGui::createAnimationMenu(QMenu* menu,int dimension)
{
    boost::shared_ptr<KnobI> knob = getKnob();

    menu->clear();
    bool isOnKeyFrame = false;
    for (int i = 0; i < knob->getDimension(); ++i) {
        if (knob->getAnimationLevel(i) == Natron::eAnimationLevelOnKeyframe) {
            isOnKeyFrame = true;
            break;
        }
    }

    bool isSlave = false;
    bool hasAnimation = false;
    bool isEnabled = true;
    for (int i = 0; i < knob->getDimension(); ++i) {
        if ( knob->isSlave(i) ) {
            isSlave = true;
        }
        if (knob->getKeyFramesCount(i) > 0) {
            hasAnimation = true;
        }
        if (isSlave && hasAnimation) {
            break;
        }
        if ( !knob->isEnabled(i) ) {
            isEnabled = false;
        }
    }
    if ( knob->isAnimationEnabled() ) {
        if (!isSlave) {
            if (knob->getDimension() > 1) {
                ///Multi-dim actions
                if (!isOnKeyFrame) {
                    QAction* setKeyAction = new QAction(tr("Set Key (all dimensions)"),menu);
                    setKeyAction->setData(-1);
                    QObject::connect( setKeyAction,SIGNAL( triggered() ),this,SLOT( onSetKeyActionTriggered() ) );
                    menu->addAction(setKeyAction);
                    if (!isEnabled) {
                        setKeyAction->setEnabled(false);
                    }
                } else {
                    QAction* removeKeyAction = new QAction(tr("Remove Key (all dimensions)"),menu);
                    removeKeyAction->setData(-1);
                    QObject::connect( removeKeyAction,SIGNAL( triggered() ),this,SLOT( onRemoveKeyActionTriggered() ) );
                    menu->addAction(removeKeyAction);
                    if (!isEnabled) {
                        removeKeyAction->setEnabled(false);
                    }
                }
                
                QAction* removeAnyAnimationAction = new QAction(tr("Remove animation (all dimensions)"),menu);
                removeAnyAnimationAction->setData(-1);
                QObject::connect( removeAnyAnimationAction,SIGNAL( triggered() ),this,SLOT( onRemoveAnimationActionTriggered() ) );
                menu->addAction(removeAnyAnimationAction);
                if (!hasAnimation || !isEnabled) {
                    removeAnyAnimationAction->setEnabled(false);
                }
            }
            if (dimension != -1 || knob->getDimension() == 1) {
                menu->addSeparator();
                {
                    ///Single dim action
                    if (!isOnKeyFrame) {
                        QAction* setKeyAction = new QAction(tr("Set Key"),menu);
                        setKeyAction->setData(dimension);
                        QObject::connect( setKeyAction,SIGNAL( triggered() ),this,SLOT( onSetKeyActionTriggered() ) );
                        menu->addAction(setKeyAction);
                        if (!isEnabled) {
                            setKeyAction->setEnabled(false);
                        }
                    } else {
                        QAction* removeKeyAction = new QAction(tr("Remove Key"),menu);
                        removeKeyAction->setData(dimension);
                        QObject::connect( removeKeyAction,SIGNAL( triggered() ),this,SLOT( onRemoveKeyActionTriggered() ) );
                        menu->addAction(removeKeyAction);
                        if (!isEnabled) {
                            removeKeyAction->setEnabled(false);
                        }
                    }
                    
                    QAction* removeAnyAnimationAction = new QAction(tr("Remove animation"),menu);
                    removeAnyAnimationAction->setData(dimension);
                    QObject::connect( removeAnyAnimationAction,SIGNAL( triggered() ),this,SLOT( onRemoveAnimationActionTriggered() ) );
                    menu->addAction(removeAnyAnimationAction);
                    if (!hasAnimation || !isEnabled) {
                        removeAnyAnimationAction->setEnabled(false);
                    }
                    
                }
            }
            menu->addSeparator();
        } // if (!isSlave)
        

        if (!isSlave) {
            QAction* showInCurveEditorAction = new QAction(tr("Show in curve editor"),menu);
            QObject::connect( showInCurveEditorAction,SIGNAL( triggered() ),this,SLOT( onShowInCurveEditorActionTriggered() ) );
            menu->addAction(showInCurveEditorAction);
            if (!hasAnimation || !isEnabled) {
                showInCurveEditorAction->setEnabled(false);
            }

            QMenu* interpolationMenu = new QMenu(menu);
            interpolationMenu->setFont( QFont(appFont,appFontSize) );
            interpolationMenu->setTitle("Interpolation");
            menu->addAction( interpolationMenu->menuAction() );
            if (!isEnabled) {
                interpolationMenu->menuAction()->setEnabled(false);
            }

            QAction* constantInterpAction = new QAction(tr("Constant"),interpolationMenu);
            QObject::connect( constantInterpAction,SIGNAL( triggered() ),this,SLOT( onConstantInterpActionTriggered() ) );
            interpolationMenu->addAction(constantInterpAction);

            QAction* linearInterpAction = new QAction(tr("Linear"),interpolationMenu);
            QObject::connect( linearInterpAction,SIGNAL( triggered() ),this,SLOT( onLinearInterpActionTriggered() ) );
            interpolationMenu->addAction(linearInterpAction);

            QAction* smoothInterpAction = new QAction(tr("Smooth"),interpolationMenu);
            QObject::connect( smoothInterpAction,SIGNAL( triggered() ),this,SLOT( onSmoothInterpActionTriggered() ) );
            interpolationMenu->addAction(smoothInterpAction);

            QAction* catmullRomInterpAction = new QAction(tr("Catmull-Rom"),interpolationMenu);
            QObject::connect( catmullRomInterpAction,SIGNAL( triggered() ),this,SLOT( onCatmullromInterpActionTriggered() ) );
            interpolationMenu->addAction(catmullRomInterpAction);

            QAction* cubicInterpAction = new QAction(tr("Cubic"),interpolationMenu);
            QObject::connect( cubicInterpAction,SIGNAL( triggered() ),this,SLOT( onCubicInterpActionTriggered() ) );
            interpolationMenu->addAction(cubicInterpAction);

            QAction* horizInterpAction = new QAction(tr("Horizontal"),interpolationMenu);
            QObject::connect( horizInterpAction,SIGNAL( triggered() ),this,SLOT( onHorizontalInterpActionTriggered() ) );
            interpolationMenu->addAction(horizInterpAction);
        }

        QAction* copyAnimationAction = new QAction(tr("Copy animation"),menu);
        QObject::connect( copyAnimationAction,SIGNAL( triggered() ),this,SLOT( onCopyAnimationActionTriggered() ) );
        menu->addAction(copyAnimationAction);
        if (!hasAnimation) {
            copyAnimationAction->setEnabled(false);
        }

        if (!isSlave) {
            ///If the clipboard is either empty or has no animation, disable the Paste animation action.
            bool isClipBoardEmpty = appPTR->isClipBoardEmpty();
            std::list<Variant> values;
            std::list<boost::shared_ptr<Curve> > curves;
            std::list<boost::shared_ptr<Curve> > parametricCurves;
            std::map<int,std::string> stringAnimation;
            bool copyAnimation;
            
            std::string appID;
            std::string nodeFullyQualifiedName;
            std::string paramName;
            
            appPTR->getKnobClipBoard(&copyAnimation,&values,&curves,&stringAnimation,&parametricCurves,&appID,&nodeFullyQualifiedName,&paramName);

            QAction* pasteAction = new QAction(tr("Paste animation"),menu);
            QObject::connect( pasteAction,SIGNAL( triggered() ),this,SLOT( onPasteAnimationActionTriggered() ) );
            menu->addAction(pasteAction);
            if (!copyAnimation || isClipBoardEmpty || !isEnabled) {
                pasteAction->setEnabled(false);
            }
        }
    } //if ( knob->isAnimationEnabled() ) {
    
    menu->addSeparator();
    std::string hasExpr = knob->getExpression(0);
    if (dimension != -1 || knob->getDimension() == 1) {
        
        
        QAction* setExprAction = new QAction(!hasExpr.empty() ? tr("Edit expression...") : tr("Set expression..."),menu);
        QObject::connect(setExprAction,SIGNAL(triggered() ),this,SLOT(onSetExprActionTriggered()));
        setExprAction->setData(dimension);
        menu->addAction(setExprAction);
        
        if (!hasExpr.empty()) {
            QAction* clearExprAction = new QAction(tr("Clear expression"),menu);
            QObject::connect(clearExprAction,SIGNAL(triggered() ),this,SLOT(onClearExprActionTriggered()));
            clearExprAction->setData(dimension);
            menu->addAction(clearExprAction);
        }
    }
    
    if (knob->getDimension() > 1) {
            QAction* setExprsAction = new QAction(!hasExpr.empty() ? tr("Edit expression (all dimensions)") :
                                                  tr("Set expression (all dimensions)"),menu);
            setExprsAction->setData(-1);
            QObject::connect(setExprsAction,SIGNAL(triggered() ),this,SLOT(onSetExprActionTriggered()));
            menu->addAction(setExprsAction);
        if (!hasExpr.empty()) {
            
            QAction* clearExprAction = new QAction(tr("Clear expression (all dimensions)"),menu);
            QObject::connect(clearExprAction,SIGNAL(triggered() ),this,SLOT(onClearExprActionTriggered()));
            clearExprAction->setData(-1);
            menu->addAction(clearExprAction);
        }
        
    }
} // createAnimationMenu

void
KnobGui::onSetExprActionTriggered()
{
    QAction* action = qobject_cast<QAction*>(sender());
    assert(action);
    
    int dim = action->data().toInt();
    
  
    EditExpressionDialog* dialog = new EditExpressionDialog(dim,this,_imp->container);
    dialog->create(getKnob()->getExpression(dim == -1 ? 0 : dim).c_str(), true);
    QObject::connect( dialog,SIGNAL( accepted() ),this,SLOT( onEditExprDialogFinished() ) );
    QObject::connect( dialog,SIGNAL( rejected() ),this,SLOT( onEditExprDialogFinished() ) );
    
    dialog->show();
    
}

void
KnobGui::onClearExprActionTriggered()
{
    QAction* act = qobject_cast<QAction*>(sender());
    assert(act);
    int dim = act->data().toInt();
    pushUndoCommand(new SetExpressionCommand(getKnob(),false,dim,""));
}

void
KnobGui::onEditExprDialogFinished()
{
    
    EditExpressionDialog* dialog = dynamic_cast<EditExpressionDialog*>( sender() );
    
    if (dialog) {
        QDialog::DialogCode ret = (QDialog::DialogCode)dialog->result();
        
        switch (ret) {
            case QDialog::Accepted: {
                bool hasRetVar;
                QString expr = dialog->getExpression(&hasRetVar);
                std::string stdExpr = expr.toStdString();
                int dim = dialog->getDimension();
                std::string existingExpr = getKnob()->getExpression(dim);
                if (existingExpr != stdExpr) {
                    pushUndoCommand(new SetExpressionCommand(getKnob(),hasRetVar,dim,stdExpr));
                }
            } break;
            case QDialog::Rejected:
                break;
        }
        
        dialog->deleteLater();

    }
}

void
KnobGui::setSecret()
{
    bool showit = !isSecretRecursive();
    if (showit) {
        show(); //
    } else {
        hide();
    }
    Group_KnobGui* isGrp = dynamic_cast<Group_KnobGui*>(this);
    if (isGrp) {
        const std::list<KnobGui*>& children = isGrp->getChildren();
        for (std::list<KnobGui*>::const_iterator it = children.begin(); it != children.end(); ++it) {
            (*it)->setSecret();
        }
    }
}

bool
KnobGui::isSecretRecursive() const
{
    // If the Knob is within a group, only show it if the group is unfolded!
    // To test it:
    // try TuttlePinning: fold all groups, then switch from perspective to affine to perspective.
    //  VISIBILITY is different from SECRETNESS. The code considers that both things are equivalent, which is wrong.
    // Of course, this check has to be *recursive* (in case the group is within a folded group)
    boost::shared_ptr<KnobI> knob = getKnob();
    bool showit = !knob->getIsSecret();
    boost::shared_ptr<KnobI> parentKnob = knob->getParentKnob();
    
    while (showit && parentKnob && parentKnob->typeName() == "Group") {
        Group_KnobGui* parentGui = dynamic_cast<Group_KnobGui*>( _imp->container->getKnobGui(parentKnob) );
        assert(parentGui);
        // check for secretness and visibility of the group
        if ( parentKnob->getIsSecret() || ( parentGui && !parentGui->isChecked() ) ) {
            showit = false; // one of the including groups is folder, so this item is hidden
        }
        // prepare for next loop iteration
        parentKnob = parentKnob->getParentKnob();
    }
    return !showit;
}

void
KnobGui::showAnimationMenu()
{
    createAnimationMenu(_imp->animationMenu,-1);
    _imp->animationMenu->exec( _imp->animationButton->mapToGlobal( QPoint(0,0) ) );
}

void
KnobGui::onShowInCurveEditorActionTriggered()
{
    boost::shared_ptr<KnobI> knob = getKnob();

    assert( knob->getHolder()->getApp() );
    getGui()->setCurveEditorOnTop();
    std::vector<boost::shared_ptr<Curve> > curves;
    for (int i = 0; i < knob->getDimension(); ++i) {
        boost::shared_ptr<Curve> c = getCurve(i);
        if ( c->isAnimated() ) {
            curves.push_back(c);
        }
    }
    if ( !curves.empty() ) {
        getGui()->getCurveEditor()->centerOn(curves);
    }
}

void
KnobGui::onRemoveAnimationActionTriggered()
{
    QAction* action = qobject_cast<QAction*>(sender());
    assert(action);
    int dim = action->data().toInt();
    
    boost::shared_ptr<KnobI> knob = getKnob();
    std::vector<std::pair<CurveGui *, KeyFrame > > toRemove;
    
    
    for (int i = 0; i < knob->getDimension(); ++i) {
        
        if (dim == -1 || dim == i) {
            std::list<CurveGui*> curves = getGui()->getCurveEditor()->findCurve(this, i);
            for (std::list<CurveGui*>::iterator it = curves.begin(); it != curves.end(); ++it) {
                KeyFrameSet keys = (*it)->getInternalCurve()->getKeyFrames_mt_safe();
                for (KeyFrameSet::const_iterator it2 = keys.begin(); it2 != keys.end(); ++it2) {
                    toRemove.push_back( std::make_pair(*it,*it2) );
                }
            }
            
        }
    }
    pushUndoCommand( new RemoveKeysCommand(getGui()->getCurveEditor()->getCurveWidget(),
                                           toRemove) );
    //refresh the gui so it doesn't indicate the parameter is animated anymore
    for (int i = 0; i < knob->getDimension(); ++i) {
        if (dim == -1 || dim == i) {
            updateGUI(i);
        }
    }
}

void
KnobGui::setInterpolationForDimensions(const std::vector<int> & dimensions,
                                       Natron::KeyframeTypeEnum interp)
{
    boost::shared_ptr<KnobI> knob = getKnob();
    
    for (U32 i = 0; i < dimensions.size(); ++i) {
        boost::shared_ptr<Curve> c = knob->getCurve(dimensions[i]);
        if (c) {
            int kfCount = c->getKeyFramesCount();
            for (int j = 0; j < kfCount; ++j) {
                c->setKeyFrameInterpolation(interp, j);
            }
            boost::shared_ptr<Curve> guiCurve = getCurve(dimensions[i]);
            if (guiCurve) {
                guiCurve->clone(*c);
            }
        }
    }
    Q_EMIT keyInterpolationChanged();

}

void
KnobGui::onConstantInterpActionTriggered()
{
    boost::shared_ptr<KnobI> knob = getKnob();
    std::vector<int> dims;

    for (int i = 0; i < knob->getDimension(); ++i) {
        dims.push_back(i);
    }
    setInterpolationForDimensions(dims, Natron::eKeyframeTypeConstant);
}

void
KnobGui::onLinearInterpActionTriggered()
{
    boost::shared_ptr<KnobI> knob = getKnob();
    std::vector<int> dims;

    for (int i = 0; i < knob->getDimension(); ++i) {
        dims.push_back(i);
    }
    setInterpolationForDimensions(dims, Natron::eKeyframeTypeLinear);
}

void
KnobGui::onSmoothInterpActionTriggered()
{
    boost::shared_ptr<KnobI> knob = getKnob();
    std::vector<int> dims;

    for (int i = 0; i < knob->getDimension(); ++i) {
        dims.push_back(i);
    }
    setInterpolationForDimensions(dims, Natron::eKeyframeTypeSmooth);
}

void
KnobGui::onCatmullromInterpActionTriggered()
{
    boost::shared_ptr<KnobI> knob = getKnob();
    std::vector<int> dims;

    for (int i = 0; i < knob->getDimension(); ++i) {
        dims.push_back(i);
    }
    setInterpolationForDimensions(dims, Natron::eKeyframeTypeCatmullRom);
}

void
KnobGui::onCubicInterpActionTriggered()
{
    boost::shared_ptr<KnobI> knob = getKnob();
    std::vector<int> dims;

    for (int i = 0; i < knob->getDimension(); ++i) {
        dims.push_back(i);
    }
    setInterpolationForDimensions(dims, Natron::eKeyframeTypeCubic);
}

void
KnobGui::onHorizontalInterpActionTriggered()
{
    boost::shared_ptr<KnobI> knob = getKnob();
    std::vector<int> dims;

    for (int i = 0; i < knob->getDimension(); ++i) {
        dims.push_back(i);
    }
    setInterpolationForDimensions(dims, Natron::eKeyframeTypeHorizontal);
}

void
KnobGui::setKeyframe(double time,
                     int dimension)
{
    boost::shared_ptr<KnobI> knob = getKnob();

    assert( knob->getHolder()->getApp() );
    
    bool keyAdded = knob->onKeyFrameSet(time, dimension);
    
    Q_EMIT keyFrameSet();
    
    if ( !knob->getIsSecret() && keyAdded && knob->isDeclaredByPlugin()) {
        knob->getHolder()->getApp()->getTimeLine()->addKeyframeIndicator(time);
    }
}

void
KnobGui::setKeyframe(double time,const KeyFrame& key,int dimension)
{
    boost::shared_ptr<KnobI> knob = getKnob();
    
    assert( knob->getHolder()->getApp() );
    
    bool keyAdded = knob->onKeyFrameSet(time, key, dimension);
    
    Q_EMIT keyFrameSet();
    if ( !knob->getIsSecret() && keyAdded && knob->isDeclaredByPlugin() ) {
        knob->getHolder()->getApp()->getTimeLine()->addKeyframeIndicator(time);
    }
}

void
KnobGui::onSetKeyActionTriggered()
{
    QAction* action = qobject_cast<QAction*>(sender());
    assert(action);
    int dim = action->data().toInt();

    boost::shared_ptr<KnobI> knob = getKnob();

    assert( knob->getHolder()->getApp() );
    //get the current time on the global timeline
    SequenceTime time = knob->getHolder()->getApp()->getTimeLine()->currentFrame();

    AddKeysCommand::KeysToAddList toAdd;
    
    for (int i = 0; i < knob->getDimension(); ++i) {
        
        if (dim == -1 || i == dim) {
            
            std::list<CurveGui*> curves = getGui()->getCurveEditor()->findCurve(this, i);
            for (std::list<CurveGui*>::iterator it = curves.begin(); it != curves.end(); ++it) {
                boost::shared_ptr<AddKeysCommand::KeysForCurve> kfc(new AddKeysCommand::KeysForCurve());

                KeyFrame kf;
                kf.setTime(time);
                Knob<int>* isInt = dynamic_cast<Knob<int>*>( knob.get() );
                Knob<bool>* isBool = dynamic_cast<Knob<bool>*>( knob.get() );
                AnimatingString_KnobHelper* isString = dynamic_cast<AnimatingString_KnobHelper*>( knob.get() );
                Knob<double>* isDouble = dynamic_cast<Knob<double>*>( knob.get() );
                
                if (isInt) {
                    kf.setValue( isInt->getValue(i) );
                } else if (isBool) {
                    kf.setValue( isBool->getValue(i) );
                } else if (isDouble) {
                    kf.setValue( isDouble->getValue(i) );
                } else if (isString) {
                    std::string v = isString->getValue(i);
                    double dv;
                    isString->stringToKeyFrameValue(time, v, &dv);
                    kf.setValue(dv);
                }
                
                kfc->keys.push_back(kf);
                kfc->curve = *it;
                toAdd.push_back(kfc);
            }
        }
    }
    pushUndoCommand( new AddKeysCommand(getGui()->getCurveEditor()->getCurveWidget(), toAdd) );
}

void
KnobGui::removeKeyFrame(double time,
                        int dimension)
{
    boost::shared_ptr<KnobI> knob = getKnob();
    knob->onKeyFrameRemoved(time, dimension);
    Q_EMIT keyFrameRemoved();
    

    assert( knob->getHolder()->getApp() );
    if ( !knob->getIsSecret() ) {
        knob->getHolder()->getApp()->getTimeLine()->removeKeyFrameIndicator(time);
    }
    updateGUI(dimension);
}

QString
KnobGui::getScriptNameHtml() const
{
    return  QString("<font size = 4><b>%1</b></font>").arg( getKnob()->getName().c_str() );
}

QString
KnobGui::toolTip() const
{
    boost::shared_ptr<KnobI> knob = getKnob();
    Choice_Knob* isChoice = dynamic_cast<Choice_Knob*>(knob.get());
    QString tt = getScriptNameHtml();
    
    QString realTt;
    if (!isChoice) {
        realTt.append( knob->getHintToolTip().c_str() );
    } else {
        realTt.append( isChoice->getHintToolTipFull().c_str() );
    }
    
    std::vector<std::string> expressions;
    bool exprAllSame = true;
    for (int i = 0; i < knob->getDimension(); ++i) {
        expressions.push_back(knob->getExpression(i));
        if (i > 0 && expressions[i] != expressions[0]) {
            exprAllSame = false;
        }
    }
    
    QString exprTt;
    if (exprAllSame) {
        if (!expressions[0].empty()) {
            exprTt = QString("<br>ret = <b>%1</b></br>").arg(expressions[0].c_str());
        }
    } else {
        for (int i = 0; i < knob->getDimension(); ++i) {
            std::string dimName = knob->getDimensionName(i);
            QString toAppend = QString("<br>%1 = <b>%2</b></br>").arg(dimName.c_str()).arg(expressions[i].c_str());
            exprTt.append(toAppend);
        }
    }
    
    if (!exprTt.isEmpty()) {
        tt.append(exprTt);
    }

    if ( !realTt.isEmpty() ) {
        realTt = Qt::convertFromPlainText(realTt.trimmed(), Qt::WhiteSpaceNormal);
        tt.append(realTt);
    }

    return tt;
}

bool
KnobGui::hasToolTip() const
{
    //Always true now that we display the script name in the tooltip
    return true; //!getKnob()->getHintToolTip().empty();
}

void
KnobGui::onRemoveKeyActionTriggered()
{
    QAction* action = qobject_cast<QAction*>(sender());
    assert(action);
    int dim = action->data().toInt();
    
    boost::shared_ptr<KnobI> knob = getKnob();
    
    assert( knob->getHolder()->getApp() );
    //get the current time on the global timeline
    SequenceTime time = knob->getHolder()->getApp()->getTimeLine()->currentFrame();
    std::vector<std::pair<CurveGui*,KeyFrame> > toRemove;
    for (int i = 0; i < knob->getDimension(); ++i) {
        
        if (dim == -1 || i == dim) {
            std::list<CurveGui*> curves = getGui()->getCurveEditor()->findCurve(this, i);
            for (std::list<CurveGui*>::iterator it = curves.begin(); it != curves.end(); ++it) {
                
                KeyFrame kf;
                bool foundKey = knob->getCurve(i)->getKeyFrameWithTime(time, &kf);
                
                if (foundKey) {
                    toRemove.push_back( std::make_pair(*it,kf) );
                }
            }
            
        }
    }
    pushUndoCommand( new RemoveKeysCommand(getGui()->getCurveEditor()->getCurveWidget(),
                                           toRemove) );
}

int
KnobGui::getKnobsCountOnSameLine() const
{
    return _imp->knobsOnSameLine.size();
}

void
KnobGui::hide()
{
    if (!_imp->customInteract) {
        _hide();
    } else {
        _imp->customInteract->hide();
    }
    if (_imp->animationButton) {
        _imp->animationButton->hide();
    }
    //also  hide the curve from the curve editor if there's any
    if ( getKnob()->getHolder()->getApp() ) {
        getGui()->getCurveEditor()->hideCurves(this);
    }

    ////In order to remove the row of the layout we have to make sure ALL the knobs on the row
    ////are hidden.
    bool shouldRemoveWidget = true;
    for (U32 i = 0; i < _imp->knobsOnSameLine.size(); ++i) {
        KnobGui* sibling = _imp->container->getKnobGui(_imp->knobsOnSameLine[i]);
        if ( sibling && !sibling->isSecretRecursive() ) {
            shouldRemoveWidget = false;
        }
    }

    if (shouldRemoveWidget) {
        _imp->field->hide();
    }
    if (_imp->descriptionLabel) {
        _imp->descriptionLabel->hide();
    }
}

void
KnobGui::show(int /*index*/)
{
    if (!getGui()) {
        return;
    }
    if (!_imp->customInteract) {
        _show();
    } else {
        _imp->customInteract->show();
    }
    if (_imp->animationButton) {
        _imp->animationButton->show();
    }
    //also show the curve from the curve editor if there's any
    if ( getKnob()->getHolder()->getApp() ) {
        getGui()->getCurveEditor()->showCurves(this);
    }

    if (_imp->isOnNewLine) {
        _imp->field->show();
    }
    
    if (_imp->descriptionLabel) {
        _imp->descriptionLabel->show();
    }
}

int
KnobGui::getActualIndexInLayout() const
{
    for (int i = 0; i < _imp->containerLayout->rowCount(); ++i) {
        QLayoutItem* item = _imp->containerLayout->itemAtPosition(i, 1);
        if ( item && (item->widget() == _imp->field) ) {
            return i;
        }
    }

    return -1;
}

bool
KnobGui::isOnNewLine() const
{
    return _imp->isOnNewLine;
}

void
KnobGui::setEnabledSlot()
{
    if (!getGui()) {
        return;
    }
    if (!_imp->customInteract) {
        setEnabled();
    }
    boost::shared_ptr<KnobI> knob = getKnob();
    if (_imp->descriptionLabel) {
        _imp->descriptionLabel->setEnabled( knob->isEnabled(0) );
    }
    if ( knob->getHolder()->getApp() ) {
        for (int i = 0; i < knob->getDimension(); ++i) {
            if ( !knob->isEnabled(i) ) {
                getGui()->getCurveEditor()->hideCurve(this,i);
            } else {
                getGui()->getCurveEditor()->showCurve(this,i);
            }
        }
    }
}

QWidget*
KnobGui::getFieldContainer() const
{
    return _imp->field;
}

void
KnobGui::onInternalValueChanged(int dimension,
                                int reason)
{
    if (_imp->widgetCreated && (Natron::ValueChangedReasonEnum)reason != Natron::eValueChangedReasonUserEdited) {
        updateGuiInternal(dimension);
    }
}

void
KnobGui::updateCurveEditorKeyframes()
{
    Q_EMIT keyFrameSet();
}

void
KnobGui::onInternalKeySet(SequenceTime time,
                          int /*dimension*/,
                          int reason,
                          bool added )
{
    if ((Natron::ValueChangedReasonEnum)reason != Natron::eValueChangedReasonUserEdited) {
        if (added) {
            boost::shared_ptr<KnobI> knob = getKnob();
            if ( !knob->getIsSecret() && knob->isDeclaredByPlugin()) {
                knob->getHolder()->getApp()->getTimeLine()->addKeyframeIndicator(time);
            }
        }

    }
    
    updateCurveEditorKeyframes();
}

void
KnobGui::onInternalKeyRemoved(SequenceTime time,
                              int /*dimension*/,
                              int /*reason*/)
{
    boost::shared_ptr<KnobI> knob = getKnob();

    knob->getHolder()->getApp()->getTimeLine()->removeKeyFrameIndicator(time);
    Q_EMIT keyFrameRemoved();
}

void
KnobGui::copyAnimationToClipboard() const
{
    copyToClipBoard(true);
}

void
KnobGui::onCopyValuesActionTriggered()
{
    copyValuesToCliboard();
}

void
KnobGui::copyValuesToCliboard()
{
    copyToClipBoard(false);
}

void
KnobGui::onCopyAnimationActionTriggered()
{
    copyAnimationToClipboard();
}

void
KnobGui::copyToClipBoard(bool copyAnimation) const
{
    std::list<Variant> values;
    std::list<boost::shared_ptr<Curve> > curves;
    std::list<boost::shared_ptr<Curve> > parametricCurves;
    std::map<int,std::string> stringAnimation;
    boost::shared_ptr<KnobI> knob = getKnob();

    Knob<int>* isInt = dynamic_cast<Knob<int>*>( knob.get() );
    Knob<bool>* isBool = dynamic_cast<Knob<bool>*>( knob.get() );
    Knob<double>* isDouble = dynamic_cast<Knob<double>*>( knob.get() );
    Knob<std::string>* isString = dynamic_cast<Knob<std::string>*>( knob.get() );
    AnimatingString_KnobHelper* isAnimatingString = dynamic_cast<AnimatingString_KnobHelper*>( knob.get() );
    boost::shared_ptr<Parametric_Knob> isParametric = boost::dynamic_pointer_cast<Parametric_Knob>(knob);


    for (int i = 0; i < knob->getDimension(); ++i) {
        if (isInt) {
            values.push_back( Variant( isInt->getValue(i) ) );
        } else if (isBool) {
            values.push_back( Variant( isBool->getValue(i) ) );
        } else if (isDouble) {
            values.push_back( Variant( isDouble->getValue(i) ) );
        } else if (isString) {
            values.push_back( Variant( isString->getValue(i).c_str() ) );
        }
        if (copyAnimation) {
            boost::shared_ptr<Curve> c(new Curve);
            c->clone( *knob->getCurve(i) );
            curves.push_back(c);
        }
    }

    if (isAnimatingString) {
        isAnimatingString->saveAnimation(&stringAnimation);
    }

    if (isParametric) {
        std::list< Curve > tmpCurves;
        isParametric->saveParametricCurves(&tmpCurves);
        for (std::list< Curve >::iterator it = tmpCurves.begin(); it != tmpCurves.end(); ++it) {
            boost::shared_ptr<Curve> c(new Curve);
            c->clone(*it);
            parametricCurves.push_back(c);
        }
    }
    
    std::string appID = QString("app%1").arg(getGui()->getApp()->getAppID() + 1).toStdString();
    std::string nodeFullyQualifiedName;
    KnobHolder* holder = getKnob()->getHolder();
    if (holder) {
        Natron::EffectInstance* isEffect = dynamic_cast<Natron::EffectInstance*>(holder);
        if (isEffect) {
            nodeFullyQualifiedName = isEffect->getNode()->getFullyQualifiedName();
        }
    }
    std::string paramName = getKnob()->getName();

    appPTR->setKnobClipBoard(copyAnimation,values,curves,stringAnimation,parametricCurves,appID,nodeFullyQualifiedName,paramName);
}

void
KnobGui::pasteClipBoard()
{
    if ( appPTR->isClipBoardEmpty() ) {
        return;
    }

    std::list<Variant> values;
    std::list<boost::shared_ptr<Curve> > curves;
    std::list<boost::shared_ptr<Curve> > parametricCurves;
    std::map<int,std::string> stringAnimation;
    bool copyAnimation;

    std::string appID;
    std::string nodeFullyQualifiedName;
    std::string paramName;
    
    appPTR->getKnobClipBoard(&copyAnimation,&values,&curves,&stringAnimation,&parametricCurves,&appID,&nodeFullyQualifiedName,&paramName);

    boost::shared_ptr<KnobI> knob = getKnob();

    Knob<int>* isInt = dynamic_cast<Knob<int>*>( knob.get() );
    Knob<bool>* isBool = dynamic_cast<Knob<bool>*>( knob.get() );
    Knob<double>* isDouble = dynamic_cast<Knob<double>*>( knob.get() );
    Knob<std::string>* isString = dynamic_cast<Knob<std::string>*>( knob.get() );
    boost::shared_ptr<Parametric_Knob> isParametric = boost::dynamic_pointer_cast<Parametric_Knob>(knob);

    int i = 0;
    for (std::list<Variant>::iterator it = values.begin(); it != values.end(); ++it) {
        if (isInt) {
            if ( !it->canConvert(QVariant::Int) ) {
                QString err = tr("Cannot paste values from a parameter of type %1 to a parameter of type Integer").arg( it->typeName() );
                Natron::errorDialog( tr("Paste").toStdString(),err.toStdString() );

                return;
            }
        } else if (isBool) {
            if ( !it->canConvert(QVariant::Bool) ) {
                QString err = tr("Cannot paste values from a parameter of type %1 to a parameter of type Boolean").arg( it->typeName() );
                Natron::errorDialog( tr("Paste").toStdString(),err.toStdString() );

                return;
            }
        } else if (isDouble) {
            if ( !it->canConvert(QVariant::Double) ) {
                QString err = tr("Cannot paste values from a parameter of type %1 to a parameter of type Double").arg( it->typeName() );
                Natron::errorDialog( tr("Paste").toStdString(),err.toStdString() );

                return;
            }
        } else if (isString) {
            if ( !it->canConvert(QVariant::String) ) {
                QString err = tr("Cannot paste values from a parameter of type %1 to a parameter of type String").arg( it->typeName() );
                Natron::errorDialog( tr("Paste").toStdString(),err.toStdString() );

                return;
            }
        }

        ++i;
    }

    pushUndoCommand( new PasteUndoCommand(this,copyAnimation,values,curves,parametricCurves,stringAnimation) );
} // pasteClipBoard

void
KnobGui::onPasteAnimationActionTriggered()
{
    pasteClipBoard();
}

void
KnobGui::pasteValuesFromClipboard()
{
    pasteClipBoard();
}

void
KnobGui::onPasteValuesActionTriggered()
{
    pasteValuesFromClipboard();
}

struct LinkToKnobDialogPrivate
{
    KnobGui* fromKnob;
    QVBoxLayout* mainLayout;
    QHBoxLayout* firstLineLayout;
    QWidget* firstLine;
    QLabel* selectNodeLabel;
    CompleterLineEdit* nodeSelectionCombo;
    ComboBox* knobSelectionCombo;
    QDialogButtonBox* buttons;
    NodeList allNodes;
    std::map<QString,boost::shared_ptr<KnobI > > allKnobs;

    LinkToKnobDialogPrivate(KnobGui* from)
        : fromKnob(from)
        , mainLayout(0)
        , firstLineLayout(0)
        , firstLine(0)
        , selectNodeLabel(0)
        , nodeSelectionCombo(0)
        , knobSelectionCombo(0)
        , buttons(0)
        , allNodes()
        , allKnobs()
    {
    }
};

LinkToKnobDialog::LinkToKnobDialog(KnobGui* from,
                                   QWidget* parent)
    : QDialog(parent)
      , _imp( new LinkToKnobDialogPrivate(from) )
{
    _imp->mainLayout = new QVBoxLayout(this);

    _imp->firstLine = new QWidget(this);
    _imp->firstLineLayout = new QHBoxLayout(_imp->firstLine);

    _imp->mainLayout->addWidget(_imp->firstLine);

    _imp->buttons = new QDialogButtonBox(QDialogButtonBox::StandardButtons(QDialogButtonBox::Ok | QDialogButtonBox::Cancel),
                                         Qt::Horizontal,this);
    QObject::connect( _imp->buttons, SIGNAL( accepted() ), this, SLOT( accept() ) );
    QObject::connect( _imp->buttons, SIGNAL( rejected() ), this, SLOT( reject() ) );
    _imp->mainLayout->addWidget(_imp->buttons);

    _imp->selectNodeLabel = new QLabel(tr("Parent:"),_imp->firstLine);
    _imp->firstLineLayout->addWidget(_imp->selectNodeLabel);


    EffectInstance* isEffect = dynamic_cast<EffectInstance*>(from->getKnob()->getHolder());
    assert(isEffect);
    boost::shared_ptr<NodeCollection> group = isEffect->getNode()->getGroup();
    
    group->getActiveNodes(&_imp->allNodes);
    QStringList nodeNames;
    for (NodeList::iterator it = _imp->allNodes.begin(); it != _imp->allNodes.end(); ++it) {
        QString name( (*it)->getLabel().c_str() );
        nodeNames.push_back(name);
        //_imp->nodeSelectionCombo->addItem(name);
    }
    nodeNames.sort();
    _imp->nodeSelectionCombo = new CompleterLineEdit(nodeNames,nodeNames,false,this);
    _imp->nodeSelectionCombo->setToolTip( tr("Input the name of a node in the current project.") );
    _imp->firstLineLayout->addWidget(_imp->nodeSelectionCombo);


    _imp->nodeSelectionCombo->setFocus(Qt::PopupFocusReason);
    QTimer::singleShot( 25, _imp->nodeSelectionCombo, SLOT( showCompleter() ) );

    _imp->knobSelectionCombo = new ComboBox(_imp->firstLine);
    _imp->firstLineLayout->addWidget(_imp->knobSelectionCombo);

    QObject::connect( _imp->nodeSelectionCombo,SIGNAL( itemCompletionChosen() ),this,SLOT( onNodeComboEditingFinished() ) );

    _imp->firstLineLayout->addStretch();
}

LinkToKnobDialog::~LinkToKnobDialog()
{
}

void
LinkToKnobDialog::onNodeComboEditingFinished()
{
    QString index = _imp->nodeSelectionCombo->text();

    _imp->knobSelectionCombo->clear();
    boost::shared_ptr<Natron::Node> selectedNode;
    std::string currentNodeName = index.toStdString();
    for (NodeList::iterator it = _imp->allNodes.begin(); it != _imp->allNodes.end(); ++it) {
        if ((*it)->getLabel() == currentNodeName) {
            selectedNode = *it;
            break;
        }
    }
    if (!selectedNode) {
        return;
    }

    const std::vector< boost::shared_ptr<KnobI> > & knobs = selectedNode->getKnobs();
    boost::shared_ptr<KnobI> from = _imp->fromKnob->getKnob();
    for (U32 j = 0; j < knobs.size(); ++j) {
        if ( !knobs[j]->getIsSecret() && (knobs[j] != from) ) {
            Button_Knob* isButton = dynamic_cast<Button_Knob*>( knobs[j].get() );
            Page_Knob* isPage = dynamic_cast<Page_Knob*>( knobs[j].get() );
            Group_Knob* isGroup = dynamic_cast<Group_Knob*>( knobs[j].get() );
            if (from->isTypeCompatible(knobs[j]) && !isButton && !isPage && !isGroup) {
                QString name( knobs[j]->getDescription().c_str() );

                bool canInsertKnob = true;
                for (int k = 0; k < knobs[j]->getDimension(); ++k) {
                    if ( knobs[j]->isSlave(k) || !knobs[j]->isEnabled(k) || name.isEmpty() ) {
                        canInsertKnob = false;
                    }
                }
                if (canInsertKnob) {
                    _imp->allKnobs.insert( std::make_pair( name, knobs[j]) );
                    _imp->knobSelectionCombo->addItem(name);
                }
            }
        }
    }
}

boost::shared_ptr<KnobI> LinkToKnobDialog::getSelectedKnobs() const
{
    QString str = _imp->knobSelectionCombo->itemText( _imp->knobSelectionCombo->activeIndex() );
    std::map<QString,boost::shared_ptr<KnobI> >::const_iterator it = _imp->allKnobs.find(str);

    if ( it != _imp->allKnobs.end() ) {
        return it->second;
    } else {
        return boost::shared_ptr<KnobI>();
    }
}

void
KnobGui::onKnobSlavedChanged(int dimension,
                             bool b)
{
    if (b) {
        Q_EMIT keyFrameRemoved();
    } else {
        Q_EMIT keyFrameSet();
    }
    setReadOnly_(b, dimension);
}

void
KnobGui::linkTo(int dimension)
{
    
    boost::shared_ptr<KnobI> thisKnob = getKnob();
    assert(thisKnob);
    Natron::EffectInstance* isEffect = dynamic_cast<Natron::EffectInstance*>(thisKnob->getHolder());
    if (!isEffect) {
        return;
    }
    
    
    for (int i = 0;i < thisKnob->getDimension(); ++i) {
        
        if (i == dimension || dimension == -1) {
            std::string expr = thisKnob->getExpression(dimension);
            if (!expr.empty()) {
                errorDialog(tr("Param Link").toStdString(),tr("This parameter already has an expression set, edit or clear it.").toStdString());
                return;
            }
        }
    }
    
    LinkToKnobDialog dialog( this,_imp->copyRightClickMenu->parentWidget() );

    if ( dialog.exec() ) {
        boost::shared_ptr<KnobI>  otherKnob = dialog.getSelectedKnobs();
        if (otherKnob) {
            if ( !thisKnob->isTypeCompatible(otherKnob) ) {
                errorDialog( tr("Param Link").toStdString(), tr("Types incompatibles!").toStdString() );

                return;
            }
            
            

            for (int i = 0; i < thisKnob->getDimension(); ++i) {
                std::pair<int,boost::shared_ptr<KnobI> > existingLink = thisKnob->getMaster(i);
                if (existingLink.second) {
                    std::string err( tr("Cannot link ").toStdString() );
                    err.append( thisKnob->getDescription() );
                    err.append( " \n " + tr("because the knob is already linked to ").toStdString() );
                    err.append( existingLink.second->getDescription() );
                    errorDialog(tr("Param Link").toStdString(), err);

                    return;
                }
                
            }
<<<<<<< HEAD
            
            Natron::EffectInstance* otherEffect = dynamic_cast<Natron::EffectInstance*>(otherKnob->getHolder());
            if (!otherEffect) {
                return;
            }
            std::stringstream expr;
            expr << otherEffect->getNode()->getFullyQualifiedName() << "." << otherKnob->getName()
            << ".get()";
            if (otherKnob->getDimension() > 1) {
                expr << "[dimension]";
            }
            
            for (int i = 0; i < thisKnob->getDimension(); ++i) {
                if (i == dimension || dimension == -1) {
                    thisKnob->setExpression(dimension, expr.str(), false);
                }
            }

=======

            thisKnob->beginChanges();
            int dims = thisKnob->getDimension();
            for (int i = 0; i < dims; ++i) {
                if ((i == dimension || dimension == -1) && i < otherKnob->getDimension()) {
                    thisKnob->onKnobSlavedTo(i, otherKnob,i);
                    onKnobSlavedChanged(i, true);
                }
            }
            thisKnob->endChanges();
>>>>>>> be633169
            thisKnob->getHolder()->getApp()->triggerAutoSave();
        }
    }
}

void
KnobGui::onLinkToActionTriggered()
{
    QAction* action = qobject_cast<QAction*>(sender());
    assert(action);
    
    linkTo(action->data().toInt());
}

<<<<<<< HEAD
=======
void
KnobGui::unlink()
{
    boost::shared_ptr<KnobI> thisKnob = getKnob();
    int dims = thisKnob->getDimension();

    thisKnob->beginChanges();
    for (int i = 0; i < dims; ++i) {
        std::pair<int,boost::shared_ptr<KnobI> > other = thisKnob->getMaster(i);
        thisKnob->onKnobUnSlaved(i);
        onKnobSlavedChanged(i, false);
    }
    thisKnob->endChanges();
    getKnob()->getHolder()->getApp()->triggerAutoSave();
}

void
KnobGui::onUnlinkActionTriggered()
{
    unlink();
}
>>>>>>> be633169

void
KnobGui::onResetDefaultValuesActionTriggered()
{
    QAction *action = qobject_cast<QAction *>( sender() );

    if (action) {
        resetDefault( action->data().toInt() );
    }
}

void
KnobGui::resetDefault(int /*dimension*/)
{
    boost::shared_ptr<KnobI> knob = getKnob();
    Button_Knob* isBtn = dynamic_cast<Button_Knob*>( knob.get() );
    Page_Knob* isPage = dynamic_cast<Page_Knob*>( knob.get() );
    Group_Knob* isGroup = dynamic_cast<Group_Knob*>( knob.get() );
    Separator_Knob* isSeparator = dynamic_cast<Separator_Knob*>( knob.get() );

    if (!isBtn && !isPage && !isGroup && !isSeparator) {
        std::list<boost::shared_ptr<KnobI> > knobs;
        knobs.push_back(knob);
        pushUndoCommand( new RestoreDefaultsCommand(knobs) );
    }
}

void
KnobGui::setReadOnly_(bool readOnly,
                      int dimension)
{
    if (!_imp->customInteract) {
        setReadOnly(readOnly, dimension);
    }

    ///This code doesn't work since the knob dimensions are still enabled even if readonly
//    bool hasDimensionEnabled = false;
//    for (int i = 0; i < getKnob()->getDimension(); ++i) {
//        if (getKnob()->isEnabled(i)) {
//            hasDimensionEnabled = true;
//        }
//    }
//    _descriptionLabel->setEnabled(hasDimensionEnabled);
}

bool
KnobGui::triggerNewLine() const
{
    return _imp->triggerNewLine;
}

void
KnobGui::turnOffNewLine()
{
    _imp->triggerNewLine = false;
}

/*Set the spacing between items in the layout*/
void
KnobGui::setSpacingBetweenItems(int spacing)
{
    _imp->spacingBetweenItems = spacing;
}

int
KnobGui::getSpacingBetweenItems() const
{
    return _imp->spacingBetweenItems;
}

bool
KnobGui::hasWidgetBeenCreated() const
{
    return _imp->widgetCreated;
}

void
KnobGui::onSetValueUsingUndoStack(const Variant & v,
                                  int dim)
{
    boost::shared_ptr<KnobI> knob = getKnob();

    Knob<int>* isInt = dynamic_cast<Knob<int>*>( knob.get() );
    Knob<bool>* isBool = dynamic_cast<Knob<bool>*>( knob.get() );
    Knob<double>* isDouble = dynamic_cast<Knob<double>*>( knob.get() );
    Knob<std::string>* isString = dynamic_cast<Knob<std::string>*>( knob.get() );

    if (isInt) {
        pushUndoCommand( new KnobUndoCommand<int>(this,isInt->getValue(dim),v.toInt(),dim) );
    } else if (isBool) {
        pushUndoCommand( new KnobUndoCommand<bool>(this,isBool->getValue(dim),v.toBool(),dim) );
    } else if (isDouble) {
        pushUndoCommand( new KnobUndoCommand<double>(this,isDouble->getValue(dim),v.toDouble(),dim) );
    } else if (isString) {
        pushUndoCommand( new KnobUndoCommand<std::string>(this,isString->getValue(dim),v.toString().toStdString(),dim) );
    }
}

void
KnobGui::onSetDirty(bool d)
{
    if (!_imp->customInteract) {
        setDirty(d);
    }
}

void
KnobGui::swapOpenGLBuffers()
{
    if (_imp->customInteract) {
        _imp->customInteract->swapOpenGLBuffers();
    }
}

void
KnobGui::redraw()
{
    if (_imp->customInteract) {
        _imp->customInteract->redraw();
    }
}

void
KnobGui::getViewportSize(double &width,
                         double &height) const
{
    if (_imp->customInteract) {
        _imp->customInteract->getViewportSize(width, height);
    }
}

void
KnobGui::getPixelScale(double & xScale,
                       double & yScale) const
{
    if (_imp->customInteract) {
        _imp->customInteract->getPixelScale(xScale, yScale);
    }
}

void
KnobGui::getBackgroundColour(double &r,
                             double &g,
                             double &b) const
{
    if (_imp->customInteract) {
        _imp->customInteract->getBackgroundColour(r, g, b);
    }
}

void
KnobGui::saveOpenGLContext()
{
    if (_imp->customInteract) {
        _imp->customInteract->saveOpenGLContext();
    }
}

void
KnobGui::restoreOpenGLContext()
{
    if (_imp->customInteract) {
        _imp->customInteract->restoreOpenGLContext();
    }
}

///Should set to the underlying knob the gui ptr
void
KnobGui::setKnobGuiPointer()
{
    getKnob()->setKnobGuiPointer(this);
}

void
KnobGui::onInternalAnimationAboutToBeRemoved()
{
    removeAllKeyframeMarkersOnTimeline(-1);
}

void
KnobGui::onInternalAnimationRemoved()
{
    Q_EMIT keyFrameRemoved();
}

void
KnobGui::removeAllKeyframeMarkersOnTimeline(int dimension)
{
    boost::shared_ptr<KnobI> knob = getKnob();

    if ( knob->getHolder() && knob->getHolder()->getApp() ) {
        boost::shared_ptr<TimeLine> timeline = knob->getHolder()->getApp()->getTimeLine();
        std::list<SequenceTime> times;
        if (dimension == -1) {
            int dim = knob->getDimension();
            for (int i = 0; i < dim; ++i) {
                KeyFrameSet kfs = knob->getCurve(i)->getKeyFrames_mt_safe();
                for (KeyFrameSet::iterator it = kfs.begin(); it != kfs.end(); ++it) {
                    times.push_back( it->getTime() );
                }
            }
        } else {
            KeyFrameSet kfs = knob->getCurve(dimension)->getKeyFrames_mt_safe();
            for (KeyFrameSet::iterator it = kfs.begin(); it != kfs.end(); ++it) {
                times.push_back( it->getTime() );
            }
        }
        timeline->removeMultipleKeyframeIndicator(times,true);
    }
}

void
KnobGui::setAllKeyframeMarkersOnTimeline(int dimension)
{
    boost::shared_ptr<KnobI> knob = getKnob();
    boost::shared_ptr<TimeLine> timeline = knob->getHolder()->getApp()->getTimeLine();
    std::list<SequenceTime> times;

    if (dimension == -1) {
        int dim = knob->getDimension();
        for (int i = 0; i < dim; ++i) {
            KeyFrameSet kfs = knob->getCurve(i)->getKeyFrames_mt_safe();
            for (KeyFrameSet::iterator it = kfs.begin(); it != kfs.end(); ++it) {
                times.push_back( it->getTime() );
            }
        }
    } else {
        KeyFrameSet kfs = knob->getCurve(dimension)->getKeyFrames_mt_safe();
        for (KeyFrameSet::iterator it = kfs.begin(); it != kfs.end(); ++it) {
            times.push_back( it->getTime() );
        }
    }
    timeline->addMultipleKeyframeIndicatorsAdded(times,true);
}

void
KnobGui::setKeyframeMarkerOnTimeline(int time)
{
    boost::shared_ptr<KnobI> knob = getKnob();
    if (knob->isDeclaredByPlugin()) {
        knob->getHolder()->getApp()->getTimeLine()->addKeyframeIndicator(time);
    }
}

void
KnobGui::onKeyFrameMoved(int /*dimension*/,
                         int oldTime,
                         int newTime)
{
    boost::shared_ptr<KnobI> knob = getKnob();

    if ( !knob->isAnimationEnabled() || !knob->canAnimate() ) {
        return;
    }
    if (knob->isDeclaredByPlugin()) {
        boost::shared_ptr<TimeLine> timeline = knob->getHolder()->getApp()->getTimeLine();
        timeline->removeKeyFrameIndicator(oldTime);
        timeline->addKeyframeIndicator(newTime);
    }
}

void
KnobGui::onAnimationLevelChanged(int dim,int level)
{
    if (!_imp->customInteract) {
        std::string expr = getKnob()->getExpression(dim);
        reflectExpressionState(dim,!expr.empty());
        if (expr.empty()) {
            reflectAnimationLevel(dim, (Natron::AnimationLevelEnum)level);
        }
        
    }
}

void
KnobGui::onAppendParamEditChanged(int reason,
                                  const Variant & v,
                                  int dim,
                                  int time,
                                  bool createNewCommand,
                                  bool setKeyFrame)
{
    pushUndoCommand( new MultipleKnobEditsUndoCommand(this,(Natron::ValueChangedReasonEnum)reason, createNewCommand,setKeyFrame,v,dim,time) );
}

void
KnobGui::onFrozenChanged(bool frozen)
{
    boost::shared_ptr<KnobI> knob = getKnob();
    int dims = knob->getDimension();

    for (int i = 0; i < dims; ++i) {
        ///Do not unset read only if the knob is slaved in this dimension because we are still using it.
        if ( !frozen && knob->isSlave(i) ) {
            continue;
        }
        setReadOnly_(frozen, i);
    }
}

bool
KnobGui::isGuiFrozenForPlayback() const
{
    return getGui() ? getGui()->isGUIFrozen() : false;
}

boost::shared_ptr<Curve>
KnobGui::getCurve(int dimension) const
{
    return _imp->guiCurves[dimension];
}

void
KnobGui::onRefreshGuiCurve(int /*dimension*/)
{
    Q_EMIT refreshCurveEditor();
}

struct EditScriptDialogPrivate
{
    QVBoxLayout* mainLayout;
    
    QLabel* expressionLabel;
    ScriptTextEdit* expressionEdit;
    
    QWidget* midButtonsContainer;
    QHBoxLayout* midButtonsLayout;
    
    Button* useRetButton;
    Button* helpButton;
    
    QLabel* resultLabel;
    ScriptTextEdit* resultEdit;
    
    QDialogButtonBox* buttons;
    
    EditScriptDialogPrivate()
    : mainLayout(0)
    , expressionLabel(0)
    , expressionEdit(0)
    , midButtonsContainer(0)
    , midButtonsLayout(0)
    , useRetButton(0)
    , helpButton(0)
    , resultLabel(0)
    , resultEdit(0)
    , buttons(0)
    {
        
    }
};

EditScriptDialog::EditScriptDialog(QWidget* parent)
: QDialog(parent)
, _imp(new EditScriptDialogPrivate())
{
    
    setWindowFlags(windowFlags() | Qt::WindowStaysOnTopHint);
}

void
EditScriptDialog::create(const QString& initialScript,bool makeUseRetButton)
{
    setTitle();
    
    QFont font(appFont,appFontSize);
    _imp->mainLayout = new QVBoxLayout(this);
    
    QStringList modules;
    getImportedModules(modules);
    std::list<std::pair<QString,QString> > variables;
    getDeclaredVariables(variables);
    QString labelHtml(tr("<br><b>Python</b> script: </br>"));
    if (!modules.empty()) {
        labelHtml.append(tr("<br>For convenience the following module(s) have been imported: </br> <br/>"));
        for (int i = 0; i < modules.size(); ++i) {
            QString toAppend = QString("<br><i><font color=orange>from %1 import *</font></i></br>").arg(modules[i]);
            labelHtml.append(toAppend);
        }
        labelHtml.append("<br/>");
    }
    if (!variables.empty()) {
        labelHtml.append(tr("<br>Also the following variables have been declared: </br>"
                         "<br/>"));
        for (std::list<std::pair<QString,QString> > ::iterator it = variables.begin(); it != variables.end(); ++it) {
            QString toAppend = QString("<br><b>%1</b>: %2</br>").arg(it->first).arg(it->second);
            labelHtml.append(toAppend);
        }
        labelHtml.append("<p>" + tr("Note that parameters can be referenced by drag&dropping them from their animation button.") + "</p>");
    }
    
    _imp->expressionLabel = new QLabel(labelHtml,this);
    _imp->expressionLabel->setFont(font);
    _imp->mainLayout->addWidget(_imp->expressionLabel);
    
    _imp->expressionEdit = new ScriptTextEdit(this);
    _imp->expressionEdit->setAcceptDrops(true);
    _imp->expressionEdit->setMouseTracking(true);
    QFontMetrics fm = _imp->expressionEdit->fontMetrics();
    _imp->expressionEdit->setTabStopWidth(4 * fm.width(' '));
    _imp->mainLayout->addWidget(_imp->expressionEdit);
    _imp->expressionEdit->setPlainText(initialScript);
    
    _imp->midButtonsContainer = new QWidget(this);
    _imp->midButtonsLayout = new QHBoxLayout(_imp->midButtonsContainer);

    
    if (makeUseRetButton) {
        
        bool retVariable = hasRetVariable();
        _imp->useRetButton = new Button(tr("Multi-line"),_imp->midButtonsContainer);
        _imp->useRetButton->setToolTip(Qt::convertFromPlainText(tr("When checked the Python expression will be interpreted "
                                                                   "as series of statement. The return value should be then assigned to the "
                                                                   "\"ret\" variable. When unchecked the expression must not contain "
                                                                   "any new line character and the result will be interpreted from the "
                                                                   "interpretation of the single line."),Qt::WhiteSpaceNormal));
        _imp->useRetButton->setCheckable(true);
        bool checked = !initialScript.isEmpty() && retVariable;
        _imp->useRetButton->setChecked(checked);
        _imp->useRetButton->setDown(checked);
        QObject::connect(_imp->useRetButton, SIGNAL(clicked(bool)), this, SLOT(onUseRetButtonClicked(bool)));
        _imp->midButtonsLayout->addWidget(_imp->useRetButton);

    }
    
    
    _imp->helpButton = new Button(tr("Help"),_imp->midButtonsContainer);
    QObject::connect(_imp->helpButton, SIGNAL(clicked(bool)), this, SLOT(onHelpRequested()));
    _imp->midButtonsLayout->addWidget(_imp->helpButton);
    _imp->midButtonsLayout->addStretch();
    
    _imp->mainLayout->addWidget(_imp->midButtonsContainer);
    
    _imp->resultLabel = new QLabel(tr("Result:"),this);
    _imp->resultLabel->setFont(font);
    _imp->mainLayout->addWidget(_imp->resultLabel);
    
    _imp->resultEdit = new ScriptTextEdit(this);
    _imp->resultEdit->setOutput(true);
    _imp->resultEdit->setFixedHeight(80);
    _imp->resultEdit->setReadOnly(true);
    _imp->mainLayout->addWidget(_imp->resultEdit);
    
    _imp->buttons = new QDialogButtonBox(QDialogButtonBox::Ok | QDialogButtonBox::Cancel,Qt::Horizontal,this);
    _imp->mainLayout->addWidget(_imp->buttons);
    QObject::connect(_imp->buttons,SIGNAL(accepted()),this,SLOT(accept()));
    QObject::connect(_imp->buttons,SIGNAL(rejected()),this,SLOT(reject()));
    
    if (!initialScript.isEmpty()) {
        compileAndSetResult(initialScript);
    }
    QObject::connect(_imp->expressionEdit, SIGNAL(textChanged()), this, SLOT(onTextEditChanged()));
    _imp->expressionEdit->setFocus();
}


void
EditScriptDialog::compileAndSetResult(const QString& script)
{
    QString ret = compileExpression(script);
    _imp->resultEdit->setPlainText(ret);
}

QString
EditScriptDialog::getHelpPart1()
{
    return tr("<br>Each node in the scope already has a variable declared with its name, e.g if you have a node named "
              "<b>Transform1</b> in your project, then you can type <i>Transform1</i> to reference that node.</br>"
              "<br>Note that the scope includes all nodes within the same group as thisNode and the parent group node itself, "
              "if the node belongs to a group. If the node itself is a group, then it can also have expressions depending "
              "on parameters of its children.</br>"
              "<br/>"
              "<br>Each node has all its parameters declared as fields and you can reference a specific parameter by typing it's <b>script name</b>, e.g:</br>"
              "<br>Transform1.rotate</br>"
              "<br>The script-name of a parameter is the name in bold that is shown in the tooltip when hovering a parameter with the mouse, this is what "
              "identifies a parameter internally.</br>");
}

QString
EditScriptDialog::getHelpThisNodeVariable()
{
    return tr("<br>The current node which expression is being edited can be referenced by the variable <i>thisNode</i> for convenience.</br>");
}

QString
EditScriptDialog::getHelpThisGroupVariable()
{
     return tr("<br>The parent group containing the thisNode can be referenced by the variable <i>thisGroup</i> for convenience, if and "
               "only if thisNode belongs to a group.</br>");
}

QString
EditScriptDialog::getHelpThisParamVariable()
{
    return tr("<br>The <i>thisParam</i> variable has been defined for convenience when editing an expression. It refers to the current parameter.</br>");
}

QString
EditScriptDialog::getHelpDimensionVariable()
{
    return tr("<br>In the same way the <i>dimension</i> variable has been defined and references the current dimension of the parameter which expression is being set"
              ".</br>"
              "<br>The <i>dimension</i> is a 0-based index identifying a specific field of a parameter. For instance if we're editing the expression of the y "
              "field of the translate parameter of Transform1, the <i>dimension</i> would be 1. </br>");

}

QString
EditScriptDialog::getHelpPart2()
{
    return tr("<br>To access values of a parameter several functions are made accessible: </br>"
              "<br/>"
              "<br>The <b>get()</b> function will return a Tuple containing all the values for each dimension of the parameter. For instance "
              "let's say we have a node Transform1 in our comp, we could then reference the x value of the <i>center</i> parameter this way:</br>"
              "<br/>"
              "<br>Transform1.center.get().x</br>"
              "<br/>"
              "<br>The <b>get(</b><i>frame</i><b>)</b> works exactly like the <b>get()</b> function excepts that it takes an extra "
              "<i>frame</i> parameter corresponding to the time at which we want to fetch the value. For parameters with an animation "
              "it would then return their value at the corresponding timeline position. That value would then be either interpolated "
              "with the current interpolation filter, or the exact keyframe at that time if one exists.</br>");
}

void
EditScriptDialog::onHelpRequested()
{
    QString help = getCustomHelp();
    Natron::informationDialog(tr("Help").toStdString(), help.toStdString(),true);
}


QString
EditScriptDialog::getExpression(bool* hasRetVariable) const
{
    if (_imp->useRetButton) {
        *hasRetVariable = _imp->useRetButton->isChecked();
    }
    return _imp->expressionEdit->toPlainText();
}

bool
EditScriptDialog::isUseRetButtonChecked() const
{
    return _imp->useRetButton->isChecked();
}

void
EditScriptDialog::onTextEditChanged()
{
    compileAndSetResult(_imp->expressionEdit->toPlainText());
}

void
EditScriptDialog::onUseRetButtonClicked(bool useRet)
{
    compileAndSetResult(_imp->expressionEdit->toPlainText());
    _imp->useRetButton->setDown(useRet);
}

EditScriptDialog::~EditScriptDialog()
{
    
}

void
EditScriptDialog::keyPressEvent(QKeyEvent* e)
{
    if ( (e->key() == Qt::Key_Return) || (e->key() == Qt::Key_Enter) ) {
        accept();
    } else if (e->key() == Qt::Key_Escape) {
        reject();
    } else {
        QDialog::keyPressEvent(e);
    }
    
}


EditExpressionDialog::EditExpressionDialog(int dimension,KnobGui* knob,QWidget* parent)
: EditScriptDialog(parent)
, _dimension(dimension)
, _knob(knob)
{
    
}

int
EditExpressionDialog::getDimension() const
{
    return _dimension;
}


void
EditExpressionDialog::setTitle()
{
    boost::shared_ptr<KnobI> k = _knob->getKnob();
    
    QString title(tr("Set expression on "));
    title.append(k->getName().c_str());
    if (_dimension != -1 && k->getDimension() > 1) {
        title.append(".");
        title.append(k->getDimensionName(_dimension).c_str());
    }
    setWindowTitle(title);

}

bool
EditExpressionDialog::hasRetVariable() const
{
    return _knob->getKnob()->isExpressionUsingRetVariable(_dimension == -1 ? 0 : _dimension);
}

QString
EditExpressionDialog::compileExpression(const QString& expr)
{
    
    std::string exprResult;
    try {
        _knob->getKnob()->validateExpression(expr.toStdString(),_dimension == -1 ? 0 : _dimension,isUseRetButtonChecked()
                                                  ,&exprResult);
    } catch(const std::exception& e) {
        QString err = QString(tr("ERROR") + ": %1").arg(e.what());
        return err;
    }
    return exprResult.c_str();
}


QString
EditExpressionDialog::getCustomHelp()
{
    return getHelpPart1() + "<br/>" +
    getHelpThisNodeVariable() + "<br/>" +
    getHelpThisGroupVariable() + "<br/>" +
    getHelpThisParamVariable() + "<br/>" +
    getHelpDimensionVariable() + "<br/>" +
    getHelpPart2();
}


void
EditExpressionDialog::getImportedModules(QStringList& modules) const
{
    modules.push_back("math");
}

void
EditExpressionDialog::getDeclaredVariables(std::list<std::pair<QString,QString> >& variables) const
{
    variables.push_back(std::make_pair("thisNode", tr("the current node")));
    variables.push_back(std::make_pair("thisGroup", tr("Defined only if thisNode belongs to a group, it references the parent group node")));
    variables.push_back(std::make_pair("thisParam", tr("the current param being edited")));
    variables.push_back(std::make_pair("dimension", tr("Defined only if the parameter is multi-dimensional, it references the dimension of the parameter being edited (0-based index")));
    variables.push_back(std::make_pair("frame", tr("the current time on the timeline")));
}

void
KnobGui::onExprChanged(int dimension)
{
    if (_imp->guiRemoved) {
        return;
    }
    boost::shared_ptr<KnobI> knob = getKnob();
    std::string exp = knob->getExpression(dimension);
    reflectExpressionState(dimension,!exp.empty());
    if (exp.empty()) {
        reflectAnimationLevel(dimension, knob->getAnimationLevel(dimension));
        
    }
    
    onHelpChanged();
    
    updateGUI(dimension);
}

void
KnobGui::onHelpChanged()
{
    if (_imp->descriptionLabel) {
        _imp->descriptionLabel->setToolTip( toolTip() );
    }
    updateToolTip();
}

void
KnobGui::onKnobDeletion()
{
    _imp->container->deleteKnobGui(getKnob());
}

<|MERGE_RESOLUTION|>--- conflicted
+++ resolved
@@ -1595,7 +1595,6 @@
                 }
                 
             }
-<<<<<<< HEAD
             
             Natron::EffectInstance* otherEffect = dynamic_cast<Natron::EffectInstance*>(otherKnob->getHolder());
             if (!otherEffect) {
@@ -1608,24 +1607,15 @@
                 expr << "[dimension]";
             }
             
+            thisKnob->beginChanges();
             for (int i = 0; i < thisKnob->getDimension(); ++i) {
                 if (i == dimension || dimension == -1) {
                     thisKnob->setExpression(dimension, expr.str(), false);
                 }
             }
-
-=======
-
-            thisKnob->beginChanges();
-            int dims = thisKnob->getDimension();
-            for (int i = 0; i < dims; ++i) {
-                if ((i == dimension || dimension == -1) && i < otherKnob->getDimension()) {
-                    thisKnob->onKnobSlavedTo(i, otherKnob,i);
-                    onKnobSlavedChanged(i, true);
-                }
-            }
             thisKnob->endChanges();
->>>>>>> be633169
+
+
             thisKnob->getHolder()->getApp()->triggerAutoSave();
         }
     }
@@ -1640,30 +1630,6 @@
     linkTo(action->data().toInt());
 }
 
-<<<<<<< HEAD
-=======
-void
-KnobGui::unlink()
-{
-    boost::shared_ptr<KnobI> thisKnob = getKnob();
-    int dims = thisKnob->getDimension();
-
-    thisKnob->beginChanges();
-    for (int i = 0; i < dims; ++i) {
-        std::pair<int,boost::shared_ptr<KnobI> > other = thisKnob->getMaster(i);
-        thisKnob->onKnobUnSlaved(i);
-        onKnobSlavedChanged(i, false);
-    }
-    thisKnob->endChanges();
-    getKnob()->getHolder()->getApp()->triggerAutoSave();
-}
-
-void
-KnobGui::onUnlinkActionTriggered()
-{
-    unlink();
-}
->>>>>>> be633169
 
 void
 KnobGui::onResetDefaultValuesActionTriggered()
