/* ***** BEGIN LICENSE BLOCK *****
 * This file is part of Natron <http://www.natron.fr/>,
 * Copyright (C) 2013-2018 INRIA and Alexandre Gauthier-Foichat
 *
 * Natron is free software: you can redistribute it and/or modify
 * it under the terms of the GNU General Public License as published by
 * the Free Software Foundation; either version 2 of the License, or
 * (at your option) any later version.
 *
 * Natron is distributed in the hope that it will be useful,
 * but WITHOUT ANY WARRANTY; without even the implied warranty of
 * MERCHANTABILITY or FITNESS FOR A PARTICULAR PURPOSE.  See the
 * GNU General Public License for more details.
 *
 * You should have received a copy of the GNU General Public License
 * along with Natron.  If not, see <http://www.gnu.org/licenses/gpl-2.0.html>
 * ***** END LICENSE BLOCK ***** */

#ifndef Gui_KnobGuiString_h
#define Gui_KnobGuiString_h

// ***** BEGIN PYTHON BLOCK *****
// from <https://docs.python.org/3/c-api/intro.html#include-files>:
// "Since Python may define some pre-processor definitions which affect the standard headers on some systems, you must include Python.h before any standard headers are included."
#include <Python.h>
// ***** END PYTHON BLOCK *****

#include "Global/Macros.h"

#include <vector> // KnobGuiInt
#include <list>

#if !defined(Q_MOC_RUN) && !defined(SBK_RUN)
#include <boost/scoped_ptr.hpp>
#endif

CLANG_DIAG_OFF(deprecated)
CLANG_DIAG_OFF(uninitialized)
#include <QtCore/QObject>
#include <QStyledItemDelegate>
#include <QTextEdit>
#include <QColor>
CLANG_DIAG_ON(deprecated)
CLANG_DIAG_ON(uninitialized)

#include "Global/GlobalDefines.h"

#include "Engine/Knob.h"
#include "Engine/ImagePlaneDesc.h"
#include "Engine/EngineFwd.h"

#include "Gui/KnobGuiWidgets.h"
#include "Gui/AnimatedCheckBox.h"
#include "Gui/Label.h"
#include "Gui/LineEdit.h"
#include "Gui/StyledKnobWidgetBase.h"


NATRON_NAMESPACE_ENTER

class AnimatingTextEdit
    : public QTextEdit
    , public StyledKnobWidgetBase
{
    GCC_DIAG_SUGGEST_OVERRIDE_OFF
    Q_OBJECT
    GCC_DIAG_SUGGEST_OVERRIDE_ON 
    DEFINE_KNOB_GUI_STYLE_PROPERTIES
public:

    AnimatingTextEdit(const KnobGuiPtr& knob,
                      DimSpec dimension,
                      ViewIdx view,
                      QWidget* parent = 0);

    virtual ~AnimatingTextEdit();

    void setLinkedAppearanceEnabled(bool linked);

Q_SIGNALS:

    void editingFinished();

private:

    virtual void refreshStylesheet() OVERRIDE FINAL;

    virtual void focusOutEvent(QFocusEvent* e) OVERRIDE;
    virtual void focusInEvent(QFocusEvent* e) OVERRIDE FINAL;
    virtual void keyPressEvent(QKeyEvent* e) OVERRIDE;
    virtual void keyReleaseEvent(QKeyEvent* e) OVERRIDE;
    virtual void paintEvent(QPaintEvent* e) OVERRIDE;
    virtual void enterEvent(QEvent* e) OVERRIDE FINAL;
    virtual void leaveEvent(QEvent* e) OVERRIDE FINAL;
    virtual void mousePressEvent(QMouseEvent* e) OVERRIDE FINAL;
    virtual void mouseMoveEvent(QMouseEvent* e) OVERRIDE FINAL;
    virtual void mouseReleaseEvent(QMouseEvent* e) OVERRIDE FINAL;
    virtual void dragEnterEvent(QDragEnterEvent* e) OVERRIDE FINAL;
    virtual void dragMoveEvent(QDragMoveEvent* e) OVERRIDE FINAL;
    virtual void dropEvent(QDropEvent* e) OVERRIDE FINAL;

private:
    bool _hasChanged;
<<<<<<< HEAD
    bool _appearLinked;
    QColor _lastBgColor, _lastFgColor;
    boost::shared_ptr<KnobWidgetDnD> _dnd;
=======
    bool dirty;
    KnobWidgetDnDPtr _dnd;
>>>>>>> cfea4528
};

class KnobLineEdit
    : public LineEdit
{
public:
    KnobLineEdit(const KnobGuiPtr& knob,
                 DimSpec dimension,
                 ViewIdx view,
                 QWidget* parent = 0);

    virtual ~KnobLineEdit();

private:

    virtual void focusInEvent(QFocusEvent* e) OVERRIDE FINAL;
    virtual void focusOutEvent(QFocusEvent* e) OVERRIDE FINAL;
    virtual void enterEvent(QEvent* e) OVERRIDE FINAL;
    virtual void leaveEvent(QEvent* e) OVERRIDE FINAL;
    virtual void keyPressEvent(QKeyEvent* e) OVERRIDE FINAL;
    virtual void keyReleaseEvent(QKeyEvent* e) OVERRIDE FINAL;
    virtual void mousePressEvent(QMouseEvent* e) OVERRIDE FINAL;
    virtual void mouseMoveEvent(QMouseEvent* e) OVERRIDE FINAL;
    virtual void mouseReleaseEvent(QMouseEvent* e) OVERRIDE FINAL;
    virtual void dragEnterEvent(QDragEnterEvent* e) OVERRIDE FINAL;
    virtual void dragMoveEvent(QDragMoveEvent* e) OVERRIDE FINAL;
    virtual void dropEvent(QDropEvent* e) OVERRIDE FINAL;

private:
    KnobWidgetDnDPtr _dnd;
};

/*****************************/
class KnobGuiString
    : public QObject, public KnobGuiWidgets
{
GCC_DIAG_SUGGEST_OVERRIDE_OFF
    Q_OBJECT
GCC_DIAG_SUGGEST_OVERRIDE_ON

public:
<<<<<<< HEAD
    static KnobGuiWidgets * BuildKnobGui(const KnobGuiPtr& knob, ViewIdx view)
=======
    static KnobGui * BuildKnobGui(KnobIPtr knob,
                                  KnobGuiContainerI *container)
>>>>>>> cfea4528
    {
        return new KnobGuiString(knob, view);
    }

<<<<<<< HEAD
    KnobGuiString(const KnobGuiPtr& knob, ViewIdx view);

    virtual ~KnobGuiString() OVERRIDE;

    virtual void reflectLinkedState(DimIdx dimension, bool linked) OVERRIDE;

=======
    KnobGuiString(KnobIPtr knob,
                  KnobGuiContainerI *container);

    virtual ~KnobGuiString() OVERRIDE;

    virtual void removeSpecificGui() OVERRIDE FINAL;
    virtual KnobIPtr getKnob() const OVERRIDE FINAL;
>>>>>>> cfea4528
    virtual std::string getDescriptionLabel() const OVERRIDE FINAL WARN_UNUSED_RETURN;

public Q_SLOTS:

    ///if the knob is not multiline
    void onLineChanged();

    ///if the knob is multiline
    void onTextChanged();

    ///if the knob is multiline
    void onCurrentFontChanged(const QFont & font);

    ///if the knob is multiline
    void onFontSizeChanged(double size);

    ///is bold activated
    void boldChanged(bool toggled);

    ///is italic activated
    void italicChanged(bool toggled);

    void colorFontButtonClicked();

    void updateFontColorIcon(const QColor & color);

    static bool parseFont(const QString & s, QFont* f, QColor* color);

    void onFontPropertyChanged();

Q_SIGNALS:

    void fontPropertyChanged();

private:


    QFont makeFontFromState() const;

    virtual bool shouldAddStretch() const OVERRIDE;

    virtual void createWidget(QHBoxLayout* layout) OVERRIDE FINAL;
    virtual void setWidgetsVisible(bool visible) OVERRIDE FINAL;
    virtual void setEnabled(const std::vector<bool>& perDimEnabled) OVERRIDE FINAL;
    virtual void updateGUI() OVERRIDE FINAL;
    virtual void reflectMultipleSelection(bool dirty) OVERRIDE FINAL;
    virtual void reflectSelectionState(bool selected) OVERRIDE FINAL;
    virtual void reflectAnimationLevel(DimIdx dimension, AnimationLevelEnum level) OVERRIDE FINAL;
    virtual void updateToolTip() OVERRIDE FINAL;
    virtual void reflectModificationsState() OVERRIDE FINAL;

    void mergeFormat(const QTextCharFormat & fmt);

private:
    KnobLineEdit *_lineEdit; //< if single line
    Label* _label; // if label and the actual label is an icon
    QWidget* _container; //< only used when multiline is on
    QVBoxLayout* _mainLayout; //< only used when multiline is on
    AnimatingTextEdit *_textEdit; //< if multiline
    QWidget* _richTextOptions;
    QHBoxLayout* _richTextOptionsLayout;
    QFontComboBox* _fontCombo;
    Button* _setBoldButton;
    Button* _setItalicButton;
    SpinBox* _fontSizeSpinBox;
    Button* _fontColorButton;
<<<<<<< HEAD
=======
    int _fontSize;
    bool _boldActivated;
    bool _italicActivated;
    QString _fontFamily;
    QColor _fontColor;
>>>>>>> cfea4528
    KnobStringWPtr _knob;
};

NATRON_NAMESPACE_EXIT

#endif // Gui_KnobGuiString_h<|MERGE_RESOLUTION|>--- conflicted
+++ resolved
@@ -101,14 +101,9 @@
 
 private:
     bool _hasChanged;
-<<<<<<< HEAD
     bool _appearLinked;
     QColor _lastBgColor, _lastFgColor;
     boost::shared_ptr<KnobWidgetDnD> _dnd;
-=======
-    bool dirty;
-    KnobWidgetDnDPtr _dnd;
->>>>>>> cfea4528
 };
 
 class KnobLineEdit
@@ -150,32 +145,17 @@
 GCC_DIAG_SUGGEST_OVERRIDE_ON
 
 public:
-<<<<<<< HEAD
     static KnobGuiWidgets * BuildKnobGui(const KnobGuiPtr& knob, ViewIdx view)
-=======
-    static KnobGui * BuildKnobGui(KnobIPtr knob,
-                                  KnobGuiContainerI *container)
->>>>>>> cfea4528
     {
         return new KnobGuiString(knob, view);
     }
 
-<<<<<<< HEAD
     KnobGuiString(const KnobGuiPtr& knob, ViewIdx view);
 
     virtual ~KnobGuiString() OVERRIDE;
 
     virtual void reflectLinkedState(DimIdx dimension, bool linked) OVERRIDE;
 
-=======
-    KnobGuiString(KnobIPtr knob,
-                  KnobGuiContainerI *container);
-
-    virtual ~KnobGuiString() OVERRIDE;
-
-    virtual void removeSpecificGui() OVERRIDE FINAL;
-    virtual KnobIPtr getKnob() const OVERRIDE FINAL;
->>>>>>> cfea4528
     virtual std::string getDescriptionLabel() const OVERRIDE FINAL WARN_UNUSED_RETURN;
 
 public Q_SLOTS:
@@ -242,14 +222,6 @@
     Button* _setItalicButton;
     SpinBox* _fontSizeSpinBox;
     Button* _fontColorButton;
-<<<<<<< HEAD
-=======
-    int _fontSize;
-    bool _boldActivated;
-    bool _italicActivated;
-    QString _fontFamily;
-    QColor _fontColor;
->>>>>>> cfea4528
     KnobStringWPtr _knob;
 };
 
