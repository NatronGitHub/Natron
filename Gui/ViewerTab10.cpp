--- conflicted
+++ resolved
@@ -64,160 +64,6 @@
 
 NATRON_NAMESPACE_ENTER;
 
-
-<<<<<<< HEAD
-=======
-void
-ViewerTab::onColorSpaceComboBoxChanged(int v)
-{
-    ViewerColorSpaceEnum colorspace = eViewerColorSpaceSRGB;
-
-    if (v == 0) {
-        colorspace = eViewerColorSpaceLinear;
-    } else if (v == 1) {
-        colorspace = eViewerColorSpaceSRGB;
-    } else if (v == 2) {
-        colorspace = eViewerColorSpaceRec709;
-    } else {
-        assert(false);
-        throw std::logic_error("ViewerTab::onColorSpaceComboBoxChanged(): unknown colorspace");
-    }
-    _imp->viewer->setLut( (int)colorspace );
-    _imp->viewerNode->onColorSpaceChanged(colorspace);
-}
-
-void
-ViewerTab::onEnableViewerRoIButtonToggle(bool b)
-{
-    _imp->enableViewerRoI->setDown(b);
-    _imp->enableViewerRoI->setChecked(b);
-    _imp->viewer->setUserRoIEnabled(b);
-}
-
-void
-ViewerTab::onCreateNewRoIPressed()
-{
-    _imp->enableViewerRoI->setDown(true);
-    _imp->enableViewerRoI->setChecked(true);
-    _imp->viewer->setBuildNewUserRoI(true);
-    _imp->viewer->setUserRoIEnabled(true);
-}
-
-void
-ViewerTab::updateViewsMenu(const std::vector<std::string>& viewNames)
-{
-    int currentIndex = _imp->viewsComboBox->activeIndex();
-
-    _imp->viewsComboBox->clear();
-    for (std::size_t i = 0; i < viewNames.size(); ++i) {
-        _imp->viewsComboBox->addItem( QString::fromUtf8( viewNames[i].c_str() ) );
-    }
-
-
-    if (viewNames.size() == 1) {
-        _imp->viewsComboBox->hide();
-    } else {
-        _imp->viewsComboBox->show();
-    }
-    if ( ( currentIndex < _imp->viewsComboBox->count() ) && (currentIndex != -1) ) {
-        _imp->viewsComboBox->setCurrentIndex(currentIndex);
-    } else {
-        _imp->viewsComboBox->setCurrentIndex(0);
-    }
-    getGui()->updateViewsActions( viewNames.size() );
-}
-
-void
-ViewerTab::setCurrentView(ViewIdx view)
-{
-    _imp->viewsComboBox->setCurrentIndex(view);
-}
-
-ViewIdx
-ViewerTab::getCurrentView() const
-{
-    QMutexLocker l(&_imp->currentViewMutex);
-
-    return _imp->currentViewIndex;
-}
-
-void
-ViewerTab::setPlaybackMode(PlaybackModeEnum mode)
-{
-    QPixmap pix;
-
-    switch (mode) {
-    case ePlaybackModeLoop:
-        appPTR->getIcon(NATRON_PIXMAP_PLAYER_LOOP_MODE, &pix);
-        break;
-    case ePlaybackModeBounce:
-        appPTR->getIcon(NATRON_PIXMAP_PLAYER_BOUNCE, &pix);
-        break;
-    case ePlaybackModeOnce:
-        appPTR->getIcon(NATRON_PIXMAP_PLAYER_PLAY_ONCE, &pix);
-        break;
-    default:
-        break;
-    }
-    {
-        QMutexLocker k(&_imp->playbackModeMutex);
-        _imp->playbackMode = mode;
-    }
-    _imp->playbackMode_Button->setIcon( QIcon(pix) );
-    _imp->viewerNode->getRenderEngine()->setPlaybackMode(mode);
-}
-
-PlaybackModeEnum
-ViewerTab::getPlaybackMode() const
-{
-    QMutexLocker k(&_imp->playbackModeMutex);
-
-    return _imp->playbackMode;
-}
-
-void
-ViewerTab::togglePlaybackMode()
-{
-    PlaybackModeEnum mode = _imp->viewerNode->getRenderEngine()->getPlaybackMode();
-
-    mode = (PlaybackModeEnum)( ( (int)mode + 1 ) % 3 );
-    QPixmap pix;
-    switch (mode) {
-    case ePlaybackModeLoop:
-        appPTR->getIcon(NATRON_PIXMAP_PLAYER_LOOP_MODE, &pix);
-        break;
-    case ePlaybackModeBounce:
-        appPTR->getIcon(NATRON_PIXMAP_PLAYER_BOUNCE, &pix);
-        break;
-    case ePlaybackModeOnce:
-        appPTR->getIcon(NATRON_PIXMAP_PLAYER_PLAY_ONCE, &pix);
-        break;
-    default:
-        break;
-    }
-    {
-        QMutexLocker k(&_imp->playbackModeMutex);
-        _imp->playbackMode = mode;
-    }
-    _imp->playbackMode_Button->setIcon( QIcon(pix) );
-    _imp->viewerNode->getRenderEngine()->setPlaybackMode(mode);
-}
-
-void
-ViewerTab::onFullFrameButtonToggle(bool b)
-{
-    _imp->fullFrameProcessingButton->setDown(b);
-    _imp->viewerNode->setFullFrameProcessingEnabled(b);
-
-}
-
-void
-ViewerTab::onClipToProjectButtonToggle(bool b)
-{
-    _imp->clipToProjectFormatButton->setDown(b);
-    _imp->viewer->setClipToFormat(b);
-}
->>>>>>> c1baa047
 
 void
 ViewerTab::updateZoomComboBox(int value)
