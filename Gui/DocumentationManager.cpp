/* ***** BEGIN LICENSE BLOCK *****
 * This file is part of Natron <http://www.natron.fr/>,
 * Copyright (C) 2013-2017 INRIA and Alexandre Gauthier-Foichat
 *
 * Natron is free software: you can redistribute it and/or modify
 * it under the terms of the GNU General Public License as published by
 * the Free Software Foundation; either version 2 of the License, or
 * (at your option) any later version.
 *
 * Natron is distributed in the hope that it will be useful,
 * but WITHOUT ANY WARRANTY; without even the implied warranty of
 * MERCHANTABILITY or FITNESS FOR A PARTICULAR PURPOSE.  See the
 * GNU General Public License for more details.
 *
 * You should have received a copy of the GNU General Public License
 * along with Natron.  If not, see <http://www.gnu.org/licenses/gpl-2.0.html>
 * ***** END LICENSE BLOCK ***** */

// ***** BEGIN PYTHON BLOCK *****
// from <https://docs.python.org/3/c-api/intro.html#include-files>:
// "Since Python may define some pre-processor definitions which affect the standard headers on some systems, you must include Python.h before any standard headers are included."
#include <Python.h>
// ***** END PYTHON BLOCK *****

#include "DocumentationManager.h"

#include <QtCore/QFile>
#include <QtCore/QFileInfo>
#include <QtCore/QVector>

#include <iostream>
#include <exception>
#include <cstddef>

#include "qhttpserver.h"
#include "qhttprequest.h"
#include "qhttpresponse.h"

#include "Gui/GuiApplicationManager.h" // appPTR
#include "Engine/AppInstance.h"
#include "Engine/CreateNodeArgs.h"
#include "Engine/Node.h"
#include "Engine/Project.h"
#include "Engine/ReadNode.h"
#include "Engine/Settings.h"
#include "Engine/WriteNode.h"

#include "Serialization/NodeSerialization.h"



NATRON_NAMESPACE_ENTER;
DocumentationManager::DocumentationManager(QObject *parent)
    : QObject(parent)
    , server(NULL)
{
    // list of translatable group names
    (void)QT_TR_NOOP(PLUGIN_GROUP_IMAGE);
    (void)QT_TR_NOOP(PLUGIN_GROUP_IMAGE_READERS);
    (void)QT_TR_NOOP(PLUGIN_GROUP_IMAGE_WRITERS);
    (void)QT_TR_NOOP(PLUGIN_GROUP_COLOR);
    (void)QT_TR_NOOP(PLUGIN_GROUP_COLOR "/Math");
    (void)QT_TR_NOOP(PLUGIN_GROUP_COLOR "/OCIO");
    (void)QT_TR_NOOP(PLUGIN_GROUP_COLOR "/Transform");
    (void)QT_TR_NOOP(PLUGIN_GROUP_FILTER);
    (void)QT_TR_NOOP(PLUGIN_GROUP_FILTER "/Merges");
    (void)QT_TR_NOOP(PLUGIN_GROUP_TRANSFORM);
    (void)QT_TR_NOOP(PLUGIN_GROUP_TIME);
    (void)QT_TR_NOOP(PLUGIN_GROUP_PAINT);
    (void)QT_TR_NOOP(PLUGIN_GROUP_KEYER);
    (void)QT_TR_NOOP(PLUGIN_GROUP_CHANNEL);
    (void)QT_TR_NOOP(PLUGIN_GROUP_MERGE);
    (void)QT_TR_NOOP(PLUGIN_GROUP_MULTIVIEW);
    (void)QT_TR_NOOP(PLUGIN_GROUP_MULTIVIEW "/Stereo");
    (void)QT_TR_NOOP(PLUGIN_GROUP_DEEP);
    (void)QT_TR_NOOP(PLUGIN_GROUP_TOOLSETS);
    (void)QT_TR_NOOP(PLUGIN_GROUP_3D);
    (void)QT_TR_NOOP(PLUGIN_GROUP_OTHER);
    (void)QT_TR_NOOP(PLUGIN_GROUP_DEFAULT);
    (void)QT_TR_NOOP(PLUGIN_GROUP_OFX);
    // openfx-arena
    (void)QT_TR_NOOP("Extra");
    (void)QT_TR_NOOP("Extra/"PLUGIN_GROUP_COLOR);
    (void)QT_TR_NOOP("Extra/Distort");
    (void)QT_TR_NOOP("Extra/"PLUGIN_GROUP_PAINT);
    (void)QT_TR_NOOP("Extra/"PLUGIN_GROUP_FILTER);
    (void)QT_TR_NOOP("Extra/"PLUGIN_GROUP_DEFAULT);
    (void)QT_TR_NOOP("Extra/"PLUGIN_GROUP_TRANSFORM);
}

DocumentationManager::~DocumentationManager()
{
}

void
DocumentationManager::startServer()
{
    server = new QHttpServer(this);
    connect( server, SIGNAL(newRequest(QHttpRequest*,QHttpResponse*)), this, SLOT(handler(QHttpRequest*,QHttpResponse*)) );
    server->listen( QHostAddress::LocalHost, appPTR->getCurrentSettings()->getServerPort() );
}

void
DocumentationManager::stopServer()
{
    server->close();
}

void
DocumentationManager::handler(QHttpRequest *req,
                              QHttpResponse *resp)
{
    Q_UNUSED(req)

    QString docDir = appPTR->getApplicationBinaryPath() + QString::fromUtf8("/../Resources/docs/html/");
    QString page = req->url().toString();
    QByteArray body;

#ifdef DEBUG
    qDebug() << "www client requested" << page;
#endif

    // override static docs
    if ( page.contains( QString::fromUtf8("/plugins/") ) ) {
        page.replace( QString::fromUtf8(".html"), QString::fromUtf8("") ).replace( QString::fromUtf8("/plugins/"), QString::fromUtf8("/_plugin.html?id=") );
    }
    if ( page.startsWith( QString::fromUtf8("/_group") ) && !page.contains( QString::fromUtf8("_group.html") ) ) {
        page.replace( QString::fromUtf8(".html"), QString::fromUtf8("") ).replace( QString::fromUtf8("_group"), QString::fromUtf8("_group.html?id=") );
    }

    // get options
    QStringList options;
    if ( page.contains( QString::fromUtf8("?") ) ) {
        QStringList split = page.split(QString::fromUtf8("?"), QString::SkipEmptyParts);
        page = split.takeFirst();
        if (split.length() > 0) {
            QString rawOptions = split.takeLast();
            options = rawOptions.split(QString::fromUtf8("&"), QString::SkipEmptyParts);
        }
    }

    // default page
    if ( ( page == QString::fromUtf8("/") ) || page.isEmpty() ) {
        page = QString::fromUtf8("index.html");
    }

    // remove slashes
    if ( page.startsWith( QString::fromUtf8("/") ) ) {
        page.remove(0, 1);
    }
    if ( page.endsWith( QString::fromUtf8("/") ) ) {
        page = page.left(page.length() - 1);
    }

    // add custom content
    if ( page == QString::fromUtf8("_plugin.html") ) {
        for (int i = 0; i < options.size(); ++i) {
            if ( options.at(i).contains( QString::fromUtf8("id=") ) ) {
                QStringList split = options.at(i).split( QString::fromUtf8("=") );
                if (split.length() > 0) {
                    QString pluginID = split.takeLast();
                    if ( !pluginID.isEmpty() ) {
                        PluginPtr plugin;
                        try {
                            plugin = appPTR->getPluginBinary(pluginID, -1, -1, false);
                        } catch (const std::exception& e) {
                            std::cerr << e.what() << std::endl;
                        }

                        if (plugin) {
        
                            CreateNodeArgsPtr args(CreateNodeArgs::create( pluginID.toStdString(), appPTR->getTopLevelInstance()->getProject() ));
                            args->setProperty<bool>(kCreateNodeArgsPropVolatile, true);
                            args->setProperty<bool>(kCreateNodeArgsPropNoNodeGUI, true);

                            NodePtr node = appPTR->getTopLevelInstance()->createNode(args);
                            if (node) {
                                // IMPORTANT: this code is *very* similar to AppInstance::exportDocs
                                if ( pluginID != QString::fromUtf8(PLUGINID_NATRON_READ) && pluginID != QString::fromUtf8(PLUGINID_NATRON_WRITE) ) {
                                    EffectInstancePtr effectInstance = node->getEffectInstance();

                                    if ( effectInstance->isReader() ) {
                                        ReadNode* isReadNode = dynamic_cast<ReadNode*>( effectInstance.get() );

                                        if (isReadNode) {
                                            node = isReadNode->getEmbeddedReader();
                                        }                                    }

                                    if ( effectInstance->isWriter() ) {
                                        WriteNode* isWriteNode = dynamic_cast<WriteNode*>( effectInstance.get() );
                                        
                                        if (isWriteNode) {
                                            node = isWriteNode->getEmbeddedWriter();
                                        }
                                    }
                                }

                                QString html = node->makeDocumentation(true);
                                html = parser(html, docDir);
                                body = html.toUtf8();
                            }
                        }
                    }
                }
            }
        }
        if ( body.isEmpty() ) {
            QString notFound = QString::fromUtf8("<!DOCTYPE HTML PUBLIC \"-//W3C//DTD HTML 4.01 Transitional//EN\" \"http://www.w3.org/TR/html4/loose.dtd\">"
                                                 "<html>"
                                                 "<head>"
                                                 "<title>Plugin not found</title>"
                                                 "<link rel=\"stylesheet\" href=\"/_static/default.css\" type=\"text/css\" />"
                                                 "<link rel=\"stylesheet\" href=\"/_static/pygments.css\" type=\"text/css\" />"
                                                 "<link rel=\"stylesheet\" href=\"/_static/style.css\" type=\"text/css\" />"
                                                 "<script type=\"text/javascript\" src=\"/_static/jquery.js\"></script>"
                                                 "<script type=\"text/javascript\" src=\"/_static/dropdown.js\"></script>"
                                                 "</head>"
                                                 "<body>"
                                                 "<div class=\"document\">"
                                                 "<div class=\"documentwrapper\">"
                                                 "<div class=\"body\">"
                                                 "<h1>Plugin not found</h1>"
                                                 "</div>"
                                                 "</div>"
                                                 "</div>"
                                                 "</body>"
                                                 "</html>");
            body = parser(notFound, docDir).toUtf8();
        }
    } else if ( page == QString::fromUtf8("_prefs.html") ) {
        SettingsPtr settings = appPTR->getCurrentSettings();
        QString html = settings->makeHTMLDocumentation(true);
        html = parser(html, docDir);
        body = html.toUtf8();
    } else if ( page == QString::fromUtf8("_group.html") ) {
        QString html;
        QString group;
        QString groupHeader = QString::fromUtf8("<!DOCTYPE HTML PUBLIC \"-//W3C//DTD HTML 4.01 Transitional//EN\" \"http://www.w3.org/TR/html4/loose.dtd\">"
                                                "<html>"
                                                "<head>"
                                                "<title>__REPLACE_TITLE__ - %1</title>"
                                                "<link rel=\"stylesheet\" href=\"_static/default.css\" type=\"text/css\" />"
                                                "<link rel=\"stylesheet\" href=\"_static/pygments.css\" type=\"text/css\" />"
                                                "<link rel=\"stylesheet\" href=\"_static/style.css\" type=\"text/css\" />"
                                                "</head>"
                                                "<body>")
                              .arg( tr("%1 %2 documentation")
                                    .arg( QString::fromUtf8(NATRON_APPLICATION_NAME) )
                                    .arg( QString::fromUtf8(NATRON_VERSION_STRING) ) );
        QString groupBodyEnd = QString::fromUtf8("</ul>"
                                                 "</div>"
                                                 "</div>"
                                                 "</div>"
                                                 "</div>");
        QString groupFooter = QString::fromUtf8("</body>"
                                                "</html>");
        QString navHeader = QString::fromUtf8("<div class=\"related\">"
                                              "<h3>%1</h3>"
                                              "<ul>"
                                              "<li><a href=\"/index.html\">NATRON_DOCUMENTATION</a> &raquo;</li>")
                            .arg( tr("Navigation") );
        QString navFooter = QString::fromUtf8("</ul>"
                                              "</div>");
        for (int i = 0; i < options.size(); ++i) {
            if ( options.at(i).contains( QString::fromUtf8("id=") ) ) {
                QStringList split = options.at(i).split(QString::fromUtf8("="), QString::SkipEmptyParts);
                if (split.length() > 0) {
                    QString groupID = split.takeLast();
                    group = groupID;
                }
            }
        }
        if ( !group.isEmpty() ) {
            // IMPORTANT: this code is *very* similar to AppInstance::exportDocs

            QMap<std::string, QString> pluginsOrderedByLabel; // use a map so that it gets sorted by label
            std::list<std::string> pluginIDs = appPTR->getPluginIDs();
            for (std::list<std::string>::iterator it = pluginIDs.begin(); it != pluginIDs.end(); ++it) {
                PluginPtr plugin;
                QString pluginID = QString::fromUtf8( it->c_str() );
                try {
                    plugin = appPTR->getPluginBinary(pluginID, -1, -1, false);
                } catch (const std::exception& e) {
                    std::cerr << e.what() << std::endl;
                }
<<<<<<< HEAD

                if (plugin) {
                    std::vector<std::string> groupList = plugin->getPropertyN<std::string>(kNatronPluginPropGrouping);
                    if (groupList.at(0) == group.toStdString()) {
                        pluginsOrderedByLabel[Plugin::makeLabelWithoutSuffix( plugin->getProperty<std::string>(kNatronPluginPropLabel) )] = pluginID;

=======
                if ( plugin && !plugin->getIsDeprecated() && ( !plugin->getIsForInternalUseOnly() || plugin->isReader() || plugin->isWriter() ) ) {
                    QStringList groupList = plugin->getGrouping();
                    if (groupList.at(0) == group) {
                        pluginsOrderedByLabel[Plugin::makeLabelWithoutSuffix( plugin->getPluginLabel() )] = pluginID;
>>>>>>> f1dfdbdf
                    }
                }
            }
            if ( !pluginsOrderedByLabel.isEmpty() ) {
                QString groupBodyStart = QString::fromUtf8("<div class=\"document\">"
                                                           "<div class=\"documentwrapper\">"
                                                           "<div class=\"body\">"
                                                           "<h1>%1</h1>"
                                                           "<p>%2</p>"
                                                           "<div class=\"toctree-wrapper compound\">"
                                                           "<ul>")
                                         .arg( tr("%1 nodes").arg( tr( group.toUtf8().constData() ) ) )
                                         .arg( tr("The following sections contain documentation about every node in the  %1 group.").arg( tr( group.toUtf8().constData() ) ) + QLatin1Char(' ') + tr("Node groups are available by clicking on buttons in the left toolbar, or by right-clicking the mouse in the Node Graph area.") + QLatin1Char(' ') + tr("Please note that documentation is also generated automatically for third-party OpenFX plugins.")
 
                                               );
                html.append(groupHeader);
                html.replace(QString::fromUtf8("__REPLACE_TITLE__"), tr("%1 nodes").arg( tr( group.toUtf8().constData() ) ) );
                html.append(navHeader);
                html.append( QString::fromUtf8("<li><a href=\"/_group.html\">%1</a> &raquo;</li>")
                             .arg( tr("Reference Guide") ) );
                html.append(navFooter);
                html.append(groupBodyStart);

                for (QMap<std::string, QString>::const_iterator i = pluginsOrderedByLabel.constBegin();
                     i != pluginsOrderedByLabel.constEnd();
                     ++i) {
                    const QString& plugID = i.value();
                    const std::string& plugName = i.key();
                    if ( !plugID.isEmpty() && !plugName.empty() ) {

                        html.append( QString::fromUtf8("<li class=\"toctree-l1\"><a href='/_plugin.html?id=%1'>%2</a></li>")
                                     .arg(plugID)
                                     .arg( QString::fromUtf8( plugName.c_str() ) ) );
                    }
                }
                html.append(groupBodyEnd);
                html.append(groupFooter);
            }
        } else {
            QString groupBodyStart = QString::fromUtf8("<div class=\"document\">"
                                                       "<div class=\"documentwrapper\">"
                                                       "<div class=\"body\">"
                                                       "<h1>%1</h1>"
                                                       "<p>%2</p>"
                                                       "<div class=\"toctree-wrapper compound\">"
                                                       "<ul>")
                                     .arg( tr("Reference Guide") )
            .arg ( tr("The first section in this manual describes the various options available from the %1 preference settings. It is followed by one section for each node group in %1.")
                  .arg( QString::fromUtf8(NATRON_APPLICATION_NAME) ) + QLatin1Char(' ') + tr("Node groups are available by clicking on buttons in the left toolbar, or by right-clicking the mouse in the Node Graph area.") + QLatin1Char(' ') + tr("Please note that documentation is also generated automatically for third-party OpenFX plugins.") );
            html.append(groupHeader);
            html.replace( QString::fromUtf8("__REPLACE_TITLE__"), tr("Reference Guide") );
            html.append(navHeader);
            html.append(navFooter);
            html.append(groupBodyStart);
            html.append( QString::fromUtf8("<li class=\"toctree-l1\"><a href=\"/_prefs.html\">%1</a></li>").arg( tr("%1 preferences").arg( QString::fromUtf8(NATRON_APPLICATION_NAME) ) ) );

            QStringList groups;
            groups << QString::fromUtf8(PLUGIN_GROUP_IMAGE);
            groups << QString::fromUtf8(PLUGIN_GROUP_COLOR);
            groups << QString::fromUtf8(PLUGIN_GROUP_CHANNEL);
            groups << QString::fromUtf8(PLUGIN_GROUP_MERGE);
            groups << QString::fromUtf8(PLUGIN_GROUP_FILTER);
            groups << QString::fromUtf8(PLUGIN_GROUP_TRANSFORM);
            groups << QString::fromUtf8(PLUGIN_GROUP_TIME);
            groups << QString::fromUtf8(PLUGIN_GROUP_PAINT);
            groups << QString::fromUtf8(PLUGIN_GROUP_KEYER);
            groups << QString::fromUtf8(PLUGIN_GROUP_MULTIVIEW);
            groups << QString::fromUtf8(PLUGIN_GROUP_OTHER);
            groups << QString::fromUtf8("Extra"); // openfx-arena

            std::list<std::string> pluginIDs = appPTR->getPluginIDs();
            for (std::list<std::string>::iterator it = pluginIDs.begin(); it != pluginIDs.end(); ++it) {
                PluginPtr plugin;
                QString pluginID = QString::fromUtf8( it->c_str() );
                try {
                    plugin = appPTR->getPluginBinary(pluginID, -1, -1, false);
                }catch (const std::exception& e) {
                    std::cerr << e.what() << std::endl;
                }

                if (plugin) {
                    std::vector<std::string> groupList = plugin->getPropertyN<std::string>(kNatronPluginPropGrouping);
                    groups.push_back(QString::fromUtf8(groupList[0].c_str()));
                }
            }
            groups.removeDuplicates();
            for (int i = 0; i < groups.size(); ++i) {
                html.append( QString::fromUtf8("<li class='toctree-l1'><a href='/_group.html?id=%1'>%2</a></li>")
                             .arg( groups.at(i) )
                             .arg( tr("%1 nodes").arg( tr( groups.at(i).toUtf8().constData() ) ) )
                             );
            }
            html.append(groupBodyEnd);
            html.append(groupFooter);
        }
        html = parser(html, docDir);
        body = html.toUtf8();
    }

    int status = 200;

    if ( body.isEmpty() && ( page.endsWith( QString::fromUtf8(".html") ) ||
                             page.endsWith( QString::fromUtf8(".css") ) ||
                             page.endsWith( QString::fromUtf8(".js") ) ||
                             page.endsWith( QString::fromUtf8(".txt") ) ||
                             page.endsWith( QString::fromUtf8(".png") ) ||
                             page.endsWith( QString::fromUtf8(".jpg") ) ) ) {
        // get static file
        QFileInfo staticFileInfo;

        if ( page.startsWith( QString::fromUtf8("LOCAL_FILE/") ) ) {
            staticFileInfo = page.replace( QString::fromUtf8("LOCAL_FILE/"), QString::fromUtf8("") ).replace( QString::fromUtf8("%2520"), QString::fromUtf8(" ") ).replace( QString::fromUtf8("%20"), QString::fromUtf8(" ") );
        } else {
            staticFileInfo = docDir + page;
        }
#ifdef DEBUG
        qDebug() << "www client requested page" << page << "->file" << staticFileInfo.absoluteFilePath();
#endif
        if ( staticFileInfo.exists() ) {
            QFile staticFile( staticFileInfo.absoluteFilePath() );
            if ( staticFile.open(QIODevice::ReadOnly) ) {
                if ( page.endsWith( QString::fromUtf8(".html") ) || page.endsWith( QString::fromUtf8(".htm") ) ) {
                    QString input = QString::fromUtf8( staticFile.readAll() );
                    body = parser(input, docDir).toUtf8();
                } else {
                    body = staticFile.readAll();
                }
                staticFile.close();
            }
        }
    }
    if ( body.isEmpty() ) {
        QString notFound = QString::fromUtf8("<!DOCTYPE HTML PUBLIC \"-//W3C//DTD HTML 4.01 Transitional//EN\" \"http://www.w3.org/TR/html4/loose.dtd\">"
                                             "<html>"
                                             "<head>"
                                             "<title>%1</title>"
                                             "<link rel=\"stylesheet\" href=\"/_static/default.css\" type=\"text/css\" />"
                                             "<link rel=\"stylesheet\" href=\"/_static/pygments.css\" type=\"text/css\" />"
                                             "<link rel=\"stylesheet\" href=\"/_static/style.css\" type=\"text/css\" />"
                                             "<script type=\"text/javascript\" src=\"/_static/jquery.js\"></script>"
                                             "<script type=\"text/javascript\" src=\"/_static/dropdown.js\"></script>"
                                             "</head><body><div class=\"document\">"
                                             "<div class=\"documentwrapper\">"
                                             "<div class=\"body\">"
                                             "<h1>%1</h1>"
                                             "</div>"
                                             "</div>"
                                             "</div>"
                                             "</body>"
                                             "</html>").arg( tr("Page not found") );
        body = parser(notFound, docDir).toUtf8();
        status = 404;
    }

    // set header(s)
    resp->setHeader( QString::fromUtf8("Content-Length"), QString::number( body.size() ) );
    if ( page.endsWith( QString::fromUtf8(".png") ) ) {
        resp->setHeader( QString::fromUtf8("Content-Type"), QString::fromUtf8("image/png") );
    } else if ( page.endsWith( QString::fromUtf8(".jpg") ) ) {
        resp->setHeader( QString::fromUtf8("Content-Type"), QString::fromUtf8("image/jpeg") );
    } else if ( page.endsWith( QString::fromUtf8(".html") ) || page.endsWith( QString::fromUtf8(".htm") ) ) {
        resp->setHeader( QString::fromUtf8("Content-Type"), QString::fromUtf8("text/html; charset=utf-8") );
    } else if ( page.endsWith( QString::fromUtf8(".css") ) ) {
        resp->setHeader( QString::fromUtf8("Content-Type"), QString::fromUtf8("text/css; charset=utf-8") );
    } else if ( page.endsWith( QString::fromUtf8(".js") ) ) {
        resp->setHeader( QString::fromUtf8("Content-Type"), QString::fromUtf8("application/javascript; charset=utf-8") );
    } else if ( page.endsWith( QString::fromUtf8(".txt") ) ) {
        resp->setHeader( QString::fromUtf8("Content-Type"), QString::fromUtf8("text/plain; charset=utf-8") );
    }

    // return result
    resp->writeHead(status);
    resp->end(body);
}                                             // DocumentationManager::handler

QString
DocumentationManager::parser(QString html,
                             QString path) const
{
    QString result = html;


    // sphinx compat
    bool plainBody = false;

    if ( result.contains( QString::fromUtf8("<body>") ) ) {             // 1.3 and lower
        plainBody = true;
    } else if ( result.contains( QString::fromUtf8("<body role=\"document\">") ) ) {             // 1.4+
        plainBody = false;
    }

    // get static menu from index.html and make a header+menu
    QFile indexFile( path + QString::fromUtf8("/index.html") );
    QString menuHTML;

    // fix sphinx compat
    if (plainBody) {
        menuHTML.append( QString::fromUtf8("<body>") );
    } else {
        menuHTML.append( QString::fromUtf8("<body role=\"document\">") );
    }
    menuHTML.append( QString::fromUtf8("<div id=\"header\">"
                                       "<a href=\"/\"><div id=\"logo\"></div></a>") );
    menuHTML.append( QString::fromUtf8("<div id=\"search\">"
                                       "<form id=\"rtd-search-form\" class=\"wy-form\" action=\"/search.html\" method=\"get\">"
                                       "<input type=\"text\" name=\"q\" placeholder=\"%1\" />"
                                       "<input type=\"hidden\" name=\"check_keywords\" value=\"yes\" />"
                                       "<input type=\"hidden\" name=\"area\" value=\"default\" />"
                                       "</form>"
                                       "</div>")
                     .arg( tr("Search docs") ) );
    menuHTML.append( QString::fromUtf8("<div id=\"mainMenu\">"
                                       "<ul>") );
    if ( indexFile.exists() ) {
        if ( indexFile.open(QIODevice::ReadOnly | QIODevice::Text) ) {
            QStringList menuResult;
            bool getMenu = false;
            while ( !indexFile.atEnd() ) {
                QString line = QString::fromUtf8( indexFile.readLine() );
                if ( line == QString::fromUtf8("<div class=\"toctree-wrapper compound\">\n") ) {
                    getMenu = true;
                }
                if (getMenu) {
                    menuResult << line;
                }
                if ( line == QString::fromUtf8("</div>\n") ) {
                    getMenu = false;
                }
            }
            if ( !menuResult.isEmpty() ) {
                int menuEnd = menuResult.size() - 2;
                for (int i = 0; i < menuEnd; ++i) {
                    QString tmp = menuResult.at(i);
                    tmp.replace( QString::fromUtf8("href=\""), QString::fromUtf8("href=\"/") );
                    menuHTML.append(tmp);
                }
            }
            indexFile.close();
            menuHTML.append( QString::fromUtf8("</div>"
                                               "</div>"
                                               "</div>") );
        }
    } else {
        menuHTML.append( QString::fromUtf8("</ul>"
                                           "</div>"
                                           "</div>") );
    }


    // fix sphinx compat
    if (plainBody) {
        result.replace(QString::fromUtf8("<body>"), menuHTML);
    } else {
        result.replace(QString::fromUtf8("<body role=\"document\">"), menuHTML);
    }

    // replace "NATRON_DOCUMENTATION" with current version
    result.replace( QString::fromUtf8("NATRON_DOCUMENTATION"), tr("%1 %2 documentation").arg( QString::fromUtf8(NATRON_APPLICATION_NAME) ).arg( QString::fromUtf8(NATRON_VERSION_STRING) ) );

    return result;
}             // DocumentationManager::parser

int
DocumentationManager::serverPort()
{
    return server->serverPort();
}

NATRON_NAMESPACE_EXIT;

NATRON_NAMESPACE_USING;
#include "moc_DocumentationManager.cpp"<|MERGE_RESOLUTION|>--- conflicted
+++ resolved
@@ -283,19 +283,11 @@
                 } catch (const std::exception& e) {
                     std::cerr << e.what() << std::endl;
                 }
-<<<<<<< HEAD
 
                 if (plugin) {
                     std::vector<std::string> groupList = plugin->getPropertyN<std::string>(kNatronPluginPropGrouping);
                     if (groupList.at(0) == group.toStdString()) {
                         pluginsOrderedByLabel[Plugin::makeLabelWithoutSuffix( plugin->getProperty<std::string>(kNatronPluginPropLabel) )] = pluginID;
-
-=======
-                if ( plugin && !plugin->getIsDeprecated() && ( !plugin->getIsForInternalUseOnly() || plugin->isReader() || plugin->isWriter() ) ) {
-                    QStringList groupList = plugin->getGrouping();
-                    if (groupList.at(0) == group) {
-                        pluginsOrderedByLabel[Plugin::makeLabelWithoutSuffix( plugin->getPluginLabel() )] = pluginID;
->>>>>>> f1dfdbdf
                     }
                 }
             }
