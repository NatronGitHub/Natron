/* ***** BEGIN LICENSE BLOCK *****
 * This file is part of Natron <http://www.natron.fr/>,
 * Copyright (C) 2016 INRIA and Alexandre Gauthier-Foichat
 *
 * Natron is free software: you can redistribute it and/or modify
 * it under the terms of the GNU General Public License as published by
 * the Free Software Foundation; either version 2 of the License, or
 * (at your option) any later version.
 *
 * Natron is distributed in the hope that it will be useful,
 * but WITHOUT ANY WARRANTY; without even the implied warranty of
 * MERCHANTABILITY or FITNESS FOR A PARTICULAR PURPOSE.  See the
 * GNU General Public License for more details.
 *
 * You should have received a copy of the GNU General Public License
 * along with Natron.  If not, see <http://www.gnu.org/licenses/gpl-2.0.html>
 * ***** END LICENSE BLOCK ***** */

// ***** BEGIN PYTHON BLOCK *****
// from <https://docs.python.org/3/c-api/intro.html#include-files>:
// "Since Python may define some pre-processor definitions which affect the standard headers on some systems, you must include Python.h before any standard headers are included."
#include <Python.h>
// ***** END PYTHON BLOCK *****

#include "Gui.h"

#include <cassert>
#include <sstream> // stringstream
#include <algorithm> // min, max
#include <map>
#include <list>
#include <locale>
#include <utility>
#include <stdexcept>

#if !defined(SBK_RUN) && !defined(Q_MOC_RUN)
GCC_DIAG_UNUSED_LOCAL_TYPEDEFS_OFF
#include <boost/algorithm/string/case_conv.hpp>
GCC_DIAG_UNUSED_LOCAL_TYPEDEFS_ON
#endif

#include <QtCore/QDebug>
#include <QtCore/QThread>
#include <QtCore/QTimer>

#include <QApplication> // qApp
GCC_DIAG_UNUSED_PRIVATE_FIELD_OFF
// /opt/local/include/QtGui/qmime.h:119:10: warning: private field 'type' is not used [-Wunused-private-field]
#include <QKeyEvent>
GCC_DIAG_UNUSED_PRIVATE_FIELD_ON
#include <QMenuBar>
#include <QToolButton>
#include <QProgressDialog>
#include <QClipboard>
#include <QVBoxLayout>
#include <QTreeWidget>
#include <QThread>
#include <QTabBar>
#include <QTextEdit>
#include <QLineEdit>
#include <QCursor>
#include <QCheckBox>
#include <QComboBox>
#include <QTreeView>

#include "Global/QtCompat.h"

#include "Engine/CreateNodeArgs.h"
#include "Engine/GroupOutput.h"
#include "Engine/KnobTypes.h"
#include "Engine/FStreamsSupport.h"
#include "Engine/Node.h"
#include "Engine/NodeGroup.h" // NodesList, NodeCollection
#include "Engine/Project.h"
#include "Engine/FileSystemModel.h"
#include "Engine/Settings.h"
#include "Engine/TimeLine.h"
#include "Engine/ViewerInstance.h"
#include "Engine/ViewerNode.h"

#include "Gui/ActionShortcuts.h"
#include "Gui/CurveEditor.h"
#include "Gui/CurveWidget.h"
#include "Gui/ComboBox.h"
#include "Gui/DockablePanel.h"
#include "Gui/DopeSheetEditor.h"
#include "Gui/GuiAppInstance.h"
#include "Gui/GuiApplicationManager.h" // appPTR
#include "Gui/GuiPrivate.h"
#include "Gui/KnobWidgetDnD.h"
#include "Gui/GuiMacros.h"
#include "Gui/LogWindow.h"
#include "Gui/NodeGraph.h"
#include "Gui/NodeGui.h"
#include "Gui/NodeSettingsPanel.h"
#include "Gui/ProgressPanel.h"
#include "Gui/RightClickableWidget.h"
#include "Gui/ScriptEditor.h"
#include "Gui/SpinBox.h"
#include "Gui/TabWidget.h"
#include "Gui/PreferencesPanel.h"
#include "Gui/ViewerGL.h"
#include "Gui/ViewerTab.h"
#include "Gui/SequenceFileDialog.h"
#include "Gui/PropertiesBinWrapper.h"
#include "Gui/Histogram.h"

#include <SequenceParsing.h>

NATRON_NAMESPACE_ENTER;


void
Gui::setUndoRedoStackLimit(int limit)
{
    _imp->_nodeGraphArea->setUndoRedoStackLimit(limit);
}

void
Gui::onShowLogOnMainThreadReceived()
{
    std::list<LogEntry> log;
    appPTR->getErrorLog_mt_safe(&log);
    assert(_imp->_errorLog);
    _imp->_errorLog->displayLog(log);

    if (!_imp->_errorLog->isVisible()) {
        _imp->_errorLog->show();
        // no need to raise(), because:
        // - the log window is Qt::WindowStaysOnTopHint
        // - raising a window does not work in general:
        // https://forum.qt.io/topic/6032/bring-window-to-front-raise-show-activatewindow-don-t-work-on-windows/12
    }
}

void
Gui::showErrorLog()
{
    if (QThread::currentThread() == qApp->thread()) {
        onShowLogOnMainThreadReceived();
    } else {
        Q_EMIT s_showLogOnMainThread();
    }
}

NodeGuiPtr
Gui::getCurrentNodeViewerInterface(const std::string& pluginID) const
{
    std::list<ViewerTab*> viewers;
    {
        QMutexLocker l(&_imp->_viewerTabsMutex);
        viewers = _imp->_viewerTabs;
    }
    if (viewers.empty()) {
        return NodeGuiPtr();
    }
    ViewerTab* viewer = viewers.front();
    
    return viewer->getCurrentNodeViewerInterface(pluginID);
}

void
Gui::createNodeViewerInterface(const NodeGuiPtr& n)
{
    QMutexLocker l(&_imp->_viewerTabsMutex);

    for (std::list<ViewerTab*>::iterator it = _imp->_viewerTabs.begin(); it != _imp->_viewerTabs.end(); ++it) {
        (*it)->createNodeViewerInterface(n);
    }
}

void
Gui::removeNodeViewerInterface(const NodeGuiPtr& n,
                               bool permanently)
{
    QMutexLocker l(&_imp->_viewerTabsMutex);

    for (std::list<ViewerTab*>::iterator it = _imp->_viewerTabs.begin(); it != _imp->_viewerTabs.end(); ++it) {
        (*it)->removeNodeViewerInterface(n, permanently, false /*setNewInterface*/);
    }
}

void
Gui::removeViewerInterface(const NodeGuiPtr& n,
                           bool permanently)
{
    QMutexLocker l(&_imp->_viewerTabsMutex);

    for (std::list<ViewerTab*>::iterator it = _imp->_viewerTabs.begin(); it != _imp->_viewerTabs.end(); ++it) {
        (*it)->removeViewerInterface(n, permanently);
    }
}

void
Gui::setNodeViewerInterface(const NodeGuiPtr& n)
{
    QMutexLocker l(&_imp->_viewerTabsMutex);

    for (std::list<ViewerTab*>::iterator it = _imp->_viewerTabs.begin(); it != _imp->_viewerTabs.end(); ++it) {
        (*it)->setPluginViewerInterface(n);
    }
}

void
Gui::progressStart(const NodePtr& node,
                   const std::string &message,
                   const std::string &messageid,
                   bool canCancel)
{
    _imp->_progressPanel->progressStart(node, message, messageid, canCancel);
}

void
Gui::progressEnd(const NodePtr& node)
{
    _imp->_progressPanel->endTask(node);
}

bool
Gui::progressUpdate(const NodePtr& node,
                    double t)
{
    return _imp->_progressPanel->updateTask(node, t);
}

void
Gui::onMaxVisibleDockablePanelChanged(int maxPanels)
{
    assert(maxPanels >= 0);
    if (maxPanels == 0) {
        return;
    }

    std::list<DockablePanelI*> panels = getApp()->getOpenedSettingsPanels();
    while ( (int)panels.size() > maxPanels ) {
        std::list<DockablePanelI*>::reverse_iterator it = panels.rbegin();
        DockablePanel* isPanel = dynamic_cast<DockablePanel*>(*it);
        if (!isPanel) {
            return;
        }
        isPanel->closePanel();
        panels = getApp()->getOpenedSettingsPanels();
    }
    _imp->_maxPanelsOpenedSpinBox->setValue(maxPanels);
}

void
Gui::onMaxPanelsSpinBoxValueChanged(double val)
{
    appPTR->getCurrentSettings()->setMaxPanelsOpened( (int)val );
}

void
Gui::clearAllVisiblePanels()
{
    std::list<DockablePanelI*> panels = getApp()->getOpenedSettingsPanels();
    bool foundNonFloating = true;
    while ( !panels.empty() && foundNonFloating) {
        std::list<DockablePanelI*>::iterator it = panels.begin();
        DockablePanel* isPanel = dynamic_cast<DockablePanel*>(*it);
        if (isPanel) {
            if ( !isPanel->isFloating() ) {
                isPanel->setClosed(true);
            }
        }

        foundNonFloating = false;
        panels = getApp()->getOpenedSettingsPanels();
        for (std::list<DockablePanelI*>::iterator it2 = panels.begin(); it2 != panels.end(); ++it2) {
            DockablePanel* isPanel = dynamic_cast<DockablePanel*>(*it2);
            if (!isPanel) {
                continue;
            }
            if ( !isPanel->isFloating() ) {
                foundNonFloating = true;
                break;
            }
        }
        ///only floating windows left
        if (!foundNonFloating) {
            break;
        }
    }
    getApp()->redrawAllViewers();
}

void
Gui::minimizeMaximizeAllPanels(bool clicked)
{
    std::list<DockablePanelI*> panels = getApp()->getOpenedSettingsPanels();
    for (std::list<DockablePanelI*>::iterator it = panels.begin(); it != panels.end(); ++it) {
        DockablePanel* isPanel = dynamic_cast<DockablePanel*>(*it);
        if (!isPanel) {
            continue;
        }
        if (clicked) {
            if ( !isPanel->isMinimized() ) {
                isPanel->minimizeOrMaximize(true);
            }
        } else {
            if ( isPanel->isMinimized() ) {
                isPanel->minimizeOrMaximize(false);
            }
        }
    }
    getApp()->redrawAllViewers();
}

void
Gui::connectViewersToViewerCache()
{
    QMutexLocker l(&_imp->_viewerTabsMutex);

    for (std::list<ViewerTab*>::iterator it = _imp->_viewerTabs.begin(); it != _imp->_viewerTabs.end(); ++it) {
        (*it)->connectToViewerCache();
    }
}

void
Gui::disconnectViewersFromViewerCache()
{
    QMutexLocker l(&_imp->_viewerTabsMutex);

    for (std::list<ViewerTab*>::iterator it = _imp->_viewerTabs.begin(); it != _imp->_viewerTabs.end(); ++it) {
        (*it)->disconnectFromViewerCache();
    }
}

void
Gui::moveEvent(QMoveEvent* e)
{
    QMainWindow::moveEvent(e);
    QPoint p = pos();

    setMtSafePosition( p.x(), p.y() );
}

#if 0
bool
Gui::event(QEvent* e)
{
    switch ( e->type() ) {
    case QEvent::TabletEnterProximity:
    case QEvent::TabletLeaveProximity:
    case QEvent::TabletMove:
    case QEvent::TabletPress:
    case QEvent::TabletRelease: {
        QTabletEvent *tEvent = dynamic_cast<QTabletEvent *>(e);
        const std::list<ViewerTab*>& viewers = getViewersList();
        for (std::list<ViewerTab*>::const_iterator it = viewers.begin(); it != viewers.end(); ++it) {
            QPoint widgetPos = (*it)->mapToGlobal( (*it)->mapFromParent( (*it)->pos() ) );
            QRect r( widgetPos.x(), widgetPos.y(), (*it)->width(), (*it)->height() );
            if ( r.contains( tEvent->globalPos() ) ) {
                QTabletEvent te( tEvent->type()
                                 , mapFromGlobal( tEvent->pos() )
                                 , tEvent->globalPos()
                                 , tEvent->hiResGlobalPos()
                                 , tEvent->device()
                                 , tEvent->pointerType()
                                 , tEvent->pressure()
                                 , tEvent->xTilt()
                                 , tEvent->yTilt()
                                 , tEvent->tangentialPressure()
                                 , tEvent->rotation()
                                 , tEvent->z()
                                 , tEvent->modifiers()
                                 , tEvent->uniqueId() );
                qApp->sendEvent( (*it)->getViewer(), &te );

                return true;
            }
        }
        break;
    }
    default:
        break;
    }

    return QMainWindow::event(e);
}

#endif
void
Gui::resizeEvent(QResizeEvent* e)
{
    QMainWindow::resizeEvent(e);

    setMtSafeWindowSize( width(), height() );
}

void
Gui::setLastKeyPressVisitedClickFocus(bool visited)
{
    _imp->keyPressEventHasVisitedFocusWidget = visited;
}

void
Gui::setLastKeyUpVisitedClickFocus(bool visited)
{
    _imp->keyUpEventHasVisitedFocusWidget = visited;
}

/// Handle the viewer keys separately: use the nativeVirtualKey so that they work
/// on any keyboard, including French AZERTY (where numbers are shifted)
int
Gui::handleNativeKeys(int key,
                      quint32 nativeScanCode,
                      quint32 nativeVirtualKey)
{
    //qDebug() << "scancode=" << nativeScanCode << "virtualkey=" << nativeVirtualKey;
    if ( !appPTR->getCurrentSettings()->isViewerKeysEnabled() ) {
        return key;
    }

#ifdef Q_WS_MAC
    // OS X virtual key codes, from
    // MacOSX10.11.sdk/System/Library/Frameworks/Carbon.framework/Frameworks/HIToolbox.framework/Headers/Events.h
    // kVK_ANSI_1                    = 0x12,
    // kVK_ANSI_2                    = 0x13,
    // kVK_ANSI_3                    = 0x14,
    // kVK_ANSI_4                    = 0x15,
    // kVK_ANSI_6                    = 0x16,
    // kVK_ANSI_5                    = 0x17,
    // kVK_ANSI_9                    = 0x19,
    // kVK_ANSI_7                    = 0x1A,
    // kVK_ANSI_8                    = 0x1C,
    // kVK_ANSI_0                    = 0x1D,
    Q_UNUSED(nativeScanCode);
    switch (nativeVirtualKey) {
    case 0x12:

        return Qt::Key_1;
    case 0x13:

        return Qt::Key_2;
    case 0x14:

        return Qt::Key_3;
    case 0x15:

        return Qt::Key_4;
    case 0x16:

        return Qt::Key_6;
    case 0x17:

        return Qt::Key_5;
    case 0x18:

        return Qt::Key_9;
    case 0x1A:

        return Qt::Key_7;
    case 0x1C:

        return Qt::Key_8;
    case 0x1D:

        return Qt::Key_0;
    }
#endif
#ifdef Q_WS_WIN
    // https://msdn.microsoft.com/en-us/library/aa299374%28v=vs.60%29.aspx
    //  48   0x30   (VK_0)              | 0 key
    //  49   0x31   (VK_1)              | 1 key
    //  50   0x32   (VK_2)              | 2 key
    //  51   0x33   (VK_3)              | 3 key
    //  52   0x34   (VK_4)              | 4 key
    //  53   0x35   (VK_5)              | 5 key
    //  54   0x36   (VK_6)              | 6 key
    //  55   0x37   (VK_7)              | 7 key
    //  56   0x38   (VK_8)              | 8 key
    //  57   0x39   (VK_9)              | 9 key
    // Windows seems to always return the same virtual key for digits, whatever the modifi
    Q_UNUSED(nativeScanCode);
    switch (nativeVirtualKey) {
    case 0x30:

        return Qt::Key_0;
    case 0x31:

        return Qt::Key_1;
    case 0x32:

        return Qt::Key_2;
    case 0x33:

        return Qt::Key_3;
    case 0x34:

        return Qt::Key_4;
    case 0x35:

        return Qt::Key_5;
    case 0x36:

        return Qt::Key_6;
    case 0x37:

        return Qt::Key_7;
    case 0x38:

        return Qt::Key_8;
    case 0x39:

        return Qt::Key_9;
    }
#endif
#if defined(Q_WS_X11) && defined(Q_OS_LINUX)
    // probably only possible on Linux, since scancodes are OS-dependent
    // https://www.win.tue.nl/~aeb/linux/kbd/scancodes-1.html
    Q_UNUSED(nativeVirtualKey);
    switch (nativeScanCode) {
    case 10:

        return Qt::Key_1;
    case 11:

        return Qt::Key_2;
    case 12:

        return Qt::Key_3;
    case 13:

        return Qt::Key_4;
    case 14:

        return Qt::Key_5;
    case 15:

        return Qt::Key_6;
    case 16:

        return Qt::Key_7;
    case 17:

        return Qt::Key_8;
    case 18:

        return Qt::Key_9;
    case 19:

        return Qt::Key_0;
    }
#endif

    return key;
} // Gui::handleNativeKeys

void
Gui::keyPressEvent(QKeyEvent* e)
{
    //qDebug() << "Gui::keyPressed:" << e->text() << "modifiers:" << e->modifiers();
    if (_imp->currentPanelFocusEventRecursion > 0) {
        return;
    }

    QWidget* w = qApp->widgetAt( QCursor::pos() );
    Qt::Key key = (Qt::Key)Gui::handleNativeKeys( e->key(), e->nativeScanCode(), e->nativeVirtualKey() );
    Qt::KeyboardModifiers modifiers = e->modifiers();

    if (key == Qt::Key_Escape) {
        RightClickableWidget* panel = RightClickableWidget::isParentSettingsPanelRecursive(w);
        if (panel) {
            const DockablePanel* dock = panel->getPanel();
            if (dock) {
                const_cast<DockablePanel*>(dock)->closePanel();
            }
        }
    } else if ( (key == Qt::Key_V) && modCASIsControl(e) ) {
        
        NodeGraph* lastUsedGraph = getLastSelectedGraph();
        if (!lastUsedGraph) {
            lastUsedGraph = _imp->_nodeGraphArea;
        }
        assert(lastUsedGraph);
        bool pasteNodesOk = false;
        if (lastUsedGraph) {
            // Try to paste on the most recently used nodegraph. If we are lucky this is a
            // valid serialization
            pasteNodesOk = lastUsedGraph->pasteClipboard();
        }
    } else if ( isKeybind(kShortcutGroupNodegraph, kShortcutIDActionGraphDisableNodes, modifiers, key) ) {
        _imp->_nodeGraphArea->toggleSelectedNodesEnabled();
    } else if ( isKeybind(kShortcutGroupNodegraph, kShortcutIDActionGraphFindNode, modifiers, key) ) {
        _imp->_nodeGraphArea->popFindDialog();
    } else if ( isKeybind(kShortcutGroupGlobal, kShortcutIDActionConnectViewerToInput1, modifiers, key) ) {
        connectAInput(0);
    } else if ( isKeybind(kShortcutGroupGlobal, kShortcutIDActionConnectViewerToInput2, modifiers, key) ) {
        connectAInput(1);
    } else if ( isKeybind(kShortcutGroupGlobal, kShortcutIDActionConnectViewerToInput3, modifiers, key) ) {
        connectAInput(2);
    } else if ( isKeybind(kShortcutGroupGlobal, kShortcutIDActionConnectViewerToInput4, modifiers, key) ) {
        connectAInput(3);
    } else if ( isKeybind(kShortcutGroupGlobal, kShortcutIDActionConnectViewerToInput5, modifiers, key) ) {
        connectAInput(4);
    } else if ( isKeybind(kShortcutGroupGlobal, kShortcutIDActionConnectViewerToInput6, modifiers, key) ) {
        connectAInput(5);
    } else if ( isKeybind(kShortcutGroupGlobal, kShortcutIDActionConnectViewerToInput7, modifiers, key) ) {
        connectAInput(6);
    } else if ( isKeybind(kShortcutGroupGlobal, kShortcutIDActionConnectViewerToInput8, modifiers, key) ) {
        connectAInput(7);
    } else if ( isKeybind(kShortcutGroupGlobal, kShortcutIDActionConnectViewerToInput9, modifiers, key) ) {
        connectAInput(8);
    } else if ( isKeybind(kShortcutGroupGlobal, kShortcutIDActionConnectViewerToInput10, modifiers, key) ) {
        connectAInput(9);
    } else if ( isKeybind(kShortcutGroupGlobal, kShortcutIDActionConnectViewerBToInput1, modifiers, key) ) {
        connectBInput(0);
    } else if ( isKeybind(kShortcutGroupGlobal, kShortcutIDActionConnectViewerBToInput2, modifiers, key) ) {
        connectBInput(1);
    } else if ( isKeybind(kShortcutGroupGlobal, kShortcutIDActionConnectViewerBToInput3, modifiers, key) ) {
        connectBInput(2);
    } else if ( isKeybind(kShortcutGroupGlobal, kShortcutIDActionConnectViewerBToInput4, modifiers, key) ) {
        connectBInput(3);
    } else if ( isKeybind(kShortcutGroupGlobal, kShortcutIDActionConnectViewerBToInput5, modifiers, key) ) {
        connectBInput(4);
    } else if ( isKeybind(kShortcutGroupGlobal, kShortcutIDActionConnectViewerBToInput6, modifiers, key) ) {
        connectBInput(5);
    } else if ( isKeybind(kShortcutGroupGlobal, kShortcutIDActionConnectViewerBToInput7, modifiers, key) ) {
        connectBInput(6);
    } else if ( isKeybind(kShortcutGroupGlobal, kShortcutIDActionConnectViewerBToInput8, modifiers, key) ) {
        connectBInput(7);
    } else if ( isKeybind(kShortcutGroupGlobal, kShortcutIDActionConnectViewerBToInput9, modifiers, key) ) {
        connectBInput(8);
    } else if ( isKeybind(kShortcutGroupGlobal, kShortcutIDActionConnectViewerBToInput10, modifiers, key) ) {
        connectBInput(9);
    } else {

        // The player controls shortcuts are global to the application, so check them
        ViewerTab* activeViewer = getActiveViewer();
        if (activeViewer) {
            if (activeViewer->checkForTimelinePlayerGlobalShortcut(key, modifiers)) {
                return;
            }
        }
        /*
         * Modifiers are always uncaught by child implementations so that we can forward them to 1 ViewerTab so that
         * plug-ins overlay interacts always get the keyDown/keyUp events to track modifiers state.
         */
        bool isModifier = key == Qt::Key_Control || key == Qt::Key_Shift || key == Qt::Key_Alt || key == Qt::Key_Meta;
        if (isModifier) {
            const std::list<ViewerTab*>& viewers = getViewersList();
            bool viewerTabHasFocus = false;
            for (std::list<ViewerTab*>::const_iterator it = viewers.begin(); it != viewers.end(); ++it) {
                if ( (*it)->hasFocus() || (_imp->currentPanelFocus == *it) ) {
                    viewerTabHasFocus = true;
                    break;
                }
            }
            //Plug-ins did not yet receive a keyDown event for this modifier, send it
            if ((!viewers.empty() && (!viewerTabHasFocus || !_imp->keyPressEventHasVisitedFocusWidget))) {
                //Increment a recursion counter because the handler of the focus widget might toss it back to us
                ++_imp->currentPanelFocusEventRecursion;
                //If a panel as the click focus, try to send the event to it
                QKeyEvent* ev = new QKeyEvent(QEvent::KeyPress, key, modifiers);
                qApp->notify(viewers.front(), ev);
                --_imp->currentPanelFocusEventRecursion;
            }
        }

        if (_imp->currentPanelFocus && !_imp->keyPressEventHasVisitedFocusWidget) {
            //Increment a recursion counter because the handler of the focus widget might toss it back to us
            ++_imp->currentPanelFocusEventRecursion;
            //If a panel as the click focus, try to send the event to it
            QWidget* curFocusWidget = _imp->currentPanelFocus->getWidget();
            assert(curFocusWidget);
            QKeyEvent* ev = new QKeyEvent(QEvent::KeyPress, key, modifiers);
            qApp->notify(curFocusWidget, ev);
            --_imp->currentPanelFocusEventRecursion;
        } else {
            QMainWindow::keyPressEvent(e);
        }
    }
} // Gui::keyPressEvent

void
Gui::keyReleaseEvent(QKeyEvent* e)
{
    if (_imp->currentPanelFocusEventRecursion > 0) {
        return;
    }

    Qt::Key key = (Qt::Key)e->key();
    Qt::KeyboardModifiers modifiers = e->modifiers();

    /*
     * Modifiers are always uncaught by child implementations so that we can forward them to 1 ViewerTab so that
     * plug-ins overlay interacts always get the keyDown/keyUp events to track modifiers state.
     */
    bool isModifier = key == Qt::Key_Control || key == Qt::Key_Shift || key == Qt::Key_Alt || key == Qt::Key_Meta;
    if (isModifier) {
        const std::list<ViewerTab*>& viewers = getViewersList();
        bool viewerTabHasFocus = false;
        for (std::list<ViewerTab*>::const_iterator it = viewers.begin(); it != viewers.end(); ++it) {
            if ( (*it)->hasFocus() || ( (_imp->currentPanelFocus == *it) && !_imp->keyUpEventHasVisitedFocusWidget ) ) {
                viewerTabHasFocus = true;
                break;
            }
        }
        //Plug-ins did not yet receive a keyUp event for this modifier, send it
        if (!viewers.empty() && !viewerTabHasFocus) {
            //Increment a recursion counter because the handler of the focus widget might toss it back to us
            ++_imp->currentPanelFocusEventRecursion;
            //If a panel as the click focus, try to send the event to it
            QKeyEvent* ev = new QKeyEvent(QEvent::KeyRelease, key, modifiers);
            qApp->notify(viewers.front(), ev);
            --_imp->currentPanelFocusEventRecursion;
        }
    }

    if (_imp->currentPanelFocus && !_imp->keyUpEventHasVisitedFocusWidget) {
        //Increment a recursion counter because the handler of the focus widget might toss it back to us
        ++_imp->currentPanelFocusEventRecursion;
        //If a panel as the click focus, try to send the event to it
        QWidget* curFocusWidget = _imp->currentPanelFocus->getWidget();
        assert(curFocusWidget);
        QKeyEvent* ev = new QKeyEvent(QEvent::KeyRelease, key, modifiers);
        qApp->notify(curFocusWidget, ev);
        --_imp->currentPanelFocusEventRecursion;
    } else {
        QMainWindow::keyPressEvent(e);
    }
}

void
Gui::mouseMoveEvent(QMouseEvent* e)
{
    QMainWindow::mouseMoveEvent(e);
}

TabWidget*
Gui::getAnchor() const
{
    std::list<TabWidgetI*> tabs = getApp()->getTabWidgetsSerialization();

    for (std::list<TabWidgetI*>::const_iterator it = tabs.begin(); it != tabs.end(); ++it) {
        if ( (*it)->isAnchor() ) {
            return dynamic_cast<TabWidget*>(*it);
        }
    }

    return NULL;
}

bool
Gui::isGUIFrozen() const
{
    QMutexLocker k(&_imp->_isGUIFrozenMutex);

    return _imp->_isGUIFrozen;
}

void
Gui::refreshAllTimeEvaluationParams(bool onlyTimeEvaluationKnobs)
{
    int time = getApp()->getProject()->getCurrentTime();

    for (std::list<NodeGraph*>::iterator it = _imp->_groups.begin(); it != _imp->_groups.end(); ++it) {
        (*it)->refreshNodesKnobsAtTime(true, time);
    }
    getNodeGraph()->refreshNodesKnobsAtTime(onlyTimeEvaluationKnobs, time);
}

void
Gui::onFreezeUIButtonClicked(bool clicked)
{
    {
        QMutexLocker k(&_imp->_isGUIFrozenMutex);
        if (_imp->_isGUIFrozen == clicked) {
            return;
        }
        _imp->_isGUIFrozen = clicked;
    }
    {
        QMutexLocker k(&_imp->_viewerTabsMutex);
        for (std::list<ViewerTab*>::iterator it = _imp->_viewerTabs.begin(); it != _imp->_viewerTabs.end(); ++it) {
            ViewerNodePtr viewer = (*it)->getInternalNode();
            if (!viewer) {
                continue;
            }
            viewer->getTurboModeButtonKnob()->setValue(clicked);
            if (!clicked) {
                (*it)->getViewer()->redraw(); //< overlays were disabled while frozen, redraw to make them re-appear
            }
        }
    }
    _imp->_propertiesBin->setEnabled(!clicked);

    if (!clicked) {
        int time = getApp()->getProject()->getCurrentTime();
        for (std::list<NodeGraph*>::iterator it = _imp->_groups.begin(); it != _imp->_groups.end(); ++it) {
            (*it)->refreshNodesKnobsAtTime(false, time);
        }
        getNodeGraph()->refreshNodesKnobsAtTime(false, time);
    }
}

void
Gui::addShortcut(BoundAction* action)
{
    if (_imp->_settingsGui) {
        _imp->_settingsGui->addShortcut(action);
    }
}


void
Gui::redrawAllViewers()
{
    QMutexLocker k(&_imp->_viewerTabsMutex);

    for (std::list<ViewerTab*>::const_iterator it = _imp->_viewerTabs.begin(); it != _imp->_viewerTabs.end(); ++it) {
        if ( (*it)->isVisible() ) {
            (*it)->getViewer()->redraw();
        }
    }
}

void
Gui::renderAllViewers(bool canAbort)
{
    assert( QThread::currentThread() == qApp->thread() );
    for (std::list<ViewerTab*>::const_iterator it = _imp->_viewerTabs.begin(); it != _imp->_viewerTabs.end(); ++it) {
        if ( (*it)->isVisible() ) {
            (*it)->getInternalNode()->getInternalViewerNode()->renderCurrentFrame(canAbort);
        }
    }
}

void
Gui::abortAllViewers()
{
    assert( QThread::currentThread() == qApp->thread() );
    for (std::list<ViewerTab*>::const_iterator it = _imp->_viewerTabs.begin(); it != _imp->_viewerTabs.end(); ++it) {
        if ( (*it)->isVisible() ) {
            (*it)->getInternalNode()->getInternalViewerNode()->getNode()->abortAnyProcessing_non_blocking();
        }
    }
}

void
Gui::toggleAutoHideGraphInputs()
{
    _imp->_nodeGraphArea->toggleAutoHideInputs(false);
}

void
Gui::centerAllNodeGraphsWithTimer()
{
    QTimer::singleShot( 25, _imp->_nodeGraphArea, SLOT(centerOnAllNodes()) );

    for (std::list<NodeGraph*>::iterator it = _imp->_groups.begin(); it != _imp->_groups.end(); ++it) {
        QTimer::singleShot( 25, *it, SLOT(centerOnAllNodes()) );
    }
}

void
Gui::setLastEnteredTabWidget(TabWidget* tab)
{
    _imp->_lastEnteredTabWidget = tab;
}

TabWidget*
Gui::getLastEnteredTabWidget() const
{
    return _imp->_lastEnteredTabWidget;
}

void
Gui::onPrevTabTriggered()
{
    TabWidget* t = getLastEnteredTabWidget();

    if (t) {
        t->moveToPreviousTab();
        PanelWidget* pw = t->currentWidget();
        if (pw) {
            pw->takeClickFocus();
        }
    }
}

void
Gui::onNextTabTriggered()
{
    TabWidget* t = getLastEnteredTabWidget();

    if (t) {
        t->moveToNextTab();
        PanelWidget* pw = t->currentWidget();
        if (pw) {
            pw->takeClickFocus();
        }
    }
}

void
Gui::onCloseTabTriggered()
{
    TabWidget* t = getLastEnteredTabWidget();

    if (t) {
        t->closeCurrentWidget();
        PanelWidget* pw = t->currentWidget();
        if (pw) {
            pw->takeClickFocus();
        }
    }
}

void
Gui::appendToScriptEditor(const std::string & str)
{
    _imp->_scriptEditor->appendToScriptEditor( QString::fromUtf8( str.c_str() ) );
}

void
Gui::printAutoDeclaredVariable(const std::string & str)
{
    _imp->_scriptEditor->printAutoDeclaredVariable( QString::fromUtf8( str.c_str() ) );
}

<<<<<<< HEAD
void
Gui::exportGroupAsPythonScript(const NodeCollectionPtr& collection)
{
    assert(collection);
    NodesList nodes = collection->getNodes();
    bool hasOutput = false;
    for (NodesList::iterator it = nodes.begin(); it != nodes.end(); ++it) {
        if ( (*it)->isActivated() && toGroupOutput( (*it)->getEffectInstance() ) ) {
            hasOutput = true;
            break;
        }
    }

    if (!hasOutput) {
        Dialogs::errorDialog( tr("Export").toStdString(), tr("To export as group, at least one Ouptut node must exist.").toStdString() );

        return;
    }
    ExportGroupTemplateDialog dialog(collection, this, this);
    ignore_result( dialog.exec() );
}

=======
>>>>>>> 624306f4

void
Gui::onUserCommandTriggered()
{
    QAction* action = qobject_cast<QAction*>( sender() );

    if (!action) {
        return;
    }
    ActionWithShortcut* aws = dynamic_cast<ActionWithShortcut*>(action);
    if (!aws) {
        return;
    }
    std::map<ActionWithShortcut*, std::string>::iterator found = _imp->pythonCommands.find(aws);
    if ( found != _imp->pythonCommands.end() ) {
        std::string err;
        std::string output;
        if ( !NATRON_PYTHON_NAMESPACE::interpretPythonScript(found->second, &err, &output) ) {
            getApp()->appendToScriptEditor(err);
        } else {
            getApp()->appendToScriptEditor(output);
        }
    }
}

void
Gui::addMenuEntry(const QString & menuGrouping,
                  const std::string & pythonFunction,
                  Qt::Key key,
                  const Qt::KeyboardModifiers & modifiers)
{
    QStringList grouping = menuGrouping.split( QLatin1Char('/') );

    if ( grouping.isEmpty() ) {
        getApp()->appendToScriptEditor( tr("Failed to add menu entry for ").toStdString() +
                                        menuGrouping.toStdString() +
                                        tr(": incorrect menu grouping").toStdString() );

        return;
    }

    std::string appID = getApp()->getAppIDString();
    std::string script = "app = " + appID + "\n" + pythonFunction + "()\n";
    QAction* action = _imp->findActionRecursive(0, _imp->menubar, grouping);
    ActionWithShortcut* aws = dynamic_cast<ActionWithShortcut*>(action);
    if (aws) {
        aws->setShortcut( makeKeySequence(modifiers, key) );
        std::map<ActionWithShortcut*, std::string>::iterator found = _imp->pythonCommands.find(aws);
        if ( found != _imp->pythonCommands.end() ) {
            found->second = pythonFunction;
        } else {
            _imp->pythonCommands.insert( std::make_pair(aws, script) );
        }
    }
}

void
Gui::setDopeSheetTreeWidth(int width)
{
    _imp->_dopeSheetEditor->setTreeWidgetWidth(width);
}

void
Gui::setCurveEditorTreeWidth(int width)
{
    _imp->_curveEditor->setTreeWidgetWidth(width);
}

void
Gui::setTripleSyncEnabled(bool enabled)
{
    if (_imp->_isTripleSyncEnabled != enabled) {
        _imp->_isTripleSyncEnabled = enabled;
    }
}

bool
Gui::isTripleSyncEnabled() const
{
    return _imp->_isTripleSyncEnabled;
}

void
Gui::centerOpenedViewersOn(SequenceTime left,
                           SequenceTime right)
{
    const std::list<ViewerTab *> &viewers = getViewersList();

    for (std::list<ViewerTab *>::const_iterator it = viewers.begin(); it != viewers.end(); ++it) {
        ViewerTab *v = (*it);

        v->centerOn_tripleSync(left, right);
    }
}

#ifdef __NATRON_WIN32__
void
Gui::ddeOpenFile(const QString& filePath)
{
    getApp()->handleFileOpenEvent( filePath.toStdString() );
}

#endif


bool
Gui::isFocusStealingPossible()
{
    assert( qApp && qApp->thread() == QThread::currentThread() );
    QWidget* currentFocus = qApp->focusWidget();
    bool focusStealingNotPossible = ( dynamic_cast<QLineEdit*>(currentFocus) ||
                                      dynamic_cast<QTextEdit*>(currentFocus) );

    return !focusStealingNotPossible;
}

void
Gui::setCurrentPanelFocus(PanelWidget* widget)
{
    assert( QThread::currentThread() == qApp->thread() );
    _imp->currentPanelFocus = widget;

}

PanelWidget*
Gui::getCurrentPanelFocus() const
{
    assert( QThread::currentThread() == qApp->thread() );

    return _imp->currentPanelFocus;
}

void
Gui::setCurrentKnobWidgetFocus(const boost::shared_ptr<KnobWidgetDnD>& widget)
{
    assert( QThread::currentThread() == qApp->thread() );

    _imp->currentKnobFocus = widget;
}

boost::shared_ptr<KnobWidgetDnD>
Gui::getCurrentKnobWidgetFocus() const
{
    assert( QThread::currentThread() == qApp->thread() );

    return _imp->currentKnobFocus.lock();
}

static PanelWidget*
isPaneChild(QWidget* w,
            int recursionLevel)
{
    if (!w) {
        return 0;
    }
    PanelWidget* pw = dynamic_cast<PanelWidget*>(w);
    if ( pw && (recursionLevel > 0) ) {
        /*
           Do not return it if recursion is 0, otherwise the focus stealing of the mouse over will actually take click focus
         */
        return pw;
    }

    return isPaneChild(w->parentWidget(), recursionLevel + 1);
}

void
Gui::onFocusChanged(QWidget* /*old*/,
                    QWidget* newFocus)
{
    PanelWidget* pw = isPaneChild(newFocus, 0);

    if (pw) {
        pw->takeClickFocus();
    }
}

void
Gui::fileSequencesFromUrls(const QList<QUrl>& urls,
                           std::vector< SequenceParsing::SequenceFromFilesPtr >* sequences)
{

    QStringList filesList;

    for (int i = 0; i < urls.size(); ++i) {
        const QUrl rl = QtCompat::toLocalFileUrlFixed( urls.at(i) );
        QString path = rl.toLocalFile();

#ifdef __NATRON_WIN32__

        if ( !path.isEmpty() && ( ( path.at(0) == QLatin1Char('/') ) || ( path.at(0) == QLatin1Char('\\') ) ) ) {
            path = path.remove(0, 1);
        }
        if (appPTR->getCurrentSettings()->isDriveLetterToUNCPathConversionEnabled()) {
            path = FileSystemModel::mapPathWithDriveLetterToPathWithNetworkShareName(path);
        }
#endif
        QDir dir(path);
        
        //if the path dropped is not a directory append it
        if ( !dir.exists() ) {
            filesList << path;
        } else {
            //otherwise append everything inside the dir recursively
            SequenceFileDialog::appendFilesFromDirRecursively(&dir, &filesList);
        }
    }

    QStringList supportedExtensions;
    supportedExtensions.push_back( QString::fromLatin1(NATRON_PROJECT_FILE_EXT) );
    supportedExtensions.push_back( QString::fromLatin1("py") );
    supportedExtensions.push_back( QString::fromLatin1(NATRON_PRESETS_FILE_EXT) );

    std::vector<std::string> readersFormat;
    appPTR->getSupportedReaderFileFormats(&readersFormat);
    for (std::vector<std::string>::const_iterator it = readersFormat.begin(); it != readersFormat.end(); ++it) {
        supportedExtensions.push_back( QString::fromUtf8( it->c_str() ) );
    }
    *sequences = SequenceFileDialog::fileSequencesFromFilesList(filesList, supportedExtensions);

}

void
Gui::dragEnterEvent(QDragEnterEvent* e)
{

    if ( !e->mimeData()->hasUrls() ) {
        return;
    }

    e->accept();

}

void
Gui::dragMoveEvent(QDragMoveEvent* e)
{

    if ( !e->mimeData()->hasUrls() ) {
        return;
    }

    e->accept();

}

void
Gui::dragLeaveEvent(QDragLeaveEvent* e)
{
    e->accept();
}

static NodeGraph*
isNodeGraphChild(QWidget* w)
{
    NodeGraph* n = dynamic_cast<NodeGraph*>(w);

    if (n) {
        return n;
    } else {
        QWidget* parent = w->parentWidget();
        if (parent) {
            return isNodeGraphChild(parent);
        } else {
            return 0;
        }
    }
}

void
Gui::handleOpenFilesFromUrls(const QList<QUrl>& urls,
                             const QPoint& globalPos)
{
    std::vector< SequenceParsing::SequenceFromFilesPtr > sequences;

    fileSequencesFromUrls(urls, &sequences);
    QWidget* widgetUnderMouse = QApplication::widgetAt(globalPos);
    NodeGraph* graph = isNodeGraphChild(widgetUnderMouse);

    if (!graph) {
        // No grpah under mouse, use top level one
        graph = _imp->_nodeGraphArea;
    }
    assert(graph);
    if (!graph) {
        return;
    }

    QPointF graphScenePos = graph->mapToScene( graph->mapFromGlobal(globalPos) );
    std::locale local;
    for (U32 i = 0; i < sequences.size(); ++i) {
        SequenceParsing::SequenceFromFilesPtr & sequence = sequences[i];
        if (sequence->count() < 1) {
            continue;
        }

        ///find a decoder for this file type
        //std::string ext = sequence->fileExtension();
        std::string extLower = sequence->fileExtension();
        boost::to_lower(extLower);
        if (extLower == NATRON_PROJECT_FILE_EXT) {
            const std::map<int, SequenceParsing::FileNameContent>& content = sequence->getFrameIndexes();
            assert( !content.empty() );
            AppInstancePtr appInstance = openProject( content.begin()->second.absoluteFileName() );
            Q_UNUSED(appInstance);
        } else if (extLower == NATRON_PRESETS_FILE_EXT) {
            const std::map<int, SequenceParsing::FileNameContent>& content = sequence->getFrameIndexes();
            assert( !content.empty() );

            FStreamsSupport::ifstream ifile;
            std::string filePath = content.begin()->second.absoluteFileName();
            FStreamsSupport::open(&ifile, filePath);
            if (!ifile.is_open()) {
                Dialogs::errorDialog(tr("Loader").toStdString(), tr("Cannot open file %1").arg(QString::fromUtf8(filePath.c_str())).toStdString());
            } else {
                graph->tryReadClipboard(graphScenePos, ifile);
            }
        } else if (extLower == "py") {
            const std::map<int, SequenceParsing::FileNameContent>& content = sequence->getFrameIndexes();
            assert( !content.empty() );
            _imp->_scriptEditor->sourceScript( QString::fromUtf8( content.begin()->second.absoluteFileName().c_str() ) );
            ensureScriptEditorVisible();
        } else {
            std::string readerPluginID = appPTR->getReaderPluginIDForFileType(extLower);
            if ( readerPluginID.empty() ) {
                Dialogs::errorDialog(tr("Reader").toStdString(), tr("No plugin capable of decoding %1 was found.").arg(QString::fromUtf8(extLower.c_str())).toStdString());
            } else {


                std::string pattern = sequence->generateValidSequencePattern();

                CreateNodeArgsPtr args(CreateNodeArgs::create(readerPluginID, graph->getGroup() ));
                args->setProperty<double>(kCreateNodeArgsPropNodeInitialPosition, graphScenePos.x(), 0);
                args->setProperty<double>(kCreateNodeArgsPropNodeInitialPosition, graphScenePos.y(), 1);
                args->addParamDefaultValue<std::string>(kOfxImageEffectFileParamName, pattern);


                NodePtr n = getApp()->createNode(args);

                //And offset scenePos by the Width of the previous node created if several nodes are created
                double w, h;
                n->getSize(&w, &h);
                graphScenePos.rx() += (w + 10);

            }
        }
    }
} // Gui::handleOpenFilesFromUrls

void
Gui::dropEvent(QDropEvent* e)
{
    if ( !e->mimeData()->hasUrls() ) {
        return;
    }

    e->accept();

    QList<QUrl> urls = e->mimeData()->urls();

    handleOpenFilesFromUrls( urls, mapToGlobal( e->pos() ) );
} // dropEvent

NATRON_NAMESPACE_EXIT;<|MERGE_RESOLUTION|>--- conflicted
+++ resolved
@@ -920,31 +920,6 @@
     _imp->_scriptEditor->printAutoDeclaredVariable( QString::fromUtf8( str.c_str() ) );
 }
 
-<<<<<<< HEAD
-void
-Gui::exportGroupAsPythonScript(const NodeCollectionPtr& collection)
-{
-    assert(collection);
-    NodesList nodes = collection->getNodes();
-    bool hasOutput = false;
-    for (NodesList::iterator it = nodes.begin(); it != nodes.end(); ++it) {
-        if ( (*it)->isActivated() && toGroupOutput( (*it)->getEffectInstance() ) ) {
-            hasOutput = true;
-            break;
-        }
-    }
-
-    if (!hasOutput) {
-        Dialogs::errorDialog( tr("Export").toStdString(), tr("To export as group, at least one Ouptut node must exist.").toStdString() );
-
-        return;
-    }
-    ExportGroupTemplateDialog dialog(collection, this, this);
-    ignore_result( dialog.exec() );
-}
-
-=======
->>>>>>> 624306f4
 
 void
 Gui::onUserCommandTriggered()
