--- conflicted
+++ resolved
@@ -217,7 +217,6 @@
     , _knob( toKnobColor(knobUI->getKnob()) )
     , _colorLabel(0)
     , _colorDialogButton(0)
-<<<<<<< HEAD
     , _useSimplifiedUI(false)
     , _uiColorspaceLut(0)
     , _internalColorspaceLut(0)
@@ -245,25 +244,6 @@
     const std::string& internalName = knob->getInternalColorspaceName();
     _uiColorspaceLut = Color::LutManager::findLut(uiName);
     _internalColorspaceLut = Color::LutManager::findLut(internalName);
-=======
-    , _lastColor()
-    , _useSimplifiedUI(true)
-{
-    KnobColorPtr k = _knob.lock();
-    assert(k);
-    if (!k) {
-        throw std::logic_error(__func__);
-    }
-    int nDims = k->getDimension();
-
-    assert(nDims == 1 || nDims == 3 || nDims == 4);
-    if (nDims != 1 && nDims != 3 && nDims != 4) {
-        throw std::logic_error("A color Knob can only have dimension 1, 3 or 4");
-    }
-
-    _lastColor.resize(nDims);
-    _useSimplifiedUI = isViewerUIKnob() || ( k && k->isSimplified() );
->>>>>>> 5229f498
 }
 
 void
@@ -482,25 +462,15 @@
 KnobGuiColor::onDimensionsMadeVisible(bool visible)
 {
     KnobColorPtr knob = _knob.lock();
-<<<<<<< HEAD
-    if (!knob) {
-        return;
-=======
-    int nDims = knob->getDimension();
+    if (!knob) {
+        return;
+    }
+    int nDims = knob->getNDimensions();
 
     assert(nDims == 1 || nDims == 3 || nDims == 4);
     if (nDims != 1 && nDims != 3 && nDims != 4) {
         throw std::logic_error("A color Knob can only have dimension 1, 3 or 4");
     }
-
-    for (int i = 0; i < nDims; ++i) {
-        SpinBox* sb = 0;
-        getSpinBox(i, &sb);
-        assert(sb);
-        sb->setUseLineColor(false, Qt::red);
->>>>>>> 5229f498
-    }
-    int nDims = knob->getNDimensions();
 
     QColor colors[4];
     colors[0].setRgbF(0.851643, 0.196936, 0.196936);
@@ -508,16 +478,6 @@
     colors[2].setRgbF(0.345293, 0.345293, 1);
     colors[3].setRgbF(0.398979, 0.398979, 0.398979);
 
-<<<<<<< HEAD
-=======
-    KnobColorPtr knob = _knob.lock();
-    int nDims = knob->getDimension();
-
-    assert(nDims == 1 || nDims == 3 || nDims == 4);
-    if (nDims != 1 && nDims != 3 && nDims != 4) {
-        throw std::logic_error("A color Knob can only have dimension 1, 3 or 4");
-    }
->>>>>>> 5229f498
 
     for (int i = 0; i < nDims; ++i) {
         SpinBox* sb = 0;
@@ -546,11 +506,14 @@
 KnobGuiColor::onDialogCurrentColorChanged(const QColor & color)
 {
     KnobColorPtr knob = _knob.lock();
-<<<<<<< HEAD
     if (!knob) {
         return;
     }
     int nDims = knob->getNDimensions();
+    assert(nDims == 1 || nDims == 3 || nDims == 4);
+    if (nDims != 1 && nDims != 3 && nDims != 4) {
+        throw std::logic_error("A color Knob can only have dimension 1, 3 or 4");
+    }
 
     std::vector<double> values(nDims);
     values[0] = color.redF();
@@ -593,34 +556,6 @@
     }
     if (_uiColorspaceLut) {
         *value = _uiColorspaceLut->toColorSpaceFloatFromLinearFloat(*value);
-=======
-    bool isSimple = _useSimplifiedUI;
-    int nDims = knob->getDimension();
-
-    assert(nDims == 1 || nDims == 3 || nDims == 4);
-    if (nDims != 1 && nDims != 3 && nDims != 4) {
-        throw std::logic_error("A color Knob can only have dimension 1, 3 or 4");
-    }
-
-    if (nDims == 1) {
-        knob->setValue(color.redF(), ViewSpec::all(), 0);
-    } else if (nDims == 3) {
-        knob->setValues(isSimple ? color.redF() : Color::from_func_srgb( color.redF() ),
-                        isSimple ? color.greenF() : Color::from_func_srgb( color.greenF() ),
-                        isSimple ? color.blueF() : Color::from_func_srgb( color.blueF() ),
-                        ViewSpec::all(),
-                        eValueChangedReasonNatronInternalEdited);
-    } else if (nDims == 4) {
-        knob->setValues(isSimple ? color.redF() : Color::from_func_srgb( color.redF() ),
-                        isSimple ? color.greenF() : Color::from_func_srgb( color.greenF() ),
-                        isSimple ? color.blueF() : Color::from_func_srgb( color.blueF() ),
-                        color.alphaF(),
-                        ViewSpec::all(),
-                        eValueChangedReasonNatronInternalEdited);
-    }
-    if ( getGui() ) {
-        getGui()->setDraftRenderEnabled(true);
->>>>>>> 5229f498
     }
 }
 
@@ -660,15 +595,7 @@
     ViewIdx view = getView();
     double curR = knob->getValue(DimIdx(0), view, false /*clampToMinmax*/);
 
-<<<<<<< HEAD
     _lastColor.resize(nDims);
-=======
-    assert(nDims == 1 || nDims == 3 || nDims == 4);
-    if (nDims != 1 && nDims != 3 && nDims != 4) {
-        throw std::logic_error("A color Knob can only have dimension 1, 3 or 4");
-    }
-
->>>>>>> 5229f498
     _lastColor[0] = curR;
     double curG = curR;
     double curB = curR;
