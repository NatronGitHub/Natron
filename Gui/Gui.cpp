//  Natron
/* This Source Code Form is subject to the terms of the Mozilla Public
 * License, v. 2.0. If a copy of the MPL was not distributed with this
 * file, You can obtain one at http://mozilla.org/MPL/2.0/. */
/*
 * Created by Alexandre GAUTHIER-FOICHAT on 6/1/2012.
 * contact: immarespond at gmail dot com
 *
 */

// from <https://docs.python.org/3/c-api/intro.html#include-files>:
// "Since Python may define some pre-processor definitions which affect the standard headers on some systems, you must include Python.h before any standard headers are included."
#include <Python.h>

#include "Gui/Gui.h"

#include <cassert>
#include <fstream>

#include <QtCore/QTextStream>
#include <QWaitCondition>
#include <QMutex>
#include <QTextDocument> // for Qt::convertFromPlainText
#include <QCoreApplication>
#include <QAction>
#include <QSettings>
#include <QDebug>
#include <QThread>
#include <QCheckBox>
#include <QTimer>
#include <QTextEdit>


#if QT_VERSION >= 0x050000
#include <QScreen>
#endif
#include <QUndoGroup>
CLANG_DIAG_OFF(unused-private-field)
// /opt/local/include/QtGui/qmime.h:119:10: warning: private field 'type' is not used [-Wunused-private-field]
#include <QCloseEvent>
CLANG_DIAG_ON(unused-private-field)
#include <QHBoxLayout>
#include <QGraphicsScene>
#include <QMenu>
#include <QApplication>
#include <QMenuBar>
#include <QDesktopWidget>
#include <QToolBar>
#include <QKeySequence>
#include <QScrollArea>
#include <QScrollBar>
#include <QToolButton>
#include <QMessageBox>
#include <QImage>
#include <QProgressDialog>

#include <cairo/cairo.h>

#include <boost/version.hpp>
CLANG_DIAG_OFF(unused-parameter)
// /opt/local/include/boost/serialization/smart_cast.hpp:254:25: warning: unused parameter 'u' [-Wunused-parameter]
#include <boost/archive/xml_iarchive.hpp>
CLANG_DIAG_ON(unused-parameter)
#include <boost/archive/xml_oarchive.hpp>

#include "Engine/ViewerInstance.h"
#include "Engine/Project.h"
#include "Engine/Plugin.h"
#include "Engine/Settings.h"
#include "Engine/KnobFile.h"
#include "SequenceParsing.h"
#include "Engine/ProcessHandler.h"
#include "Engine/Lut.h"
#include "Engine/Image.h"
#include "Engine/Node.h"
#include "Engine/KnobSerialization.h"
#include "Engine/OutputSchedulerThread.h"
#include "Engine/NodeGroup.h"
#include "Engine/NoOp.h"

#include "Gui/GuiApplicationManager.h"
#include "Gui/GuiAppInstance.h"
#include "Gui/NodeGraph.h"
#include "Gui/CurveEditor.h"
#include "Gui/CurveWidget.h"
#include "Gui/PreferencesPanel.h"
#include "Gui/AboutWindow.h"
#include "Gui/ProjectGui.h"
#include "Gui/ToolButton.h"
#include "Gui/ViewerTab.h"
#include "Gui/ViewerGL.h"
#include "Gui/TabWidget.h"
#include "Gui/DockablePanel.h"
#include "Gui/SequenceFileDialog.h"
#include "Gui/FromQtEnums.h"
#include "Gui/RenderingProgressDialog.h"
#include "Gui/NodeGui.h"
#include "Gui/Histogram.h"
#include "Gui/Splitter.h"
#include "Gui/SpinBox.h"
#include "Gui/Button.h"
#include "Gui/RotoGui.h"
#include "Gui/ProjectGuiSerialization.h"
#include "Gui/ActionShortcuts.h"
#include "Gui/ShortCutEditor.h"
#include "Gui/MessageBox.h"
#include "Gui/MultiInstancePanel.h"
#include "Gui/ScriptEditor.h"
#include "Gui/PythonPanels.h"

#define kPropertiesBinName "properties"

#define NAMED_PLUGIN_GROUP_NO 15

static std::string namedGroupsOrdered[NAMED_PLUGIN_GROUP_NO] = {
    PLUGIN_GROUP_IMAGE,
    PLUGIN_GROUP_COLOR,
    PLUGIN_GROUP_CHANNEL,
    PLUGIN_GROUP_MERGE,
    PLUGIN_GROUP_FILTER,
    PLUGIN_GROUP_TRANSFORM,
    PLUGIN_GROUP_TIME,
    PLUGIN_GROUP_PAINT,
    PLUGIN_GROUP_KEYER,
    PLUGIN_GROUP_MULTIVIEW,
    PLUGIN_GROUP_DEEP,
    PLUGIN_GROUP_3D,
    PLUGIN_GROUP_TOOLSETS,
    PLUGIN_GROUP_OTHER,
    PLUGIN_GROUP_DEFAULT
};

#define PLUGIN_GROUP_DEFAULT_ICON_PATH NATRON_IMAGES_PATH "GroupingIcons/Set" NATRON_ICON_SET_NUMBER "/other_grouping_" NATRON_ICON_SET_NUMBER ".png"


using namespace Natron;

namespace {
static void
getPixmapForGrouping(QPixmap* pixmap,
                     const QString & grouping)
{
    if (grouping == PLUGIN_GROUP_COLOR) {
        appPTR->getIcon(Natron::NATRON_PIXMAP_COLOR_GROUPING, pixmap);
    } else if (grouping == PLUGIN_GROUP_FILTER) {
        appPTR->getIcon(Natron::NATRON_PIXMAP_FILTER_GROUPING, pixmap);
    } else if (grouping == PLUGIN_GROUP_IMAGE) {
        appPTR->getIcon(Natron::NATRON_PIXMAP_IO_GROUPING, pixmap);
    } else if (grouping == PLUGIN_GROUP_TRANSFORM) {
        appPTR->getIcon(Natron::NATRON_PIXMAP_TRANSFORM_GROUPING, pixmap);
    } else if (grouping == PLUGIN_GROUP_DEEP) {
        appPTR->getIcon(Natron::NATRON_PIXMAP_DEEP_GROUPING, pixmap);
    } else if (grouping == PLUGIN_GROUP_MULTIVIEW) {
        appPTR->getIcon(Natron::NATRON_PIXMAP_MULTIVIEW_GROUPING, pixmap);
    } else if (grouping == PLUGIN_GROUP_TIME) {
        appPTR->getIcon(Natron::NATRON_PIXMAP_TIME_GROUPING, pixmap);
    } else if (grouping == PLUGIN_GROUP_PAINT) {
        appPTR->getIcon(Natron::NATRON_PIXMAP_PAINT_GROUPING, pixmap);
    } else if (grouping == PLUGIN_GROUP_OTHER) {
        appPTR->getIcon(Natron::NATRON_PIXMAP_MISC_GROUPING, pixmap);
    } else if (grouping == PLUGIN_GROUP_KEYER) {
        appPTR->getIcon(Natron::NATRON_PIXMAP_KEYER_GROUPING, pixmap);
    } else if (grouping == PLUGIN_GROUP_TOOLSETS) {
        appPTR->getIcon(Natron::NATRON_PIXMAP_TOOLSETS_GROUPING, pixmap);
    } else if (grouping == PLUGIN_GROUP_3D) {
        appPTR->getIcon(Natron::NATRON_PIXMAP_3D_GROUPING, pixmap);
    } else if (grouping == PLUGIN_GROUP_CHANNEL) {
        appPTR->getIcon(Natron::NATRON_PIXMAP_CHANNEL_GROUPING, pixmap);
    } else if (grouping == PLUGIN_GROUP_MERGE) {
        appPTR->getIcon(Natron::NATRON_PIXMAP_MERGE_GROUPING, pixmap);
    } else {
        appPTR->getIcon(Natron::NATRON_PIXMAP_OTHER_PLUGINS, pixmap);
    }
}
}


class AutoHideToolBar : public QToolBar
{
    Gui* _gui;
public:
    
    AutoHideToolBar(Gui* gui,QWidget* parent) : QToolBar(parent), _gui(gui) {}
    
private:
    
    virtual void leaveEvent(QEvent* e) OVERRIDE FINAL
    {
        if (_gui->isLeftToolBarDisplayedOnMouseHoverOnly()) {
            _gui->setLeftToolBarVisible(false);
        }
        QToolBar::leaveEvent(e);
    }
};

struct GuiPrivate
{
    Gui* _gui; //< ptr to the public interface
    bool _isUserScrubbingTimeline; //< true if the user is actively moving the cursor on the timeline. False on mouse release.
    ViewerTab* _lastSelectedViewer; //< a ptr to the last selected ViewerTab
    GuiAppInstance* _appInstance; //< ptr to the appInstance

    ///Dialogs handling members
    QWaitCondition _uiUsingMainThreadCond; //< used with _uiUsingMainThread
    bool _uiUsingMainThread; //< true when the Gui is showing a dialog in the main thread
    mutable QMutex _uiUsingMainThreadMutex; //< protects _uiUsingMainThread
    Natron::StandardButtonEnum _lastQuestionDialogAnswer; //< stores the last question answer
    bool _lastStopAskingAnswer;

    ///ptrs to the undo/redo actions from the active stack.
    QAction* _currentUndoAction;
    QAction* _currentRedoAction;

    ///all the undo stacks of Natron are gathered here
    QUndoGroup* _undoStacksGroup;
    std::map<QUndoStack*,std::pair<QAction*,QAction*> > _undoStacksActions;

    ///all the splitters used to separate the "panes" of the application
    mutable QMutex _splittersMutex;
    std::list<Splitter*> _splitters;
    
    mutable QMutex _pyPanelsMutex;
    std::map<PyPanel*,std::string> _userPanels;


    ///all the menu actions
    ActionWithShortcut *actionNew_project;
    ActionWithShortcut *actionOpen_project;
    ActionWithShortcut *actionClose_project;
    ActionWithShortcut *actionSave_project;
    ActionWithShortcut *actionSaveAs_project;
    ActionWithShortcut *actionExportAsGroup;
    ActionWithShortcut *actionSaveAndIncrementVersion;
    ActionWithShortcut *actionPreferences;
    ActionWithShortcut *actionExit;
    ActionWithShortcut *actionProject_settings;
    ActionWithShortcut *actionShowOfxLog;
    ActionWithShortcut *actionShortcutEditor;
    ActionWithShortcut *actionNewViewer;
    ActionWithShortcut *actionFullScreen;
    ActionWithShortcut *actionClearDiskCache;
    ActionWithShortcut *actionClearPlayBackCache;
    ActionWithShortcut *actionClearNodeCache;
    ActionWithShortcut *actionClearPluginsLoadingCache;
    ActionWithShortcut *actionClearAllCaches;
    ActionWithShortcut *actionShowAboutWindow;
    QAction *actionsOpenRecentFile[NATRON_MAX_RECENT_FILES];
    ActionWithShortcut *renderAllWriters;
    ActionWithShortcut *renderSelectedNode;
    ActionWithShortcut* actionConnectInput1;
    ActionWithShortcut* actionConnectInput2;
    ActionWithShortcut* actionConnectInput3;
    ActionWithShortcut* actionConnectInput4;
    ActionWithShortcut* actionConnectInput5;
    ActionWithShortcut* actionConnectInput6;
    ActionWithShortcut* actionConnectInput7;
    ActionWithShortcut* actionConnectInput8;
    ActionWithShortcut* actionConnectInput9;
    ActionWithShortcut* actionConnectInput10;
    ActionWithShortcut* actionImportLayout;
    ActionWithShortcut* actionExportLayout;
    ActionWithShortcut* actionRestoreDefaultLayout;
    ActionWithShortcut* actionNextTab;
    ActionWithShortcut* actionCloseTab;
    
    ///the main "central" widget
    QWidget *_centralWidget;
    QHBoxLayout* _mainLayout; //< its layout

    ///strings that remember for project save/load and writers/reader dialog where
    ///the user was the last time.
    QString _lastLoadSequenceOpenedDir;
    QString _lastLoadProjectOpenedDir;
    QString _lastSaveSequenceOpenedDir;
    QString _lastSaveProjectOpenedDir;
    QString _lastPluginDir;

    // this one is a ptr to others TabWidget.
    //It tells where to put the viewer when making a new one
    // If null it places it on default tab widget
    TabWidget* _nextViewerTabPlace;

    ///the splitter separating the gui and the left toolbar
    Splitter* _leftRightSplitter;

    ///a list of ptrs to all the viewer tabs.
    mutable QMutex _viewerTabsMutex;
    std::list<ViewerTab*> _viewerTabs;

    ///a list of ptrs to all histograms
    mutable QMutex _histogramsMutex;
    std::list<Histogram*> _histograms;
    int _nextHistogramIndex; //< for giving a unique name to histogram tabs
    
    ///The node graph (i.e: the view of the scene)
    NodeGraph* _nodeGraphArea;
    
    NodeGraph* _lastFocusedGraph;

    std::list<NodeGraph*> _groups;
    
    ///The curve editor.
    CurveEditor *_curveEditor;

    ///the left toolbar
    QToolBar* _toolBox;

    ///a vector of all the toolbuttons
    std::vector<ToolButton* > _toolButtons;

    ///holds the properties dock
    PropertiesBinWrapper *_propertiesBin;
    
    QScrollArea* _propertiesScrollArea;
	QWidget* _propertiesContainer;

    ///the vertical layout for the properties dock container.
    QVBoxLayout *_layoutPropertiesBin;
    Button* _clearAllPanelsButton;
    Button* _minimizeAllPanelsButtons;
    SpinBox* _maxPanelsOpenedSpinBox;
    
    QMutex _isGUIFrozenMutex;
    bool _isGUIFrozen;
    
    ///The menu bar and all the menus
    QMenuBar *menubar;
    QMenu *menuFile;
    QMenu *menuRecentFiles;
    QMenu *menuEdit;
    QMenu *menuLayout;
    QMenu *menuDisplay;
    QMenu *menuOptions;
    QMenu *menuRender;
    QMenu *viewersMenu;
    QMenu *viewerInputsMenu;
    QMenu *viewersViewMenu;
    QMenu *cacheMenu;


    ///all TabWidget's : used to know what to hide/show for fullscreen mode
    mutable QMutex _panesMutex;
    std::list<TabWidget*> _panes;
    mutable QMutex _floatingWindowMutex;
    std::list<FloatingWidget*> _floatingWindows;

    ///All the tabs used in the TabWidgets (used for d&d purpose)
    RegisteredTabs _registeredTabs;

    ///The user preferences window
    PreferencesPanel* _settingsGui;

    ///The project Gui (stored in the properties pane)
    ProjectGui* _projectGui;

    ///ptr to the currently dragged tab for d&d purpose.
    QWidget* _currentlyDraggedPanel;

    ///The "About" window.
    AboutWindow* _aboutWindow;
    std::map<KnobHolder*,QProgressDialog*> _progressBars;

    ///list of the currently opened property panels
    std::list<DockablePanel*> openedPanels;
    QString _openGLVersion;
    QString _glewVersion;
    QToolButton* _toolButtonMenuOpened;
    QMutex aboutToCloseMutex;
    bool _aboutToClose;
    ShortCutEditor* shortcutEditor;
    
    bool leftToolBarDisplayedOnHoverOnly;
    
    ScriptEditor* _scriptEditor;
    
    TabWidget* _lastEnteredTabWidget;
    
    ///Menu entries added by the user
    std::map<ActionWithShortcut*,std::string> pythonCommands;

    GuiPrivate(GuiAppInstance* app,
               Gui* gui)
    : _gui(gui)
    , _isUserScrubbingTimeline(false)
    , _lastSelectedViewer(NULL)
    , _appInstance(app)
    , _uiUsingMainThreadCond()
    , _uiUsingMainThread(false)
    , _uiUsingMainThreadMutex()
    , _lastQuestionDialogAnswer(Natron::eStandardButtonNo)
    , _lastStopAskingAnswer(false)
    , _currentUndoAction(0)
    , _currentRedoAction(0)
    , _undoStacksGroup(0)
    , _undoStacksActions()
    , _splittersMutex()
    , _splitters()
    , _pyPanelsMutex()
    , _userPanels()
    , actionNew_project(0)
    , actionOpen_project(0)
    , actionClose_project(0)
    , actionSave_project(0)
    , actionSaveAs_project(0)
    , actionExportAsGroup(0)
    , actionSaveAndIncrementVersion(0)
    , actionPreferences(0)
    , actionExit(0)
    , actionProject_settings(0)
    , actionShowOfxLog(0)
    , actionShortcutEditor(0)
    , actionNewViewer(0)
    , actionFullScreen(0)
    , actionClearDiskCache(0)
    , actionClearPlayBackCache(0)
    , actionClearNodeCache(0)
    , actionClearPluginsLoadingCache(0)
    , actionClearAllCaches(0)
    , actionShowAboutWindow(0)
    , actionsOpenRecentFile()
    , renderAllWriters(0)
    , renderSelectedNode(0)
    , actionConnectInput1(0)
    , actionConnectInput2(0)
    , actionConnectInput3(0)
    , actionConnectInput4(0)
    , actionConnectInput5(0)
    , actionConnectInput6(0)
    , actionConnectInput7(0)
    , actionConnectInput8(0)
    , actionConnectInput9(0)
    , actionConnectInput10(0)
    , actionImportLayout(0)
    , actionExportLayout(0)
    , actionRestoreDefaultLayout(0)
    , actionNextTab(0)
    , actionCloseTab(0)
    , _centralWidget(0)
    , _mainLayout(0)
    , _lastLoadSequenceOpenedDir()
    , _lastLoadProjectOpenedDir()
    , _lastSaveSequenceOpenedDir()
    , _lastSaveProjectOpenedDir()
    , _lastPluginDir()
    , _nextViewerTabPlace(0)
    , _leftRightSplitter(0)
    , _viewerTabsMutex()
    , _viewerTabs()
    , _histogramsMutex()
    , _histograms()
    , _nextHistogramIndex(1)
    , _nodeGraphArea(0)
    , _lastFocusedGraph(0)
    , _groups()
    , _curveEditor(0)
    , _toolBox(0)
    , _propertiesBin(0)
    , _propertiesScrollArea(0)
		  , _propertiesContainer(0)
    , _layoutPropertiesBin(0)
    , _clearAllPanelsButton(0)
    , _minimizeAllPanelsButtons(0)
    , _maxPanelsOpenedSpinBox(0)
    , _isGUIFrozenMutex()
    , _isGUIFrozen(false)
    , menubar(0)
    , menuFile(0)
    , menuRecentFiles(0)
    , menuEdit(0)
    , menuLayout(0)
    , menuDisplay(0)
    , menuOptions(0)
    , menuRender(0)
    , viewersMenu(0)
    , viewerInputsMenu(0)
    , viewersViewMenu(0)
    , cacheMenu(0)
    , _panesMutex()
    , _panes()
    , _floatingWindowMutex()
    , _floatingWindows()
    , _settingsGui(0)
    , _projectGui(0)
    , _currentlyDraggedPanel(0)
    , _aboutWindow(0)
    , _progressBars()
    , openedPanels()
    , _openGLVersion()
    , _glewVersion()
    , _toolButtonMenuOpened(NULL)
    , aboutToCloseMutex()
    , _aboutToClose(false)
    , shortcutEditor(0)
    , leftToolBarDisplayedOnHoverOnly(false)
    , _scriptEditor(0)
    , _lastEnteredTabWidget(0)
    , pythonCommands()
    {
    }
    
    void restoreGuiGeometry();
    
    void saveGuiGeometry();
    
    void setUndoRedoActions(QAction* undoAction,QAction* redoAction);
    
    void addToolButton(ToolButton* tool);
    
    ///Creates the properties bin and appends it as a tab to the propertiesPane TabWidget
    void createPropertiesBinGui();

    void notifyGuiClosing();

    ///Must be called absolutely before createPropertiesBinGui
    void createNodeGraphGui();

    void createCurveEditorGui();
    
    void createScriptEditorGui();
    
    ///If there's only 1 non-floating pane in the main window, return it, otherwise returns NULL
    TabWidget* getOnly1NonFloatingPane(int & count) const;
    
    void refreshLeftToolBarVisibility(const QPoint& p);
    
    QAction* findActionRecursive(int i,QWidget* widget,const QStringList& grouping);
};

// Helper function: Get the icon with the given name from the icon theme.
// If unavailable, fall back to the built-in icon. Icon names conform to this specification:
// http://standards.freedesktop.org/icon-naming-spec/icon-naming-spec-latest.html
static QIcon
get_icon(const QString &name)
{
    return QIcon::fromTheme( name, QIcon(QString(":icons/") + name) );
}

Gui::Gui(GuiAppInstance* app,
         QWidget* parent)
    : QMainWindow(parent)
      , SerializableWindow()
      , _imp( new GuiPrivate(app,this) )

{
    QObject::connect( this,SIGNAL( doDialog(int,QString,QString,bool,Natron::StandardButtons,int) ),this,
                      SLOT( onDoDialog(int,QString,QString,bool,Natron::StandardButtons,int) ) );
    QObject::connect( this,SIGNAL( doDialogWithStopAskingCheckbox(int,QString,QString,bool,Natron::StandardButtons,int) ),this,
                     SLOT( onDoDialogWithStopAskingCheckbox(int,QString,QString,bool,Natron::StandardButtons,int) ) );

    QObject::connect( app,SIGNAL( pluginsPopulated() ),this,SLOT( addToolButttonsToToolBar() ) );
}

Gui::~Gui()
{
    _imp->_nodeGraphArea->invalidateAllNodesParenting();
    delete _imp->_projectGui;
    delete _imp->_undoStacksGroup;
    _imp->_viewerTabs.clear();
    for (U32 i = 0; i < _imp->_toolButtons.size(); ++i) {
        delete _imp->_toolButtons[i];
    }
}


bool
Gui::isLeftToolBarDisplayedOnMouseHoverOnly() const
{
    return _imp->leftToolBarDisplayedOnHoverOnly;
}

void
Gui::setLeftToolBarDisplayedOnMouseHoverOnly(bool b)
{
    _imp->leftToolBarDisplayedOnHoverOnly = b;
    QPoint p = QCursor::pos();
    
    if (b) {
        _imp->refreshLeftToolBarVisibility(mapFromGlobal(p));
    } else {
        _imp->_toolBox->show();
    }
}

void
Gui::refreshLeftToolBarVisibility(const QPoint& globalPos)
{
    _imp->refreshLeftToolBarVisibility(mapFromGlobal(globalPos));
}

void
Gui::setLeftToolBarVisible(bool visible)
{
    _imp->_toolBox->setVisible(visible);
}

void GuiPrivate::refreshLeftToolBarVisibility(const QPoint& p)
{
    int toolbarW = _toolBox->sizeHint().width();
    if (p.x() <= toolbarW) {
        _toolBox->show();
    } else {
        _toolBox->hide();
    }
    
}

void
GuiPrivate::notifyGuiClosing()
{
    ///This is to workaround an issue that when destroying a widget it calls the focusOut() handler hence can
    ///cause bad pointer dereference to the Gui object since we're destroying it.
    {
        QMutexLocker k(&_viewerTabsMutex);
        for (std::list<ViewerTab*>::iterator it = _viewerTabs.begin(); it != _viewerTabs.end(); ++it) {
            (*it)->notifyAppClosing();
        }
    }

    const std::list<boost::shared_ptr<NodeGui> > allNodes = _nodeGraphArea->getAllActiveNodes();

    for (std::list<boost::shared_ptr<NodeGui> >::const_iterator it = allNodes.begin(); it != allNodes.end(); ++it) {
        DockablePanel* panel = (*it)->getSettingPanel();
        if (panel) {
            panel->onGuiClosing();
        }
    }
    _lastFocusedGraph = 0;
    _nodeGraphArea->discardGuiPointer();
    for (std::list<NodeGraph*>::iterator it = _groups.begin(); it != _groups.end(); ++it) {
        (*it)->discardGuiPointer();
    }

    {
        QMutexLocker k(&_panesMutex);
        for (std::list<TabWidget*>::iterator it = _panes.begin(); it != _panes.end(); ++it) {
            (*it)->discardGuiPointer();
        }
    }
}

bool
Gui::closeInstance()
{
    if ( getApp()->getProject()->hasNodes() ) {
        int ret = saveWarning();
        if (ret == 0) {
            if ( !saveProject() ) {
                return false;
            }
        } else if (ret == 2) {
            return false;
        }
    }
    _imp->saveGuiGeometry();
    abortProject(true);

    return true;
}

void
Gui::closeProject()
{
    if ( getApp()->getProject()->hasNodes() ) {
        int ret = saveWarning();
        if (ret == 0) {
            if ( !saveProject() ) {
                return;
            }
        } else if (ret == 2) {
            return;
        }
    }
    ///When closing a project we can remove the ViewerCache from memory and put it on disk
    ///since we're not sure it will be used right away
    appPTR->clearPlaybackCache();
    abortProject(false);
    
    _imp->_appInstance->getProject()->createViewer();
    _imp->_appInstance->execOnProjectCreatedCallback();
}

void
Gui::abortProject(bool quitApp)
{
    if (quitApp) {
        ///don't show dialogs when about to close, otherwise we could enter in a deadlock situation
        {
            QMutexLocker l(&_imp->aboutToCloseMutex);
            _imp->_aboutToClose = true;
        }

        assert(_imp->_appInstance);

        _imp->_appInstance->getProject()->closeProject();
        _imp->notifyGuiClosing();
        _imp->_appInstance->quit();
    } else {
        _imp->_appInstance->resetPreviewProvider();
        _imp->_appInstance->getProject()->closeProject();
        restoreDefaultLayout();
    }

    ///Reset current undo/reso actions
    _imp->_currentUndoAction = 0;
    _imp->_currentRedoAction = 0;
}

void
Gui::toggleFullScreen()
{
    QWidget* activeWin = qApp->activeWindow();
    if (!activeWin) {
        Natron::errorDialog("FullScreen", tr("Please select a window first").toStdString(),false);
        return;
    }
    
    if ( activeWin->isFullScreen() ) {
        activeWin->showNormal();
    } else {
        activeWin->showFullScreen();
    }
}

void
Gui::closeEvent(QCloseEvent* e)
{
    assert(e);
    if ( _imp->_appInstance->isClosing() ) {
        e->ignore();
    } else {
        if ( !closeInstance() ) {
            e->ignore();

            return;
        }
        e->accept();
    }
}

boost::shared_ptr<NodeGui>
Gui::createNodeGUI( boost::shared_ptr<Node> node,
                    bool requestedByLoad,
                    double xPosHint,
                    double yPosHint,
                   bool pushUndoRedoCommand,
                   bool autoConnect)
{
    assert(_imp->_nodeGraphArea);
    
    boost::shared_ptr<NodeCollection> group = node->getGroup();
    
    NodeGraph* graph;
    if (group) {
        NodeGraphI* graph_i = group->getNodeGraph();
        assert(graph_i);
        graph = dynamic_cast<NodeGraph*>(graph_i);
        assert(graph);
    } else {
        graph = _imp->_nodeGraphArea;
    }
    boost::shared_ptr<NodeGui> nodeGui = graph->createNodeGUI(_imp->_layoutPropertiesBin,node,requestedByLoad,
                                                              xPosHint,yPosHint,pushUndoRedoCommand,autoConnect);
    QObject::connect( node.get(),SIGNAL( labelChanged(QString) ),this,SLOT( onNodeNameChanged(QString) ) );
    assert(nodeGui);

    return nodeGui;
}

void
Gui::addNodeGuiToCurveEditor(boost::shared_ptr<NodeGui> node)
{
    _imp->_curveEditor->addNode(node);
}

void
Gui::createViewerGui(boost::shared_ptr<Node> viewer)
{
    TabWidget* where = _imp->_nextViewerTabPlace;

    if (!where) {
        where = getAnchor();
    } else {
        _imp->_nextViewerTabPlace = NULL; // < reseting next viewer anchor to default
    }
    assert(where);

    ViewerInstance* v = dynamic_cast<ViewerInstance*>( viewer->getLiveInstance() );
    assert(v);
    _imp->_lastSelectedViewer = addNewViewerTab(v, where);
}



const std::list<boost::shared_ptr<NodeGui> > &
Gui::getSelectedNodes() const
{
    assert(_imp->_nodeGraphArea);

    return _imp->_nodeGraphArea->getSelectedNodes();
}

void
Gui::createGui()
{
    setupUi();

    ///post a fake event so the qt handlers are called and the proper widget receives the focus
    QMouseEvent e(QEvent::MouseMove, QCursor::pos(), Qt::NoButton, Qt::NoButton, Qt::NoModifier);
    qApp->sendEvent(this, &e);
}

bool
Gui::eventFilter(QObject *target,
                 QEvent* e)
{
    if (_imp->_aboutToClose) {
        return true;
    }
    assert(_imp->_appInstance);
    if ( dynamic_cast<QInputEvent*>(e) ) {
        /*Make top level instance this instance since it receives all
           user inputs.*/
        appPTR->setAsTopLevelInstance( _imp->_appInstance->getAppID() );
    }

    return QMainWindow::eventFilter(target, e);
}

void
Gui::createMenuActions()
{
    _imp->menubar = new QMenuBar(this);
    setMenuBar(_imp->menubar);

    _imp->menuFile = new QMenu(QObject::tr("File"),_imp->menubar);
    _imp->menuRecentFiles = new QMenu(QObject::tr("Open recent"),_imp->menuFile);
    _imp->menuEdit = new QMenu(QObject::tr("Edit"),_imp->menubar);
    _imp->menuLayout = new QMenu(QObject::tr("Layout"),_imp->menubar);
    _imp->menuDisplay = new QMenu(QObject::tr("Display"),_imp->menubar);
    _imp->menuOptions = new QMenu(QObject::tr("Options"),_imp->menubar);
    _imp->menuRender = new QMenu(QObject::tr("Render"),_imp->menubar);
    _imp->viewersMenu = new QMenu(QObject::tr("Viewer(s)"),_imp->menuDisplay);
    _imp->viewerInputsMenu = new QMenu(QObject::tr("Connect Current Viewer"),_imp->viewersMenu);
    _imp->viewersViewMenu = new QMenu(QObject::tr("Display view number"),_imp->viewersMenu);
    _imp->cacheMenu = new QMenu(QObject::tr("Cache"),_imp->menubar);


    _imp->actionNew_project = new ActionWithShortcut(kShortcutGroupGlobal,kShortcutIDActionNewProject,kShortcutDescActionNewProject,this);
    _imp->actionNew_project->setIcon( get_icon("document-new") );
    QObject::connect( _imp->actionNew_project, SIGNAL( triggered() ), this, SLOT( newProject() ) );

    _imp->actionOpen_project = new ActionWithShortcut(kShortcutGroupGlobal,kShortcutIDActionOpenProject,kShortcutDescActionOpenProject,this);
    _imp->actionOpen_project->setIcon( get_icon("document-open") );
    QObject::connect( _imp->actionOpen_project, SIGNAL( triggered() ), this, SLOT( openProject() ) );

    _imp->actionClose_project = new ActionWithShortcut(kShortcutGroupGlobal,kShortcutIDActionCloseProject,kShortcutDescActionCloseProject,this);
    _imp->actionClose_project->setIcon( get_icon("document-close") );
    QObject::connect( _imp->actionClose_project, SIGNAL( triggered() ), this, SLOT( closeProject() ) );

    _imp->actionSave_project = new ActionWithShortcut(kShortcutGroupGlobal,kShortcutIDActionSaveProject,kShortcutDescActionSaveProject,this);
    _imp->actionSave_project->setIcon( get_icon("document-save") );
    QObject::connect( _imp->actionSave_project, SIGNAL( triggered() ), this, SLOT( saveProject() ) );

    _imp->actionSaveAs_project = new ActionWithShortcut(kShortcutGroupGlobal,kShortcutIDActionSaveAsProject,kShortcutDescActionSaveAsProject,this);
    _imp->actionSaveAs_project->setIcon( get_icon("document-save-as") );
    QObject::connect( _imp->actionSaveAs_project, SIGNAL( triggered() ), this, SLOT( saveProjectAs() ) );
    
    _imp->actionExportAsGroup = new ActionWithShortcut(kShortcutGroupGlobal,kShortcutIDActionExportProject,kShortcutDescActionExportProject,this);
    _imp->actionExportAsGroup->setIcon( get_icon("document-save-as") );
    QObject::connect( _imp->actionExportAsGroup, SIGNAL( triggered() ), this, SLOT( exportProjectAsGroup() ) );

    _imp->actionSaveAndIncrementVersion = new ActionWithShortcut(kShortcutGroupGlobal,kShortcutIDActionSaveAndIncrVersion,kShortcutDescActionSaveAndIncrVersion,this);
    QObject::connect(_imp->actionSaveAndIncrementVersion, SIGNAL( triggered() ), this, SLOT( saveAndIncrVersion() ) );
    
    _imp->actionPreferences = new ActionWithShortcut(kShortcutGroupGlobal,kShortcutIDActionPreferences,kShortcutDescActionPreferences,this);
    _imp->actionPreferences->setMenuRole(QAction::PreferencesRole);
    QObject::connect( _imp->actionPreferences,SIGNAL( triggered() ),this,SLOT( showSettings() ) );

    _imp->actionExit = new ActionWithShortcut(kShortcutGroupGlobal,kShortcutIDActionQuit,kShortcutDescActionQuit,this);
    _imp->actionExit->setMenuRole(QAction::QuitRole);
    _imp->actionExit->setIcon( get_icon("application-exit") );
    QObject::connect( _imp->actionExit,SIGNAL( triggered() ),appPTR,SLOT( exitApp() ) );

    _imp->actionProject_settings = new ActionWithShortcut(kShortcutGroupGlobal,kShortcutIDActionProjectSettings,kShortcutDescActionProjectSettings,this);
    _imp->actionProject_settings->setIcon( get_icon("document-properties") );
    QObject::connect( _imp->actionProject_settings,SIGNAL( triggered() ),this,SLOT( setVisibleProjectSettingsPanel() ) );

    _imp->actionShowOfxLog = new ActionWithShortcut(kShortcutGroupGlobal,kShortcutIDActionShowOFXLog,kShortcutDescActionShowOFXLog,this);
    QObject::connect( _imp->actionShowOfxLog,SIGNAL( triggered() ),this,SLOT( showOfxLog() ) );

    _imp->actionShortcutEditor = new ActionWithShortcut(kShortcutGroupGlobal,kShortcutIDActionShowShortcutEditor,kShortcutDescActionShowShortcutEditor,this);
    QObject::connect( _imp->actionShortcutEditor,SIGNAL( triggered() ),this,SLOT( showShortcutEditor() ) );

    _imp->actionNewViewer = new ActionWithShortcut(kShortcutGroupGlobal,kShortcutIDActionNewViewer,kShortcutDescActionNewViewer,this);
    QObject::connect( _imp->actionNewViewer,SIGNAL( triggered() ),this,SLOT( createNewViewer() ) );

    _imp->actionFullScreen = new ActionWithShortcut(kShortcutGroupGlobal,kShortcutIDActionFullscreen,kShortcutDescActionFullscreen,this);
    _imp->actionFullScreen->setIcon( get_icon("view-fullscreen") );
    _imp->actionFullScreen->setShortcutContext(Qt::ApplicationShortcut);
    QObject::connect( _imp->actionFullScreen, SIGNAL( triggered() ),this,SLOT( toggleFullScreen() ) );

    _imp->actionClearDiskCache = new ActionWithShortcut(kShortcutGroupGlobal,kShortcutIDActionClearDiskCache,kShortcutDescActionClearDiskCache,this);
    QObject::connect( _imp->actionClearDiskCache, SIGNAL( triggered() ),appPTR,SLOT( clearDiskCache() ) );

    _imp->actionClearPlayBackCache = new ActionWithShortcut(kShortcutGroupGlobal,kShortcutIDActionClearPlaybackCache,kShortcutDescActionClearPlaybackCache,this);
    QObject::connect( _imp->actionClearPlayBackCache, SIGNAL( triggered() ),appPTR,SLOT( clearPlaybackCache() ) );

    _imp->actionClearNodeCache = new ActionWithShortcut(kShortcutGroupGlobal,kShortcutIDActionClearNodeCache,kShortcutDescActionClearNodeCache,this);
    QObject::connect( _imp->actionClearNodeCache, SIGNAL( triggered() ),appPTR,SLOT( clearNodeCache() ) );
    QObject::connect( _imp->actionClearNodeCache, SIGNAL( triggered() ),_imp->_appInstance,SLOT( clearOpenFXPluginsCaches() ) );

    _imp->actionClearPluginsLoadingCache = new ActionWithShortcut(kShortcutGroupGlobal,kShortcutIDActionClearPluginsLoadCache,kShortcutDescActionClearPluginsLoadCache,this);
    QObject::connect( _imp->actionClearPluginsLoadingCache, SIGNAL( triggered() ),appPTR,SLOT( clearPluginsLoadedCache() ) );

    _imp->actionClearAllCaches = new ActionWithShortcut(kShortcutGroupGlobal,kShortcutIDActionClearAllCaches,kShortcutDescActionClearAllCaches,this);
    QObject::connect( _imp->actionClearAllCaches, SIGNAL( triggered() ),appPTR,SLOT( clearAllCaches() ) );

    _imp->actionShowAboutWindow = new ActionWithShortcut(kShortcutGroupGlobal,kShortcutIDActionShowAbout,kShortcutDescActionShowAbout,this);
    _imp->actionShowAboutWindow->setMenuRole(QAction::AboutRole);
    QObject::connect( _imp->actionShowAboutWindow,SIGNAL( triggered() ),this,SLOT( showAbout() ) );

    _imp->renderAllWriters = new ActionWithShortcut(kShortcutGroupGlobal,kShortcutIDActionRenderAll,kShortcutDescActionRenderAll,this);
    QObject::connect( _imp->renderAllWriters,SIGNAL( triggered() ),this,SLOT( renderAllWriters() ) );

    _imp->renderSelectedNode = new ActionWithShortcut(kShortcutGroupGlobal,kShortcutIDActionRenderSelected,kShortcutDescActionRenderSelected,this);
    QObject::connect( _imp->renderSelectedNode,SIGNAL( triggered() ),this,SLOT( renderSelectedNode() ) );


    for (int c = 0; c < NATRON_MAX_RECENT_FILES; ++c) {
        _imp->actionsOpenRecentFile[c] = new QAction(this);
        _imp->actionsOpenRecentFile[c]->setVisible(false);
        connect( _imp->actionsOpenRecentFile[c], SIGNAL( triggered() ),this, SLOT( openRecentFile() ) );
    }

    _imp->actionConnectInput1 = new ActionWithShortcut(kShortcutGroupGlobal,kShortcutIDActionConnectViewerToInput1,kShortcutDescActionConnectViewerToInput1,this);
    QObject::connect( _imp->actionConnectInput1, SIGNAL( triggered() ),this,SLOT( connectInput1() ) );

    _imp->actionConnectInput2 = new ActionWithShortcut(kShortcutGroupGlobal,kShortcutIDActionConnectViewerToInput2,kShortcutDescActionConnectViewerToInput2,this);
    QObject::connect( _imp->actionConnectInput2, SIGNAL( triggered() ),this,SLOT( connectInput2() ) );

    _imp->actionConnectInput3 = new ActionWithShortcut(kShortcutGroupGlobal,kShortcutIDActionConnectViewerToInput3,kShortcutDescActionConnectViewerToInput3,this);
    QObject::connect( _imp->actionConnectInput3, SIGNAL( triggered() ),this,SLOT( connectInput3() ) );

    _imp->actionConnectInput4 = new ActionWithShortcut(kShortcutGroupGlobal,kShortcutIDActionConnectViewerToInput4,kShortcutDescActionConnectViewerToInput4,this);
    QObject::connect( _imp->actionConnectInput4, SIGNAL( triggered() ),this,SLOT( connectInput4() ) );

    _imp->actionConnectInput5 = new ActionWithShortcut(kShortcutGroupGlobal,kShortcutIDActionConnectViewerToInput5,kShortcutDescActionConnectViewerToInput5,this);
    QObject::connect( _imp->actionConnectInput5, SIGNAL( triggered() ),this,SLOT( connectInput5() ) );


    _imp->actionConnectInput6 = new ActionWithShortcut(kShortcutGroupGlobal,kShortcutIDActionConnectViewerToInput6,kShortcutDescActionConnectViewerToInput6,this);
    QObject::connect( _imp->actionConnectInput6, SIGNAL( triggered() ),this,SLOT( connectInput6() ) );

    _imp->actionConnectInput7 = new ActionWithShortcut(kShortcutGroupGlobal,kShortcutIDActionConnectViewerToInput7,kShortcutDescActionConnectViewerToInput7,this);
    QObject::connect( _imp->actionConnectInput7, SIGNAL( triggered() ),this,SLOT( connectInput7() ) );

    _imp->actionConnectInput8 = new ActionWithShortcut(kShortcutGroupGlobal,kShortcutIDActionConnectViewerToInput8,kShortcutDescActionConnectViewerToInput8,this);
    QObject::connect( _imp->actionConnectInput8, SIGNAL( triggered() ),this,SLOT( connectInput8() ) );

    _imp->actionConnectInput9 = new ActionWithShortcut(kShortcutGroupGlobal,kShortcutIDActionConnectViewerToInput9,kShortcutDescActionConnectViewerToInput9,this);

    _imp->actionConnectInput10 = new ActionWithShortcut(kShortcutGroupGlobal,kShortcutIDActionConnectViewerToInput10,kShortcutDescActionConnectViewerToInput10,this);
    QObject::connect( _imp->actionConnectInput9, SIGNAL( triggered() ),this,SLOT( connectInput9() ) );
    QObject::connect( _imp->actionConnectInput10, SIGNAL( triggered() ),this,SLOT( connectInput10() ) );

    _imp->actionImportLayout = new ActionWithShortcut(kShortcutGroupGlobal,kShortcutIDActionImportLayout,kShortcutDescActionImportLayout,this);
    QObject::connect( _imp->actionImportLayout, SIGNAL( triggered() ),this,SLOT( importLayout() ) );

    _imp->actionExportLayout = new ActionWithShortcut(kShortcutGroupGlobal,kShortcutIDActionExportLayout,kShortcutDescActionExportLayout,this);
    QObject::connect( _imp->actionExportLayout, SIGNAL( triggered() ),this,SLOT( exportLayout() ) );

    _imp->actionRestoreDefaultLayout = new ActionWithShortcut(kShortcutGroupGlobal,kShortcutIDActionDefaultLayout,kShortcutDescActionDefaultLayout,this);
    QObject::connect( _imp->actionRestoreDefaultLayout, SIGNAL( triggered() ),this,SLOT( restoreDefaultLayout() ) );
    
    _imp->actionNextTab = new ActionWithShortcut(kShortcutGroupGlobal,kShortcutIDActionNextTab,kShortcutDescActionNextTab,this);
    QObject::connect( _imp->actionNextTab, SIGNAL( triggered() ),this,SLOT( onNextTabTriggered() ) );
    _imp->actionCloseTab = new ActionWithShortcut(kShortcutGroupGlobal,kShortcutIDActionCloseTab,kShortcutDescActionCloseTab,this);
    QObject::connect( _imp->actionCloseTab, SIGNAL( triggered() ),this,SLOT( onCloseTabTriggered() ) );
    
    _imp->menubar->addAction( _imp->menuFile->menuAction() );
    _imp->menubar->addAction( _imp->menuEdit->menuAction() );
    _imp->menubar->addAction( _imp->menuLayout->menuAction() );
    _imp->menubar->addAction( _imp->menuDisplay->menuAction() );
    _imp->menubar->addAction( _imp->menuOptions->menuAction() );
    _imp->menubar->addAction( _imp->menuRender->menuAction() );
    _imp->menubar->addAction( _imp->cacheMenu->menuAction() );
    _imp->menuFile->addAction(_imp->actionShowAboutWindow);
    _imp->menuFile->addAction(_imp->actionNew_project);
    _imp->menuFile->addAction(_imp->actionOpen_project);
    _imp->menuFile->addAction( _imp->menuRecentFiles->menuAction() );
    updateRecentFileActions();
    for (int c = 0; c < NATRON_MAX_RECENT_FILES; ++c) {
        _imp->menuRecentFiles->addAction(_imp->actionsOpenRecentFile[c]);
    }

    _imp->menuFile->addSeparator();
    _imp->menuFile->addAction(_imp->actionClose_project);
    _imp->menuFile->addAction(_imp->actionSave_project);
    _imp->menuFile->addAction(_imp->actionSaveAs_project);
    _imp->menuFile->addAction(_imp->actionSaveAndIncrementVersion);
    _imp->menuFile->addAction(_imp->actionExportAsGroup);
    _imp->menuFile->addSeparator();
    _imp->menuFile->addAction(_imp->actionExit);

    _imp->menuEdit->addAction(_imp->actionPreferences);

    _imp->menuLayout->addAction(_imp->actionImportLayout);
    _imp->menuLayout->addAction(_imp->actionExportLayout);
    _imp->menuLayout->addAction(_imp->actionRestoreDefaultLayout);
    _imp->menuLayout->addAction(_imp->actionNextTab);
    _imp->menuLayout->addAction(_imp->actionCloseTab);

    _imp->menuOptions->addAction(_imp->actionProject_settings);
    _imp->menuOptions->addAction(_imp->actionShowOfxLog);
    _imp->menuOptions->addAction(_imp->actionShortcutEditor);
    _imp->menuDisplay->addAction(_imp->actionNewViewer);
    _imp->menuDisplay->addAction( _imp->viewersMenu->menuAction() );
    _imp->viewersMenu->addAction( _imp->viewerInputsMenu->menuAction() );
    _imp->viewersMenu->addAction( _imp->viewersViewMenu->menuAction() );
    _imp->viewerInputsMenu->addAction(_imp->actionConnectInput1);
    _imp->viewerInputsMenu->addAction(_imp->actionConnectInput2);
    _imp->viewerInputsMenu->addAction(_imp->actionConnectInput3);
    _imp->viewerInputsMenu->addAction(_imp->actionConnectInput4);
    _imp->viewerInputsMenu->addAction(_imp->actionConnectInput5);
    _imp->viewerInputsMenu->addAction(_imp->actionConnectInput6);
    _imp->viewerInputsMenu->addAction(_imp->actionConnectInput7);
    _imp->viewerInputsMenu->addAction(_imp->actionConnectInput8);
    _imp->viewerInputsMenu->addAction(_imp->actionConnectInput9);
    _imp->viewerInputsMenu->addAction(_imp->actionConnectInput10);
    _imp->menuDisplay->addSeparator();
    _imp->menuDisplay->addAction(_imp->actionFullScreen);

    _imp->menuRender->addAction(_imp->renderAllWriters);
    _imp->menuRender->addAction(_imp->renderSelectedNode);

    _imp->cacheMenu->addAction(_imp->actionClearDiskCache);
    _imp->cacheMenu->addAction(_imp->actionClearPlayBackCache);
    _imp->cacheMenu->addAction(_imp->actionClearNodeCache);
    _imp->cacheMenu->addAction(_imp->actionClearAllCaches);
    _imp->cacheMenu->addSeparator();
    _imp->cacheMenu->addAction(_imp->actionClearPluginsLoadingCache);
    
    ///Create custom menu
    const std::list<PythonUserCommand>& commands = appPTR->getUserPythonCommands();
    for (std::list<PythonUserCommand>::const_iterator it = commands.begin(); it != commands.end(); ++it) {
        addMenuEntry(it->grouping, it->pythonFunction, it->key, it->modifiers);
    }
    
} // createMenuActions

void
Gui::setupUi()
{
    setWindowTitle( QCoreApplication::applicationName() );
    setMouseTracking(true);
    installEventFilter(this);
    assert( !isFullScreen() );

    loadStyleSheet();

    ///Restores position, size of the main window as well as whether it was fullscreen or not.
    _imp->restoreGuiGeometry();


    _imp->_undoStacksGroup = new QUndoGroup;
    QObject::connect( _imp->_undoStacksGroup, SIGNAL( activeStackChanged(QUndoStack*) ), this, SLOT( onCurrentUndoStackChanged(QUndoStack*) ) );

    createMenuActions();

    /*CENTRAL AREA*/
    //======================
    _imp->_centralWidget = new QWidget(this);
    setCentralWidget(_imp->_centralWidget);
    _imp->_mainLayout = new QHBoxLayout(_imp->_centralWidget);
    _imp->_mainLayout->setContentsMargins(0, 0, 0, 0);
    _imp->_centralWidget->setLayout(_imp->_mainLayout);

    _imp->_leftRightSplitter = new Splitter(_imp->_centralWidget);
    _imp->_leftRightSplitter->setChildrenCollapsible(false);
    _imp->_leftRightSplitter->setObjectName(kMainSplitterObjectName);
    _imp->_splitters.push_back(_imp->_leftRightSplitter);
    _imp->_leftRightSplitter->setOrientation(Qt::Horizontal);
    _imp->_leftRightSplitter->setContentsMargins(0, 0, 0, 0);


    _imp->_toolBox = new AutoHideToolBar(this, _imp->_leftRightSplitter);
    _imp->_toolBox->setOrientation(Qt::Vertical);
    _imp->_toolBox->setMaximumWidth(40);
    
    if (_imp->leftToolBarDisplayedOnHoverOnly) {
        _imp->refreshLeftToolBarVisibility(mapFromGlobal(QCursor::pos()));
    }

    _imp->_leftRightSplitter->addWidget(_imp->_toolBox);

    _imp->_mainLayout->addWidget(_imp->_leftRightSplitter);

    _imp->createNodeGraphGui();
    _imp->createCurveEditorGui();
    _imp->createScriptEditorGui();
    ///Must be absolutely called once _nodeGraphArea has been initialized.
    _imp->createPropertiesBinGui();

    createDefaultLayoutInternal(false);

    _imp->_projectGui = new ProjectGui(this);
    _imp->_projectGui->create(_imp->_appInstance->getProject(),
                              _imp->_layoutPropertiesBin,
                              this);

    initProjectGuiKnobs();

    _imp->_settingsGui = new PreferencesPanel(appPTR->getCurrentSettings(),this);
    _imp->_settingsGui->hide();

    setVisibleProjectSettingsPanel();

    _imp->_aboutWindow = new AboutWindow(this,this);
    _imp->_aboutWindow->hide();

    _imp->shortcutEditor = new ShortCutEditor(this);
    _imp->shortcutEditor->hide();


    //the same action also clears the ofx plugins caches, they are not the same cache but are used to the same end
    QObject::connect( _imp->_appInstance->getProject().get(),SIGNAL( projectNameChanged(QString) ),this,SLOT( onProjectNameChanged(QString) ) );


    /*Searches recursively for all child objects of the given object,
       and connects matching signals from them to slots of object that follow the following form:

        void on_<object name>_<signal name>(<signal parameters>);

       Let's assume our object has a child object of type QPushButton with the object name button1.
       The slot to catch the button's clicked() signal would be:

       void on_button1_clicked();

       If object itself has a properly set object name, its own signals are also connected to its respective slots.
     */
    QMetaObject::connectSlotsByName(this);
} // setupUi

void
GuiPrivate::createPropertiesBinGui()
{
    _propertiesBin = new PropertiesBinWrapper(_gui);
    _propertiesBin->setScriptName(kPropertiesBinName);
    _propertiesBin->setLabel(QObject::tr("Properties").toStdString());

    QVBoxLayout* mainPropertiesLayout = new QVBoxLayout(_propertiesBin);
    mainPropertiesLayout->setContentsMargins(0, 0, 0, 0);
    mainPropertiesLayout->setSpacing(0);
    
    _propertiesScrollArea = new QScrollArea(_propertiesBin);
	QObject::connect(_propertiesScrollArea->verticalScrollBar(),SIGNAL(valueChanged(int)),_gui,SLOT(onPropertiesScrolled()));
    _propertiesScrollArea->setObjectName("Properties");
    assert(_nodeGraphArea);

    _propertiesContainer = new QWidget(_propertiesScrollArea);
    _propertiesContainer->setObjectName("_propertiesContainer");
    _layoutPropertiesBin = new QVBoxLayout(_propertiesContainer);
    _layoutPropertiesBin->setSpacing(0);
    _layoutPropertiesBin->setContentsMargins(0, 0, 0, 0);
    _propertiesContainer->setSizePolicy(QSizePolicy::Preferred,QSizePolicy::Fixed);
    _propertiesScrollArea->setWidget(_propertiesContainer);
    _propertiesScrollArea->setWidgetResizable(true);

    QWidget* propertiesAreaButtonsContainer = new QWidget(_propertiesBin);
    QHBoxLayout* propertiesAreaButtonsLayout = new QHBoxLayout(propertiesAreaButtonsContainer);
    propertiesAreaButtonsLayout->setContentsMargins(0, 0, 0, 0);
    propertiesAreaButtonsLayout->setSpacing(5);
    QPixmap closePanelPix;
    appPTR->getIcon(NATRON_PIXMAP_CLOSE_PANEL, &closePanelPix);
    _clearAllPanelsButton = new Button(QIcon(closePanelPix),"",propertiesAreaButtonsContainer);
    _clearAllPanelsButton->setFixedSize(NATRON_SMALL_BUTTON_SIZE,NATRON_SMALL_BUTTON_SIZE);
    _clearAllPanelsButton->setToolTip( Qt::convertFromPlainText(_gui->tr("Clears all the panels in the properties bin pane."),
                                                                Qt::WhiteSpaceNormal) );
    _clearAllPanelsButton->setFocusPolicy(Qt::NoFocus);
    QObject::connect( _clearAllPanelsButton,SIGNAL( clicked(bool) ),_gui,SLOT( clearAllVisiblePanels() ) );
    
    QPixmap minimizePix,maximizePix;
    appPTR->getIcon(NATRON_PIXMAP_MINIMIZE_WIDGET, &minimizePix);
    appPTR->getIcon(NATRON_PIXMAP_MAXIMIZE_WIDGET, &maximizePix);
    QIcon mIc;
    mIc.addPixmap(minimizePix,QIcon::Normal, QIcon::On);
    mIc.addPixmap(maximizePix,QIcon::Normal, QIcon::Off);
    _minimizeAllPanelsButtons = new Button(mIc,"",propertiesAreaButtonsContainer);
    _minimizeAllPanelsButtons->setCheckable(true);
    _minimizeAllPanelsButtons->setChecked(false);
    _minimizeAllPanelsButtons->setFixedSize(NATRON_SMALL_BUTTON_SIZE,NATRON_SMALL_BUTTON_SIZE);
    _minimizeAllPanelsButtons->setToolTip(Qt::convertFromPlainText(_gui->tr("Minimize / Maximize all panels."),Qt::WhiteSpaceNormal));
    _minimizeAllPanelsButtons->setFocusPolicy(Qt::NoFocus);
    QObject::connect( _minimizeAllPanelsButtons,SIGNAL( clicked(bool) ),_gui,SLOT( minimizeMaximizeAllPanels(bool) ) );
    
    _maxPanelsOpenedSpinBox = new SpinBox(propertiesAreaButtonsContainer);
    _maxPanelsOpenedSpinBox->setMaximumSize(NATRON_SMALL_BUTTON_SIZE,NATRON_SMALL_BUTTON_SIZE);
    _maxPanelsOpenedSpinBox->setMinimum(0);
    _maxPanelsOpenedSpinBox->setMaximum(100);
    _maxPanelsOpenedSpinBox->setToolTip( Qt::convertFromPlainText(_gui->tr("Set the maximum of panels that can be opened at the same time "
                                                                           "in the properties bin pane. The special value of 0 indicates "
                                                                           "that an unlimited number of panels can be opened."),
                                                                  Qt::WhiteSpaceNormal) );
    _maxPanelsOpenedSpinBox->setValue( appPTR->getCurrentSettings()->getMaxPanelsOpened() );
    QObject::connect( _maxPanelsOpenedSpinBox,SIGNAL( valueChanged(double) ),_gui,SLOT( onMaxPanelsSpinBoxValueChanged(double) ) );
    
    propertiesAreaButtonsLayout->addWidget(_maxPanelsOpenedSpinBox);
    propertiesAreaButtonsLayout->addWidget(_clearAllPanelsButton);
    propertiesAreaButtonsLayout->addWidget(_minimizeAllPanelsButtons);
    propertiesAreaButtonsLayout->addStretch();
    
    mainPropertiesLayout->addWidget(propertiesAreaButtonsContainer);
    mainPropertiesLayout->addWidget(_propertiesScrollArea);

    _gui->registerTab(_propertiesBin,_propertiesBin);
} // createPropertiesBinGui

void Gui::onPropertiesScrolled()
{
#ifdef __NATRON_WIN32__
	//On Windows Qt 4.8.6 has a bug where the viewport of the scrollarea gets scrolled outside the bounding rect of the QScrollArea and overlaps all widgets inheriting QGLWidget.
	//The only thing I could think of was to repaint all GL widgets manually...

	{
		QMutexLocker k(&_imp->_viewerTabsMutex);
		for (std::list<ViewerTab*>::iterator it = _imp->_viewerTabs.begin(); it!=_imp->_viewerTabs.end(); ++it)
		{
			(*it)->redrawGLWidgets();
		}
	}
	_imp->_curveEditor->getCurveWidget()->updateGL();

	{
		QMutexLocker k (&_imp->_histogramsMutex);
		for (std::list<Histogram*>::iterator it = _imp->_histograms.begin(); it != _imp->_histograms.end(); ++it)
		{
			(*it)->updateGL();
		}
	}
#endif
}

void
Gui::createGroupGui(const boost::shared_ptr<Natron::Node>& group,bool requestedByLoad)
{
    
    boost::shared_ptr<NodeGroup> isGrp = boost::dynamic_pointer_cast<NodeGroup>(group->getLiveInstance()->shared_from_this());
    assert(isGrp);
    boost::shared_ptr<NodeCollection> collection = boost::dynamic_pointer_cast<NodeCollection>(isGrp);
    assert(collection);
    
    TabWidget* where = 0;
    if (_imp->_lastFocusedGraph) {
        TabWidget* isTab = dynamic_cast<TabWidget*>(_imp->_lastFocusedGraph->parentWidget());
        if (isTab) {
            where = isTab;
        } else {
            QMutexLocker k(&_imp->_panesMutex);
            assert(!_imp->_panes.empty());
            where = _imp->_panes.front();
        }
    }
    
    QGraphicsScene* scene = new QGraphicsScene(this);
    scene->setItemIndexMethod(QGraphicsScene::NoIndex);
    NodeGraph* nodeGraph = new NodeGraph(this,collection,scene,this);
    nodeGraph->setObjectName(group->getLabel().c_str());
    _imp->_groups.push_back(nodeGraph);
    if (where && !requestedByLoad && !getApp()->isCreatingPythonGroup()) {
        where->appendTab(nodeGraph,nodeGraph);
        QTimer::singleShot( 25, nodeGraph, SLOT(centerOnAllNodes()));
    } else {
        nodeGraph->setVisible(false);
    }
}

void
Gui::addGroupGui(NodeGraph* tab,TabWidget* where)
{
    assert(tab);
    assert(where);
    {
        std::list<NodeGraph*>::iterator it = std::find(_imp->_groups.begin(), _imp->_groups.end(), tab);
        if ( it == _imp->_groups.end() ) {
            _imp->_groups.push_back(tab);
        }
    }
    where->appendTab(tab,tab);
}

void
Gui::removeGroupGui(NodeGraph* tab,bool deleteData)
{
    tab->hide();

    if (_imp->_lastFocusedGraph == tab) {
        _imp->_lastFocusedGraph = 0;
    }
    TabWidget* container = dynamic_cast<TabWidget*>( tab->parentWidget() );
    if (container) {
        container->removeTab(tab, true);
    }
    
    if (deleteData) {
        std::list<NodeGraph*>::iterator it = std::find(_imp->_groups.begin(), _imp->_groups.end(), tab);
        if ( it != _imp->_groups.end() ) {
            _imp->_groups.erase(it);
        }
        tab->deleteLater();
    }

}

void
Gui::setLastSelectedGraph(NodeGraph* graph)
{
    assert(QThread::currentThread() == qApp->thread());
    _imp->_lastFocusedGraph = graph;
}

NodeGraph*
Gui::getLastSelectedGraph() const
{
    assert(QThread::currentThread() == qApp->thread());
    return _imp->_lastFocusedGraph;
}


boost::shared_ptr<NodeCollection>
Gui::getLastSelectedNodeCollection() const
{
    NodeGraph* graph = 0;
    if (_imp->_lastFocusedGraph) {
        graph = _imp->_lastFocusedGraph;
    } else {
        graph = _imp->_nodeGraphArea;
    }
    boost::shared_ptr<NodeCollection> group = graph->getGroup();
    assert(group);
    return group;
}

void
GuiPrivate::createNodeGraphGui()
{
    QGraphicsScene* scene = new QGraphicsScene(_gui);
    scene->setItemIndexMethod(QGraphicsScene::NoIndex);
    _nodeGraphArea = new NodeGraph(_gui,_appInstance->getProject(),scene,_gui);
    _nodeGraphArea->setScriptName(kNodeGraphObjectName);
    _nodeGraphArea->setLabel(QObject::tr("Node Graph").toStdString());
    _gui->registerTab(_nodeGraphArea,_nodeGraphArea);
}

void
GuiPrivate::createCurveEditorGui()
{
    _curveEditor = new CurveEditor(_gui,_appInstance->getTimeLine(),_gui);
    _curveEditor->setScriptName(kCurveEditorObjectName);
    _curveEditor->setLabel(QObject::tr("Curve Editor").toStdString());
    _gui->registerTab(_curveEditor,_curveEditor);
}

void
GuiPrivate::createScriptEditorGui()
{
    _scriptEditor = new ScriptEditor(_gui);
    _scriptEditor->setScriptName("scriptEditor");
    _scriptEditor->setLabel(QObject::tr("Script Editor").toStdString());
    _scriptEditor->hide();
    _gui->registerTab(_scriptEditor,_scriptEditor);
}

void
Gui::wipeLayout()
{
    std::list<TabWidget*> panesCpy;
    {
        QMutexLocker l(&_imp->_panesMutex);
        panesCpy = _imp->_panes;
        _imp->_panes.clear();
    }

    for (std::list<TabWidget*>::iterator it = panesCpy.begin(); it != panesCpy.end(); ++it) {
        ///Conserve tabs by removing them from the tab widgets. This way they will not be deleted.
        while ( (*it)->count() > 0 ) {
            (*it)->removeTab(0, false);
        }
        (*it)->setParent(NULL);
        delete *it;
    }

    std::list<Splitter*> splittersCpy;
    {
        QMutexLocker l(&_imp->_splittersMutex);
        splittersCpy = _imp->_splitters;
        _imp->_splitters.clear();
    }
    for (std::list<Splitter*>::iterator it = splittersCpy.begin(); it != splittersCpy.end(); ++it) {
        if (_imp->_leftRightSplitter != *it) {
            while ( (*it)->count() > 0 ) {
                (*it)->widget(0)->setParent(NULL);
            }
            (*it)->setParent(NULL);
            delete *it;
        }
    }

    Splitter *newSplitter = new Splitter(_imp->_centralWidget);
    newSplitter->addWidget(_imp->_toolBox);
    newSplitter->setObjectName_mt_safe( _imp->_leftRightSplitter->objectName_mt_safe() );
    _imp->_mainLayout->removeWidget(_imp->_leftRightSplitter);
    unregisterSplitter(_imp->_leftRightSplitter);
    _imp->_leftRightSplitter->deleteLater();
    _imp->_leftRightSplitter = newSplitter;
    _imp->_leftRightSplitter->setChildrenCollapsible(false);
    _imp->_mainLayout->addWidget(newSplitter);

    {
        QMutexLocker l(&_imp->_splittersMutex);
        _imp->_splitters.push_back(newSplitter);
    }
}

void
Gui::createDefaultLayout1()
{
    ///First tab widget must be created this way
    TabWidget* mainPane = new TabWidget(this,_imp->_leftRightSplitter);
    {
        QMutexLocker l(&_imp->_panesMutex);
        _imp->_panes.push_back(mainPane);
    }
    mainPane->setObjectName_mt_safe("pane1");
    mainPane->setAsAnchor(true);
   
    _imp->_leftRightSplitter->addWidget(mainPane);

    QList<int> sizes;
    sizes << _imp->_toolBox->sizeHint().width() << width();
    _imp->_leftRightSplitter->setSizes_mt_safe(sizes);


    TabWidget* propertiesPane = mainPane->splitHorizontally(false);
    TabWidget* workshopPane = mainPane->splitVertically(false);
    Splitter* propertiesSplitter = dynamic_cast<Splitter*>( propertiesPane->parentWidget() );
    assert(propertiesSplitter);
    sizes.clear();
    sizes << width() * 0.65 << width() * 0.35;
    propertiesSplitter->setSizes_mt_safe(sizes);

    TabWidget::moveTab(_imp->_nodeGraphArea, _imp->_nodeGraphArea, workshopPane);
    TabWidget::moveTab(_imp->_curveEditor , _imp->_curveEditor, workshopPane);
    TabWidget::moveTab(_imp->_propertiesBin, _imp->_propertiesBin, propertiesPane);
    
    {
        QMutexLocker l(&_imp->_viewerTabsMutex);
        for (std::list<ViewerTab*>::iterator it2 = _imp->_viewerTabs.begin(); it2 != _imp->_viewerTabs.end(); ++it2) {
            TabWidget::moveTab(*it2, *it2, mainPane);
        }
    }
    {
        QMutexLocker l(&_imp->_histogramsMutex);
        for (std::list<Histogram*>::iterator it2 = _imp->_histograms.begin(); it2 != _imp->_histograms.end(); ++it2) {
            TabWidget::moveTab(*it2, *it2, mainPane);
        }
    }


    ///Default to NodeGraph displayed
    workshopPane->makeCurrentTab(0);
}

static void
restoreTabWidget(TabWidget* pane,
                 const PaneLayout & serialization)
{
    ///Find out if the name is already used
    QString availableName = pane->getGui()->getAvailablePaneName( serialization.name.c_str() );

    pane->setObjectName_mt_safe(availableName);
    pane->setAsAnchor(serialization.isAnchor);
    const RegisteredTabs & tabs = pane->getGui()->getRegisteredTabs();
    for (std::list<std::string>::const_iterator it = serialization.tabs.begin(); it != serialization.tabs.end(); ++it) {
        RegisteredTabs::const_iterator found = tabs.find(*it);

        ///If the tab exists in the current project, move it
        if ( found != tabs.end() ) {
            TabWidget::moveTab(found->second.first, found->second.second, pane);
        }
    }
    pane->makeCurrentTab(serialization.currentIndex);
}

static void
restoreSplitterRecursive(Gui* gui,
                         Splitter* splitter,
                         const SplitterSerialization & serialization)
{
    Qt::Orientation qO;
    Natron::OrientationEnum nO = (Natron::OrientationEnum)serialization.orientation;

    switch (nO) {
    case Natron::eOrientationHorizontal:
        qO = Qt::Horizontal;
        break;
    case Natron::eOrientationVertical:
        qO = Qt::Vertical;
        break;
    default:
        throw std::runtime_error("Unrecognized splitter orientation");
        break;
    }
    splitter->setOrientation(qO);

    if (serialization.children.size() != 2) {
        throw std::runtime_error("Splitter has a child count that is not 2");
    }

    for (std::vector<SplitterSerialization::Child*>::const_iterator it = serialization.children.begin();
         it != serialization.children.end(); ++it) {
        if ( (*it)->child_asSplitter ) {
            Splitter* child = new Splitter(splitter);
            splitter->addWidget_mt_safe(child);
            restoreSplitterRecursive( gui,child, *( (*it)->child_asSplitter ) );
        } else {
            assert( (*it)->child_asPane );
            TabWidget* pane = new TabWidget(gui,splitter);
            gui->registerPane(pane);
            splitter->addWidget_mt_safe(pane);
            restoreTabWidget( pane, *( (*it)->child_asPane ) );
        }
    }

    splitter->restoreNatron( serialization.sizes.c_str() );
}

void
Gui::restoreLayout(bool wipePrevious,
                   bool enableOldProjectCompatibility,
                   const GuiLayoutSerialization & layoutSerialization)
{
    ///Wipe the current layout
    if (wipePrevious) {
        wipeLayout();
    }

    ///For older projects prior to the layout change, just set default layout.
    if (enableOldProjectCompatibility) {
        createDefaultLayout1();
    } else {
        std::list<ApplicationWindowSerialization*> floatingDockablePanels;
        
        ///now restore the gui layout
        for (std::list<ApplicationWindowSerialization*>::const_iterator it = layoutSerialization._windows.begin();
             it != layoutSerialization._windows.end(); ++it) {
            QWidget* mainWidget = 0;

            ///The window contains only a pane (for the main window it also contains the toolbar)
            if ( (*it)->child_asPane ) {
                TabWidget* centralWidget = new TabWidget(this);
                registerPane(centralWidget);
                restoreTabWidget(centralWidget, *(*it)->child_asPane);
                mainWidget = centralWidget;
            }
            ///The window contains a splitter as central widget
            else if ( (*it)->child_asSplitter ) {
                Splitter* centralWidget = new Splitter(this);
                restoreSplitterRecursive(this,centralWidget, *(*it)->child_asSplitter);
                mainWidget = centralWidget;
            }
            ///The child is a dockable panel, restore it later
            else if ( !(*it)->child_asDockablePanel.empty() ) {
                assert(!(*it)->isMainWindow);
                floatingDockablePanels.push_back(*it);
                continue;
            }

            assert(mainWidget);
            QWidget* window;
            if ( (*it)->isMainWindow ) {
                mainWidget->setParent(_imp->_leftRightSplitter);
                _imp->_leftRightSplitter->addWidget_mt_safe(mainWidget);
                window = this;
            } else {
                FloatingWidget* floatingWindow = new FloatingWidget(this,this);
                floatingWindow->setWidget(mainWidget);
                registerFloatingWindow(floatingWindow);
                window = floatingWindow;
            }

            ///Restore geometry
            window->resize( (*it)->w, (*it)->h );
            window->move( QPoint( (*it)->x,(*it)->y ) );
        }

        for (std::list<ApplicationWindowSerialization*>::iterator it = floatingDockablePanels.begin();
             it != floatingDockablePanels.end(); ++it) {
            ///Find the node associated to the floating panel if any and float it
            assert( !(*it)->child_asDockablePanel.empty() );
            if ( (*it)->child_asDockablePanel == kNatronProjectSettingsPanelSerializationName ) {
                _imp->_projectGui->getPanel()->floatPanel();
            } else {
                ///Find a node with the dockable panel name
                const std::list<boost::shared_ptr<NodeGui> > & nodes = getNodeGraph()->getAllActiveNodes();
                DockablePanel* panel = 0;
                for (std::list<boost::shared_ptr<NodeGui> >::const_iterator it2 = nodes.begin(); it2 != nodes.end(); ++it2) {
                    if ( (*it2)->getNode()->getScriptName() == (*it)->child_asDockablePanel ) {
                        ( (*it2)->getSettingPanel()->floatPanel() );
                        panel = (*it2)->getSettingPanel();
                        break;
                    }
                }
                if (panel) {
                    FloatingWidget* fWindow = dynamic_cast<FloatingWidget*>( panel->parentWidget() );
                    assert(fWindow);
                    fWindow->move( QPoint( (*it)->x,(*it)->y ) );
                    fWindow->resize( (*it)->w,(*it)->h );
                }
            }
        }
    }
} // restoreLayout

void
Gui::exportLayout()
{
    std::vector<std::string> filters;

    filters.push_back(NATRON_LAYOUT_FILE_EXT);
    SequenceFileDialog dialog( this,filters,false,SequenceFileDialog::eFileDialogModeSave,_imp->_lastSaveProjectOpenedDir.toStdString(),this,false );
    if ( dialog.exec() ) {
        std::string filename = dialog.filesToSave();
        QString filenameCpy( filename.c_str() );
        QString ext = Natron::removeFileExtension(filenameCpy);
        if (ext != NATRON_LAYOUT_FILE_EXT) {
            filename.append("." NATRON_LAYOUT_FILE_EXT);
        }

        std::ofstream ofile;
        try {
            ofile.exceptions(std::ifstream::failbit | std::ifstream::badbit);
            ofile.open(filename.c_str(),std::ofstream::out);
        } catch (const std::ofstream::failure & e) {
            Natron::errorDialog( tr("Error").toStdString()
                                 , tr("Exception occured when opening file").toStdString(), false );

            return;
        }

        if ( !ofile.good() ) {
            Natron::errorDialog( tr("Error").toStdString()
                                 , tr("Failure to open the file").toStdString(),false );

            return;
        }

        try {
            boost::archive::xml_oarchive oArchive(ofile);
            GuiLayoutSerialization s;
            s.initialize(this);
            oArchive << boost::serialization::make_nvp("Layout",s);
        }catch (...) {
            Natron::errorDialog( tr("Error").toStdString()
                                 , tr("Failure when saving the layout").toStdString(),false );
            ofile.close();

            return;
        }

        ofile.close();
    }
}

const QString&
Gui::getLastLoadProjectDirectory() const
{
    return _imp->_lastLoadProjectOpenedDir;
}

const QString&
Gui::getLastSaveProjectDirectory() const
{
    return _imp->_lastSaveProjectOpenedDir;
}

const QString&
Gui::getLastPluginDirectory() const
{
    return _imp->_lastPluginDir;
}

void
Gui::updateLastPluginDirectory(const QString& str)
{
    _imp->_lastPluginDir = str;
}

void
Gui::importLayout()
{
    std::vector<std::string> filters;

    filters.push_back(NATRON_LAYOUT_FILE_EXT);
    SequenceFileDialog dialog( this,filters,false,SequenceFileDialog::eFileDialogModeOpen,_imp->_lastLoadProjectOpenedDir.toStdString(),this,false );
    if ( dialog.exec() ) {
        std::string filename = dialog.selectedFiles();
        std::ifstream ifile;
        try {
            ifile.exceptions(std::ifstream::failbit | std::ifstream::badbit);
            ifile.open(filename.c_str(),std::ifstream::in);
        } catch (const std::ifstream::failure & e) {
            QString err = QString("Exception occured when opening file %1: %2").arg( filename.c_str() ).arg( e.what() );
            Natron::errorDialog( tr("Error").toStdString(),tr( err.toStdString().c_str() ).toStdString(),false );

            return;
        }

        try {
            boost::archive::xml_iarchive iArchive(ifile);
            GuiLayoutSerialization s;
            iArchive >> boost::serialization::make_nvp("Layout", s);
            restoreLayout(true,false, s);
        } catch (const boost::archive::archive_exception & e) {
            ifile.close();
            QString err = QString("Exception occured when opening file %1: %2").arg( filename.c_str() ).arg( e.what() );
            Natron::errorDialog( tr("Error").toStdString(),tr( err.toStdString().c_str() ).toStdString(),false );

            return;
        } catch (const std::exception & e) {
            ifile.close();
            QString err = QString("Exception occured when opening file %1: %2").arg( filename.c_str() ).arg( e.what() );
            Natron::errorDialog( tr("Error").toStdString(),tr( err.toStdString().c_str() ).toStdString(),false );

            return;
        }

        ifile.close();
    }
}

void
Gui::createDefaultLayoutInternal(bool wipePrevious)
{
    if (wipePrevious) {
        wipeLayout();
    }

    std::string fileLayout = appPTR->getCurrentSettings()->getDefaultLayoutFile();
    if ( !fileLayout.empty() ) {
        std::ifstream ifile;
        ifile.open( fileLayout.c_str() );
        if ( !ifile.is_open() ) {
            createDefaultLayout1();
        } else {
            try {
                boost::archive::xml_iarchive iArchive(ifile);
                GuiLayoutSerialization s;
                iArchive >> boost::serialization::make_nvp("Layout", s);
                restoreLayout(false,false, s);
            } catch (const boost::archive::archive_exception & e) {
                ifile.close();
                QString err = QString("Exception occured when opening file %1: %2").arg( fileLayout.c_str() ).arg( e.what() );
                Natron::errorDialog( tr("Error").toStdString(),tr( err.toStdString().c_str() ).toStdString(),false );

                return;
            } catch (const std::exception & e) {
                ifile.close();
                QString err = QString("Exception occured when opening file %1: %2").arg( fileLayout.c_str() ).arg( e.what() );
                Natron::errorDialog( tr("Error").toStdString(),tr( err.toStdString().c_str() ).toStdString(),false );

                return;
            }

            ifile.close();
        }
    } else {
        createDefaultLayout1();
    }
}

void
Gui::restoreDefaultLayout()
{
    createDefaultLayoutInternal(true);
}

void
Gui::initProjectGuiKnobs()
{
    assert(_imp->_projectGui);
    _imp->_projectGui->initializeKnobsGui();
}

QKeySequence
Gui::keySequenceForView(int v)
{
    switch (v) {
    case 0:

        return QKeySequence(Qt::CTRL + Qt::ALT +  Qt::Key_1);
        break;
    case 1:

        return QKeySequence(Qt::CTRL + Qt::ALT + Qt::Key_2);
        break;
    case 2:

        return QKeySequence(Qt::CTRL + Qt::ALT + Qt::Key_3);
        break;
    case 3:

        return QKeySequence(Qt::CTRL + Qt::ALT + Qt::Key_4);
        break;
    case 4:

        return QKeySequence(Qt::CTRL + Qt::ALT + Qt::Key_5);
        break;
    case 5:

        return QKeySequence(Qt::CTRL + Qt::ALT + Qt::Key_6);
        break;
    case 6:

        return QKeySequence(Qt::CTRL + Qt::ALT + Qt::Key_7);
        break;
    case 7:

        return QKeySequence(Qt::CTRL + Qt::ALT + Qt::Key_8);
        break;
    case 8:

        return QKeySequence(Qt::CTRL + Qt::ALT + Qt::Key_9);
        break;
    case 9:

        return QKeySequence(Qt::CTRL + Qt::ALT + Qt::Key_0);
        break;
    default:

        return QKeySequence();
    }
}

static const char*
slotForView(int view)
{
    switch (view) {
    case 0:

        return SLOT( showView0() );
        break;
    case 1:

        return SLOT( showView1() );
        break;
    case 2:

        return SLOT( showView2() );
        break;
    case 3:

        return SLOT( showView3() );
        break;
    case 4:

        return SLOT( showView4() );
        break;
    case 5:

        return SLOT( showView5() );
        break;
    case 6:

        return SLOT( showView6() );
        break;
    case 7:

        return SLOT( showView7() );
        break;
    case 8:

        return SLOT( showView7() );
        break;
    case 9:

        return SLOT( showView8() );
        break;
    default:

        return NULL;
    }
}

void
Gui::updateViewsActions(int viewsCount)
{
    _imp->viewersViewMenu->clear();
    //if viewsCount == 1 we don't add a menu entry
    _imp->viewersMenu->removeAction( _imp->viewersViewMenu->menuAction() );
    if (viewsCount == 2) {
        QAction* left = new QAction(this);
        left->setCheckable(false);
        left->setShortcut( QKeySequence(Qt::CTRL + Qt::Key_1) );
        _imp->viewersViewMenu->addAction(left);
        left->setText( tr("Display left view") );
        QObject::connect( left,SIGNAL( triggered() ),this,SLOT( showView0() ) );
        QAction* right = new QAction(this);
        right->setCheckable(false);
        right->setShortcut( QKeySequence(Qt::CTRL + Qt::Key_2) );
        _imp->viewersViewMenu->addAction(right);
        right->setText( tr("Display right view") );
        QObject::connect( right,SIGNAL( triggered() ),this,SLOT( showView1() ) );

        _imp->viewersMenu->addAction( _imp->viewersViewMenu->menuAction() );
    } else if (viewsCount > 2) {
        for (int i = 0; i < viewsCount; ++i) {
            if (i > 9) {
                break;
            }
            QAction* viewI = new QAction(this);
            viewI->setCheckable(false);
            QKeySequence seq = keySequenceForView(i);
            if ( !seq.isEmpty() ) {
                viewI->setShortcut(seq);
            }
            _imp->viewersViewMenu->addAction(viewI);
            const char* slot = slotForView(i);
            viewI->setText( QString( tr("Display view ") ) + QString::number(i + 1) );
            if (slot) {
                QObject::connect(viewI,SIGNAL( triggered() ),this,slot);
            }
        }

        _imp->viewersMenu->addAction( _imp->viewersViewMenu->menuAction() );
    }
}

void
Gui::putSettingsPanelFirst(DockablePanel* panel)
{
    _imp->_layoutPropertiesBin->removeWidget(panel);
    _imp->_layoutPropertiesBin->insertWidget(0, panel);
    _imp->_propertiesScrollArea->verticalScrollBar()->setValue(0);
    buildTabFocusOrderPropertiesBin();
}

void
Gui::buildTabFocusOrderPropertiesBin()
{
    int next = 1;
    for (int i = 0; i < _imp->_layoutPropertiesBin->count(); ++i,++next) {
        QLayoutItem* item = _imp->_layoutPropertiesBin->itemAt(i);
        QWidget* w = item->widget();
        QWidget* nextWidget = next >= _imp->_layoutPropertiesBin->count() ? _imp->_layoutPropertiesBin->itemAt(0)->widget()
        : _imp->_layoutPropertiesBin->itemAt(next)->widget();
        
        if (w && nextWidget) {
            setTabOrder(w,nextWidget);
        }
    }
}

void
Gui::setVisibleProjectSettingsPanel()
{
    addVisibleDockablePanel( _imp->_projectGui->getPanel() );
    if ( !_imp->_projectGui->isVisible() ) {
        _imp->_projectGui->setVisible(true);
    }
}

void
Gui::reloadStylesheet()
{
    loadStyleSheet();
}

void
Gui::loadStyleSheet()
{
    
    double selR,selG,selB;
    double baseR,baseG,baseB;
    double sunkR,sunkG,sunkB;
    double raisR,raisG,raisB;
    double txtR,txtG,txtB;
    double intR,intG,intB;
    double kfR,kfG,kfB;
    double eR,eG,eB;
    boost::shared_ptr<Settings> settings = appPTR->getCurrentSettings();
    
    settings->getSelectionColor(&selR, &selG, &selB);
    settings->getBaseColor(&baseR, &baseG, &baseB);
    settings->getSunkenColor(&sunkR, &sunkG, &sunkB);
    settings->getRaisedColor(&raisR, &raisG, &raisB);
    settings->getTextColor(&txtR, &txtG, &txtB);
    settings->getInterpolatedColor(&intR, &intG, &intB);
    settings->getKeyframeColor(&kfR, &kfG, &kfB);
    settings->getExprColor(&eR, &eG, &eB);
    QString selStr = QString("rgb(%1,%2,%3)").arg(Natron::clamp(selR) * 256).arg(Natron::clamp(selG) * 256).arg(Natron::clamp(selB) * 256);
    QString sunkStr = QString("rgb(%1,%2,%3)").arg(Natron::clamp(sunkR) * 256).arg(Natron::clamp(sunkG) * 256).arg(Natron::clamp(sunkB) * 256);
    QString baseStr = QString("rgb(%1,%2,%3)").arg(Natron::clamp(baseR) * 256).arg(Natron::clamp(baseG) * 256).arg(Natron::clamp(baseB) * 256);
    QString raisedStr = QString("rgb(%1,%2,%3)").arg(Natron::clamp(raisR) * 256).arg(Natron::clamp(raisG) * 256).arg(Natron::clamp(raisB) * 256);
    QString txtStr = QString("rgb(%1,%2,%3)").arg(Natron::clamp(txtR) * 256).arg(Natron::clamp(txtG) * 256).arg(Natron::clamp(txtB) * 256);
    QString intStr = QString("rgb(%1,%2,%3)").arg(Natron::clamp(intR) * 256).arg(Natron::clamp(intG) * 256).arg(Natron::clamp(intB) * 256);
    QString kfStr = QString("rgb(%1,%2,%3)").arg(Natron::clamp(kfR) * 256).arg(Natron::clamp(kfG) * 256).arg(Natron::clamp(kfB) * 256);
    QString eStr = QString("rgb(%1,%2,%3)").arg(Natron::clamp(eR) * 256).arg(Natron::clamp(eG) * 256).arg(Natron::clamp(eB) * 256);
    QFile qss(":/Resources/Stylesheets/mainstyle.qss");

    if ( qss.open(QIODevice::ReadOnly
                  | QIODevice::Text) ) {
        QTextStream in(&qss);
        QString content( in.readAll() );
        setStyleSheet( content
                      .arg(selStr) // %1: selection-color
                      .arg(baseStr) // %2: medium background
                      .arg(raisedStr) // %3: soft background
                      .arg(sunkStr) // %4: strong background
                      .arg(txtStr) // %5: text colour
                      .arg(intStr) // %6: interpolated value color
                      .arg(kfStr) // %7: keyframe value color
                      .arg("rgb(0,0,0)")  // %8: disabled editable text
                      .arg(eStr)); // %9: expression background color
    }
}

void
Gui::maximize(TabWidget* what)
{
    assert(what);
    if ( what->isFloatingWindowChild() ) {
        return;
    }

    QMutexLocker l(&_imp->_panesMutex);
    for (std::list<TabWidget*>::iterator it = _imp->_panes.begin(); it != _imp->_panes.end(); ++it) {
        //if the widget is not what we want to maximize and it is not floating , hide it
        if ( (*it != what) && !(*it)->isFloatingWindowChild() ) {
            // also if we want to maximize the workshop pane, don't hide the properties pane

            bool hasProperties = false;
            for (int i = 0; i < (*it)->count(); ++i) {
                QString tabName = (*it)->tabAt(i)->objectName();
                if (tabName == kPropertiesBinName) {
                    hasProperties = true;
                    break;
                }
            }

            bool hasNodeGraphOrCurveEditor = false;
            for (int i = 0; i < what->count(); ++i) {
                QWidget* tab = what->tabAt(i);
                assert(tab);
                NodeGraph* isGraph = dynamic_cast<NodeGraph*>(tab);
                CurveEditor* isEditor = dynamic_cast<CurveEditor*>(tab);
                if (isGraph || isEditor) {
                    hasNodeGraphOrCurveEditor = true;
                    break;
                }
            }

            if (hasProperties && hasNodeGraphOrCurveEditor) {
                continue;
            }
            (*it)->hide();
        }
    }
}

void
Gui::minimize()
{
    QMutexLocker l(&_imp->_panesMutex);

    for (std::list<TabWidget*>::iterator it = _imp->_panes.begin(); it != _imp->_panes.end(); ++it) {
        (*it)->show();
    }
}

ViewerTab*
Gui::addNewViewerTab(ViewerInstance* viewer,
                     TabWidget* where)
{
    std::map<NodeGui*,RotoGui*> rotoNodes;
    std::list<NodeGui*> rotoNodesList;
    std::pair<NodeGui*,RotoGui*> currentRoto;
    std::map<NodeGui*,TrackerGui*> trackerNodes;
    std::list<NodeGui*> trackerNodesList;
    std::pair<NodeGui*,TrackerGui*> currentTracker;

    if ( !_imp->_viewerTabs.empty() ) {
        ( *_imp->_viewerTabs.begin() )->getRotoContext(&rotoNodes, &currentRoto);
        ( *_imp->_viewerTabs.begin() )->getTrackerContext(&trackerNodes, &currentTracker);
    } else {
        const std::list<boost::shared_ptr<NodeGui> > & allNodes = _imp->_nodeGraphArea->getAllActiveNodes();
        for (std::list<boost::shared_ptr<NodeGui> >::const_iterator it = allNodes.begin(); it != allNodes.end(); ++it) {
            if ( (*it)->getNode()->getRotoContext() ) {
                rotoNodesList.push_back( it->get() );
                if (!currentRoto.first) {
                    currentRoto.first = it->get();
                }
            } else if ( (*it)->getNode()->isTrackerNode() ) {
                trackerNodesList.push_back( it->get() );
                if (!currentTracker.first) {
                    currentTracker.first = it->get();
                }
            }
        }
    }
    for (std::map<NodeGui*,RotoGui*>::iterator it = rotoNodes.begin(); it != rotoNodes.end(); ++it) {
        rotoNodesList.push_back(it->first);
    }

    for (std::map<NodeGui*,TrackerGui*>::iterator it = trackerNodes.begin(); it != trackerNodes.end(); ++it) {
        trackerNodesList.push_back(it->first);
    }

    ViewerTab* tab = new ViewerTab(rotoNodesList,currentRoto.first,trackerNodesList,currentTracker.first,this,viewer,where);
    QObject::connect( tab->getViewer(),SIGNAL( imageChanged(int,bool) ),this,SLOT( onViewerImageChanged(int,bool) ) );
    {
        QMutexLocker l(&_imp->_viewerTabsMutex);
        _imp->_viewerTabs.push_back(tab);
    }
    where->appendTab(tab,tab);
    Q_EMIT viewersChanged();

    return tab;
}

void
Gui::onViewerImageChanged(int texIndex,bool hasImageBackend)
{
    ///notify all histograms a viewer image changed
    ViewerGL* viewer = qobject_cast<ViewerGL*>( sender() );

    if (viewer) {
        QMutexLocker l(&_imp->_histogramsMutex);
        for (std::list<Histogram*>::iterator it = _imp->_histograms.begin(); it != _imp->_histograms.end(); ++it) {
            (*it)->onViewerImageChanged(viewer,texIndex,hasImageBackend);
        }
    }
}

void
Gui::addViewerTab(ViewerTab* tab,
                  TabWidget* where)
{
    assert(tab);
    assert(where);
    {
        QMutexLocker l(&_imp->_viewerTabsMutex);
        std::list<ViewerTab*>::iterator it = std::find(_imp->_viewerTabs.begin(), _imp->_viewerTabs.end(), tab);
        if ( it == _imp->_viewerTabs.end() ) {
            _imp->_viewerTabs.push_back(tab);
        }
    }
    where->appendTab(tab,tab);
    Q_EMIT viewersChanged();
}

void
Gui::registerTab(QWidget* tab,ScriptObject* obj)
{
    std::string name = obj->getScriptName();
    RegisteredTabs::iterator registeredTab = _imp->_registeredTabs.find(name);

    if ( registeredTab == _imp->_registeredTabs.end() ) {
        _imp->_registeredTabs.insert( std::make_pair(name, std::make_pair(tab,obj)));
    }
}

void
Gui::unregisterTab(QWidget* tab)
{
    for (RegisteredTabs::iterator it = _imp->_registeredTabs.begin(); it != _imp->_registeredTabs.end(); ++it) {
        if (it->second.first == tab) {
            _imp->_registeredTabs.erase(it);
            break;
        }
    }
}

void
Gui::registerFloatingWindow(FloatingWidget* window)
{
    QMutexLocker k(&_imp->_floatingWindowMutex);
    std::list<FloatingWidget*>::iterator found = std::find(_imp->_floatingWindows.begin(),_imp->_floatingWindows.end(),window);

    if ( found == _imp->_floatingWindows.end() ) {
        _imp->_floatingWindows.push_back(window);
    }
}

void
Gui::unregisterFloatingWindow(FloatingWidget* window)
{
    QMutexLocker k(&_imp->_floatingWindowMutex);
    std::list<FloatingWidget*>::iterator found = std::find(_imp->_floatingWindows.begin(),_imp->_floatingWindows.end(),window);

    if ( found != _imp->_floatingWindows.end() ) {
        _imp->_floatingWindows.erase(found);
    }
}

std::list<FloatingWidget*>
Gui::getFloatingWindows() const
{
    QMutexLocker l(&_imp->_floatingWindowMutex);

    return _imp->_floatingWindows;
}

void
Gui::removeViewerTab(ViewerTab* tab,
                     bool initiatedFromNode,
                     bool deleteData)
{
    assert(tab);
    unregisterTab(tab);
    if (_imp->_lastSelectedViewer == tab) {
        bool foundOne = false;
        for (std::list<ViewerTab*>::const_iterator it = _imp->_viewerTabs.begin(); it != _imp->_viewerTabs.end(); ++it) {
            if ( ( (*it) != tab ) && (*it)->getInternalNode()->getNode()->isActivated() ) {
                foundOne = true;
                _imp->_lastSelectedViewer = *it;
                break;
            }
        }
        if (!foundOne) {
            _imp->_lastSelectedViewer = 0;
        }
    }

    ViewerInstance* internalViewer = tab->getInternalNode();
    if (internalViewer) {
        if (getApp()->getLastViewerUsingTimeline() == internalViewer) {
            getApp()->discardLastViewerUsingTimeline();
        }
    }
    
    if (!initiatedFromNode) {
        assert(_imp->_nodeGraphArea);
        ///call the deleteNode which will call this function again when the node will be deactivated.
        NodePtr internalNode = tab->getInternalNode()->getNode();
        boost::shared_ptr<NodeGuiI> guiI = internalNode->getNodeGui();
        boost::shared_ptr<NodeGui> gui = boost::dynamic_pointer_cast<NodeGui>(guiI);
        assert(gui);
        NodeGraphI* graph_i = internalNode->getGroup()->getNodeGraph();
        assert(graph_i);
        NodeGraph* graph = dynamic_cast<NodeGraph*>(graph_i);
        assert(graph);
<<<<<<< HEAD
        if (graph) {
            graph->removeNode(gui);
        }
=======
        graph->removeNode(gui);
>>>>>>> e2668acb
    } else {
        tab->hide();


        TabWidget* container = dynamic_cast<TabWidget*>( tab->parentWidget() );
        if (container) {
            container->removeTab(tab,false);
        }

        if (deleteData) {
            QMutexLocker l(&_imp->_viewerTabsMutex);
            std::list<ViewerTab*>::iterator it = std::find(_imp->_viewerTabs.begin(), _imp->_viewerTabs.end(), tab);
            if ( it != _imp->_viewerTabs.end() ) {
                _imp->_viewerTabs.erase(it);
            }
            tab->notifyAppClosing();
            tab->deleteLater();
        }
    }
    Q_EMIT viewersChanged();
}

Histogram*
Gui::addNewHistogram()
{
    Histogram* h = new Histogram(this);
    QMutexLocker l(&_imp->_histogramsMutex);

    std::stringstream ss;
    ss << _imp->_nextHistogramIndex;
    
    h->setScriptName("histogram" + ss.str());
    h->setLabel("Histogram" + ss.str());
    ++_imp->_nextHistogramIndex;
    _imp->_histograms.push_back(h);

    return h;
}

void
Gui::removeHistogram(Histogram* h)
{
    unregisterTab(h);
    QMutexLocker l(&_imp->_histogramsMutex);
    std::list<Histogram*>::iterator it = std::find(_imp->_histograms.begin(),_imp->_histograms.end(),h);

    assert( it != _imp->_histograms.end() );
    delete *it;
    _imp->_histograms.erase(it);
}

const std::list<Histogram*> &
Gui::getHistograms() const
{
    QMutexLocker l(&_imp->_histogramsMutex);

    return _imp->_histograms;
}

std::list<Histogram*>
Gui::getHistograms_mt_safe() const
{
    QMutexLocker l(&_imp->_histogramsMutex);

    return _imp->_histograms;
}

TabWidget*
GuiPrivate::getOnly1NonFloatingPane(int & count) const
{
    assert(!_panesMutex.tryLock());
    count = 0;
    if (_panes.empty()) {
        return NULL;
    }
    TabWidget* firstNonFloating = 0;
    for (std::list<TabWidget*>::const_iterator it = _panes.begin() ;it!= _panes.end(); ++it) {
        if (!(*it)->isFloatingWindowChild()) {
            if (!firstNonFloating) {
                firstNonFloating = *it;
            }
            ++count;
        }
    }
    ///there should always be at least 1 non floating window
    assert(firstNonFloating);
    return firstNonFloating;
}

void
Gui::unregisterPane(TabWidget* pane)
{
    {
        QMutexLocker l(&_imp->_panesMutex);
        std::list<TabWidget*>::iterator found = std::find(_imp->_panes.begin(), _imp->_panes.end(), pane);
        
        if ( found != _imp->_panes.end() ) {
            if (_imp->_lastEnteredTabWidget == pane) {
                _imp->_lastEnteredTabWidget = 0;
            }
            _imp->_panes.erase(found);
        }
        
        if ( ( pane->isAnchor() ) && !_imp->_panes.empty() ) {
            _imp->_panes.front()->setAsAnchor(true);
        }
    }
    checkNumberOfNonFloatingPanes();
}

void
Gui::checkNumberOfNonFloatingPanes()
{
    QMutexLocker l(&_imp->_panesMutex);
    ///If dropping to 1 non floating pane, make it non closable:floatable
    int nbNonFloatingPanes;
    TabWidget* nonFloatingPane = _imp->getOnly1NonFloatingPane(nbNonFloatingPanes);
    
    ///When there's only 1 tab left make it closable/floatable again
    if (nbNonFloatingPanes == 1) {
        assert(nonFloatingPane);
        nonFloatingPane->setClosable(false);
    } else {
        for (std::list<TabWidget*>::iterator it = _imp->_panes.begin(); it != _imp->_panes.end(); ++it) {
            (*it)->setClosable(true);
        }
    }

}

void
Gui::registerPane(TabWidget* pane)
{
    {
        QMutexLocker l(&_imp->_panesMutex);
        bool hasAnchor = false;
        
        for (std::list<TabWidget*>::iterator it = _imp->_panes.begin(); it != _imp->_panes.end(); ++it) {
            if ( (*it)->isAnchor() ) {
                hasAnchor = true;
                break;
            }
        }
        std::list<TabWidget*>::iterator found = std::find(_imp->_panes.begin(), _imp->_panes.end(), pane);
        
        if ( found == _imp->_panes.end() ) {

            if ( _imp->_panes.empty() ) {
                _imp->_leftRightSplitter->addWidget(pane);
                pane->setClosable(false);
            }
            _imp->_panes.push_back(pane);
            
            if (!hasAnchor) {
                pane->setAsAnchor(true);
            }
        }
    }
    checkNumberOfNonFloatingPanes();
}

void
Gui::registerSplitter(Splitter* s)
{
    QMutexLocker l(&_imp->_splittersMutex);
    std::list<Splitter*>::iterator found = std::find(_imp->_splitters.begin(), _imp->_splitters.end(), s);

    if ( found == _imp->_splitters.end() ) {
        _imp->_splitters.push_back(s);
    }
}

void
Gui::unregisterSplitter(Splitter* s)
{
    QMutexLocker l(&_imp->_splittersMutex);
    std::list<Splitter*>::iterator found = std::find(_imp->_splitters.begin(), _imp->_splitters.end(), s);

    if ( found != _imp->_splitters.end() ) {
        _imp->_splitters.erase(found);
    }
}

void
Gui::registerPyPanel(PyPanel* panel,const std::string& pythonFunction)
{
    QMutexLocker l(&_imp->_pyPanelsMutex);
    std::map<PyPanel*,std::string>::iterator found = _imp->_userPanels.find(panel);
    
    if ( found == _imp->_userPanels.end() ) {
        _imp->_userPanels.insert(std::make_pair(panel,pythonFunction));
    }
}

void
Gui::unregisterPyPanel(PyPanel* panel)
{
    QMutexLocker l(&_imp->_pyPanelsMutex);
    std::map<PyPanel*,std::string>::iterator found = _imp->_userPanels.find(panel);
    
    if ( found != _imp->_userPanels.end() ) {
        _imp->_userPanels.erase(found);
    }
}

std::map<PyPanel*,std::string>
Gui::getPythonPanels() const
{
    QMutexLocker l(&_imp->_pyPanelsMutex);
    return _imp->_userPanels;
}

QWidget*
Gui::findExistingTab(const std::string & name) const
{
    RegisteredTabs::const_iterator it = _imp->_registeredTabs.find(name);

    if ( it != _imp->_registeredTabs.end() ) {
        return it->second.first;
    } else {
        return NULL;
    }
}

void
Gui::findExistingTab(const std::string & name, QWidget** w,ScriptObject** o) const
{
    RegisteredTabs::const_iterator it = _imp->_registeredTabs.find(name);
    
    if ( it != _imp->_registeredTabs.end() ) {
        *w = it->second.first;
        *o = it->second.second;
    } else {
        *w = 0;
        *o = 0;
    }
}

ToolButton*
Gui::findExistingToolButton(const QString & label) const
{
    for (U32 i = 0; i < _imp->_toolButtons.size(); ++i) {
        if (_imp->_toolButtons[i]->getLabel() == label) {
            return _imp->_toolButtons[i];
        }
    }

    return NULL;
}

ToolButton*
Gui::findOrCreateToolButton(const boost::shared_ptr<PluginGroupNode>& plugin)
{
    if (!Natron::isPluginCreatable(plugin->getID().toStdString())) {
        return 0;
    }
    
    for (U32 i = 0; i < _imp->_toolButtons.size(); ++i) {
        if ( _imp->_toolButtons[i]->getPluginToolButton() == plugin) {
            return _imp->_toolButtons[i];
        }
    }

    //first-off create the tool-button's parent, if any
    ToolButton* parentToolButton = NULL;
    if ( plugin->hasParent() ) {
        assert(plugin->getParent() != plugin);
        if (plugin->getParent() != plugin) {
            parentToolButton = findOrCreateToolButton( plugin->getParent() );
        }
    }

    QIcon icon;
    if ( !plugin->getIconPath().isEmpty() && QFile::exists( plugin->getIconPath() ) ) {
        icon.addFile( plugin->getIconPath() );
    } else {
        //add the default group icon only if it has no parent
        if ( !plugin->hasParent() ) {
            QPixmap pix;
            getPixmapForGrouping( &pix, plugin->getLabel() );
            icon.addPixmap(pix);
        }
    }
    //if the tool-button has no children, this is a leaf, we must create an action
    bool isLeaf = false;
    if ( plugin->getChildren().empty() ) {
        isLeaf = true;
        //if the plugin has no children and no parent, put it in the "others" group
        if ( !plugin->hasParent() ) {
            ToolButton* othersGroup = findExistingToolButton(PLUGIN_GROUP_DEFAULT);
            
            QStringList grouping(PLUGIN_GROUP_DEFAULT);
            boost::shared_ptr<PluginGroupNode> othersToolButton =
            appPTR->findPluginToolButtonOrCreate(grouping,
                                                 PLUGIN_GROUP_DEFAULT,
                                                 PLUGIN_GROUP_DEFAULT_ICON_PATH,
                                                 PLUGIN_GROUP_DEFAULT_ICON_PATH,
                                                 1,
                                                 0);
            othersToolButton->tryAddChild(plugin);

            //if the othersGroup doesn't exist, create it
            if (!othersGroup) {
                othersGroup = findOrCreateToolButton(othersToolButton);
            }
            parentToolButton = othersGroup;
        }
    }
    ToolButton* pluginsToolButton = new ToolButton(_imp->_appInstance,plugin,plugin->getID(),plugin->getMajorVersion(),
                                                   plugin->getMinorVersion(),
                                                   plugin->getLabel(),icon);

    if (isLeaf) {
        QString label = plugin->getNotHighestMajorVersion() ? plugin->getLabelVersionMajorEncoded() : plugin->getLabel();
        int foundOFX = label.lastIndexOf("OFX");
        if (foundOFX != -1) {
            label = label.remove(foundOFX, 3);
        }
        assert(parentToolButton);
        QAction* action = new QAction(this);
        action->setText(label);
        action->setIcon( pluginsToolButton->getIcon() );
        QObject::connect( action, SIGNAL( triggered() ), pluginsToolButton, SLOT( onTriggered() ) );
        pluginsToolButton->setAction(action);
    } else {
        QMenu* menu = new QMenu(this);
        menu->setFont( QFont(appFont,appFontSize) );
        menu->setTitle( pluginsToolButton->getLabel() );
        pluginsToolButton->setMenu(menu);
        pluginsToolButton->setAction( menu->menuAction() );
    }

    if (pluginsToolButton->getLabel() == PLUGIN_GROUP_IMAGE) {
        ///create 2 special actions to create a reader and a writer so the user doesn't have to guess what
        ///plugin to choose for reading/writing images, let Natron deal with it. THe user can still change
        ///the behavior of Natron via the Preferences Readers/Writers tabs.
        QMenu* imageMenu = pluginsToolButton->getMenu();
        assert(imageMenu);
        QAction* createReaderAction = new QAction(imageMenu);
        QObject::connect( createReaderAction,SIGNAL( triggered() ),this,SLOT( createReader() ) );
        createReaderAction->setText( tr("Read") );
        QPixmap readImagePix;
        appPTR->getIcon(Natron::NATRON_PIXMAP_READ_IMAGE, &readImagePix);
        createReaderAction->setIcon( QIcon(readImagePix) );
        createReaderAction->setShortcutContext(Qt::WidgetShortcut);
        createReaderAction->setShortcut( QKeySequence(Qt::Key_R) );
        imageMenu->addAction(createReaderAction);

        QAction* createWriterAction = new QAction(imageMenu);
        QObject::connect( createWriterAction,SIGNAL( triggered() ),this,SLOT( createWriter() ) );
        createWriterAction->setText( tr("Write") );
        QPixmap writeImagePix;
        appPTR->getIcon(Natron::NATRON_PIXMAP_WRITE_IMAGE, &writeImagePix);
        createWriterAction->setIcon( QIcon(writeImagePix) );
        createWriterAction->setShortcutContext(Qt::WidgetShortcut);
        createWriterAction->setShortcut( QKeySequence(Qt::Key_W) );
        imageMenu->addAction(createWriterAction);
    }


    //if it has a parent, add the new tool button as a child
    if (parentToolButton) {
        parentToolButton->tryAddChild(pluginsToolButton);
    }
    _imp->_toolButtons.push_back(pluginsToolButton);

    return pluginsToolButton;
} // findOrCreateToolButton

std::list<ToolButton*>
Gui::getToolButtonsOrdered() const
{
    ///First-off find the tool buttons that should be ordered
    ///and put in another list the rest
    std::list<ToolButton*> namedToolButtons;
    std::list<ToolButton*> otherToolButtons;

    for (int n = 0; n < NAMED_PLUGIN_GROUP_NO; ++n) {
        for (U32 i = 0; i < _imp->_toolButtons.size(); ++i) {
            if ( _imp->_toolButtons[i]->hasChildren() && !_imp->_toolButtons[i]->getPluginToolButton()->hasParent() ) {
                std::string toolButtonName = _imp->_toolButtons[i]->getLabel().toStdString();

                if (n == 0) {
                    ///he first time register unnamed buttons
                    bool isNamedToolButton = false;
                    for (int j = 0; j < NAMED_PLUGIN_GROUP_NO; ++j) {
                        if (toolButtonName == namedGroupsOrdered[j]) {
                            isNamedToolButton = true;
                            break;
                        }
                    }
                    if (!isNamedToolButton) {
                        otherToolButtons.push_back(_imp->_toolButtons[i]);
                    }
                }
                if (toolButtonName == namedGroupsOrdered[n]) {
                    namedToolButtons.push_back(_imp->_toolButtons[i]);
                }
            }
        }
    }
    namedToolButtons.insert( namedToolButtons.end(), otherToolButtons.begin(),otherToolButtons.end() );

    return namedToolButtons;
}

void
Gui::addToolButttonsToToolBar()
{
    std::list<ToolButton*> orederedToolButtons = getToolButtonsOrdered();

    for (std::list<ToolButton*>::iterator it = orederedToolButtons.begin(); it != orederedToolButtons.end(); ++it) {
        _imp->addToolButton(*it);
    }
}

namespace {
class AutoRaiseToolButton
    : public QToolButton
{
    Gui* _gui;
    bool _menuOpened;

public:

    AutoRaiseToolButton(Gui* gui,
                        QWidget* parent)
        : QToolButton(parent)
          , _gui(gui)
          , _menuOpened(false)
    {
        setMouseTracking(true);
        setFocusPolicy(Qt::StrongFocus);
    }

private:

    virtual void mousePressEvent(QMouseEvent* e) OVERRIDE FINAL
    {
        _menuOpened = !_menuOpened;
        if (_menuOpened) {
            setFocus();
            _gui->setToolButtonMenuOpened(this);
        } else {
            _gui->setToolButtonMenuOpened(NULL);
        }
        QToolButton::mousePressEvent(e);
    }

    virtual void mouseReleaseEvent(QMouseEvent* e) OVERRIDE FINAL
    {
        _gui->setToolButtonMenuOpened(NULL);
        QToolButton::mouseReleaseEvent(e);
    }
    
    virtual void keyPressEvent(QKeyEvent* e) OVERRIDE FINAL
    {
        if (e->key() == Qt::Key_Right) {
            QMenu* m = menu();
            if (m) {
                QList<QAction*> actions = m->actions();
                if (!actions.isEmpty()) {
                    m->setActiveAction(actions[0]);
                }
            }
            showMenu();
        } else if (e->key() == Qt::Key_Left) {
            //This code won't work because the menu is active and modal
            //But at least it deactivate the focus tabbing when pressing the left key
            QMenu* m = menu();
            if (m && m->isVisible()) {
                m->hide();
            }
        } else {
            QToolButton::keyPressEvent(e);
        }
    }

    virtual void enterEvent(QEvent* e) OVERRIDE FINAL
    {
        AutoRaiseToolButton* btn = dynamic_cast<AutoRaiseToolButton*>( _gui->getToolButtonMenuOpened() );

        if ( btn && (btn != this) && btn->menu()->isActiveWindow() ) {
            btn->menu()->close();
            btn->_menuOpened = false;
            setFocus();
            _gui->setToolButtonMenuOpened(this);
            _menuOpened = true;
            showMenu();
        }
        QToolButton::enterEvent(e);
    }
};
} // anonymous namespace

void
Gui::setToolButtonMenuOpened(QToolButton* button)
{
    _imp->_toolButtonMenuOpened = button;
}

QToolButton*
Gui::getToolButtonMenuOpened() const
{
    return _imp->_toolButtonMenuOpened;
}

void
GuiPrivate::addToolButton(ToolButton* tool)
{
    QToolButton* button = new AutoRaiseToolButton(_gui,_toolBox);

    button->setIcon( tool->getIcon() );
    button->setMenu( tool->getMenu() );
    button->setPopupMode(QToolButton::InstantPopup);
    button->setToolTip( Qt::convertFromPlainText(tool->getLabel().trimmed(), Qt::WhiteSpaceNormal) );
    _toolBox->addWidget(button);
}

void
GuiPrivate::setUndoRedoActions(QAction* undoAction,
                               QAction* redoAction)
{
    if (_currentUndoAction) {
        menuEdit->removeAction(_currentUndoAction);
    }
    if (_currentRedoAction) {
        menuEdit->removeAction(_currentRedoAction);
    }
    _currentUndoAction = undoAction;
    _currentRedoAction = redoAction;
    menuEdit->addAction(undoAction);
    menuEdit->addAction(redoAction);
}

void
Gui::newProject()
{
    CLArgs cl;
    AppInstance* app = appPTR->newAppInstance(cl);
    app->execOnProjectCreatedCallback();
}

void
Gui::openProject()
{
    std::vector<std::string> filters;

    filters.push_back(NATRON_PROJECT_FILE_EXT);
    std::string selectedFile =  popOpenFileDialog( false, filters, _imp->_lastLoadProjectOpenedDir.toStdString(),false );

    if ( !selectedFile.empty() ) {
        openProjectInternal(selectedFile);
    }
}

void
Gui::openProject(const std::string& filename)
{
    openProjectInternal(filename);
}

void
Gui::openProjectInternal(const std::string & absoluteFileName)
{
    std::string fileUnPathed = absoluteFileName;
    std::string path = SequenceParsing::removePath(fileUnPathed);

	int openedProject = appPTR->isProjectAlreadyOpened(absoluteFileName);
	if (openedProject != -1) {
		AppInstance* instance = appPTR->getAppInstance(openedProject);
		if (instance) {
			GuiAppInstance* guiApp = dynamic_cast<GuiAppInstance*>(instance);
			assert(guiApp);
			if (guiApp) {
				guiApp->getGui()->activateWindow();
				return ;
			}
		}
	}

    ///if the current graph has no value, just load the project in the same window
    if ( _imp->_appInstance->getProject()->isGraphWorthLess() ) {
        _imp->_appInstance->getProject()->loadProject( path.c_str(), fileUnPathed.c_str() );
    } else {
        ///remove autosaves otherwise the new instance might try to load an autosave
        Project::removeAutoSaves();
        CLArgs cl;
        AppInstance* newApp = appPTR->newAppInstance(cl);
        newApp->getProject()->loadProject( path.c_str(), fileUnPathed.c_str() );
    }

    QSettings settings;
    QStringList recentFiles = settings.value("recentFileList").toStringList();
    recentFiles.removeAll( absoluteFileName.c_str() );
    recentFiles.prepend( absoluteFileName.c_str() );
    while (recentFiles.size() > NATRON_MAX_RECENT_FILES) {
        recentFiles.removeLast();
    }

    settings.setValue("recentFileList", recentFiles);
    appPTR->updateAllRecentFileMenus();
}



static void updateRecentFiles(const QString& filename)
{
    QSettings settings;
    QStringList recentFiles = settings.value("recentFileList").toStringList();
    recentFiles.removeAll(filename);
    recentFiles.prepend(filename);
    while (recentFiles.size() > NATRON_MAX_RECENT_FILES) {
        recentFiles.removeLast();
    }
    
    settings.setValue("recentFileList", recentFiles);
    appPTR->updateAllRecentFileMenus();
}

bool
Gui::saveProject()
{
    if ( _imp->_appInstance->getProject()->hasProjectBeenSavedByUser() ) {
        _imp->_appInstance->getProject()->saveProject(_imp->_appInstance->getProject()->getProjectPath(),
                                                      _imp->_appInstance->getProject()->getProjectName(),false);


        ///update the open recents
        QString file = _imp->_appInstance->getProject()->getProjectPath() + _imp->_appInstance->getProject()->getProjectName();
        updateRecentFiles(file);

        return true;
    } else {
        return saveProjectAs();
    }
}

bool
Gui::saveProjectAs()
{
    std::vector<std::string> filter;

    filter.push_back(NATRON_PROJECT_FILE_EXT);
    std::string outFile = popSaveFileDialog( false, filter,_imp->_lastSaveProjectOpenedDir.toStdString(),false );
    if (outFile.size() > 0) {
        if (outFile.find("." NATRON_PROJECT_FILE_EXT) == std::string::npos) {
            outFile.append("." NATRON_PROJECT_FILE_EXT);
        }
        std::string path = SequenceParsing::removePath(outFile);
        _imp->_appInstance->getProject()->saveProject(path.c_str(),outFile.c_str(),false);

        QString filePath = QString(path.c_str()) + QString(outFile.c_str());
        updateRecentFiles(filePath);
        return true;
    }

    return false;
}

void
Gui::saveAndIncrVersion()
{
    QString path = _imp->_appInstance->getProject()->getProjectPath();
    QString name = _imp->_appInstance->getProject()->getProjectName();
    
    int currentVersion = 0;
    
    int positionToInsertVersion;
    bool mustAppendFileExtension = false;
    
    // extension is everything after the last '.'
    int lastDotPos = name.lastIndexOf('.');
    if (lastDotPos == - 1) {
        positionToInsertVersion = name.size();
        mustAppendFileExtension = true;
    } else {
        
        //Extract the current version number if any
        QString versionStr;
        int i = lastDotPos - 1;
        while (i >= 0 && name.at(i).isDigit()) {
            versionStr.prepend(name.at(i));
            --i;
        }
        
        ++i; //move back the head to the first digit
        
        if (!versionStr.isEmpty()) {
            name.remove(i,versionStr.size());
            --i; //move 1 char backward, if the char is a '_' remove it
            if (i >= 0 && name.at(i) == QChar('_')) {
                name.remove(i,1);
            }
            currentVersion = versionStr.toInt();

        }
        
        positionToInsertVersion = i;
    }
    
    //Incr version
    ++currentVersion;
    
    QString newVersionStr = QString::number(currentVersion);
    
    //Add enough 0s in the beginning of the version number to have at least 3 digits
    int nb0s = 3 - newVersionStr.size();
    nb0s = std::max(0,nb0s);
    
    QString toInsert("_");
    for (int c = 0; c < nb0s; ++c) {
        toInsert.append('0');
    }
    toInsert.append(newVersionStr);
    if (mustAppendFileExtension) {
        toInsert.append("." NATRON_PROJECT_FILE_EXT);
    }
    
    if (positionToInsertVersion >= name.size()) {
        name.append(toInsert);
    } else {
        name.insert(positionToInsertVersion,toInsert);
    }
    
    _imp->_appInstance->getProject()->saveProject(path,name,false);
    
    QString filename = path = name;
    updateRecentFiles(filename);
    
}

void
Gui::createNewViewer()
{
    NodeGraph* graph = _imp->_lastFocusedGraph ? _imp->_lastFocusedGraph : _imp->_nodeGraphArea;
    assert(graph);
    ignore_result(_imp->_appInstance->createNode( CreateNodeArgs(PLUGINID_NATRON_VIEWER,
                                                         "",
                                                         -1,-1,
                                                         true,
                                                         INT_MIN,INT_MIN,
                                                         true,
                                                         true,
                                                         QString(),
                                                         CreateNodeArgs::DefaultValuesList(),
                                                         graph->getGroup())));

}

boost::shared_ptr<Natron::Node>
Gui::createReader()
{
    boost::shared_ptr<Natron::Node> ret;
    std::map<std::string,std::string> readersForFormat;

    appPTR->getCurrentSettings()->getFileFormatsForReadingAndReader(&readersForFormat);
    std::vector<std::string> filters;
    for (std::map<std::string,std::string>::const_iterator it = readersForFormat.begin(); it != readersForFormat.end(); ++it) {
        filters.push_back(it->first);
    }
    std::string pattern = popOpenFileDialog( true, filters, _imp->_lastLoadSequenceOpenedDir.toStdString(),true );
    if ( !pattern.empty() ) {
        QString qpattern( pattern.c_str() );
        std::string ext = Natron::removeFileExtension(qpattern).toLower().toStdString();
        std::map<std::string,std::string>::iterator found = readersForFormat.find(ext);
        if ( found == readersForFormat.end() ) {
            errorDialog( tr("Reader").toStdString(), tr("No plugin capable of decoding ").toStdString() + ext + tr(" was found.").toStdString() ,false);
        } else {
            
            NodeGraph* graph = 0;
            if (_imp->_lastFocusedGraph) {
                graph = _imp->_lastFocusedGraph;
            } else {
                graph = _imp->_nodeGraphArea;
            }
            boost::shared_ptr<NodeCollection> group = graph->getGroup();
            assert(group);

            CreateNodeArgs::DefaultValuesList defaultValues;
            defaultValues.push_back(createDefaultValueForParam<std::string>(kOfxImageEffectFileParamName, pattern));
            CreateNodeArgs args(found->second.c_str(),
                                "",
                                -1,-1,
                                true,
                                INT_MIN,INT_MIN,
                                true,
                                true,
                                QString(),
                                defaultValues,
                                group);
            ret = _imp->_appInstance->createNode(args);

            if (!ret) {
                return ret;
            }
        }
    }

    return ret;
}

boost::shared_ptr<Natron::Node>
Gui::createWriter()
{
    boost::shared_ptr<Natron::Node> ret;
    std::map<std::string,std::string> writersForFormat;

    appPTR->getCurrentSettings()->getFileFormatsForWritingAndWriter(&writersForFormat);
    std::vector<std::string> filters;
    for (std::map<std::string,std::string>::const_iterator it = writersForFormat.begin(); it != writersForFormat.end(); ++it) {
        filters.push_back(it->first);
    }
    std::string file = popSaveFileDialog( true, filters, _imp->_lastSaveSequenceOpenedDir.toStdString(),true );
    if ( !file.empty() ) {
        
        NodeGraph* graph = 0;
        if (_imp->_lastFocusedGraph) {
            graph = _imp->_lastFocusedGraph;
        } else {
            graph = _imp->_nodeGraphArea;
        }
        boost::shared_ptr<NodeCollection> group = graph->getGroup();
        assert(group);
        
        ret =  getApp()->createWriter(file, group);
    }

    return ret;
}

std::string
Gui::popOpenFileDialog(bool sequenceDialog,
                       const std::vector<std::string> & initialfilters,
                       const std::string & initialDir,
                       bool allowRelativePaths)
{
    SequenceFileDialog dialog(this, initialfilters, sequenceDialog, SequenceFileDialog::eFileDialogModeOpen, initialDir,this,allowRelativePaths);

    if ( dialog.exec() ) {
        return dialog.selectedFiles();
    } else {
        return std::string();
    }
}

std::string
Gui::openImageSequenceDialog()
{
    std::map<std::string,std::string> readersForFormat;
    
    appPTR->getCurrentSettings()->getFileFormatsForReadingAndReader(&readersForFormat);
    std::vector<std::string> filters;
    for (std::map<std::string,std::string>::const_iterator it = readersForFormat.begin(); it != readersForFormat.end(); ++it) {
        filters.push_back(it->first);
    }

    return popOpenFileDialog(true, filters, _imp->_lastLoadSequenceOpenedDir.toStdString(), true);
}

std::string
Gui::saveImageSequenceDialog()
{
    std::map<std::string,std::string> writersForFormat;
    
    appPTR->getCurrentSettings()->getFileFormatsForWritingAndWriter(&writersForFormat);
    std::vector<std::string> filters;
    for (std::map<std::string,std::string>::const_iterator it = writersForFormat.begin(); it != writersForFormat.end(); ++it) {
        filters.push_back(it->first);
    }
    
    return popSaveFileDialog(true, filters, _imp->_lastSaveSequenceOpenedDir.toStdString(), true);
}

std::string
Gui::popSaveFileDialog(bool sequenceDialog,
                       const std::vector<std::string> & initialfilters,
                       const std::string & initialDir,
                       bool allowRelativePaths)
{
    SequenceFileDialog dialog(this,initialfilters,sequenceDialog,SequenceFileDialog::eFileDialogModeSave,initialDir,this,allowRelativePaths);

    if ( dialog.exec() ) {
        return dialog.filesToSave();
    } else {
        return "";
    }
}

void
Gui::autoSave()
{
    _imp->_appInstance->getProject()->autoSave();
}

int
Gui::saveWarning()
{
    if ( !_imp->_appInstance->getProject()->isSaveUpToDate() ) {
        Natron::StandardButtonEnum ret =  Natron::questionDialog(NATRON_APPLICATION_NAME,tr("Save changes to ").toStdString() +
                                                             _imp->_appInstance->getProject()->getProjectName().toStdString() + " ?",
                                                                 false,
                                                             Natron::StandardButtons(Natron::eStandardButtonSave | Natron::eStandardButtonDiscard | Natron::eStandardButtonCancel), Natron::eStandardButtonSave);
        if ( (ret == Natron::eStandardButtonEscape) || (ret == Natron::eStandardButtonCancel) ) {
            return 2;
        } else if (ret == Natron::eStandardButtonDiscard) {
            return 1;
        } else {
            return 0;
        }
    }

    return -1;
}

void
Gui::loadProjectGui(boost::archive::xml_iarchive & obj) const
{
    assert(_imp->_projectGui);
    _imp->_projectGui->load(obj);
}

void
Gui::saveProjectGui(boost::archive::xml_oarchive & archive)
{
    assert(_imp->_projectGui);
    _imp->_projectGui->save(archive);
}

void
Gui::errorDialog(const std::string & title,
                 const std::string & text,
                 bool useHtml)
{
    ///don't show dialogs when about to close, otherwise we could enter in a deadlock situation
    {
        QMutexLocker l(&_imp->aboutToCloseMutex);
        if (_imp->_aboutToClose) {
            return;
        }
    }


    Natron::StandardButtons buttons(Natron::eStandardButtonYes | Natron::eStandardButtonNo);
    if ( QThread::currentThread() != QCoreApplication::instance()->thread() ) {
        QMutexLocker locker(&_imp->_uiUsingMainThreadMutex);
        _imp->_uiUsingMainThread = true;
        locker.unlock();
        Q_EMIT doDialog(0,QString( title.c_str() ),QString( text.c_str() ),useHtml, buttons,(int)Natron::eStandardButtonYes);
        locker.relock();
        while (_imp->_uiUsingMainThread) {
            _imp->_uiUsingMainThreadCond.wait(&_imp->_uiUsingMainThreadMutex);
        }
    } else {
        Q_EMIT doDialog(0,QString( title.c_str() ),QString( text.c_str() ),useHtml,buttons,(int)Natron::eStandardButtonYes);
    }
}

void
Gui::errorDialog(const std::string & title,
                 const std::string & text,
                 bool* stopAsking,
                 bool useHtml)
{
    ///don't show dialogs when about to close, otherwise we could enter in a deadlock situation
    {
        QMutexLocker l(&_imp->aboutToCloseMutex);
        if (_imp->_aboutToClose) {
            return;
        }
    }
    
    Natron::StandardButtons buttons(Natron::eStandardButtonOk);
    if ( QThread::currentThread() != QCoreApplication::instance()->thread() ) {
        QMutexLocker locker(&_imp->_uiUsingMainThreadMutex);
        _imp->_uiUsingMainThread = true;
        locker.unlock();
        Q_EMIT doDialogWithStopAskingCheckbox((int)MessageBox::eMessageBoxTypeError,QString( title.c_str() ),QString( text.c_str() ),useHtml,buttons,(int)Natron::eStandardButtonOk);
        locker.relock();
        while (_imp->_uiUsingMainThread) {
            _imp->_uiUsingMainThreadCond.wait(&_imp->_uiUsingMainThreadMutex);
        }
    } else {
        Q_EMIT doDialogWithStopAskingCheckbox((int)MessageBox::eMessageBoxTypeError,
                                            QString( title.c_str() ),QString( text.c_str() ),useHtml,buttons,(int)Natron::eStandardButtonOk);
    }
    *stopAsking = _imp->_lastStopAskingAnswer;
}

void
Gui::warningDialog(const std::string & title,
                   const std::string & text,
                   bool useHtml)
{
    ///don't show dialogs when about to close, otherwise we could enter in a deadlock situation
    {
        QMutexLocker l(&_imp->aboutToCloseMutex);
        if (_imp->_aboutToClose) {
            return;
        }
    }

    Natron::StandardButtons buttons(Natron::eStandardButtonYes | Natron::eStandardButtonNo);
    if ( QThread::currentThread() != QCoreApplication::instance()->thread() ) {
        QMutexLocker locker(&_imp->_uiUsingMainThreadMutex);
        _imp->_uiUsingMainThread = true;
        locker.unlock();
        Q_EMIT doDialog(1,QString( title.c_str() ),QString( text.c_str() ),useHtml,buttons,(int)Natron::eStandardButtonYes);
        locker.relock();
        while (_imp->_uiUsingMainThread) {
            _imp->_uiUsingMainThreadCond.wait(&_imp->_uiUsingMainThreadMutex);
        }
    } else {
        Q_EMIT doDialog(1,QString( title.c_str() ),QString( text.c_str() ),useHtml,buttons,(int)Natron::eStandardButtonYes);
    }
}

void
Gui::warningDialog(const std::string & title,
                   const std::string & text,
                   bool* stopAsking,
                   bool useHtml)
{
    ///don't show dialogs when about to close, otherwise we could enter in a deadlock situation
    {
        QMutexLocker l(&_imp->aboutToCloseMutex);
        if (_imp->_aboutToClose) {
            return;
        }
    }
    
    Natron::StandardButtons buttons(Natron::eStandardButtonOk);
    if ( QThread::currentThread() != QCoreApplication::instance()->thread() ) {
        QMutexLocker locker(&_imp->_uiUsingMainThreadMutex);
        _imp->_uiUsingMainThread = true;
        locker.unlock();
        Q_EMIT doDialogWithStopAskingCheckbox((int)MessageBox::eMessageBoxTypeWarning,QString( title.c_str() ),QString( text.c_str() ),useHtml,buttons,(int)Natron::eStandardButtonOk);
        locker.relock();
        while (_imp->_uiUsingMainThread) {
            _imp->_uiUsingMainThreadCond.wait(&_imp->_uiUsingMainThreadMutex);
        }
    } else {
        Q_EMIT doDialogWithStopAskingCheckbox((int)MessageBox::eMessageBoxTypeWarning,
                                            QString( title.c_str() ),QString( text.c_str() ),useHtml,buttons,(int)Natron::eStandardButtonOk);
    }
    *stopAsking = _imp->_lastStopAskingAnswer;
}

void
Gui::informationDialog(const std::string & title,
                       const std::string & text,
                       bool useHtml)
{
    ///don't show dialogs when about to close, otherwise we could enter in a deadlock situation
    {
        QMutexLocker l(&_imp->aboutToCloseMutex);
        if (_imp->_aboutToClose) {
            return;
        }
    }

    Natron::StandardButtons buttons(Natron::eStandardButtonYes | Natron::eStandardButtonNo);
    if ( QThread::currentThread() != QCoreApplication::instance()->thread() ) {
        QMutexLocker locker(&_imp->_uiUsingMainThreadMutex);
        _imp->_uiUsingMainThread = true;
        locker.unlock();
        Q_EMIT doDialog(2,QString( title.c_str() ),QString( text.c_str() ),useHtml,buttons,(int)Natron::eStandardButtonYes);
        locker.relock();
        while (_imp->_uiUsingMainThread) {
            _imp->_uiUsingMainThreadCond.wait(&_imp->_uiUsingMainThreadMutex);
        }
    } else {
        Q_EMIT doDialog(2,QString( title.c_str() ),QString( text.c_str() ),useHtml,buttons,(int)Natron::eStandardButtonYes);
    }
}

void
Gui::informationDialog(const std::string & title,
                       const std::string & message,
                       bool* stopAsking,
                       bool useHtml)
{
    ///don't show dialogs when about to close, otherwise we could enter in a deadlock situation
    {
        QMutexLocker l(&_imp->aboutToCloseMutex);
        if (_imp->_aboutToClose) {
            return;
        }
    }
    
    Natron::StandardButtons buttons(Natron::eStandardButtonOk);
    if ( QThread::currentThread() != QCoreApplication::instance()->thread() ) {
        QMutexLocker locker(&_imp->_uiUsingMainThreadMutex);
        _imp->_uiUsingMainThread = true;
        locker.unlock();
        Q_EMIT doDialogWithStopAskingCheckbox((int)MessageBox::eMessageBoxTypeInformation,QString( title.c_str() ),QString( message.c_str() ),useHtml,buttons,(int)Natron::eStandardButtonOk);
        locker.relock();
        while (_imp->_uiUsingMainThread) {
            _imp->_uiUsingMainThreadCond.wait(&_imp->_uiUsingMainThreadMutex);
        }
    } else {
        Q_EMIT doDialogWithStopAskingCheckbox((int)MessageBox::eMessageBoxTypeInformation,QString( title.c_str() ),QString( message.c_str() ),useHtml,buttons,(int)Natron::eStandardButtonOk);
    }
    *stopAsking = _imp->_lastStopAskingAnswer;
}

void
Gui::onDoDialog(int type,
                const QString & title,
                const QString & content,
                bool useHtml,
                Natron::StandardButtons buttons,
                int defaultB)
{

    QString msg = useHtml ? content : Qt::convertFromPlainText(content.trimmed(), Qt::WhiteSpaceNormal);


    if (type == 0) {
        QMessageBox critical(QMessageBox::Critical, title, msg, QMessageBox::NoButton, this, Qt::Dialog | Qt::MSWindowsFixedSizeDialogHint | Qt::WindowStaysOnTopHint);
        critical.setTextFormat(Qt::RichText);   //this is what makes the links clickable
        ignore_result(critical.exec());
    } else if (type == 1) {
        QMessageBox warning(QMessageBox::Warning, title, msg, QMessageBox::NoButton, this, Qt::Dialog | Qt::MSWindowsFixedSizeDialogHint | Qt::WindowStaysOnTopHint);
        warning.setTextFormat(Qt::RichText);
        ignore_result(warning.exec());
    } else if (type == 2) {
        QMessageBox info(QMessageBox::Information, title, (msg.count() > 1000 ? msg.left(1000) : msg), QMessageBox::NoButton, this, Qt::Dialog | Qt::MSWindowsFixedSizeDialogHint | Qt::WindowStaysOnTopHint);
        info.setTextFormat(Qt::RichText);
        if (msg.count() > 1000) {
            QGridLayout *layout = qobject_cast<QGridLayout *>(info.layout());
            if (layout) {
                QTextEdit *edit = new QTextEdit();
                edit->setReadOnly(true);
                edit->setAcceptRichText(true);
                edit->setHtml(msg);
                layout->addWidget(edit, 0, 1);
            }
        }
        ignore_result(info.exec());
    } else {
        QMessageBox ques(QMessageBox::Question, title, msg, QtEnumConvert::toQtStandarButtons(buttons),
                         this, Qt::Dialog | Qt::MSWindowsFixedSizeDialogHint | Qt::WindowStaysOnTopHint);
        ques.setDefaultButton( QtEnumConvert::toQtStandardButton( (Natron::StandardButtonEnum)defaultB ) );
        if ( ques.exec() ) {
            _imp->_lastQuestionDialogAnswer = QtEnumConvert::fromQtStandardButton( ques.standardButton( ques.clickedButton() ) );
        }
    }

    QMutexLocker locker(&_imp->_uiUsingMainThreadMutex);
    _imp->_uiUsingMainThread = false;
    _imp->_uiUsingMainThreadCond.wakeOne();
}

Natron::StandardButtonEnum
Gui::questionDialog(const std::string & title,
                    const std::string & message,
                    bool useHtml,
                    Natron::StandardButtons buttons,
                    Natron::StandardButtonEnum defaultButton)
{
    ///don't show dialogs when about to close, otherwise we could enter in a deadlock situation
    {
        QMutexLocker l(&_imp->aboutToCloseMutex);
        if (_imp->_aboutToClose) {
            return Natron::eStandardButtonNo;
        }
    }

    if ( QThread::currentThread() != QCoreApplication::instance()->thread() ) {
        QMutexLocker locker(&_imp->_uiUsingMainThreadMutex);
        _imp->_uiUsingMainThread = true;
        locker.unlock();
        Q_EMIT doDialog(3,QString( title.c_str() ),QString( message.c_str() ),useHtml,buttons,(int)defaultButton);
        locker.relock();
        while (_imp->_uiUsingMainThread) {
            _imp->_uiUsingMainThreadCond.wait(&_imp->_uiUsingMainThreadMutex);
        }
    } else {
        Q_EMIT doDialog(3,QString( title.c_str() ),QString( message.c_str() ),useHtml,buttons,(int)defaultButton);
    }

    return _imp->_lastQuestionDialogAnswer;
}

Natron::StandardButtonEnum
Gui::questionDialog(const std::string & title,
                    const std::string & message,
                    bool useHtml,
                    Natron::StandardButtons buttons,
                    Natron::StandardButtonEnum defaultButton,
                    bool* stopAsking)
{
    ///don't show dialogs when about to close, otherwise we could enter in a deadlock situation
    {
        QMutexLocker l(&_imp->aboutToCloseMutex);
        if (_imp->_aboutToClose) {
            return Natron::eStandardButtonNo;
        }
    }
    
    if ( QThread::currentThread() != QCoreApplication::instance()->thread() ) {
        QMutexLocker locker(&_imp->_uiUsingMainThreadMutex);
        _imp->_uiUsingMainThread = true;
        locker.unlock();
        Q_EMIT onDoDialogWithStopAskingCheckbox((int)Natron::MessageBox::eMessageBoxTypeQuestion,
                                              QString( title.c_str() ),QString( message.c_str() ),useHtml,buttons,(int)defaultButton);
        locker.relock();
        while (_imp->_uiUsingMainThread) {
            _imp->_uiUsingMainThreadCond.wait(&_imp->_uiUsingMainThreadMutex);
        }
    } else {
        Q_EMIT onDoDialogWithStopAskingCheckbox((int)Natron::MessageBox::eMessageBoxTypeQuestion,
                                              QString( title.c_str() ),QString( message.c_str() ),useHtml,buttons,(int)defaultButton);
    }
    
    *stopAsking = _imp->_lastStopAskingAnswer;
    return _imp->_lastQuestionDialogAnswer;
}


void
Gui::onDoDialogWithStopAskingCheckbox(int type,const QString & title,const QString & content,bool useHtml,Natron::StandardButtons buttons,int defaultB)
{
    QString message = useHtml ? content : Qt::convertFromPlainText(content.trimmed(), Qt::WhiteSpaceNormal);
    Natron::MessageBox dialog(title,content,(Natron::MessageBox::MessageBoxTypeEnum)type,buttons,(Natron::StandardButtonEnum)defaultB,this);
    
    QCheckBox* stopAskingCheckbox = new QCheckBox(tr("Do not show this again"),&dialog);
    dialog.setCheckBox(stopAskingCheckbox);
    if ( dialog.exec() ) {
        _imp->_lastQuestionDialogAnswer = dialog.getReply();
        _imp->_lastStopAskingAnswer = stopAskingCheckbox->isChecked();
    }
}

void
Gui::selectNode(boost::shared_ptr<NodeGui> node)
{
    if (!node) {
        return;
    }
    _imp->_nodeGraphArea->selectNode(node,false); //< wipe current selection
}

void
Gui::connectInput1()
{
    _imp->_nodeGraphArea->connectCurrentViewerToSelection(0);
}

void
Gui::connectInput2()
{
    _imp->_nodeGraphArea->connectCurrentViewerToSelection(1);
}

void
Gui::connectInput3()
{
    _imp->_nodeGraphArea->connectCurrentViewerToSelection(2);
}

void
Gui::connectInput4()
{
    _imp->_nodeGraphArea->connectCurrentViewerToSelection(3);
}

void
Gui::connectInput5()
{
    _imp->_nodeGraphArea->connectCurrentViewerToSelection(4);
}

void
Gui::connectInput6()
{
    _imp->_nodeGraphArea->connectCurrentViewerToSelection(5);
}

void
Gui::connectInput7()
{
    _imp->_nodeGraphArea->connectCurrentViewerToSelection(6);
}

void
Gui::connectInput8()
{
    _imp->_nodeGraphArea->connectCurrentViewerToSelection(7);
}

void
Gui::connectInput9()
{
    _imp->_nodeGraphArea->connectCurrentViewerToSelection(8);
}

void
Gui::connectInput10()
{
    _imp->_nodeGraphArea->connectCurrentViewerToSelection(9);
}

void
GuiPrivate::restoreGuiGeometry()
{
    QSettings settings(NATRON_ORGANIZATION_NAME,NATRON_APPLICATION_NAME);

    settings.beginGroup("MainWindow");

    if ( settings.contains("pos") ) {
        QPoint pos = settings.value("pos").toPoint();
        _gui->move(pos);
    }
    if ( settings.contains("size") ) {
        QSize size = settings.value("size").toSize();
        _gui->resize(size);
    } else {
        ///No window size serialized, give some appriopriate default value according to the screen size
        QDesktopWidget* desktop = QApplication::desktop();
        QRect screen = desktop->screenGeometry();
        _gui->resize( (int)( 0.93 * screen.width() ),(int)( 0.93 * screen.height() ) ); // leave some space
    }
    if ( settings.contains("fullScreen") ) {
        bool fs = settings.value("fullScreen").toBool();
        if (fs) {
            _gui->toggleFullScreen();
        }
    }
    
    if ( settings.contains("ToolbarHidden") ) {
        leftToolBarDisplayedOnHoverOnly = settings.value("ToolbarHidden").toBool();
    }

    settings.endGroup();

    if ( settings.contains("LastOpenProjectDialogPath") ) {
        _lastLoadSequenceOpenedDir = settings.value("LastOpenProjectDialogPath").toString();
    }
    if ( settings.contains("LastSaveProjectDialogPath") ) {
        _lastLoadSequenceOpenedDir = settings.value("LastSaveProjectDialogPath").toString();
    }
    if ( settings.contains("LastLoadSequenceDialogPath") ) {
        _lastLoadSequenceOpenedDir = settings.value("LastLoadSequenceDialogPath").toString();
    }
    if ( settings.contains("LastSaveSequenceDialogPath") ) {
        _lastLoadSequenceOpenedDir = settings.value("LastSaveSequenceDialogPath").toString();
    }
    if (settings.contains("LastPluginDir")) {
        _lastPluginDir = settings.value("LastPluginDir").toString();
    }
}

void
GuiPrivate::saveGuiGeometry()
{
    QSettings settings(NATRON_ORGANIZATION_NAME,NATRON_APPLICATION_NAME);

    settings.beginGroup("MainWindow");
    settings.setValue( "pos", _gui->pos() );
    settings.setValue( "size", _gui->size() );
    settings.setValue( "fullScreen", _gui->isFullScreen() );
    settings.setValue( "ToolbarHidden",leftToolBarDisplayedOnHoverOnly);
    settings.endGroup();

    settings.setValue("LastOpenProjectDialogPath", _lastLoadProjectOpenedDir);
    settings.setValue("LastSaveProjectDialogPath", _lastSaveProjectOpenedDir);
    settings.setValue("LastLoadSequenceDialogPath", _lastLoadSequenceOpenedDir);
    settings.setValue("LastSaveSequenceDialogPath", _lastSaveSequenceOpenedDir);
    settings.setValue("LastPluginDir", _lastPluginDir);
}

void
Gui::showView0()
{
    _imp->_appInstance->setViewersCurrentView(0);
}

void
Gui::showView1()
{
    _imp->_appInstance->setViewersCurrentView(1);
}

void
Gui::showView2()
{
    _imp->_appInstance->setViewersCurrentView(2);
}

void
Gui::showView3()
{
    _imp->_appInstance->setViewersCurrentView(3);
}

void
Gui::showView4()
{
    _imp->_appInstance->setViewersCurrentView(4);
}

void
Gui::showView5()
{
    _imp->_appInstance->setViewersCurrentView(5);
}

void
Gui::showView6()
{
    _imp->_appInstance->setViewersCurrentView(6);
}

void
Gui::showView7()
{
    _imp->_appInstance->setViewersCurrentView(7);
}

void
Gui::showView8()
{
    _imp->_appInstance->setViewersCurrentView(8);
}

void
Gui::showView9()
{
    _imp->_appInstance->setViewersCurrentView(9);
}

void
Gui::setCurveEditorOnTop()
{
    QMutexLocker l(&_imp->_panesMutex);

    for (std::list<TabWidget*>::iterator it = _imp->_panes.begin(); it != _imp->_panes.end(); ++it) {
        TabWidget* cur = (*it);
        assert(cur);
        for (int i = 0; i < cur->count(); ++i) {
            if (cur->tabAt(i) == _imp->_curveEditor) {
                cur->makeCurrentTab(i);
                break;
            }
        }
    }
}

void
Gui::showSettings()
{
    _imp->_settingsGui->show();
}

void
Gui::registerNewUndoStack(QUndoStack* stack)
{
    _imp->_undoStacksGroup->addStack(stack);
    QAction* undo = stack->createUndoAction(stack);
    undo->setShortcut(QKeySequence::Undo);
    QAction* redo = stack->createRedoAction(stack);
    redo->setShortcut(QKeySequence::Redo);
    _imp->_undoStacksActions.insert( std::make_pair( stack, std::make_pair(undo, redo) ) );
}

void
Gui::removeUndoStack(QUndoStack* stack)
{
    std::map<QUndoStack*,std::pair<QAction*,QAction*> >::iterator it = _imp->_undoStacksActions.find(stack);
    
    if (_imp->_currentUndoAction == it->second.first) {
        _imp->menuEdit->removeAction(_imp->_currentUndoAction);
    }
    if (_imp->_currentRedoAction == it->second.second) {
        _imp->menuEdit->removeAction(_imp->_currentRedoAction);
    }
    if ( it != _imp->_undoStacksActions.end() ) {
        _imp->_undoStacksActions.erase(it);
    }
   
}

void
Gui::onCurrentUndoStackChanged(QUndoStack* stack)
{
    std::map<QUndoStack*,std::pair<QAction*,QAction*> >::iterator it = _imp->_undoStacksActions.find(stack);

    //the stack must have been registered first with registerNewUndoStack()
    if ( it != _imp->_undoStacksActions.end() ) {
        _imp->setUndoRedoActions(it->second.first, it->second.second);
    }
}

void
Gui::refreshAllPreviews()
{
    _imp->_appInstance->getProject()->refreshPreviews();
}

void
Gui::forceRefreshAllPreviews()
{
    _imp->_appInstance->getProject()->forceRefreshPreviews();
}

void
Gui::startDragPanel(QWidget* panel)
{
    assert(!_imp->_currentlyDraggedPanel);
    _imp->_currentlyDraggedPanel = panel;
}

QWidget*
Gui::stopDragPanel()
{
    assert(_imp->_currentlyDraggedPanel);
    QWidget* ret = _imp->_currentlyDraggedPanel;
    _imp->_currentlyDraggedPanel = 0;

    return ret;
}

void
Gui::showAbout()
{
    _imp->_aboutWindow->show();
    ignore_result(_imp->_aboutWindow->exec());
}

void
Gui::showShortcutEditor()
{
    _imp->shortcutEditor->show();
}

void
Gui::openRecentFile()
{
    QAction *action = qobject_cast<QAction *>( sender() );

    if (action) {
        QFileInfo f( action->data().toString() );
		QString path = f.path() + '/';

		QString filename = path + f.fileName();
		int openedProject = appPTR->isProjectAlreadyOpened(filename.toStdString());
		if (openedProject != -1) {
			AppInstance* instance = appPTR->getAppInstance(openedProject);
			if (instance) {
				GuiAppInstance* guiApp = dynamic_cast<GuiAppInstance*>(instance);
				assert(guiApp);
				if (guiApp) {
					guiApp->getGui()->activateWindow();
					return ;
				}
			}
		}

        ///if the current graph has no value, just load the project in the same window
        if ( _imp->_appInstance->getProject()->isGraphWorthLess() ) {
            _imp->_appInstance->getProject()->loadProject( path,f.fileName() );
        } else {
            ///remove autosaves otherwise the new instance might try to load an autosave
            Project::removeAutoSaves();
            CLArgs cl;
            AppInstance* newApp = appPTR->newAppInstance(cl);
            newApp->getProject()->loadProject( path,f.fileName() );
        }
    }
}

void
Gui::updateRecentFileActions()
{
    QSettings settings;
    QStringList files = settings.value("recentFileList").toStringList();
    int numRecentFiles = std::min(files.size(), (int)NATRON_MAX_RECENT_FILES);

    for (int i = 0; i < numRecentFiles; ++i) {
        QString text = tr("&%1 %2").arg(i + 1).arg( QFileInfo(files[i]).fileName() );
        _imp->actionsOpenRecentFile[i]->setText(text);
        _imp->actionsOpenRecentFile[i]->setData(files[i]);
        _imp->actionsOpenRecentFile[i]->setVisible(true);
    }
    for (int j = numRecentFiles; j < NATRON_MAX_RECENT_FILES; ++j) {
        _imp->actionsOpenRecentFile[j]->setVisible(false);
    }
}

QPixmap
Gui::screenShot(QWidget* w)
{
#if QT_VERSION < 0x050000
    if (w->objectName() == "CurveEditor") {
        return QPixmap::grabWidget(w);
    }

    return QPixmap::grabWindow( w->winId() );
#else

    return QApplication::primaryScreen()->grabWindow( w->winId() );
#endif
}

void
Gui::onProjectNameChanged(const QString & name)
{
    QString text(QCoreApplication::applicationName() + " - ");

    text.append(name);
    setWindowTitle(text);
}

void
Gui::setColorPickersColor(const QColor & c)
{
    assert(_imp->_projectGui);
    _imp->_projectGui->setPickersColor(c);
}

void
Gui::registerNewColorPicker(boost::shared_ptr<Color_Knob> knob)
{
    assert(_imp->_projectGui);
    _imp->_projectGui->registerNewColorPicker(knob);
}

void
Gui::removeColorPicker(boost::shared_ptr<Color_Knob> knob)
{
    assert(_imp->_projectGui);
    _imp->_projectGui->removeColorPicker(knob);
}

bool
Gui::hasPickers() const
{
    assert(_imp->_projectGui);

    return _imp->_projectGui->hasPickers();
}

void
Gui::updateViewersViewsMenu(int viewsCount)
{
    QMutexLocker l(&_imp->_viewerTabsMutex);

    for (std::list<ViewerTab*>::iterator it = _imp->_viewerTabs.begin(); it != _imp->_viewerTabs.end(); ++it) {
        (*it)->updateViewsMenu(viewsCount);
    }
}

void
Gui::setViewersCurrentView(int view)
{
    QMutexLocker l(&_imp->_viewerTabsMutex);

    for (std::list<ViewerTab*>::iterator it = _imp->_viewerTabs.begin(); it != _imp->_viewerTabs.end(); ++it) {
        (*it)->setCurrentView(view);
    }
}

const std::list<ViewerTab*> &
Gui::getViewersList() const
{
    return _imp->_viewerTabs;
}

std::list<ViewerTab*>
Gui::getViewersList_mt_safe() const
{
    QMutexLocker l(&_imp->_viewerTabsMutex);

    return _imp->_viewerTabs;
}

void
Gui::activateViewerTab(ViewerInstance* viewer)
{
    OpenGLViewerI* viewport = viewer->getUiContext();

    {
        QMutexLocker l(&_imp->_viewerTabsMutex);
        for (std::list<ViewerTab*>::iterator it = _imp->_viewerTabs.begin(); it != _imp->_viewerTabs.end(); ++it) {
            if ( (*it)->getViewer() == viewport ) {
                TabWidget* viewerAnchor = getAnchor();
                assert(viewerAnchor);
                viewerAnchor->appendTab(*it,*it);
                (*it)->show();
            }
        }
    }
    Q_EMIT viewersChanged();
}

void
Gui::deactivateViewerTab(ViewerInstance* viewer)
{
    OpenGLViewerI* viewport = viewer->getUiContext();
    ViewerTab* v = 0;
    {
        QMutexLocker l(&_imp->_viewerTabsMutex);
        for (std::list<ViewerTab*>::iterator it = _imp->_viewerTabs.begin(); it != _imp->_viewerTabs.end(); ++it) {
            if ( (*it)->getViewer() == viewport ) {
                v = *it;
                break;
            }
        }
    }

    if (v) {
        removeViewerTab(v, true,false);
    }
}

ViewerTab*
Gui::getViewerTabForInstance(ViewerInstance* node) const
{
    QMutexLocker l(&_imp->_viewerTabsMutex);

    for (std::list<ViewerTab*>::const_iterator it = _imp->_viewerTabs.begin(); it != _imp->_viewerTabs.end(); ++it) {
        if ( (*it)->getInternalNode() == node ) {
            return *it;
        }
    }

    return NULL;
}

const std::list<boost::shared_ptr<NodeGui> > &
Gui::getVisibleNodes() const
{
    return _imp->_nodeGraphArea->getAllActiveNodes();
}

std::list<boost::shared_ptr<NodeGui> >
Gui::getVisibleNodes_mt_safe() const
{
    return _imp->_nodeGraphArea->getAllActiveNodes_mt_safe();
}

void
Gui::deselectAllNodes() const
{
    _imp->_nodeGraphArea->deselect();
}

void
Gui::onProcessHandlerStarted(const QString & sequenceName,
                             int firstFrame,
                             int lastFrame,
                             const boost::shared_ptr<ProcessHandler> & process)
{
    ///make the dialog which will show the progress
    RenderingProgressDialog *dialog = new RenderingProgressDialog(this,sequenceName,firstFrame,lastFrame,process,this);

    dialog->show();
}

void
Gui::setLastSelectedViewer(ViewerTab* tab)
{
    _imp->_lastSelectedViewer = tab;
}

ViewerTab*
Gui::getLastSelectedViewer() const
{
    return _imp->_lastSelectedViewer;
}

void
Gui::setNextViewerAnchor(TabWidget* where)
{
    _imp->_nextViewerTabPlace = where;
}

const std::vector<ToolButton*> &
Gui::getToolButtons() const
{
    return _imp->_toolButtons;
}

GuiAppInstance*
Gui::getApp() const
{
    return _imp->_appInstance;
}

const std::list<TabWidget*> &
Gui::getPanes() const
{
    return _imp->_panes;
}

std::list<TabWidget*>
Gui::getPanes_mt_safe() const
{
    QMutexLocker l(&_imp->_panesMutex);

    return _imp->_panes;
}

int
Gui::getPanesCount() const
{
    QMutexLocker l(&_imp->_panesMutex);

    return (int)_imp->_panes.size();
}

QString
Gui::getAvailablePaneName(const QString & baseName) const
{
    QString name = baseName;
    QMutexLocker l(&_imp->_panesMutex);
    int baseNumber = _imp->_panes.size();

    if ( name.isEmpty() ) {
        name.append("pane");
        name.append( QString::number(baseNumber) );
    }

    for (;; ) {
        bool foundName = false;
        for (std::list<TabWidget*>::const_iterator it = _imp->_panes.begin(); it != _imp->_panes.end(); ++it) {
            if ( (*it)->objectName_mt_safe() == name ) {
                foundName = true;
                break;
            }
        }
        if (foundName) {
            ++baseNumber;
            name = QString("pane%1").arg(baseNumber);
        } else {
            break;
        }
    }

    return name;
}

void
Gui::setUserScrubbingTimeline(bool b)
{
    _imp->_isUserScrubbingTimeline = b;
}

bool
Gui::isUserScrubbingTimeline() const
{
    return _imp->_isUserScrubbingTimeline;
}

bool
Gui::isDraggingPanel() const
{
    return _imp->_currentlyDraggedPanel != NULL;
}

NodeGraph*
Gui::getNodeGraph() const
{
    return _imp->_nodeGraphArea;
}

CurveEditor*
Gui::getCurveEditor() const
{
    return _imp->_curveEditor;
}

ScriptEditor*
Gui::getScriptEditor() const
{
    return _imp->_scriptEditor;
}

PropertiesBinWrapper*
Gui::getPropertiesBin() const
{
    return _imp->_propertiesBin;
}

QVBoxLayout*
Gui::getPropertiesLayout() const
{
    return _imp->_layoutPropertiesBin;
}

void
Gui::appendTabToDefaultViewerPane(QWidget* tab,ScriptObject* obj)
{
    TabWidget* viewerAnchor = getAnchor();

    assert(viewerAnchor);
    viewerAnchor->appendTab(tab,obj);
}

QWidget*
Gui::getCentralWidget() const
{
    std::list<QWidget*> children;

    _imp->_leftRightSplitter->getChildren_mt_safe(children);
    if (children.size() != 2) {
        ///something is wrong
        return NULL;
    }
    for (std::list<QWidget*>::iterator it = children.begin(); it != children.end(); ++it) {
        if (*it == _imp->_toolBox) {
            continue;
        }

        return *it;
    }

    return NULL;
}

const RegisteredTabs &
Gui::getRegisteredTabs() const
{
    return _imp->_registeredTabs;
}

void
Gui::debugImage(const Natron::Image* image,
                const QString & filename )
{
    if (image->getBitDepth() != Natron::eImageBitDepthFloat) {
        qDebug() << "Debug image only works on float images.";

        return;
    }
    const RectI & rod = image->getBounds();
    QImage output(rod.width(),rod.height(),QImage::Format_ARGB32);
    const Natron::Color::Lut* lut = Natron::Color::LutManager::sRGBLut();
    const float* from = (const float*)image->pixelAt( rod.left(), rod.bottom() );

    ///offset the pointer to 0,0
    from -= ( ( rod.bottom() * image->getRowElements() ) + rod.left() * image->getComponentsCount() );
    lut->to_byte_packed(output.bits(), from, rod, rod, rod,
                        Natron::Color::ePixelPackingRGBA,Natron::Color::ePixelPackingBGRA, true,false);
    U64 hashKey = image->getHashKey();
    QString hashKeyStr = QString::number(hashKey);
    QString realFileName = filename.isEmpty() ? QString(hashKeyStr + ".png") : filename;
    std::cout << "DEBUG: writing image: " << realFileName.toStdString() << std::endl;
    output.save(realFileName);
}

void
Gui::updateLastSequenceOpenedPath(const QString & path)
{
    _imp->_lastLoadSequenceOpenedDir = path;
}

void
Gui::updateLastSequenceSavedPath(const QString & path)
{
    _imp->_lastSaveSequenceOpenedDir = path;
}

void
Gui::updateLastSavedProjectPath(const QString& project)
{
    _imp->_lastSaveProjectOpenedDir = project;
}

void
Gui::updateLastOpenedProjectPath(const QString& project)
{
    _imp->_lastLoadProjectOpenedDir = project;
}

void
Gui::onWriterRenderStarted(const QString & sequenceName,
                           int firstFrame,
                           int lastFrame,
                           Natron::OutputEffectInstance* writer)
{
    assert( QThread::currentThread() == qApp->thread() );

    RenderingProgressDialog *dialog = new RenderingProgressDialog(this,sequenceName,firstFrame,lastFrame,
                                                                  boost::shared_ptr<ProcessHandler>(),this);
    RenderEngine* engine = writer->getRenderEngine();


    QObject::connect( dialog,SIGNAL( canceled() ),engine,SLOT( abortRendering_Blocking() ) );
    QObject::connect( engine,SIGNAL( frameRendered(int) ),dialog,SLOT( onFrameRendered(int) ) );
    QObject::connect( engine,SIGNAL( renderFinished(int) ),dialog,SLOT( onVideoEngineStopped(int) ) );
    dialog->show();
}

void
Gui::setGlewVersion(const QString & version)
{
    _imp->_glewVersion = version;
    _imp->_aboutWindow->updateLibrariesVersions();
}

void
Gui::setOpenGLVersion(const QString & version)
{
    _imp->_openGLVersion = version;
    _imp->_aboutWindow->updateLibrariesVersions();
}

QString
Gui::getGlewVersion() const
{
    return _imp->_glewVersion;
}

QString
Gui::getOpenGLVersion() const
{
    return _imp->_openGLVersion;
}

QString
Gui::getBoostVersion() const
{
    return QString(BOOST_LIB_VERSION);
}

QString
Gui::getQtVersion() const
{
    return QString(QT_VERSION_STR) + " / " + qVersion();
}

QString
Gui::getCairoVersion() const
{
    return QString(CAIRO_VERSION_STRING) + " / " + QString( cairo_version_string() );
}

void
Gui::onNodeNameChanged(const QString & /*name*/)
{
    Natron::Node* node = qobject_cast<Natron::Node*>( sender() );
    if (!node) {
        return;
    }
    ViewerInstance* isViewer = dynamic_cast<ViewerInstance*>(node->getLiveInstance());
    if (isViewer) {
        Q_EMIT viewersChanged();
    }
}

void
Gui::renderAllWriters()
{
    _imp->_appInstance->startWritersRendering( std::list<AppInstance::RenderRequest>() );
}

void
Gui::renderSelectedNode()
{
    const std::list<boost::shared_ptr<NodeGui> > & selectedNodes = _imp->_nodeGraphArea->getSelectedNodes();

    if (selectedNodes.size() > 1) {
        Natron::warningDialog( tr("Render").toStdString(), tr("Please select only a single node").toStdString() );
    } else if ( selectedNodes.empty() ) {
        Natron::warningDialog( tr("Render").toStdString(), tr("You must select a node to render first!").toStdString() );
    } else {
        
        std::list<AppInstance::RenderWork> workList;
        
        for (std::list<boost::shared_ptr<NodeGui> >::const_iterator it = selectedNodes.begin();
             it!=selectedNodes.end(); ++it) {
            if ( (*it)->getNode()->getLiveInstance()->isWriter() ) {
                ///if the node is a writer, just use it to render!
                AppInstance::RenderWork w;
                w.writer = dynamic_cast<Natron::OutputEffectInstance*>((*it)->getNode()->getLiveInstance());
                assert(w.writer);
                w.firstFrame = INT_MIN;
                w.lastFrame = INT_MAX;
                workList.push_back(w);
            } else {
                if (selectedNodes.size() == 1) {
                    ///create a node and connect it to the node and use it to render
                    boost::shared_ptr<Natron::Node> writer = createWriter();
                    if (writer) {
                        AppInstance::RenderWork w;
                        w.writer = dynamic_cast<Natron::OutputEffectInstance*>(writer->getLiveInstance());
                        assert(w.writer);
                        w.firstFrame = INT_MIN;
                        w.lastFrame = INT_MAX;
                        workList.push_back(w);
                    }
                }
            }
        }
        _imp->_appInstance->startWritersRendering(workList);

        
    }
}

void
Gui::setUndoRedoStackLimit(int limit)
{
    _imp->_nodeGraphArea->setUndoRedoStackLimit(limit);
}

void
Gui::showOfxLog()
{
    QString log = appPTR->getOfxLog_mt_safe();
    LogWindow lw(log,this);

    lw.setWindowTitle( tr("Errors log") );
    ignore_result(lw.exec());
}


void
Gui::createNewTrackerInterface(NodeGui* n)
{
    QMutexLocker l(&_imp->_viewerTabsMutex);

    for (std::list<ViewerTab*>::iterator it = _imp->_viewerTabs.begin(); it != _imp->_viewerTabs.end(); ++it) {
        (*it)->createTrackerInterface(n);
    }
}

void
Gui::removeTrackerInterface(NodeGui* n,
                            bool permanently)
{
    QMutexLocker l(&_imp->_viewerTabsMutex);

    for (std::list<ViewerTab*>::iterator it = _imp->_viewerTabs.begin(); it != _imp->_viewerTabs.end(); ++it) {
        (*it)->removeTrackerInterface(n, permanently,false);
    }
}

void
Gui::onRotoSelectedToolChanged(int tool)
{
    RotoGui* roto = qobject_cast<RotoGui*>( sender() );

    if (!roto) {
        return;
    }
    QMutexLocker l(&_imp->_viewerTabsMutex);
    for (std::list<ViewerTab*>::iterator it = _imp->_viewerTabs.begin(); it != _imp->_viewerTabs.end(); ++it) {
        (*it)->updateRotoSelectedTool(tool,roto);
    }
}

void
Gui::createNewRotoInterface(NodeGui* n)
{
    QMutexLocker l(&_imp->_viewerTabsMutex);

    for (std::list<ViewerTab*>::iterator it = _imp->_viewerTabs.begin(); it != _imp->_viewerTabs.end(); ++it) {
        (*it)->createRotoInterface(n);
    }
}

void
Gui::removeRotoInterface(NodeGui* n,
                         bool permanently)
{
    QMutexLocker l(&_imp->_viewerTabsMutex);

    for (std::list<ViewerTab*>::iterator it = _imp->_viewerTabs.begin(); it != _imp->_viewerTabs.end(); ++it) {
        (*it)->removeRotoInterface(n, permanently,false);
    }
}

void
Gui::setRotoInterface(NodeGui* n)
{
    QMutexLocker l(&_imp->_viewerTabsMutex);

    for (std::list<ViewerTab*>::iterator it = _imp->_viewerTabs.begin(); it != _imp->_viewerTabs.end(); ++it) {
        (*it)->setRotoInterface(n);
    }
}

void
Gui::onViewerRotoEvaluated(ViewerTab* viewer)
{
    QMutexLocker l(&_imp->_viewerTabsMutex);

    for (std::list<ViewerTab*>::iterator it = _imp->_viewerTabs.begin(); it != _imp->_viewerTabs.end(); ++it) {
        if (*it != viewer) {
            (*it)->getViewer()->redraw();
        }
    }
}

void
Gui::startProgress(KnobHolder* effect,
                   const std::string & message,
                   bool canCancel)
{
    if (!effect) {
        return;
    }
    if ( QThread::currentThread() != qApp->thread() ) {
        qDebug() << "Progress bars called from a thread different than the main-thread is not supported at the moment.";

        return;
    }

    QProgressDialog* dialog = new QProgressDialog(message.c_str(),tr("Cancel"),0,100,this);
    if (!canCancel) {
        dialog->setCancelButton(0);
    }
    dialog->setModal(false);
    dialog->setRange(0, 100);
    dialog->setMinimumWidth(250);
    NamedKnobHolder* isNamed = dynamic_cast<NamedKnobHolder*>(effect);
    if (isNamed) {
        dialog->setWindowTitle( isNamed->getScriptName_mt_safe().c_str() );
    }
    std::map<KnobHolder*,QProgressDialog*>::iterator found = _imp->_progressBars.find(effect);

    ///If a second dialog was asked for whilst another is still active, the first dialog will not be
    ///able to be canceled.
    if ( found != _imp->_progressBars.end() ) {
        _imp->_progressBars.erase(found);
    }

    _imp->_progressBars.insert( std::make_pair(effect,dialog) );
    dialog->show();
    //dialog->exec();
}

void
Gui::endProgress(KnobHolder* effect)
{
    if ( QThread::currentThread() != qApp->thread() ) {
        qDebug() << "Progress bars called from a thread different than the main-thread is not supported at the moment.";

        return;
    }

    std::map<KnobHolder*,QProgressDialog*>::iterator found = _imp->_progressBars.find(effect);
    if ( found == _imp->_progressBars.end() ) {
        return;
    }


    found->second->close();
    _imp->_progressBars.erase(found);
}

bool
Gui::progressUpdate(KnobHolder* effect,
                    double t)
{
    if ( QThread::currentThread() != qApp->thread() ) {
        qDebug() << "Progress bars called from a thread different than the main-thread is not supported at the moment.";

        return true;
    }

    std::map<KnobHolder*,QProgressDialog*>::iterator found = _imp->_progressBars.find(effect);
    if ( found == _imp->_progressBars.end() ) {
        NamedKnobHolder* isNamed = dynamic_cast<NamedKnobHolder*>(effect);
        if (isNamed) {
            qDebug() << isNamed->getScriptName_mt_safe().c_str() <<  " called progressUpdate but didn't called startProgress first.";
        }
    } else {
        if ( found->second->wasCanceled() ) {
            return false;
        }
        found->second->setValue(t * 100);
    }
    QCoreApplication::processEvents();
    
    return true;
}

void
Gui::addVisibleDockablePanel(DockablePanel* panel)
{
    putSettingsPanelFirst(panel);
    assert(panel);
    int maxPanels = appPTR->getCurrentSettings()->getMaxPanelsOpened();
    if ( ( (int)_imp->openedPanels.size() == maxPanels ) && (maxPanels != 0) ) {
        std::list<DockablePanel*>::iterator it = _imp->openedPanels.begin();
        (*it)->closePanel();
    }
    _imp->openedPanels.push_back(panel);
}

void
Gui::removeVisibleDockablePanel(DockablePanel* panel)
{
    std::list<DockablePanel*>::iterator it = std::find(_imp->openedPanels.begin(),_imp->openedPanels.end(),panel);

    if ( it != _imp->openedPanels.end() ) {
        _imp->openedPanels.erase(it);
    }
}

void
Gui::onMaxVisibleDockablePanelChanged(int maxPanels)
{
    assert(maxPanels >= 0);
    if (maxPanels == 0) {
        return;
    }
    while ( (int)_imp->openedPanels.size() > maxPanels ) {
        std::list<DockablePanel*>::iterator it = _imp->openedPanels.begin();
        (*it)->closePanel();
    }
    _imp->_maxPanelsOpenedSpinBox->setValue(maxPanels);
}

void
Gui::onMaxPanelsSpinBoxValueChanged(double val)
{
    appPTR->getCurrentSettings()->setMaxPanelsOpened( (int)val );
}

void
Gui::clearAllVisiblePanels()
{
    while ( !_imp->openedPanels.empty() ) {
        std::list<DockablePanel*>::iterator it = _imp->openedPanels.begin();
        if ( !(*it)->isFloating() ) {
            (*it)->setClosed(true);
        }

        bool foundNonFloating = false;
        for (std::list<DockablePanel*>::iterator it2 = _imp->openedPanels.begin(); it2 != _imp->openedPanels.end(); ++it2) {
            if ( !(*it2)->isFloating() ) {
                foundNonFloating = true;
                break;
            }
        }
        ///only floating windows left
        if (!foundNonFloating) {
            break;
        }
    }
	getApp()->redrawAllViewers();
}

void
Gui::minimizeMaximizeAllPanels(bool clicked)
{
    for (std::list<DockablePanel*>::iterator it = _imp->openedPanels.begin() ; it != _imp->openedPanels.end(); ++it) {
        if (clicked) {
            if (!(*it)->isMinimized()) {
                (*it)->minimizeOrMaximize(true);
            }
        } else {
            if ((*it)->isMinimized()) {
                (*it)->minimizeOrMaximize(false);
            }
        }
    }
    getApp()->redrawAllViewers();
}

void
Gui::connectViewersToViewerCache()
{
    QMutexLocker l(&_imp->_viewerTabsMutex);

    for (std::list<ViewerTab*>::iterator it = _imp->_viewerTabs.begin(); it != _imp->_viewerTabs.end(); ++it) {
        (*it)->connectToViewerCache();
    }
}

void
Gui::disconnectViewersFromViewerCache()
{
    QMutexLocker l(&_imp->_viewerTabsMutex);

    for (std::list<ViewerTab*>::iterator it = _imp->_viewerTabs.begin(); it != _imp->_viewerTabs.end(); ++it) {
        (*it)->disconnectFromViewerCache();
    }
}

void
Gui::moveEvent(QMoveEvent* e)
{
    QMainWindow::moveEvent(e);
    QPoint p = pos();
    
    setMtSafePosition( p.x(), p.y() );
    
}

void
Gui::resizeEvent(QResizeEvent* e)
{
    QMainWindow::resizeEvent(e);

    setMtSafeWindowSize( width(), height() );
}

void
Gui::keyPressEvent(QKeyEvent* e)
{
    QWidget* w = qApp->widgetAt(QCursor::pos());
    if (w && w->objectName() == QString("SettingsPanel") && e->key() == Qt::Key_Escape) {
        RightClickableWidget* panel = dynamic_cast<RightClickableWidget*>(w);
        assert(panel);
        panel->getPanel()->closePanel();
    }
    
    Qt::Key key = (Qt::Key)e->key();
    Qt::KeyboardModifiers modifiers = e->modifiers();
    
    if ( isKeybind(kShortcutGroupPlayer, kShortcutIDActionPlayerPrevious, modifiers, key) ) {
        if ( getLastSelectedViewer() ) {
            getLastSelectedViewer()->previousFrame();
        }
    } else if ( isKeybind(kShortcutGroupPlayer, kShortcutIDActionPlayerNext, modifiers, key) ) {
        if ( getLastSelectedViewer() ) {
            getLastSelectedViewer()->nextFrame();
        }
    } else if ( isKeybind(kShortcutGroupPlayer, kShortcutIDActionPlayerFirst, modifiers, key) ) {
        if ( getLastSelectedViewer() ) {
            getLastSelectedViewer()->firstFrame();
        }
    } else if ( isKeybind(kShortcutGroupPlayer, kShortcutIDActionPlayerLast, modifiers, key) ) {
        if ( getLastSelectedViewer() ) {
            getLastSelectedViewer()->lastFrame();
        }
    } else if ( isKeybind(kShortcutGroupPlayer, kShortcutIDActionPlayerPrevIncr, modifiers, key) ) {
        if ( getLastSelectedViewer() ) {
            getLastSelectedViewer()->previousIncrement();
        }
    } else if ( isKeybind(kShortcutGroupPlayer, kShortcutIDActionPlayerNextIncr, modifiers, key) ) {
        if ( getLastSelectedViewer() ) {
            getLastSelectedViewer()->nextIncrement();
        }
    } else if ( isKeybind(kShortcutGroupPlayer, kShortcutIDActionPlayerPrevKF, modifiers, key) ) {
        getApp()->getTimeLine()->goToPreviousKeyframe();
    } else if ( isKeybind(kShortcutGroupPlayer, kShortcutIDActionPlayerNextKF, modifiers, key) ) {
        getApp()->getTimeLine()->goToNextKeyframe();
    } else if ( isKeybind(kShortcutGroupNodegraph, kShortcutIDActionGraphDisableNodes, modifiers, key) ) {
        _imp->_nodeGraphArea->toggleSelectedNodesEnabled();
    } else if ( isKeybind(kShortcutGroupNodegraph, kShortcutIDActionGraphFindNode, modifiers, key) ) {
        _imp->_nodeGraphArea->popFindDialog();  
    } else {
        QMainWindow::keyPressEvent(e);
    }
}

TabWidget*
Gui::getAnchor() const
{
    QMutexLocker l(&_imp->_panesMutex);

    for (std::list<TabWidget*>::const_iterator it = _imp->_panes.begin(); it != _imp->_panes.end(); ++it) {
        if ( (*it)->isAnchor() ) {
            return *it;
        }
    }

    return NULL;
}

bool
Gui::isGUIFrozen() const
{
    QMutexLocker k(&_imp->_isGUIFrozenMutex);
    return _imp->_isGUIFrozen;
}

void
Gui::onFreezeUIButtonClicked(bool clicked)
{
    {
        QMutexLocker k(&_imp->_isGUIFrozenMutex);
        _imp->_isGUIFrozen = clicked;
    }
    {
        QMutexLocker k(&_imp->_viewerTabsMutex);
        for (std::list<ViewerTab*>::iterator it = _imp->_viewerTabs.begin(); it!=_imp->_viewerTabs.end(); ++it) {
            (*it)->setTurboButtonDown(clicked);
            if (!clicked) {
                (*it)->getViewer()->redraw(); //< overlays were disabled while frozen, redraw to make them re-appear
            }
        }
    }
    _imp->_nodeGraphArea->onGuiFrozenChanged(clicked);
    for (std::list<NodeGraph*>::iterator it = _imp->_groups.begin(); it != _imp->_groups.end(); ++it) {
        (*it)->onGuiFrozenChanged(clicked);
    }
}

bool
Gui::hasShortcutEditorAlreadyBeenBuilt() const
{
    return _imp->shortcutEditor != NULL;
}

void
Gui::addShortcut(BoundAction* action)
{
    assert(_imp->shortcutEditor);
    _imp->shortcutEditor->addShortcut(action);
}

FloatingWidget::FloatingWidget(Gui* gui,
                               QWidget* parent)
    : QWidget(parent)
      , SerializableWindow()
      , _embeddedWidget(0)
      , _layout(0)
      , _gui(gui)
{
    setWindowFlags(Qt::Window);
    setAttribute(Qt::WA_DeleteOnClose,true);
    _layout = new QVBoxLayout(this);
    _layout->setContentsMargins(0, 0, 0, 0);
    setLayout(_layout);
}

static void
closeWidgetRecursively(QWidget* w)
{
    Splitter* isSplitter = dynamic_cast<Splitter*>(w);
    TabWidget* isTab = dynamic_cast<TabWidget*>(w);

    if (!isSplitter && !isTab) {
        return;
    }

    if (isTab) {
        isTab->closePane();
    } else {
        assert(isSplitter);
        for (int i = 0; i < isSplitter->count(); ++i) {
            closeWidgetRecursively( isSplitter->widget(i) );
        }
    }
}

FloatingWidget::~FloatingWidget()
{
    if (_embeddedWidget) {
        closeWidgetRecursively(_embeddedWidget);
    }
}

void
FloatingWidget::setWidget(QWidget* w)
{
    QSize widgetSize = w->size();

    assert(w);
    if (_embeddedWidget) {
        return;
    }
    _embeddedWidget = w;
    w->setParent(this);
    assert(_layout);
    _layout->addWidget(w);
    w->setVisible(true);
    w->setSizePolicy(QSizePolicy::Expanding,QSizePolicy::Expanding);
    resize(widgetSize);
    show();
}

void
FloatingWidget::removeEmbeddedWidget()
{
    if (!_embeddedWidget) {
        return;
    }
    _layout->removeWidget(_embeddedWidget);
    _embeddedWidget->setParent(NULL);
    _embeddedWidget = 0;
    // _embeddedWidget->setVisible(false);
    hide();
}

void
FloatingWidget::moveEvent(QMoveEvent* e)
{
    QWidget::moveEvent(e);
    QPoint p = pos();

    setMtSafePosition( p.x(), p.y() );
}

void
FloatingWidget::resizeEvent(QResizeEvent* e)
{
    QWidget::resizeEvent(e);

    setMtSafeWindowSize( width(), height() );
}

void
FloatingWidget::closeEvent(QCloseEvent* e)
{
    Q_EMIT closed();

    closeWidgetRecursively(_embeddedWidget);
    removeEmbeddedWidget();
    _gui->unregisterFloatingWindow(this);
    QWidget::closeEvent(e);
}


void
Gui::getNodesEntitledForOverlays(std::list<boost::shared_ptr<Natron::Node> >& nodes) const
{
    int layoutItemsCount = _imp->_layoutPropertiesBin->count();
    for (int i = 0; i < layoutItemsCount; ++i) {
        QLayoutItem* item = _imp->_layoutPropertiesBin->itemAt(i);
        NodeSettingsPanel* panel = dynamic_cast<NodeSettingsPanel*>(item->widget());
        if (panel) {
            boost::shared_ptr<NodeGui> node = panel->getNode();
            boost::shared_ptr<Natron::Node> internalNode = node->getNode();
            if (node && internalNode) {
                boost::shared_ptr<MultiInstancePanel> multiInstance = node->getMultiInstancePanel();
                if (multiInstance) {
                    const std::list< std::pair<boost::weak_ptr<Natron::Node>,bool > >& instances = multiInstance->getInstances();
                    for (std::list< std::pair<boost::weak_ptr<Natron::Node>,bool > >::const_iterator it = instances.begin(); it != instances.end(); ++it) {
                        NodePtr instance = it->first.lock();
                        if (node->isSettingsPanelVisible() &&
                            !node->isSettingsPanelMinimized() &&
                            instance->isActivated() &&
                            it->second &&
                            !instance->isNodeDisabled()) {
                            nodes.push_back(instance);
                        }
                    }
                    if (!internalNode->isNodeDisabled() &&
                        node->isSettingsPanelVisible() &&
                        !node->isSettingsPanelMinimized() ) {
                        nodes.push_back(node->getNode());
                    }

                } else {
                    if (!internalNode->isNodeDisabled() &&
                        internalNode->isActivated() &&
                        node->isSettingsPanelVisible() &&
                        !node->isSettingsPanelMinimized() ) {

                        nodes.push_back(node->getNode());
                    }
                }
            }
        }
    }
}

void
Gui::redrawAllViewers()
{
    QMutexLocker k(&_imp->_viewerTabsMutex);
    for (std::list<ViewerTab*>::const_iterator it = _imp->_viewerTabs.begin(); it!=_imp->_viewerTabs.end(); ++it) {
        if ((*it)->isVisible()) {
            (*it)->getViewer()->redraw();
        }
    }
}

void
Gui::renderAllViewers()
{
    QMutexLocker k(&_imp->_viewerTabsMutex);
    for (std::list<ViewerTab*>::const_iterator it = _imp->_viewerTabs.begin(); it!=_imp->_viewerTabs.end(); ++it) {
        if ((*it)->isVisible()) {
            (*it)->getInternalNode()->renderCurrentFrame(false);
        }
    }
}

void
Gui::toggleAutoHideGraphInputs()
{
    _imp->_nodeGraphArea->toggleAutoHideInputs(false);
}


void
Gui::centerAllNodeGraphsWithTimer()
{
    QTimer::singleShot( 25, _imp->_nodeGraphArea, SLOT(centerOnAllNodes()));
    for (std::list<NodeGraph*>::iterator it = _imp->_groups.begin(); it != _imp->_groups.end(); ++it) {
        QTimer::singleShot( 25, *it, SLOT(centerOnAllNodes()));
    }
}

void
Gui::setLastEnteredTabWidget(TabWidget* tab)
{
    _imp->_lastEnteredTabWidget = tab;
}

TabWidget*
Gui::getLastEnteredTabWidget() const
{
    return _imp->_lastEnteredTabWidget;
}

void
Gui::onNextTabTriggered()
{
    TabWidget* t = getLastEnteredTabWidget();
    if (t) {
        t->moveToNextTab();
    }
}

void
Gui::onCloseTabTriggered()
{
    TabWidget* t = getLastEnteredTabWidget();
    if (t) {
        t->closeCurrentWidget();
    }
}

void
Gui::appendToScriptEditor(const std::string& str)
{
    _imp->_scriptEditor->appendToScriptEditor(str.c_str());
}

void
Gui::printAutoDeclaredVariable(const std::string& str)
{
    _imp->_scriptEditor->printAutoDeclaredVariable(str.c_str());
}

void
Gui::exportGroupAsPythonScript(NodeCollection* collection)
{
    assert(collection);
    NodeList nodes = collection->getNodes();
    bool hasOutput = false;
    for (NodeList::iterator it = nodes.begin(); it != nodes.end(); ++it) {
        if ((*it)->isActivated() && dynamic_cast<GroupOutput*>((*it)->getLiveInstance())) {
            hasOutput = true;
            break;
        }
    }
    
    if (!hasOutput) {
        Natron::errorDialog(tr("Export").toStdString(), tr("To export as group, at least one Ouptut node must exist.").toStdString());
        return;
    }
    ExportGroupTemplateDialog dialog(collection,this,this);
    ignore_result(dialog.exec());
}

void
Gui::exportProjectAsGroup()
{
    exportGroupAsPythonScript(getApp()->getProject().get());
}

QAction*
GuiPrivate::findActionRecursive(int i,QWidget* widget,const QStringList& grouping)
{
    assert(i < grouping.size());
    QList<QAction*> actions = widget->actions();
    for (QList<QAction*>::iterator it = actions.begin();it != actions.end(); ++it) {
        if ((*it)->text() == grouping[i]) {
            if (i == grouping.size() -1) {
                return *it;
            } else {
                QMenu* menu = (*it)->menu();
                if (menu) {
                    return findActionRecursive(i + 1, menu, grouping);
                } else {
                    ///Error: specified the name of an already existing action
                    return 0;
                }
            }
        }
    }
    ///Create the entry
    if (i < grouping.size() -1) {
        QMenu* menu = new QMenu(widget);
        menu->setTitle(grouping[i]);
        QMenu* isMenu = dynamic_cast<QMenu*>(widget);
        QMenuBar* isMenuBar = dynamic_cast<QMenuBar*>(widget);
        if (isMenu) {
            isMenu->addAction(menu->menuAction());
        } else if (isMenuBar) {
            isMenuBar->addAction(menu->menuAction());
        }
        return findActionRecursive(i + 1, menu, grouping);
    } else {
        ActionWithShortcut* action = new ActionWithShortcut(kShortcutGroupGlobal,grouping[i],grouping[i],widget);
        QObject::connect(action, SIGNAL(triggered()), _gui, SLOT(onUserCommandTriggered()));
        QMenu* isMenu = dynamic_cast<QMenu*>(widget);
        if (isMenu) {
            isMenu->addAction(action);
        }

        return action;
    }
    return 0;
}

void
Gui::onUserCommandTriggered()
{
    QAction* action = qobject_cast<QAction*>(sender());
    if (!action) {
        return;
    }
    ActionWithShortcut* aws = dynamic_cast<ActionWithShortcut*>(action);
    if (!aws) {
        return;
    }
    std::map<ActionWithShortcut*,std::string>::iterator found = _imp->pythonCommands.find(aws);
    if (found != _imp->pythonCommands.end()) {
        std::string err;
        std::string output;
        if (!Natron::interpretPythonScript(found->second, &err, &output)) {
            getApp()->appendToScriptEditor(err);
        } else {
            getApp()->appendToScriptEditor(output);
        }
    }
}

void
Gui::addMenuEntry(const QString& menuGrouping,const std::string& pythonFunction,Qt::Key key,const Qt::KeyboardModifiers& modifiers)
{
    QStringList grouping = menuGrouping.split('/');
    if (grouping.isEmpty()) {
        getApp()->appendToScriptEditor(tr("Failed to add menu entry: incorrect menu grouping").toStdString());
        return;
    }
    
    std::string script = pythonFunction + "()\n";
    
    QAction* action = _imp->findActionRecursive(0, _imp->menubar, grouping);
    ActionWithShortcut* aws = dynamic_cast<ActionWithShortcut*>(action);
    if (aws) {
        aws->setShortcut(makeKeySequence(modifiers,key));
        std::map<ActionWithShortcut*,std::string>::iterator found = _imp->pythonCommands.find(aws);
        if (found != _imp->pythonCommands.end()) {
            found->second = pythonFunction;
        } else {
            _imp->pythonCommands.insert(std::make_pair(aws,script));
        }
    }
}<|MERGE_RESOLUTION|>--- conflicted
+++ resolved
@@ -2249,13 +2249,9 @@
         assert(graph_i);
         NodeGraph* graph = dynamic_cast<NodeGraph*>(graph_i);
         assert(graph);
-<<<<<<< HEAD
         if (graph) {
             graph->removeNode(gui);
         }
-=======
-        graph->removeNode(gui);
->>>>>>> e2668acb
     } else {
         tab->hide();
 
