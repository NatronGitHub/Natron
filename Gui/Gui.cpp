--- conflicted
+++ resolved
@@ -222,16 +222,11 @@
                   bool warnUserIfSaveNeeded,
                   bool blocking)
 {
-<<<<<<< HEAD
-    AppInstancePtr app = getApp();
+    GuiAppInstancePtr app = getApp();
     if (!app) {
         return false;
     }
-    if (getApp()->getProject()->hasNodes() && warnUserIfSaveNeeded) {
-=======
-    GuiAppInstancePtr app = getApp();
-    if (app && app->getProject()->hasNodes() && warnUserIfSaveNeeded) {
->>>>>>> 300ddcbd
+    if (app->getProject()->hasNodes() && warnUserIfSaveNeeded) {
         int ret = saveWarning();
         if (ret == 0) {
             if ( !saveProject() ) {
@@ -477,24 +472,7 @@
     _imp->actionFullScreen->setShortcutContext(Qt::ApplicationShortcut);
     QObject::connect( _imp->actionFullScreen, SIGNAL(triggered()), this, SLOT(toggleFullScreen()) );
 
-<<<<<<< HEAD
     _imp->actionClearPluginsLoadingCache = new ActionWithShortcut(kShortcutGroupGlobal, kShortcutActionClearPluginsLoadCache, kShortcutActionClearPluginsLoadCacheLabel, this);
-=======
-    _imp->actionClearDiskCache = new ActionWithShortcut(kShortcutGroupGlobal, kShortcutIDActionClearDiskCache, kShortcutDescActionClearDiskCache, this);
-    QObject::connect( _imp->actionClearDiskCache, SIGNAL(triggered()), appPTR, SLOT(clearDiskCache()) );
-
-    _imp->actionClearPlayBackCache = new ActionWithShortcut(kShortcutGroupGlobal, kShortcutIDActionClearPlaybackCache, kShortcutDescActionClearPlaybackCache, this);
-    QObject::connect( _imp->actionClearPlayBackCache, SIGNAL(triggered()), appPTR, SLOT(clearPlaybackCache()) );
-
-    _imp->actionClearNodeCache = new ActionWithShortcut(kShortcutGroupGlobal, kShortcutIDActionClearNodeCache, kShortcutDescActionClearNodeCache, this);
-    QObject::connect( _imp->actionClearNodeCache, SIGNAL(triggered()), appPTR, SLOT(clearNodeCache()) );
-    GuiAppInstancePtr app = getApp();
-    if (app) {
-        QObject::connect( _imp->actionClearNodeCache, SIGNAL(triggered()), app.get(), SLOT(clearOpenFXPluginsCaches()) );
-    }
-
-    _imp->actionClearPluginsLoadingCache = new ActionWithShortcut(kShortcutGroupGlobal, kShortcutIDActionClearPluginsLoadCache, kShortcutDescActionClearPluginsLoadCache, this);
->>>>>>> 300ddcbd
     QObject::connect( _imp->actionClearPluginsLoadingCache, SIGNAL(triggered()), appPTR, SLOT(clearPluginsLoadedCache()) );
 
     _imp->actionClearAllCaches = new ActionWithShortcut(kShortcutGroupGlobal, kShortcutActionClearCache, kShortcutActionClearCacheLabel, this);
