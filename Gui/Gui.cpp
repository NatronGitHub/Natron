--- conflicted
+++ resolved
@@ -3331,12 +3331,9 @@
                 Natron::StandardButtons buttons,
                 int defaultB)
 {
-<<<<<<< HEAD
-
-    QString msg = useHtml ? content : Qt::convertFromPlainText(content, Qt::WhiteSpaceNormal);
-=======
+
     QString msg = useHtml ? content : Qt::convertFromPlainText(content.trimmed(), Qt::WhiteSpaceNormal);
->>>>>>> f1ea21d9
+
 
     if (type == 0) {
         QMessageBox critical(QMessageBox::Critical, title, msg, QMessageBox::NoButton, this, Qt::Dialog | Qt::MSWindowsFixedSizeDialogHint | Qt::WindowStaysOnTopHint);
