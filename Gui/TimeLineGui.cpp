--- conflicted
+++ resolved
@@ -339,13 +339,8 @@
         QPointF topRight = toTimeLineCoordinates(width() - 1, 0);
 
 
-<<<<<<< HEAD
-        /// change the backgroud color of the portion of the timeline where images are lying
+        /// change the background color of the portion of the timeline where images are lying
         TimeValue firstFrame, lastFrame;
-=======
-        /// change the background color of the portion of the timeline where images are lying
-        double firstFrame, lastFrame;
->>>>>>> 09c81512
         if ( !_imp->viewerTab->isFileDialogViewer() ) {
             _imp->gui->getApp()->getProject()->getFrameRange(&firstFrame, &lastFrame);
         } else {
