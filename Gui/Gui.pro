--- conflicted
+++ resolved
@@ -29,15 +29,9 @@
 QT += gui core opengl network
 greaterThan(QT_MAJOR_VERSION, 4): QT += concurrent
 
-<<<<<<< HEAD
 CONFIG += glad-flags yaml-cpp-flags
 
-=======
-CONFIG += glad-flags
->>>>>>> 3718310f
-
 include(../global.pri)
-include(../libs.pri)
 
 precompile_header {
   # Use Precompiled headers (PCH)
@@ -73,10 +67,6 @@
 INCLUDEPATH += $$PWD/NatronGui
 DEPENDPATH += $$PWD/NatronGui
 
-<<<<<<< HEAD
-
-=======
->>>>>>> 3718310f
 win32-msvc* {
         CONFIG(64bit) {
                 QMAKE_LFLAGS += /MACHINE:X64
