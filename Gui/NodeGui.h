--- conflicted
+++ resolved
@@ -28,10 +28,7 @@
 #include "Global/Macros.h"
 
 #include <map>
-<<<<<<< HEAD
-=======
 #include <set>
->>>>>>> 114b32e8
 #include <list>
 #include <vector>
 #include <utility>
