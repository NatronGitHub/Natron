//  Natron
//
/* This Source Code Form is subject to the terms of the Mozilla Public
 * License, v. 2.0. If a copy of the MPL was not distributed with this
 * file, You can obtain one at http://mozilla.org/MPL/2.0/. */
/*
 * Created by Alexandre GAUTHIER-FOICHAT on 6/1/2012.
 * contact: immarespond at gmail dot com
 *
 */

#ifndef NATRON_GUI_INFOVIEWERWIDGET_H_
#define NATRON_GUI_INFOVIEWERWIDGET_H_

// from <https://docs.python.org/3/c-api/intro.html#include-files>:
// "Since Python may define some pre-processor definitions which affect the standard headers on some systems, you must include Python.h before any standard headers are included."
#include <Python.h>

#include "Global/Macros.h"
CLANG_DIAG_OFF(deprecated)
CLANG_DIAG_OFF(uninitialized)
#include <QWidget>
#include <QtCore/QPoint>
#include <QtGui/QVector4D>
CLANG_DIAG_ON(deprecated)
CLANG_DIAG_ON(uninitialized)

#include "Engine/Format.h"

class ViewerGL;
class QLabel;
class QHBoxLayout;

class InfoViewerWidget
    : public QWidget
{
    Q_OBJECT

public:
    explicit InfoViewerWidget(ViewerGL* v,
                              const QString & description,
                              QWidget* parent = 0);
    virtual ~InfoViewerWidget() OVERRIDE;


    bool colorAndMouseVisible();

    void setResolution(const Format & f);

    void setDataWindow(const RectI & r); // in canonical coordinates

    void setImageFormat(Natron::ImageComponentsEnum comp,Natron::ImageBitDepthEnum depth);

    void setColor(float r,float g,float b,float a);

    void setMousePos(QPoint p);

    static void removeTrailingZeroes(QString& str);
<<<<<<< HEAD
public Q_SLOTS:
=======
    
    void setColorValid(bool valid);
    
    void setColorApproximated(bool approx);
    
public slots:
>>>>>>> f1ea21d9

    void hideColorAndMouseInfo();
    void showColorAndMouseInfo();
    void setFps(double actualFps,double desiredFps);
    void hideFps();

private:
    
    virtual QSize sizeHint() const OVERRIDE FINAL;
    virtual QSize minimumSizeHint() const OVERRIDE FINAL;
    
private:
    

    QHBoxLayout* layout;
    QLabel* descriptionLabel;
    QLabel* imageFormat;
    QLabel* resolution;
    Format format;
    QLabel* coordDispWindow;
    QLabel* coordMouse;
    QLabel* rgbaValues;
    QLabel* color;
    QLabel* hvl_lastOption;
    QLabel* _fpsLabel;
    ViewerGL* viewer;
    Natron::ImageComponentsEnum _comp;
    bool _colorValid;
    bool _colorApprox;
    double currentColor[4];
};

#endif /* defined(NATRON_GUI_INFOVIEWERWIDGET_H_) */<|MERGE_RESOLUTION|>--- conflicted
+++ resolved
@@ -56,16 +56,13 @@
     void setMousePos(QPoint p);
 
     static void removeTrailingZeroes(QString& str);
-<<<<<<< HEAD
+    
 public Q_SLOTS:
-=======
+
     
     void setColorValid(bool valid);
     
     void setColorApproximated(bool approx);
-    
-public slots:
->>>>>>> f1ea21d9
 
     void hideColorAndMouseInfo();
     void showColorAndMouseInfo();
