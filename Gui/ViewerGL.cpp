--- conflicted
+++ resolved
@@ -77,18 +77,8 @@
 #include "Gui/NodeSettingsPanel.h"
 #include "Gui/Shaders.h"
 #include "Gui/TabWidget.h"
-<<<<<<< HEAD
-#include "Gui/Texture.h"
 #include "Gui/ViewerTab.h"
 
-
-// warning: 'gluErrorString' is deprecated: first deprecated in OS X 10.9 [-Wdeprecated-declarations]
-CLANG_DIAG_OFF(deprecated-declarations)
-GCC_DIAG_OFF(deprecated-declarations)
-=======
-#include "Gui/ViewerTab.h"
-
->>>>>>> f47de4b4
 
 #define USER_ROI_BORDER_TICK_SIZE 15.f
 #define USER_ROI_CROSS_RADIUS 15.f
@@ -1420,11 +1410,7 @@
     assert( qApp && qApp->thread() == QThread::currentThread() );
     assert( QGLContext::currentContext() == context() );
 
-<<<<<<< HEAD
-    if (!_imp->shaderLoaded && _imp->supportsGLSL) {
-=======
     if (!_imp->shaderLoaded) {
->>>>>>> f47de4b4
         _imp->shaderBlack.reset( new QGLShaderProgram( context() ) );
         if ( !_imp->shaderBlack->addShaderFromSourceCode(QGLShader::Vertex, vertRGB) ) {
             qDebug() << qPrintable( _imp->shaderBlack->log() );
@@ -1477,11 +1463,7 @@
 
 void
 ViewerGL::endTransferBufferFromRAMToGPU(int textureIndex,
-<<<<<<< HEAD
-                                        const boost::shared_ptr<OpenGLTextureI>& texture,
-=======
                                         const boost::shared_ptr<Texture>& texture,
->>>>>>> f47de4b4
                                         const ImagePtr& image,
                                         int time,
                                         const RectD& rod,
@@ -1577,11 +1559,7 @@
                                      int textureIndex,
                                      bool isPartialRect,
                                      bool isFirstTile,
-<<<<<<< HEAD
-                                     boost::shared_ptr<OpenGLTextureI>* texture)
-=======
                                      boost::shared_ptr<Texture>* texture)
->>>>>>> f47de4b4
 {
     // always running in the main thread
     assert( qApp && qApp->thread() == QThread::currentThread() );
