/* ***** BEGIN LICENSE BLOCK *****
 * This file is part of Natron <http://www.natron.fr/>,
 * Copyright (C) 2013-2017 INRIA and Alexandre Gauthier-Foichat
 *
 * Natron is free software: you can redistribute it and/or modify
 * it under the terms of the GNU General Public License as published by
 * the Free Software Foundation; either version 2 of the License, or
 * (at your option) any later version.
 *
 * Natron is distributed in the hope that it will be useful,
 * but WITHOUT ANY WARRANTY; without even the implied warranty of
 * MERCHANTABILITY or FITNESS FOR A PARTICULAR PURPOSE.  See the
 * GNU General Public License for more details.
 *
 * You should have received a copy of the GNU General Public License
 * along with Natron.  If not, see <http://www.gnu.org/licenses/gpl-2.0.html>
 * ***** END LICENSE BLOCK ***** */

// ***** BEGIN PYTHON BLOCK *****
// from <https://docs.python.org/3/c-api/intro.html#include-files>:
// "Since Python may define some pre-processor definitions which affect the standard headers on some systems, you must include Python.h before any standard headers are included."
#include <Python.h>
// ***** END PYTHON BLOCK *****

#include "ViewerGL.h"
#include "ViewerGLPrivate.h"

#include <cassert>
#include <algorithm> // min, max
#include <cstring> // for std::memcpy, std::memset, std::strcmp, std::strchr, strlen
#include <stdexcept>

#include <QThread>

#if QT_VERSION >= 0x050000
#include <QtWidgets/QMenu>
#include <QtWidgets/QToolButton>
#include <QtWidgets/QApplication> // qApp
#else
#include <QtGui/QMenu>
#include <QtGui/QToolButton>
#include <QtGui/QApplication> // qApp
#endif

GCC_DIAG_UNUSED_PRIVATE_FIELD_OFF
// /opt/local/include/QtGui/qmime.h:119:10: warning: private field 'type' is not used [-Wunused-private-field]
#include <QtGui/QKeyEvent>
#include <QtGui/QMouseEvent>
GCC_DIAG_UNUSED_PRIVATE_FIELD_ON
#include "Global/GLIncludes.h" //!<must be included before QGLWidget
#include <QtOpenGL/QGLWidget>
#include <QtOpenGL/QGLShaderProgram>
#include "Global/GLObfuscate.h" //!<must be included after QGLWidget
#include <QTreeWidget>
#include <QTabBar>

#include "Engine/Lut.h"
#include "Engine/Node.h"
#include "Engine/NodeGuiI.h"
#include "Engine/Image.h"
#include "Engine/ImagePrivate.h"
#include "Engine/Project.h"
#include "Engine/OfxOverlayInteract.h"
#include "Engine/KnobTypes.h"
#include "Engine/NodeMetadata.h"
#include "Engine/OutputSchedulerThread.h"
#include "Engine/OSGLFunctions.h"
#include "Engine/RenderEngine.h"
#include "Engine/Settings.h"
#include "Engine/Timer.h" // for gettimeofday
#include "Engine/Texture.h"
#include "Engine/ViewIdx.h"
#include "Engine/ViewerInstance.h"
#include "Engine/ViewerNode.h"

#include "Gui/ActionShortcuts.h" // kShortcutGroupViewer ...
#include "Gui/Gui.h"
#include "Gui/AnimationModuleView.h"
#include "Gui/GuiAppInstance.h"
#include "Gui/GuiApplicationManager.h" // isMouseShortcut
#include "Gui/GuiDefines.h"
#include "Gui/GuiMacros.h" // buttonDownIsLeft...
#include "Gui/Histogram.h"
#include "Gui/InfoViewerWidget.h"
#include "Gui/Menu.h"
#include "Gui/NodeGraph.h"
#include "Gui/NodeGui.h"
#include "Gui/KnobGuiParametric.h"
#include "Gui/NodeSettingsPanel.h"
#include "Gui/Shaders.h"
#include "Gui/TabWidget.h"
#include "Gui/ViewerTab.h"



#define PERSISTENT_MESSAGE_LEFT_OFFSET_PIXELS 20

#ifndef M_PI
#define M_PI        3.14159265358979323846264338327950288   /* pi             */
#endif
#ifndef M_PI_2
#define M_PI_2      1.57079632679489661923132169163975144   /* pi/2           */
#endif
#ifndef M_PI_4
#define M_PI_4      0.785398163397448309615660845819875721  /* pi/4           */
#endif

#ifndef M_LN2
#define M_LN2       0.693147180559945309417232121458176568  /* loge(2)        */
#endif


/*This class is the the core of the viewer : what displays images, overlays, etc...
   Everything related to OpenGL will (almost always) be in this class */

NATRON_NAMESPACE_ENTER


ViewerGL::ViewerGL(ViewerTab* parent,
                   const QGLWidget* shareWidget)
    : QGLWidget(parent, shareWidget)
    , _imp( new Implementation(this, parent) )
{
    // always running in the main thread
    assert( qApp && qApp->thread() == QThread::currentThread() );
    setSizePolicy(QSizePolicy::Expanding, QSizePolicy::Expanding);
    //setFocusPolicy(Qt::StrongFocus);
    setMouseTracking(true);

    QObject::connect( appPTR, SIGNAL(checkerboardSettingsChanged()), this, SLOT(onCheckerboardSettingsChanged()) );
    QObject::connect( this, SIGNAL(mustCallUpdateOnMainThread()), this, SLOT(update()));
    QObject::connect( this, SIGNAL(mustCallUpdateGLOnMainThread()), this, SLOT(updateGL()));
}

ViewerGL::~ViewerGL()
{
    // always running in the main thread
    assert( qApp && qApp->thread() == QThread::currentThread() );
}

QSize
ViewerGL::sizeHint() const
{
    // always running in the main thread
    assert( qApp && qApp->thread() == QThread::currentThread() );

    return _imp->sizeH;
}

const QFont &
ViewerGL::textFont() const
{
    // always running in the main thread
    assert( qApp && qApp->thread() == QThread::currentThread() );

    return _imp->textFont;
}

void
ViewerGL::setTextFont(const QFont & f)
{
    // always running in the main thread
    assert( qApp && qApp->thread() == QThread::currentThread() );
    _imp->textFont = f;
}

/**
 *@returns Returns true if the viewer is displaying something.
 **/
bool
ViewerGL::displayingImage() const
{
    // always running in the main thread
    QMutexLocker k(&_imp->displayDataMutex);
    return _imp->displayTextures[0].isVisible || _imp->displayTextures[1].isVisible;
}

OSGLContextPtr
ViewerGL::getOpenGLViewerContext() const
{
    return _imp->glContextWrapper;
}

void
ViewerGL::resizeGL(int w,
                   int h)
{
    // always running in the main thread
    assert( qApp && qApp->thread() == QThread::currentThread() );
    if ( (h == 0) || (w == 0) ) { // prevent division by 0
        return;
    }
    glCheckError(GL_GPU);
    assert( w == width() && h == height() ); // if this crashes here, then the viewport size has to be stored to compute glShadow
    GL_GPU::Viewport (0, 0, w, h);
    bool zoomSinceLastFit;
    int oldWidth, oldHeight;
    {
        QMutexLocker(&_imp->zoomCtxMutex);
        oldWidth = _imp->zoomCtx.screenWidth();
        oldHeight = _imp->zoomCtx.screenHeight();
        _imp->zoomCtx.setScreenSize(w, h, /*alignTop=*/ true, /*alignRight=*/ false);
        zoomSinceLastFit = _imp->zoomOrPannedSinceLastFit;
    }
    glCheckError(GL_GPU);
    _imp->ms = eMouseStateUndefined;
    assert(_imp->viewerTab);
    ViewerNodePtr viewerNode = _imp->viewerTab->getInternalNode();
    if (!viewerNode) {
        return;
    }


    bool isLoadingProject = _imp->viewerTab->getGui() && _imp->viewerTab->getGui()->getApp()->getProject()->isLoadingProject();
    bool canResize = _imp->viewerTab->getGui() && !_imp->viewerTab->getGui()->getApp()->getProject()->isLoadingProject() &&  !_imp->viewerTab->getGui()->getApp()->getActiveRotoDrawingStroke();

    if (!zoomSinceLastFit && canResize) {
        fitImageToFormat();
    }
    if ( viewerNode->getUiContext() && !isLoadingProject  &&
         ( ( oldWidth != w) || ( oldHeight != h) ) ) {
        viewerNode->getNode()->getRenderEngine()->renderCurrentFrame();

        if ( !_imp->persistentMessages.empty() ) {
            updatePersistentMessageToWidth(w - 20);
        } else {
            update();
        }
    }
}

/**
 * @brief Used to setup the blending mode to draw the first texture
 **/
class BlendSetter
{
    bool didBlend;

public:

    BlendSetter(ImagePremultiplicationEnum premult)
    {
        didBlend = premult != eImagePremultiplicationOpaque;
        if (didBlend) {
            GL_GPU::Enable(GL_BLEND);
        }
        switch (premult) {
        case eImagePremultiplicationPremultiplied:
            GL_GPU::BlendFunc(GL_ONE, GL_ONE_MINUS_SRC_ALPHA);
            break;
        case eImagePremultiplicationUnPremultiplied:
            GL_GPU::BlendFunc(GL_SRC_ALPHA, GL_ONE_MINUS_SRC_ALPHA);
            break;
        case eImagePremultiplicationOpaque:
            break;
        }
    }

    ~BlendSetter()
    {
        if (didBlend) {
            GL_GPU::Disable(GL_BLEND);
        }
    }
};



void
ViewerGL::glDraw()
{
    OSGLContextAttacherPtr locker = OSGLContextAttacher::create(_imp->glContextWrapper);
    locker->attach();
    QGLWidget::glDraw();
}

void
ViewerGL::paintGL()
{
    // always running in the main thread
    assert( qApp && qApp->thread() == QThread::currentThread() );
    assert(QGLContext::currentContext() == context());
    //if app is closing, just return
    if ( !_imp->viewerTab->getGui() ) {
        return;
    }
    glCheckError(GL_GPU);

    double zoomLeft, zoomRight, zoomBottom, zoomTop;
    {
        QMutexLocker l(&_imp->zoomCtxMutex);
        assert(0 < _imp->zoomCtx.factor() && _imp->zoomCtx.factor() <= 1024);
        zoomLeft = _imp->zoomCtx.left();
        zoomRight = _imp->zoomCtx.right();
        zoomBottom = _imp->zoomCtx.bottom();
        zoomTop = _imp->zoomCtx.top();
    }
    if ( (zoomLeft == zoomRight) || (zoomTop == zoomBottom) ) {
        clearColorBuffer( _imp->clearColor.redF(), _imp->clearColor.greenF(), _imp->clearColor.blueF(), _imp->clearColor.alphaF() );
        glCheckError(GL_GPU);

        return;
    }

    {
        //GLProtectAttrib a(GL_TRANSFORM_BIT); // GL_MODELVIEW is active by default

        // Note: the OFX spec says that the GL_MODELVIEW should be the identity matrix
        // http://openfx.sourceforge.net/Documentation/1.3/ofxProgrammingReference.html#ImageEffectOverlays
        // However,
        // - Nuke uses a different matrix (RoD.width is the width of the RoD of the displayed image)
        // - Nuke transforms the interacts using the modelview if there are Transform nodes between the viewer and the interact.


        GL_GPU::MatrixMode(GL_PROJECTION);
        GL_GPU::LoadIdentity();
        GL_GPU::Ortho(zoomLeft, zoomRight, zoomBottom, zoomTop, -1, 1);
        _imp->glShadow.setX( (zoomRight - zoomLeft) / width() );
        _imp->glShadow.setY( (zoomTop - zoomBottom) / height() );
        //glScalef(RoD.width, RoD.width, 1.0); // for compatibility with Nuke
        //glTranslatef(1, 1, 0);     // for compatibility with Nuke
        GL_GPU::MatrixMode(GL_MODELVIEW);
        GL_GPU::LoadIdentity();
        //glTranslatef(-1, -1, 0);        // for compatibility with Nuke
        //glScalef(1/RoD.width, 1./RoD.width, 1.0); // for compatibility with Nuke

        glCheckError(GL_GPU);

        ViewerNodePtr viewerNode = _imp->viewerTab->getInternalNode();

        NodePtr aInputNode,bInputNode;


        GLuint savedTexture;
        GL_GPU::GetIntegerv(GL_TEXTURE_BINDING_2D, (GLint*)&savedTexture);
        {
            GLProtectAttrib<GL_GPU> a(GL_COLOR_BUFFER_BIT | GL_ENABLE_BIT | GL_CURRENT_BIT);

            clearColorBuffer( _imp->clearColor.redF(), _imp->clearColor.greenF(), _imp->clearColor.blueF(), _imp->clearColor.alphaF() );
            glCheckErrorIgnoreOSXBug(GL_GPU);


            if (!viewerNode) {
                return;
            }
            // don't even bind the shader on 8-bits gamma-compressed textures
            ViewerCompositingOperatorEnum compOperator = viewerNode->getCurrentOperator();

            aInputNode = viewerNode->getCurrentAInput();
            bInputNode = viewerNode->getCurrentBInput();

            bool drawTexture[2];
            {
                QMutexLocker k(&_imp->displayDataMutex);
                drawTexture[0] = _imp->displayTextures[0].isVisible;
                drawTexture[1] = _imp->displayTextures[1].isVisible && compOperator != eViewerCompositingOperatorNone;
            }
            if ( (aInputNode == bInputNode) &&
                (compOperator != eViewerCompositingOperatorWipeMinus) &&
                (compOperator != eViewerCompositingOperatorStackMinus) ) {
                drawTexture[1] = false;
            }

            double wipeMix = viewerNode->getWipeAmount();

            bool stack = (compOperator == eViewerCompositingOperatorStackUnder ||
                          compOperator == eViewerCompositingOperatorStackOver ||
                          compOperator == eViewerCompositingOperatorStackMinus ||
                          compOperator == eViewerCompositingOperatorStackOnionSkin ||
                          false);


            GL_GPU::Enable (GL_TEXTURE_2D);
            GL_GPU::Color4d(1., 1., 1., 1.);
            GL_GPU::BlendColor(1, 1, 1, wipeMix);

            bool checkerboard = viewerNode->isCheckerboardEnabled();
            if (checkerboard) {
                // draw checkerboard texture, but only on the left side if in wipe mode
                RectD canonicalFormat;
                {
                    QMutexLocker k(&_imp->displayDataMutex);
                    canonicalFormat = _imp->displayTextures[0].format;
                }
                if (compOperator == eViewerCompositingOperatorNone) {
                    _imp->drawCheckerboardTexture(canonicalFormat);
                } else if ( operatorIsWipe(compOperator) ) {
                    QPolygonF polygonPoints;
                    Implementation::WipePolygonEnum t = _imp->getWipePolygon(canonicalFormat,
                                                                             false,
                                                                             &polygonPoints);
                    if (t == Implementation::eWipePolygonFull) {
                        _imp->drawCheckerboardTexture(canonicalFormat);
                    } else if (t == Implementation::eWipePolygonPartial) {
                        _imp->drawCheckerboardTexture(polygonPoints);
                    }
                }
            }


            ///Depending on the premultiplication of the input image we use a different blending func
            ImagePremultiplicationEnum premultA;
            unsigned int mipMapLevels[2];
            double par;
            {
                QMutexLocker k(&_imp->displayDataMutex);
                premultA = _imp->displayTextures[0].premult;
                par = _imp->displayTextures[0].pixelAspectRatio;
                mipMapLevels[0] = _imp->displayTextures[0].mipMapLevel;
                mipMapLevels[1] = _imp->displayTextures[1].mipMapLevel;
            }

            // Left side of the wipe is displayed as Opaque if there is no checkerboard.
            // That way, unpremultiplied images can easily be displayed, even if their alpha is zero.
            // We do not "unpremult" premultiplied RGB for displaying it, because it is the usual way
            // to visualize masks: areas with alpha=0 appear as black.
            switch (compOperator) {
            case eViewerCompositingOperatorNone: {
                if (drawTexture[0]) {
                    BlendSetter b(checkerboard ? premultA : eImagePremultiplicationOpaque);
                    _imp->drawRenderingVAO(mipMapLevels[0], 0, eDrawPolygonModeWhole, true);
                }
                break;
            }
            case eViewerCompositingOperatorWipeUnder:
            case eViewerCompositingOperatorStackUnder: {
                if (drawTexture[0] && !stack) {
                    BlendSetter b(checkerboard ? premultA : eImagePremultiplicationOpaque);
                    _imp->drawRenderingVAO(mipMapLevels[0], 0, eDrawPolygonModeWipeLeft, true);
                }
                if (drawTexture[0]) {
                    BlendSetter b(premultA);
                    _imp->drawRenderingVAO(mipMapLevels[0], 0, stack ? eDrawPolygonModeWhole : eDrawPolygonModeWipeRight, false);
                }
                if (drawTexture[1]) {
                    GL_GPU::Enable(GL_BLEND);
                    GL_GPU::BlendFunc(GL_CONSTANT_ALPHA, GL_ONE_MINUS_CONSTANT_ALPHA);
                    _imp->drawRenderingVAO(mipMapLevels[1], 1, stack ? eDrawPolygonModeWhole : eDrawPolygonModeWipeRight, false);
                    GL_GPU::Disable(GL_BLEND);
                }

                break;
            }
            case eViewerCompositingOperatorWipeOver:
            case eViewerCompositingOperatorStackOver: {
                if (drawTexture[0] && !stack) {
                    BlendSetter b(checkerboard ? premultA : eImagePremultiplicationOpaque);
                    _imp->drawRenderingVAO(mipMapLevels[0], 0, eDrawPolygonModeWipeLeft, true);
                }
                if (drawTexture[1]) {
                    GL_GPU::Enable(GL_BLEND);
                    GL_GPU::BlendFunc(GL_CONSTANT_ALPHA, GL_ONE_MINUS_CONSTANT_ALPHA);
                    _imp->drawRenderingVAO(mipMapLevels[1], 1, stack ? eDrawPolygonModeWhole : eDrawPolygonModeWipeRight, false);
                    GL_GPU::Disable(GL_BLEND);
                }
                if (drawTexture[0]) {
                    BlendSetter b(premultA);
                    _imp->drawRenderingVAO(mipMapLevels[0], 0, stack ? eDrawPolygonModeWhole : eDrawPolygonModeWipeRight, false);
                }

                break;
            }
            case eViewerCompositingOperatorWipeMinus:
            case eViewerCompositingOperatorStackMinus: {
                if (drawTexture[0] && !stack) {
                    BlendSetter b(checkerboard ? premultA : eImagePremultiplicationOpaque);
                    _imp->drawRenderingVAO(mipMapLevels[0], 0, eDrawPolygonModeWipeLeft, true);
                }
                if (drawTexture[0]) {
                    BlendSetter b(premultA);
                    _imp->drawRenderingVAO(mipMapLevels[0], 0, stack ? eDrawPolygonModeWhole : eDrawPolygonModeWipeRight, false);
                }
                if (drawTexture[1]) {
                    GL_GPU::Enable(GL_BLEND);
                    GL_GPU::BlendFunc(GL_CONSTANT_ALPHA, GL_ONE);
                    GL_GPU::BlendEquation(GL_FUNC_REVERSE_SUBTRACT);
                    _imp->drawRenderingVAO(mipMapLevels[1], 1, stack ? eDrawPolygonModeWhole : eDrawPolygonModeWipeRight, false);
                    GL_GPU::Disable(GL_BLEND);
                }
                break;
            }
            case eViewerCompositingOperatorWipeOnionSkin:
            case eViewerCompositingOperatorStackOnionSkin: {
                if (drawTexture[0] && !stack) {
                    BlendSetter b(checkerboard ? premultA : eImagePremultiplicationOpaque);
                    _imp->drawRenderingVAO(mipMapLevels[0], 0, eDrawPolygonModeWipeLeft, true);
                }
                if (drawTexture[0]) {
                    BlendSetter b(premultA);
                    _imp->drawRenderingVAO(mipMapLevels[0], 0, stack ? eDrawPolygonModeWhole : eDrawPolygonModeWipeRight, false);
                }
                if (drawTexture[1]) {
                    GL_GPU::Enable(GL_BLEND);
                    GL_GPU::BlendFunc(GL_CONSTANT_ALPHA, GL_ONE);
                    //glBlendEquation(GL_FUNC_REVERSE_SUBTRACT);
                    _imp->drawRenderingVAO(mipMapLevels[1], 1, stack ? eDrawPolygonModeWhole : eDrawPolygonModeWipeRight, false);
                    GL_GPU::Disable(GL_BLEND);
                }
                break;
            }
            } // switch

            {
                QMutexLocker k(&_imp->displayDataMutex);
                for (std::size_t i = 0; i < _imp->partialUpdateTextures.size(); ++i) {
                    const RectI &texRect = _imp->partialUpdateTextures[i].texture->getBounds();
                    RectD canonicalTexRect;
                    texRect.toCanonical_noClipping(_imp->partialUpdateTextures[i].mipMapLevel, par /*, rod*/, &canonicalTexRect);

                    GL_GPU::ActiveTexture(GL_TEXTURE0);
                    GL_GPU::BindTexture( GL_TEXTURE_2D, _imp->partialUpdateTextures[i].texture->getTexID() );
                    GL_GPU::Begin(GL_POLYGON);
                    GL_GPU::TexCoord2d(0, 0); GL_GPU::Vertex2d(canonicalTexRect.x1, canonicalTexRect.y1);
                    GL_GPU::TexCoord2d(0, 1); GL_GPU::Vertex2d(canonicalTexRect.x1, canonicalTexRect.y2);
                    GL_GPU::TexCoord2d(1, 1); GL_GPU::Vertex2d(canonicalTexRect.x2, canonicalTexRect.y2);
                    GL_GPU::TexCoord2d(1, 0); GL_GPU::Vertex2d(canonicalTexRect.x2, canonicalTexRect.y1);
                    GL_GPU::End();
                    GL_GPU::BindTexture(GL_TEXTURE_2D, 0);
                    
                    glCheckError(GL_GPU);
                }
            }
        } // GLProtectAttrib a(GL_COLOR_BUFFER_BIT | GL_ENABLE_BIT | GL_CURRENT_BIT);

        ///Unbind render textures for overlays
        GL_GPU::BindTexture(GL_TEXTURE_2D, savedTexture);

        glCheckError(GL_GPU);
        if (viewerNode->isOverlayEnabled()) {
            drawOverlay( getCurrentRenderScale(), aInputNode, bInputNode );
        } else {
            const QFont& f = font();
            QFontMetrics fm(f);
            QPointF pos;
            {
                QMutexLocker k(&_imp->zoomCtxMutex);
                pos = _imp->zoomCtx.toZoomCoordinates( 10, height() - fm.height() );
            }
            renderText(pos.x(), pos.y(), tr("Overlays off"), QColor(200, 0, 0), f);
        }

        if (_imp->ms == eMouseStateSelecting) {
            _imp->drawSelectionRectangle();
        }
        glCheckErrorAssert(GL_GPU);
    } // GLProtectAttrib a(GL_TRANSFORM_BIT);
} // paintGL

void
ViewerGL::clearColorBuffer(double r,
                           double g,
                           double b,
                           double a )
{
    // always running in the main thread
    assert( qApp && qApp->thread() == QThread::currentThread() );
    assert( QGLContext::currentContext() == context() );
    glCheckError(GL_GPU);
    {
        GLProtectAttrib<GL_GPU> att(GL_CURRENT_BIT | GL_COLOR_BUFFER_BIT);

        GL_GPU::ClearColor(r, g, b, a);
        GL_GPU::Clear(GL_COLOR_BUFFER_BIT);
    } // GLProtectAttrib a(GL_CURRENT_BIT | GL_COLOR_BUFFER_BIT);
    glCheckErrorIgnoreOSXBug(GL_GPU);
}


void
ViewerGL::drawOverlay(unsigned int mipMapLevel,
                      const NodePtr& /*aInput*/,
                      const NodePtr& bInput)
{
    // always running in the main thread
    assert( qApp && qApp->thread() == QThread::currentThread() );
    assert( QGLContext::currentContext() == context() );

    glCheckError(GL_GPU);


    {
        GLProtectAttrib<GL_GPU> a(GL_COLOR_BUFFER_BIT | GL_LINE_BIT | GL_CURRENT_BIT | GL_ENABLE_BIT);

        GL_GPU::Disable(GL_BLEND);


        ViewerNodePtr viewerNode = _imp->viewerTab->getInternalNode();
        if (!viewerNode) {
            return;
        }
        ViewerCompositingOperatorEnum compOperator = viewerNode->getCurrentOperator();


        for (int i = 0; i < 2; ++i) {

            if ( (i == 1) && (compOperator == eViewerCompositingOperatorNone) ) {
                break;
            }
            RectD canonicalFormat = getCanonicalFormat(i);

            // Draw format
            {
                QString str;
                {
                    QMutexLocker k(&_imp->displayDataMutex);
                    str = _imp->currentViewerInfo_resolutionOverlay[i];
                }
                renderText(canonicalFormat.right(), canonicalFormat.bottom(), str, _imp->textRenderingColor, _imp->textFont);


                QPoint topRight( canonicalFormat.right(), canonicalFormat.top() );
                QPoint topLeft( canonicalFormat.left(), canonicalFormat.top() );
                QPoint btmLeft( canonicalFormat.left(), canonicalFormat.bottom() );
                QPoint btmRight( canonicalFormat.right(), canonicalFormat.bottom() );

                GL_GPU::Begin(GL_LINES);

                GL_GPU::Color4f( _imp->displayWindowOverlayColor.redF(),
                                  _imp->displayWindowOverlayColor.greenF(),
                                  _imp->displayWindowOverlayColor.blueF(),
                                  _imp->displayWindowOverlayColor.alphaF() );
                GL_GPU::Vertex3f(btmRight.x(), btmRight.y(), 1);
                GL_GPU::Vertex3f(btmLeft.x(), btmLeft.y(), 1);

                GL_GPU::Vertex3f(btmLeft.x(), btmLeft.y(), 1);
                GL_GPU::Vertex3f(topLeft.x(), topLeft.y(), 1);

                GL_GPU::Vertex3f(topLeft.x(), topLeft.y(), 1);
                GL_GPU::Vertex3f(topRight.x(), topRight.y(), 1);

                GL_GPU::Vertex3f(topRight.x(), topRight.y(), 1);
                GL_GPU::Vertex3f(btmRight.x(), btmRight.y(), 1);
                
                GL_GPU::End();
                glCheckErrorIgnoreOSXBug(GL_GPU);
            }

            bool visible;
            {
                QMutexLocker k(&_imp->displayDataMutex);
                visible = _imp->displayTextures[i].isVisible;
            }
            if ( !visible || (!bInput && i == 1)) {
                continue;
            }
            RectD dataW = getRoD(i);


            if (dataW != canonicalFormat) {
                QString topRightStr, btmLeftStr;
                {
                    QMutexLocker k(&_imp->displayDataMutex);
                    topRightStr = _imp->currentViewerInfo_topRightBBOXoverlay[i];
                    btmLeftStr = _imp->currentViewerInfo_btmLeftBBOXoverlay[i];
                }
                renderText(dataW.right(), dataW.top(), topRightStr, _imp->rodOverlayColor, _imp->textFont);
                renderText(dataW.left(), dataW.bottom(), btmLeftStr, _imp->rodOverlayColor, _imp->textFont);
                glCheckError(GL_GPU);

                QPointF topRight2( dataW.right(), dataW.top() );
                QPointF topLeft2( dataW.left(), dataW.top() );
                QPointF btmLeft2( dataW.left(), dataW.bottom() );
                QPointF btmRight2( dataW.right(), dataW.bottom() );
                GL_GPU::LineStipple(2, 0xAAAA);
                GL_GPU::Enable(GL_LINE_STIPPLE);
                GL_GPU::Begin(GL_LINES);
                GL_GPU::Color4f( _imp->rodOverlayColor.redF(),
                           _imp->rodOverlayColor.greenF(),
                           _imp->rodOverlayColor.blueF(),
                           _imp->rodOverlayColor.alphaF() );
                GL_GPU::Vertex3f(btmRight2.x(), btmRight2.y(), 1);
                GL_GPU::Vertex3f(btmLeft2.x(), btmLeft2.y(), 1);

                GL_GPU::Vertex3f(btmLeft2.x(), btmLeft2.y(), 1);
                GL_GPU::Vertex3f(topLeft2.x(), topLeft2.y(), 1);

                GL_GPU::Vertex3f(topLeft2.x(), topLeft2.y(), 1);
                GL_GPU::Vertex3f(topRight2.x(), topRight2.y(), 1);

                GL_GPU::Vertex3f(topRight2.x(), topRight2.y(), 1);
                GL_GPU::Vertex3f(btmRight2.x(), btmRight2.y(), 1);
                GL_GPU::End();
                GL_GPU::Disable(GL_LINE_STIPPLE);
                glCheckErrorIgnoreOSXBug(GL_GPU);
            }
        }


        glCheckError(GL_GPU);
        GL_GPU::Color4f(1., 1., 1., 1.);
        double scale = 1. / (1 << mipMapLevel);

        /*
           Draw the overlays corresponding to the image displayed on the viewer, not the current timeline's time
         */
        TimeValue time = getCurrentlyDisplayedTime();
        _imp->viewerTab->drawOverlays( time, RenderScale(scale) );

        glCheckErrorIgnoreOSXBug(GL_GPU);

        if (_imp->pickerState == ePickerStateRectangle) {
                drawPickerRectangle();
        } else if (_imp->pickerState == ePickerStatePoint) {
                drawPickerPixel();
        }
    } // GLProtectAttrib a(GL_COLOR_BUFFER_BIT | GL_LINE_BIT | GL_CURRENT_BIT | GL_ENABLE_BIT);
    glCheckError(GL_GPU);

    if (_imp->displayPersistentMessage) {
        drawPersistentMessage();
    }
} // drawOverlay


void
ViewerGL::drawPickerRectangle()
{
    {
        GLProtectAttrib<GL_GPU> a(GL_CURRENT_BIT);

        GL_GPU::Color3f(0.9, 0.7, 0.);
        QPointF topLeft = _imp->pickerRect.topLeft();
        QPointF btmRight = _imp->pickerRect.bottomRight();
        ///base rect
        GL_GPU::Begin(GL_LINE_LOOP);
        GL_GPU::Vertex2f( topLeft.x(), btmRight.y() ); //bottom left
        GL_GPU::Vertex2f( topLeft.x(), topLeft.y() ); //top left
        GL_GPU::Vertex2f( btmRight.x(), topLeft.y() ); //top right
        GL_GPU::Vertex2f( btmRight.x(), btmRight.y() ); //bottom right
        GL_GPU::End();
    } // GLProtectAttrib a(GL_CURRENT_BIT);
}

void
ViewerGL::drawPickerPixel()
{
    {
        GLProtectAttrib<GL_GPU> a(GL_CURRENT_BIT | GL_ENABLE_BIT | GL_POINT_BIT | GL_COLOR_BUFFER_BIT);

        GL_GPU::Enable(GL_BLEND);
        GL_GPU::BlendFunc(GL_SRC_ALPHA, GL_ONE_MINUS_SRC_ALPHA);
        GL_GPU::Enable(GL_POINT_SMOOTH);
        {
            QMutexLocker l(&_imp->zoomCtxMutex);
            GL_GPU::PointSize( 1. * _imp->zoomCtx.factor() );
        }

        QPointF pos = _imp->lastPickerPos;
        unsigned int mipMapLevel;
        {
            QMutexLocker k(&_imp->displayDataMutex);
            mipMapLevel = _imp->displayTextures[0].mipMapLevel;
        }

        if (mipMapLevel != 0) {
            pos *= (1 << mipMapLevel);
        }
        GL_GPU::Color3f(0.9, 0.7, 0.);
        GL_GPU::Begin(GL_POINTS);
        GL_GPU::Vertex2d( pos.x(), pos.y() );
        GL_GPU::End();
    } // GLProtectAttrib a(GL_CURRENT_BIT | GL_ENABLE_BIT | GL_POINT_BIT | GL_COLOR_BUFFER_BIT);
}

NATRON_NAMESPACE_ANONYMOUS_ENTER

static QStringList
explode(const QString& str)
{
    QRegExp rx( QString::fromUtf8("(\\ |\\-|\\.|\\/|\\t|\\n)") ); //RegEx for ' ' '/' '.' '-' '\t' '\n'
    QStringList ret;
    int startIndex = 0;

    while (true) {
        int index = str.indexOf(rx, startIndex);

        if (index == -1) {
            ret.push_back( str.mid(startIndex) );

            return ret;
        }

        QString word = str.mid(startIndex, index - startIndex);
        const QChar& nextChar = str[index];

        // Dashes and the likes should stick to the word occuring before it. Whitespace doesn't have to.
        if ( nextChar.isSpace() ) {
            ret.push_back(word);
            ret.push_back(nextChar);
        } else {
            ret.push_back(word + nextChar);
        }

        startIndex = index + 1;
    }

    return ret;
}

static QStringList
wordWrap(const QFontMetrics& fm,
         const QString& str,
         int width)
{
    QStringList words = explode(str);
    int curLineLength = 0;
    QStringList stringL;
    QString curString;

    for (int i = 0; i < words.size(); ++i) {
        QString word = words[i];
        int wordPixels = fm.width(word);

        // If adding the new word to the current line would be too long,
        // then put it on a new line (and split it up if it's too long).
        if (curLineLength + wordPixels > width) {
            // Only move down to a new line if we have text on the current line.
            // Avoids situation where wrapped whitespace causes emptylines in text.
            if (curLineLength > 0) {
                if ( !curString.isEmpty() ) {
                    stringL.push_back(curString);
                    curString.clear();
                }
                //tmp.append('\n');
                curLineLength = 0;
            }

            // If the current word is too long to fit on a line even on it's own then
            // split the word up.
            while (wordPixels > width) {
                curString.clear();
                curString.append( word.mid(0, width - 1) );
                word = word.mid(width - 1);

                if ( !curString.isEmpty() ) {
                    stringL.push_back(curString);
                    curString.clear();
                }
                wordPixels = fm.width(word);
                //tmp.append('\n');
            }

            // Remove leading whitespace from the word so the new line starts flush to the left.
            word = word.trimmed();
        }
        curString.append(word);
        curLineLength += wordPixels;
    }
    if ( !curString.isEmpty() ) {
        stringL.push_back(curString);
    }

    return stringL;
} // wordWrap

NATRON_NAMESPACE_ANONYMOUS_EXIT


void
ViewerGL::drawPersistentMessage()
{
    // always running in the main thread
    assert( qApp && qApp->thread() == QThread::currentThread() );
    assert( QGLContext::currentContext() == context() );

    QFontMetrics metrics( _imp->textFont );
    int offset =  10;
    double metricsHeightZoomCoord;
    QPointF topLeft, bottomRight, offsetZoomCoord;

    {
        QMutexLocker l(&_imp->zoomCtxMutex);
        topLeft = _imp->zoomCtx.toZoomCoordinates(0, 0);
        bottomRight = _imp->zoomCtx.toZoomCoordinates( _imp->zoomCtx.screenWidth(), _imp->persistentMessages.size() * (metrics.height() + offset) );
        offsetZoomCoord = _imp->zoomCtx.toZoomCoordinates(PERSISTENT_MESSAGE_LEFT_OFFSET_PIXELS, offset);
        metricsHeightZoomCoord = topLeft.y() - _imp->zoomCtx.toZoomCoordinates( 0, metrics.height() ).y();
    }
    offsetZoomCoord.ry() = topLeft.y() - offsetZoomCoord.y();
    QPointF textPos(offsetZoomCoord.x(),  topLeft.y() - (offsetZoomCoord.y() / 2.) - metricsHeightZoomCoord);

    {
        GLProtectAttrib<GL_GPU> a(GL_COLOR_BUFFER_BIT | GL_ENABLE_BIT);

        GL_GPU::Disable(GL_BLEND);

        if (_imp->persistentMessageType == 1) { // error
            GL_GPU::Color4f(0.5, 0., 0., 1.);
        } else { // warning
            GL_GPU::Color4f(0.65, 0.65, 0., 1.);
        }
        GL_GPU::Begin(GL_POLYGON);
        GL_GPU::Vertex2f( topLeft.x(), topLeft.y() ); //top left
        GL_GPU::Vertex2f( topLeft.x(), bottomRight.y() ); //bottom left
        GL_GPU::Vertex2f( bottomRight.x(), bottomRight.y() ); //bottom right
        GL_GPU::Vertex2f( bottomRight.x(), topLeft.y() ); //top right
        GL_GPU::End();


        for (int j = 0; j < _imp->persistentMessages.size(); ++j) {
            renderText(textPos.x(), textPos.y(), _imp->persistentMessages.at(j), _imp->textRenderingColor, _imp->textFont);
            textPos.setY( textPos.y() - ( metricsHeightZoomCoord + offsetZoomCoord.y() ) ); /*metrics.height() * 2 * zoomScreenPixelHeight*/
        }
        glCheckError(GL_GPU);
    } // GLProtectAttrib a(GL_COLOR_BUFFER_BIT | GL_ENABLE_BIT);
} // drawPersistentMessage

void
ViewerGL::initializeGL()
{
    // always running in the main thread
    assert( qApp && qApp->thread() == QThread::currentThread() );
    appPTR->initializeOpenGLFunctionsOnce();
    if ( !appPTR->isOpenGLLoaded() ) {
        throw std::runtime_error("OpenGL was not loaded");
    }
    _imp->initializeGL();
}

GLuint
ViewerGL::getPboID(int index)
{
    // always running in the main thread
    assert( QGLContext::currentContext() == context() );

    if ( index >= (int)_imp->pboIds.size() ) {
        GLuint handle;
        GL_GPU::GenBuffers(1, &handle);
        _imp->pboIds.push_back(handle);

        return handle;
    } else {
        return _imp->pboIds[index];
    }
}

RangeD
ViewerGL::getFrameRange() const
{
    int first, last;
    getViewerTab()->getTimelineBounds(&first, &last);
    RangeD ret;
    ret.min = first;
    ret.max = last;
    return ret;
}

ViewerNodePtr
ViewerGL::getViewerNode() const
{
    return getInternalNode();
}

/**
 *@returns Returns the current zoom factor that is applied to the display.
 **/
double
ViewerGL::getZoomFactor() const
{
    // MT-SAFE
    QMutexLocker l(&_imp->zoomCtxMutex);

    return _imp->zoomCtx.factor();
}

///imageRoD is in PIXEL COORDINATES
RectD
ViewerGL::getImageRectangleDisplayed() const
{

    RectD visibleArea;

    {
        QMutexLocker l(&_imp->zoomCtxMutex);
        QPointF topLeft =  _imp->zoomCtx.toZoomCoordinates(0, 0);
        QPointF bottomRight = _imp->zoomCtx.toZoomCoordinates(width() - 1, height() - 1);
        visibleArea.x1 =  topLeft.x();
        visibleArea.y2 =  topLeft.y();
        visibleArea.x2 = bottomRight.x();
        visibleArea.y1 = bottomRight.y();
    }

    return visibleArea;
} // ViewerGL::getImageRectangleDisplayed

int
ViewerGL::isExtensionSupported(const char *extension)
{
    // always running in the main thread
    assert( qApp && qApp->thread() == QThread::currentThread() );
    const GLubyte *extensions = NULL;
    const GLubyte *start;
    GLubyte *where, *terminator;
    where = (GLubyte *) std::strchr(extension, ' ');
    if ( where || (*extension == '\0') ) {
        return 0;
    }
    extensions = GL_GPU::GetString(GL_EXTENSIONS);
    start = extensions;
    for (;; ) {
        where = (GLubyte *) strstr( (const char *) start, extension );
        if (!where) {
            break;
        }
        terminator = where + std::strlen(extension);
        if ( (where == start) || (*(where - 1) == ' ') ) {
            if ( (*terminator == ' ') || (*terminator == '\0') ) {
                return 1;
            }
        }
        start = terminator;
    }

    return 0;
}


void
ViewerGL::clearPartialUpdateTextures()
{
    QMutexLocker k(&_imp->displayDataMutex);
    _imp->partialUpdateTextures.clear();
}

bool
ViewerGL::isViewerUIVisible() const
{
    if (!_imp->viewerTab) {
        return false;
    }
    TabWidget* tabWidget = _imp->viewerTab->getParentPane();
    if (!tabWidget) {
        return isVisible();
    }

    if (tabWidget->currentWidget() != _imp->viewerTab) {
        return false;
    }

    return true;
}

void
ViewerGL::refreshMetadata(int inputNb, const NodeMetadata& metadata) 
{

    RectI inputFormat = metadata.getOutputFormat();

    double inputPar = metadata.getPixelAspectRatio(-1);

    {
        RectD inputCanonicalFormat;
        inputFormat.toCanonical_noClipping(0, inputPar, &inputCanonicalFormat);
        getViewerTab()->setInfoBarAndViewerResolution(inputFormat, inputCanonicalFormat, inputPar, inputNb);
    }

    _imp->displayTextures[inputNb].premult = metadata.getOutputPremult();
    ImagePlaneDesc upstreamLayer = ImagePlaneDesc::mapNCompsToColorPlane(metadata.getColorPlaneNComps(0));
    getViewerTab()->setImageFormat(inputNb, upstreamLayer, metadata.getBitDepth(0));
}

void
ViewerGL::clearLastRenderedImage()
{
    QMutexLocker k(&_imp->displayDataMutex);
    for (int i = 0; i < 2; ++i) {
        _imp->displayTextures[i].colorPickerImage.reset();
        _imp->displayTextures[i].colorPickerInputImage.reset();
    }
}

void
ViewerGL::getViewerProcessHashStored(ViewerCachedImagesMap* hashes) const
{
    QMutexLocker k(&_imp->uploadedTexturesViewerHashMutex);
    *hashes = _imp->uploadedTexturesViewerHash;
}


void
ViewerGL::removeViewerProcessHashAtTime(TimeValue time, ViewIdx view)
{
    QMutexLocker k(&_imp->uploadedTexturesViewerHashMutex);
    FrameViewPair p = {time, view};
    ViewerCachedImagesMap::iterator found = _imp->uploadedTexturesViewerHash.find(p);
    if (found != _imp->uploadedTexturesViewerHash.end()) {
        _imp->uploadedTexturesViewerHash.erase(found);
    }
}


void
ViewerGL::transferBufferFromRAMtoGPU(const TextureTransferArgs& args)
{
    // always running in the main thread
    OSGLContextAttacherPtr locker = OSGLContextAttacher::create(_imp->glContextWrapper);
    locker->attach();
    
    assert(QGLContext::currentContext() == context());

    glCheckError(GL_GPU);

    GLint currentBoundPBO = 0;
    GL_GPU::GetIntegerv(GL_PIXEL_UNPACK_BUFFER_BINDING_ARB, &currentBoundPBO);
    glCheckError(GL_GPU);

    // We use 2 PBOs to make use of asynchronous data uploading
    GLuint pboId = getPboID(_imp->updateViewerPboIndex);

    assert(args.textureIndex == 0 || args.textureIndex == 1);

    // Only RAM RGBA images at this point can be provided
    assert(!args.image || (args.image->getStorageMode() == eStorageModeRAM && args.image->getLayer().getNumComponents() == 4));

    // The bitdepth of the texture
    ImageBitDepthEnum bitdepth = eImageBitDepthFloat;
    if (args.image) {
        bitdepth = args.image->getBitDepth();
    }

    // Other formats are not supported yet
    assert(bitdepth == eImageBitDepthByte || bitdepth == eImageBitDepthFloat);

    Image::CPUData imageData;
    if (args.image) {
        args.image->getCPUData(&imageData);
    }


    // Insert the hash in the frame/hash map so we can update the timeline's cache bar
    if (args.type == TextureTransferArgs::eTextureTransferTypeReplace && args.textureIndex == 0 && args.viewerProcessNodeKey) {
        QMutexLocker k(&_imp->uploadedTexturesViewerHashMutex);
        FrameViewPair p = {args.time, args.view};
        _imp->uploadedTexturesViewerHash[p] = args.viewerProcessNodeKey;
    }


    GLTexturePtr tex;
    {
        QMutexLocker displayDataLocker(&_imp->displayDataMutex);
        if (args.type == TextureTransferArgs::eTextureTransferTypeOverlay) {

            if (!args.image) {
                // Nothing to do
                return;
            }

            // For small partial updates overlays, we make new textures
            int format, internalFormat, glType;

            if (bitdepth == eImageBitDepthFloat) {
                Texture::getRecommendedTexParametersForRGBAFloatTexture(&format, &internalFormat, &glType);
            } else {
                Texture::getRecommendedTexParametersForRGBAByteTexture(&format, &internalFormat, &glType);
            }
            tex.reset( new Texture(GL_TEXTURE_2D, GL_LINEAR, GL_NEAREST, GL_CLAMP_TO_EDGE, bitdepth, format, internalFormat, glType, true) );

            TextureInfo info;
            info.texture = tex;
            info.mipMapLevel = args.image ? args.image->getMipMapLevel() : 0;
            info.premult = _imp->displayTextures[0].premult;
            info.pixelAspectRatio = _imp->displayTextures[0].pixelAspectRatio;
            info.time = args.time;
            info.isPartialImage = true;
            info.isVisible = true;
            _imp->partialUpdateTextures.push_back(info);

            // Update time otherwise overlays won't refresh since we are not updating the displayTextures
            _imp->displayTextures[0].time = args.time;
            _imp->displayTextures[1].time = args.time;
        } else {

            if (args.type == TextureTransferArgs::eTextureTransferTypeReplace) {
                _imp->displayTextures[args.textureIndex].colorPickerImage = args.colorPickerImage;
                _imp->displayTextures[args.textureIndex].colorPickerInputImage = args.colorPickerInputImage;
            }
            // re-use the existing texture if possible
            if (!args.image) {
                _imp->displayTextures[args.textureIndex].isVisible = false;
            } else {

                int format, internalFormat, glType;

                if (bitdepth == eImageBitDepthFloat) {
                    Texture::getRecommendedTexParametersForRGBAFloatTexture(&format, &internalFormat, &glType);
                } else {
                    Texture::getRecommendedTexParametersForRGBAByteTexture(&format, &internalFormat, &glType);
                }

                if (_imp->displayTextures[args.textureIndex].texture->getBitDepth() != bitdepth) {
                    _imp->displayTextures[args.textureIndex].texture.reset( new Texture(GL_TEXTURE_2D, GL_LINEAR, GL_NEAREST, GL_CLAMP_TO_EDGE, bitdepth, format, internalFormat, glType, true) );
                }

                tex = _imp->displayTextures[args.textureIndex].texture;


                if (args.type == TextureTransferArgs::eTextureTransferTypeReplace || tex->getBounds().isNull()) {
                    tex->ensureTextureHasSize(imageData.bounds, 0);
                } else {
                    assert(args.type == TextureTransferArgs::eTextureTransferTypeModify);
                    // If we just want to update a portion of the texture, check if we are inside the bounds of the texture, otherwise create a new one.
                    if (!tex->getBounds().contains(imageData.bounds)) {
                        RectI unionedBounds = tex->getBounds();
                        unionedBounds.merge(imageData.bounds);


                        // Make a temporary texture, fill it with black and copy the origin texture into it before uploading the image
                        GLTexturePtr tmpTex(new Texture(GL_TEXTURE_2D, GL_LINEAR, GL_NEAREST, GL_CLAMP_TO_EDGE, bitdepth, format, internalFormat, glType, true) );
                        tmpTex->ensureTextureHasSize(unionedBounds, 0);

                        saveOpenGLContext();

                        ImagePrivate::fillGL(unionedBounds, 0., 0., 0., 0., tmpTex, _imp->glContextWrapper);
                        ImagePrivate::copyGLTexture(tex, tmpTex, tex->getBounds(), _imp->glContextWrapper);

                        restoreOpenGLContext();
                        // Unbind the frame buffer used in fillGL and copyGLTexture
                        GL_GPU::BindFramebuffer(GL_FRAMEBUFFER, 0);

                        _imp->displayTextures[args.textureIndex].texture = tmpTex;
                        tex = tmpTex;

                    }
                }


                _imp->displayTextures[args.textureIndex].isVisible = true;
                _imp->displayTextures[args.textureIndex].mipMapLevel = args.image->getMipMapLevel();
                _imp->displayTextures[args.textureIndex].time = args.time;
            }

            displayDataLocker.unlock();
            if (args.colorPickerImage) {
                getViewerTab()->setImageFormat(args.textureIndex, args.colorPickerImage->getLayer(), args.colorPickerImage->getBitDepth());
            }
            setRegionOfDefinition(args.rod, _imp->displayTextures[args.textureIndex].pixelAspectRatio, args.textureIndex);
            if (args.type == TextureTransferArgs::eTextureTransferTypeReplace) {

                Q_EMIT imageChanged(args.textureIndex);
            }
        }
    } // displayDataLocker

    if (args.recenterViewer) {
        QMutexLocker k(&_imp->zoomCtxMutex);
        double curCenterX = ( _imp->zoomCtx.left() + _imp->zoomCtx.right() ) / 2.;
        double curCenterY = ( _imp->zoomCtx.bottom() + _imp->zoomCtx.top() ) / 2.;
        _imp->zoomCtx.translate(args.viewportCenter.x - curCenterX, args.viewportCenter.y - curCenterY);
    }

    if (!args.image) {
        return;
    }

    // bind PBO to update texture source
    GL_GPU::BindBufferARB( GL_PIXEL_UNPACK_BUFFER_ARB, pboId );

    // Note that glMapBufferARB() causes sync issue.
    // If GPU is working with this buffer, glMapBufferARB() will wait(stall)
    // until GPU to finish its job. To avoid waiting (idle), you can call
    // first glBufferDataARB() with NULL pointer before glMapBufferARB().
    // If you do that, the previous data in PBO will be discarded and
    // glMapBufferARB() returns a new allocated pointer immediately
    // even if GPU is still working with the previous data.
    int dataSizeOf = getSizeOfForBitDepth(imageData.bitDepth);
    std::size_t bytesCount = imageData.bounds.area() * imageData.nComps * dataSizeOf;
    assert(bytesCount > 0);
    GL_GPU::BufferDataARB(GL_PIXEL_UNPACK_BUFFER_ARB, bytesCount, NULL, GL_DYNAMIC_DRAW_ARB);

    // map the buffer object into client's memory
    assert(QGLContext::currentContext() == context());
    GLvoid *ret = GL_GPU::MapBufferARB(GL_PIXEL_UNPACK_BUFFER_ARB, GL_WRITE_ONLY_ARB);
    glCheckError(GL_GPU);
    assert(ret);
    if (ret) {
        // update data directly on the mapped buffer
        unsigned char* srcpixels = Image::pixelAtStatic(imageData.bounds.x1, imageData.bounds.y1, imageData.bounds, imageData.nComps, dataSizeOf, (unsigned char*)imageData.ptrs[0]);
        std::memcpy(ret, srcpixels, bytesCount);
        GLboolean result = GL_GPU::UnmapBufferARB(GL_PIXEL_UNPACK_BUFFER_ARB); // release the mapped buffer
        assert(result == GL_TRUE);
        Q_UNUSED(result);
    }
    glCheckError(GL_GPU);

    // copy pixels from PBO to texture object
    // using glBindTexture followed by glTexSubImage2D.
    // Use offset instead of pointer (last parameter is 0).
    tex->fillOrAllocateTexture(imageData.bounds, 0, 0);

    // restore previously bound PBO
    GL_GPU::BindBufferARB(GL_PIXEL_UNPACK_BUFFER_ARB, currentBoundPBO);
    //glBindTexture(GL_TEXTURE_2D, 0); // why should we bind texture 0?
    glCheckError(GL_GPU);

    _imp->updateViewerPboIndex = (_imp->updateViewerPboIndex + 1) % 2;

} // ViewerGL::transferBufferFromRAMtoGPU


void
ViewerGL::disconnectInputTexture(int textureIndex, bool clearRoD)
{
    // always running in the main thread
    assert( qApp && qApp->thread() == QThread::currentThread() );
    QMutexLocker k(&_imp->displayDataMutex);
    assert(textureIndex == 0 || textureIndex == 1);
    if (_imp->displayTextures[textureIndex].isVisible) {
        _imp->displayTextures[textureIndex].isVisible = false;
        if (clearRoD) {
            RectI r(0, 0, 0, 0);
            _imp->infoViewer[textureIndex]->setDataWindow(r);
        }
    }
}

#if QT_VERSION < 0x050000
#define QMouseEventLocalPos(e) ( e->posF() )
#else
#define QMouseEventLocalPos(e) ( e->localPos() )
#endif

void
ViewerGL::mousePressEvent(QMouseEvent* e)
{
    // always running in the main thread
    assert( qApp && qApp->thread() == QThread::currentThread() );
    if ( !_imp->viewerTab->getGui() ) {
        return;
    }

    _imp->viewerTab->onMousePressCalledInViewer();

    _imp->hasMovedSincePress = false;
    _imp->pressureOnRelease = 1.;
    if ( (e->buttons() == Qt::LeftButton) && !(e->modifiers() &  Qt::MetaModifier) ) {
        _imp->pointerTypeOnPress = ePenTypeLMB;
    } else if ( (e->buttons() == Qt::RightButton) || (e->buttons() == Qt::LeftButton  && (e->modifiers() &  Qt::MetaModifier)) ) {
        _imp->pointerTypeOnPress = ePenTypeRMB;
    } else if ( (e->buttons() == Qt::MiddleButton)  || (e->buttons() == Qt::LeftButton  && (e->modifiers() &  Qt::AltModifier)) ) {
        _imp->pointerTypeOnPress = ePenTypeMMB;
    }


    ///Set focus on user click
    setFocus();

    Qt::MouseButton button = e->button();

    if ( buttonDownIsLeft(e) ) {
        NodeGuiIPtr gui_i = _imp->viewerTab->getInternalNode()->getNode()->getNodeGui();
        assert(gui_i);
        NodeGuiPtr gui = boost::dynamic_pointer_cast<NodeGui>(gui_i);
        _imp->viewerTab->getGui()->selectNode(gui);
    }

    _imp->oldClick = e->pos();
    _imp->lastMousePosition = e->pos();
    QPointF zoomPos;
    //double zoomScreenPixelWidth, zoomScreenPixelHeight; // screen pixel size in zoom coordinates
    {
        QMutexLocker l(&_imp->zoomCtxMutex);
        zoomPos = _imp->zoomCtx.toZoomCoordinates( e->x(), e->y() );
        //zoomScreenPixelWidth = _imp->zoomCtx.screenPixelWidth();
        //zoomScreenPixelHeight = _imp->zoomCtx.screenPixelHeight();
    }

    bool overlaysCaught = false;
    bool mustRedraw = false;
    bool hasPickers = _imp->viewerTab->getGui()->hasPickers();

    if ( !overlaysCaught &&
         ( buttonDownIsMiddle(e) ||
           ( ( (e)->buttons() == Qt::RightButton ) && ( buttonMetaAlt(e) == Qt::AltModifier) ) ) &&
         !modifierHasControl(e) ) {
        // middle (or Alt + left) or Alt + right = pan
        _imp->ms = eMouseStateDraggingImage;
        overlaysCaught = true;
    }
    if ( !overlaysCaught &&
         ( ( (e->buttons() & Qt::MiddleButton) &&
             ( ( buttonMetaAlt(e) == Qt::AltModifier) || (e->buttons() & Qt::LeftButton) ) ) ||
           ( (e->buttons() & Qt::LeftButton) &&
             ( buttonMetaAlt(e) == (Qt::AltModifier | Qt::MetaModifier) ) ) ) ) {
        // Alt + middle or Left + middle or Crtl + Alt + Left = zoom
        _imp->ms = eMouseStateZoomingImage;
        overlaysCaught = true;
    }

    ViewerNodePtr viewerNode = getInternalNode();
    bool overlayEnabled = viewerNode->isOverlayEnabled();

    // process plugin overlays
    if (!overlaysCaught &&
        (_imp->ms == eMouseStateUndefined) &&
        overlayEnabled) {
        unsigned int mipMapLevel = getCurrentRenderScale();
        double scale = 1. / (1 << mipMapLevel);
        overlaysCaught = _imp->viewerTab->notifyOverlaysPenDown( RenderScale(scale), _imp->pointerTypeOnPress, QMouseEventLocalPos(e), zoomPos, _imp->pressureOnPress, TimeValue(currentTimeForEvent(e)) );
        if (overlaysCaught) {
            mustRedraw = true;
        }
    }

    if ( !overlaysCaught &&
        button == Qt::LeftButton && modCASIsControl(e) &&
        displayingImage() ) {
        // picker with single-point selection
        _imp->pickerState = ePickerStatePoint;
        if ( pickColor( e->x(), e->y(), false ) ) {
            _imp->ms = eMouseStatePickingColor;
            mustRedraw = true;
            overlaysCaught = true;
        }
    }

    if ( !overlaysCaught &&
        button == Qt::LeftButton && modCASIsControlAlt(e) &&
        displayingImage() ) {
        // picker with single-point selection
        _imp->pickerState = ePickerStatePoint;
        if ( pickColor( e->x(), e->y(), true ) ) {
            _imp->ms = eMouseStatePickingInputColor;
            mustRedraw = true;
            overlaysCaught = true;
        }
    }

    if ( !overlaysCaught &&
         button == Qt::LeftButton && modCASIsControlShift(e) &&
         displayingImage() ) {
        // start picker with rectangle selection (picked color is the average over the rectangle)
        _imp->pickerState = ePickerStateRectangle;
        _imp->pickerRect.setTopLeft(zoomPos);
        _imp->pickerRect.setBottomRight(zoomPos);
        _imp->ms = eMouseStateBuildingPickerRectangle;
        mustRedraw = true;
        overlaysCaught = true;
    }
    if ( !overlaysCaught &&
         (_imp->pickerState != ePickerStateInactive) &&
         buttonDownIsLeft(e) &&
         displayingImage() ) {
        // disable picker if picker is set when clicking
        _imp->pickerState = ePickerStateInactive;
        mustRedraw = true;
        overlaysCaught = true;
    }

    if ( hasPickers && (_imp->pickerState == ePickerStateInactive) ) {
        _imp->viewerTab->getGui()->clearColorPickers();
        unsetCursor();
    }

    if ( !overlaysCaught &&
         buttonDownIsLeft(e) ) {
        ///build selection rectangle
        _imp->selectionRectangle.setTopLeft(zoomPos);
        _imp->selectionRectangle.setBottomRight(zoomPos);
        _imp->lastDragStartPos = zoomPos;
        _imp->ms = eMouseStateSelecting;
        if ( !modCASIsControl(e) ) {
            _imp->viewerTab->onViewerSelectionCleared();
            mustRedraw = true;
        }
        overlaysCaught = true;
    }
    Q_UNUSED(overlaysCaught);

    if (mustRedraw) {
        update();
    }
} // mousePressEvent

void
ViewerGL::mouseReleaseEvent(QMouseEvent* e)
{
    // always running in the main thread
    assert( qApp && qApp->thread() == QThread::currentThread() );

    if ( !_imp->viewerTab->getGui() ) {
        return;
    }

    _imp->pressureOnPress = 1;
    _imp->pointerTypeOnPress = ePenTypeLMB;

    bool mustRedraw = false;
    if (_imp->ms == eMouseStateBuildingPickerRectangle) {
        updateRectangleColorPicker();
    }

    if (_imp->ms == eMouseStateSelecting) {
        mustRedraw = true;

        if (_imp->hasMovedSincePress) {
            _imp->viewerTab->updateSelectionFromViewerSelectionRectangle(true);
        }
    }

    _imp->hasMovedSincePress = false;


    _imp->ms = eMouseStateUndefined;
    QPointF zoomPos;
    {
        QMutexLocker l(&_imp->zoomCtxMutex);
        zoomPos = _imp->zoomCtx.toZoomCoordinates( e->x(), e->y() );
    }
    unsigned int mipMapLevel = getCurrentRenderScale();
    double scale = 1. / (1 << mipMapLevel);
    if ( _imp->viewerTab->notifyOverlaysPenUp(RenderScale(scale), QMouseEventLocalPos(e), zoomPos, _imp->pressureOnRelease, TimeValue(currentTimeForEvent(e))) ) {
        mustRedraw = true;
    }
    if (mustRedraw) {
        update();
    }

    if (_imp->renderOnPenUp) {
        _imp->renderOnPenUp = false;
        getInternalNode()->getNode()->getRenderEngine()->renderCurrentFrame();
    }
} // ViewerGL::mouseReleaseEvent

void
ViewerGL::mouseMoveEvent(QMouseEvent* e)
{
    if ( !penMotionInternal(e->x(), e->y(), /*pressure=*/ 1., TimeValue(currentTimeForEvent(e)), e) ) {
        //e->ignore(); //< calling e->ignore() is the same as calling the base implementation of QWidget::mouseMoveEvent(e)
        TabWidget* tab = _imp->viewerTab ? _imp->viewerTab->getParentPane() : 0;
        if (tab) {
            // If the Viewer is in a tab, send the tab widget the event directly
            qApp->sendEvent(tab, e);
        } else {
            QGLWidget::mouseMoveEvent(e);
        }
    }
} // mouseMoveEvent

void
ViewerGL::tabletEvent(QTabletEvent* e)
{
    qreal pressure = e->pressure();
    if (pressure <= 0.) {
        // Some tablets seem to return pressure between -0.5 and 0.5
        // This is probably a Qt bug, see https://github.com/MrKepzie/Natron/issues/1697
        pressure += 1.;
    }
    switch ( e->type() ) {
    case QEvent::TabletPress: {
        switch ( e->pointerType() ) {
        case QTabletEvent::Cursor:
            _imp->pointerTypeOnPress  = ePenTypeCursor;
            break;
        case QTabletEvent::Eraser:
            _imp->pointerTypeOnPress  = ePenTypeEraser;
            break;
        case QTabletEvent::Pen:
        default:
            _imp->pointerTypeOnPress  = ePenTypePen;
            break;
        }
        _imp->pressureOnPress = pressure;
        QGLWidget::tabletEvent(e);
        break;
    }
    case QEvent::TabletRelease: {
        _imp->pressureOnRelease = pressure;
        QGLWidget::tabletEvent(e);
        break;
    }
    case QEvent::TabletMove: {
<<<<<<< HEAD
        if ( !penMotionInternal(e->x(), e->y(), e->pressure(), TimeValue(currentTimeForEvent(e)), e) ) {
=======
        if ( !penMotionInternal(e->x(), e->y(), pressure, currentTimeForEvent(e), e) ) {
>>>>>>> 7ff4b572
            QGLWidget::tabletEvent(e);
        } else {
            e->accept();
        }
        break;
    }
    default:
        break;
    }
}

bool
ViewerGL::penMotionInternal(int x,
                            int y,
                            double pressure,
                            TimeValue timestamp,
                            QInputEvent* e)
{
    Q_UNUSED(e);
    // always running in the main thread
    assert( qApp && qApp->thread() == QThread::currentThread() );

    ///The app is closing don't do anything
    Gui* gui = _imp->viewerTab->getGui();
    if ( !gui || !getInternalNode() ) {
        return false;
    }

    _imp->hasMovedSincePress = true;

    QPointF zoomPos;

    // if the picker was deselected, this fixes the picer State
    // (see issue #133 https://github.com/MrKepzie/Natron/issues/133 )
    // Edited: commented-out we need the picker state to be active even if there are no color pickers active because parametric
    // parameters may use it
    //if ( !gui->hasPickers() ) {
    //    _imp->pickerState = ePickerStateInactive;
    //}

    //double zoomScreenPixelWidth, zoomScreenPixelHeight; // screen pixel size in zoom coordinates
    {
        QMutexLocker l(&_imp->zoomCtxMutex);
        zoomPos = _imp->zoomCtx.toZoomCoordinates(x, y);
    }

    ViewerNodePtr viewerNode = getInternalNode();

    updateInfoWidgetColorPicker( zoomPos, QPoint(x, y) );
    if ( viewerNode->isViewersSynchroEnabled() ) {
        const std::list<ViewerTab*>& allViewers = gui->getViewersList();
        for (std::list<ViewerTab*>::const_iterator it = allViewers.begin(); it != allViewers.end(); ++it) {
            if ( (*it)->getViewer() != this ) {
                (*it)->getViewer()->updateInfoWidgetColorPicker( zoomPos, QPoint(x, y) );
            }
        }
    }

    //update the cursor if it is hovering an overlay and we're not dragging the image
    RectD userRoI = viewerNode->getUserRoI();

    bool mustRedraw = false;


    QPoint newClick(x, y);
    QPoint oldClick = _imp->oldClick;
    QPointF newClick_opengl, oldClick_opengl, oldPosition_opengl;
    {
        QMutexLocker l(&_imp->zoomCtxMutex);
        newClick_opengl = _imp->zoomCtx.toZoomCoordinates( newClick.x(), newClick.y() );
        oldClick_opengl = _imp->zoomCtx.toZoomCoordinates( oldClick.x(), oldClick.y() );
        oldPosition_opengl = _imp->zoomCtx.toZoomCoordinates( _imp->lastMousePosition.x(), _imp->lastMousePosition.y() );
    }
    double dx = ( oldClick_opengl.x() - newClick_opengl.x() );
    double dy = ( oldClick_opengl.y() - newClick_opengl.y() );
    double dxSinceLastMove = ( oldPosition_opengl.x() - newClick_opengl.x() );
    double dySinceLastMove = ( oldPosition_opengl.y() - newClick_opengl.y() );
    bool overlaysCaughtByPlugin = false;
    switch (_imp->ms) {
    case eMouseStateDraggingImage: {

        translateViewport(dx, dy);
        _imp->oldClick = newClick;

        //  else {
        mustRedraw = true;
        // }
        // no need to update the color picker or mouse posn: they should be unchanged
        break;
    }
    case eMouseStateZoomingImage: {
        const double zoomFactor_min = 0.01;
        const double zoomFactor_max = 1024.;
        double zoomFactor;
        int delta = 2 * ( ( x - _imp->lastMousePosition.x() ) - ( y - _imp->lastMousePosition.y() ) );
        double scaleFactor = std::pow(NATRON_WHEEL_ZOOM_PER_DELTA, delta);
        {
            QMutexLocker l(&_imp->zoomCtxMutex);
            zoomFactor = _imp->zoomCtx.factor() * scaleFactor;
            if (zoomFactor <= zoomFactor_min) {
                zoomFactor = zoomFactor_min;
                scaleFactor = zoomFactor / _imp->zoomCtx.factor();
            } else if (zoomFactor > zoomFactor_max) {
                zoomFactor = zoomFactor_max;
                scaleFactor = zoomFactor / _imp->zoomCtx.factor();
            }
            _imp->zoomCtx.zoom(oldClick_opengl.x(), oldClick_opengl.y(), scaleFactor);
            _imp->zoomOrPannedSinceLastFit = true;
        }
        int zoomValue = (int)(100 * zoomFactor);
        if (zoomValue == 0) {
            zoomValue = 1;     // sometimes, floor(100*0.01) makes 0
        }
        assert(zoomValue > 0);
        Q_EMIT zoomChanged(zoomValue);

        ViewerNodePtr viewerNode = getInternalNode();
        if ( viewerNode->isViewersSynchroEnabled() ) {
            _imp->viewerTab->synchronizeOtherViewersProjection();
        }

        //_imp->oldClick = newClick; // don't update oldClick! this is the zoom center
        getInternalNode()->getNode()->getRenderEngine()->renderCurrentFrame();

        //  else {
        mustRedraw = true;
        // }
        // no need to update the color picker or mouse posn: they should be unchanged
        break;
    }
    case eMouseStatePickingColor: {
        pickColor( newClick.x(), newClick.y(), false );
        mustRedraw = true;
        break;
    }
    case eMouseStatePickingInputColor: {
        pickColor( newClick.x(), newClick.y(), true );
        mustRedraw = true;
        break;
    }
    case eMouseStateBuildingPickerRectangle: {
        QPointF btmRight = _imp->pickerRect.bottomRight();
        btmRight.rx() -= dxSinceLastMove;
        btmRight.ry() -= dySinceLastMove;
        _imp->pickerRect.setBottomRight(btmRight);
        mustRedraw = true;
        break;
    }
    case eMouseStateSelecting: {
        _imp->refreshSelectionRectangle(zoomPos);
        mustRedraw = true;
        _imp->viewerTab->updateSelectionFromViewerSelectionRectangle(false);
    }; break;
    default: {
        QPointF localPos(x, y);
        unsigned int mipMapLevel = getCurrentRenderScale();
        double scale = 1. / (1 << mipMapLevel);
        bool overlayEnabled = viewerNode->isOverlayEnabled();
        if ( overlayEnabled &&
             _imp->viewerTab->notifyOverlaysPenMotion(RenderScale(scale), localPos, zoomPos, pressure, timestamp) ) {
            mustRedraw = true;
            overlaysCaughtByPlugin = true;
        }
        break;
    }
    } // switch

    if ( _imp->viewerTab->getGui()->hasPickers() ) {
        setCursor( appPTR->getColorPickerCursor() );
    } else if (!overlaysCaughtByPlugin) {
        unsetCursor();
    }

    if (mustRedraw) {
        update();
    }
    _imp->lastMousePosition = newClick;
    
    return mustRedraw;
} // ViewerGL::penMotionInternal

void
ViewerGL::mouseDoubleClickEvent(QMouseEvent* e)
{
    unsigned int mipMapLevel;
    {
        QMutexLocker k(&_imp->displayDataMutex);
        mipMapLevel = _imp->displayTextures[0].mipMapLevel;
    }
    QPointF pos_opengl;
    {
        QMutexLocker l(&_imp->zoomCtxMutex);
        pos_opengl = _imp->zoomCtx.toZoomCoordinates( e->x(), e->y() );
    }
    double scale = 1. / (1 << mipMapLevel);

    if ( _imp->viewerTab->notifyOverlaysPenDoubleClick(RenderScale(scale), QMouseEventLocalPos(e), pos_opengl) ) {
        update();
    }
    QGLWidget::mouseDoubleClickEvent(e);
}

QPointF
ViewerGL::toZoomCoordinates(const QPointF& position) const
{
    QMutexLocker l(&_imp->zoomCtxMutex);

    return _imp->zoomCtx.toZoomCoordinates( position.x(), position.y() );
}

QPointF
ViewerGL::toWidgetCoordinates(const QPointF& position) const
{
    QMutexLocker l(&_imp->zoomCtxMutex);

    return _imp->zoomCtx.toWidgetCoordinates( position.x(), position.y() );
}

void
ViewerGL::getTopLeftAndBottomRightInZoomCoords(QPointF* topLeft,
                                               QPointF* bottomRight) const
{
    QMutexLocker l(&_imp->zoomCtxMutex);

    *topLeft = _imp->zoomCtx.toZoomCoordinates(0, 0);
    *bottomRight = _imp->zoomCtx.toZoomCoordinates(_imp->zoomCtx.screenWidth() - 1, _imp->zoomCtx.screenHeight() - 1);
}

// used to update the information bar at the bottom of the viewer (not for the ctrl-click color picker)
void
ViewerGL::updateColorPicker(int textureIndex,
                            int x,
                            int y)
{
    if ( (_imp->pickerState != ePickerStateInactive) || !_imp->viewerTab || !_imp->viewerTab->getGui() || _imp->viewerTab->getGui()->isGUIFrozen() ) {
        return;
    }

    const std::list<Histogram*>& histograms = _imp->viewerTab->getGui()->getHistograms();

    // always running in the main thread
    assert( qApp && qApp->thread() == QThread::currentThread() );
    if ( !displayingImage() ) {
        for (std::list<Histogram*>::const_iterator it = histograms.begin(); it != histograms.end(); ++it) {
            if ( (*it)->getViewerTextureInputDisplayed() == textureIndex ) {
                (*it)->hideViewerCursor();
            }
        }
        if ( _imp->infoViewer[textureIndex]->colorVisible() ) {
            _imp->infoViewer[textureIndex]->hideColorInfo();
        }
        if (textureIndex == 0) {
            setParametricParamsPickerColor(ColorRgba<double>(), false, false);
        }
        return;
    }


    QPoint pos;
    bool xInitialized = false;
    bool yInitialized = false;
    if (x != INT_MAX) {
        xInitialized = true;
        pos.setX(x);
    }
    if (y != INT_MAX) {
        yInitialized = true;
        pos.setY(y);
    }

    ViewerNodePtr viewerNode = getInternalNode();
    QPointF imgPosCanonical;
    bool imgPosCanonicalSet = false;
    if (!xInitialized || !yInitialized) {
        if ( viewerNode->isViewersSynchroEnabled() ) {
            NodePtr masterViewerNode = getViewerTab()->getGui()->getApp()->getMasterSyncViewer();
            if (masterViewerNode) {
                ViewerNodePtr viewerNode = toViewerNode(masterViewerNode->getEffectInstance());
                ViewerGL* viewerUIContext = dynamic_cast<ViewerGL*>(viewerNode->getUiContext());
                assert(viewerUIContext);
                if (viewerUIContext) {
                    pos = viewerUIContext->mapFromGlobal( QCursor::pos() );
                    xInitialized = yInitialized = true;
                    imgPosCanonical = viewerUIContext->toZoomCoordinates(pos);
                    imgPosCanonicalSet = true;
                }
            }
        }
    }
    if (!xInitialized || !yInitialized) {
        pos = mapFromGlobal( QCursor::pos() );
    }
    if (!imgPosCanonicalSet) {
        QMutexLocker l(&_imp->zoomCtxMutex);
        imgPosCanonical = _imp->zoomCtx.toZoomCoordinates( pos.x(), pos.y() );
    }

    float r, g, b, a;
    bool linear = appPTR->getCurrentSettings()->getColorPickerLinear();
    bool picked = false;
    bool pickInput = (qApp->keyboardModifiers() & (Qt::ControlModifier | Qt::AltModifier | Qt::ShiftModifier)) == (Qt::ControlModifier | Qt::AltModifier);
    RectD rod = getRoD(textureIndex);
    RectD formatCanonical = getCanonicalFormat(textureIndex);
    unsigned int mmLevel;
    if ( ( imgPosCanonical.x() >= rod.left() ) &&
         ( imgPosCanonical.x() < rod.right() ) &&
         ( imgPosCanonical.y() >= rod.bottom() ) &&
         ( imgPosCanonical.y() < rod.top() ) ) {
        if ( (pos.x() >= 0) && ( pos.x() < width() ) &&
             (pos.y() >= 0) && ( pos.y() < height() ) ) {
            ///if the clip to project format is enabled, make sure it is in the project format too
            bool clipping = viewerNode->isClipToFormatEnabled();
            if ( !clipping ||
                 ( ( imgPosCanonical.x() >= formatCanonical.left() ) &&
                   ( imgPosCanonical.x() < formatCanonical.right() ) &&
                   ( imgPosCanonical.y() >= formatCanonical.bottom() ) &&
                   ( imgPosCanonical.y() < formatCanonical.top() ) ) ) {
                //imgPos must be in canonical coordinates
                picked = getColorAt(imgPosCanonical.x(), imgPosCanonical.y(), linear, textureIndex, pickInput, &r, &g, &b, &a, &mmLevel);
            }
        }
    }
    if (!picked) {
        _imp->infoViewer[textureIndex]->setColorValid(false);
        if (textureIndex == 0) {
            setParametricParamsPickerColor(ColorRgba<double>(), false, false);
        }
    } else {
        _imp->infoViewer[textureIndex]->setColorApproximated(mmLevel > 0);
        _imp->infoViewer[textureIndex]->setColorValid(true);
        if ( !_imp->infoViewer[textureIndex]->colorVisible() ) {
            _imp->infoViewer[textureIndex]->showColorInfo();
        }
        _imp->infoViewer[textureIndex]->setColor(r, g, b, a);

        if (textureIndex == 0) {
            ColorRgba<double> interactColor(r,g,b,a);
            setParametricParamsPickerColor(interactColor, true, true);
        }

        std::vector<double> colorVec(4);
        colorVec[0] = r;
        colorVec[1] = g;
        colorVec[2] = b;
        colorVec[3] = a;
        for (std::list<Histogram*>::const_iterator it = histograms.begin(); it != histograms.end(); ++it) {
            if ( (*it)->getViewerTextureInputDisplayed() == textureIndex ) {
                (*it)->setViewerCursor(colorVec);
            }
        }
    }
} // updateColorPicker

void
ViewerGL::setParametricParamsPickerColor(const ColorRgba<double>& color, bool setColor, bool hasColor)
{
    if (!_imp->viewerTab->getGui()) {
        return;
    }
    std::list<DockablePanelI*> openedPanels = _imp->viewerTab->getGui()->getApp()->getOpenedSettingsPanels();
    for (std::list<DockablePanelI*>::const_iterator it = openedPanels.begin(); it != openedPanels.end(); ++it) {
        NodeSettingsPanel* nodePanel = dynamic_cast<NodeSettingsPanel*>(*it);
        if (!nodePanel) {
            continue;
        }
        NodeGuiPtr node = nodePanel->getNodeGui();
        if (!node) {
            continue;
        }
        node->getNode()->getEffectInstance()->setInteractColourPicker_public(color, setColor, hasColor);
    }
}


int
ViewerGL::getMipMapLevelFromZoomFactor() const
{
    double zoomFactor = getZoomFactor();
    double closestPowerOf2 = zoomFactor >= 1 ? 1 : std::pow( 2, -std::ceil(std::log(zoomFactor) / M_LN2) );
    return std::log(closestPowerOf2) / M_LN2;
}

bool
ViewerGL::checkIfViewPortRoIValidOrRenderForInput(int texIndex)
{

    ViewerNodePtr viewerNode = getInternalNode();

    unsigned int mipMapLevel;
    {
        int downscale_i = viewerNode->getDownscaleMipMapLevelKnobIndex();
        if (downscale_i == 0) {
            mipMapLevel = getMipMapLevelFromZoomFactor();
        } else {
            mipMapLevel = downscale_i;
        }
    }


    RectD roiCanonical = viewerNode->getViewerProcessNode(texIndex)->getViewerRoI();

    QMutexLocker k(&_imp->displayDataMutex);
    if (_imp->displayTextures[texIndex].mipMapLevel != mipMapLevel) {
        return false;
    }

    RectI roiPixel;
    roiCanonical.toPixelEnclosing(_imp->displayTextures[texIndex].mipMapLevel, _imp->displayTextures[texIndex].pixelAspectRatio, &roiPixel);


    int tx,ty;
    CacheBase::getTileSizePx(_imp->displayTextures[texIndex].texture->getBitDepth(), &tx, &ty);


    const RectI& texBounds = _imp->displayTextures[texIndex].texture->getBounds();
    if (!texBounds.contains(roiPixel)) {
        return false;
    }

    return true;
}

void
ViewerGL::checkIfViewPortRoIValidOrRender()
{
    for (int i = 0; i < 2; ++i) {
        if (!_imp->displayTextures[i].isVisible) {
            continue;
        }
        if ( !checkIfViewPortRoIValidOrRenderForInput(i) ) {
            if ( !getViewerTab()->getGui()->getApp()->getProject()->isLoadingProject() ) {
                ViewerNodePtr viewer = getInternalNode();
                assert(viewer);
                if (viewer) {
                    viewer->getNode()->getRenderEngine()->abortRenderingAutoRestart();
                    viewer->getNode()->getRenderEngine()->renderCurrentFrame();
                }
            }
            break;
        }
    }
}

void
ViewerGL::wheelEvent(QWheelEvent* e)
{
    // always running in the main thread
    assert( qApp && qApp->thread() == QThread::currentThread() );

    if (!_imp->viewerTab || !_imp->viewerTab->getGui() || _imp->viewerTab->getGui()->getApp()->getActiveRotoDrawingStroke()) {
        return QGLWidget::wheelEvent(e);
    }

    // delta=120 is a standard wheel mouse click, but mice may be more accurate
    // - Apple Trackpad has an accuracy of delta=2
    // - Apple Magic Mouse has an accuracy of delta=2
    // - Apple Mighty Mouse has an accuracy of delta=28
    // - Logitech Wheel Mouse has an accuracy of delta=120
    // The Qt Unit is 8 deltas per degree.
    // delta/2 gives a reasonable value in pixels (for panning, etc).

    // frame seeking works both with horizontal and vertical wheel + control modifier
    if ( modCASIsControl(e) ) {
        const int delta_max = 28;
        // threshold delta to the range -delta_max..delta_max
        int delta = std::max( -delta_max, std::min(e->delta(), delta_max) );
        _imp->wheelDeltaSeekFrame += delta;
        if (_imp->wheelDeltaSeekFrame <= -delta_max) {
            _imp->wheelDeltaSeekFrame += delta_max;
            _imp->viewerTab->nextFrame();
        } else if (_imp->wheelDeltaSeekFrame >= delta_max) {
            _imp->wheelDeltaSeekFrame -= delta_max;
            _imp->viewerTab->previousFrame();
        }

        return;
    }

    if (e->orientation() != Qt::Vertical) {
        // we only handle vertical motion for zooming
        return QGLWidget::wheelEvent(e);
    }


    Gui* gui = _imp->viewerTab->getGui();
    if (!gui) {
        return QGLWidget::wheelEvent(e);
    }

    NodeGuiIPtr nodeGui_i = _imp->viewerTab->getInternalNode()->getNode()->getNodeGui();
    NodeGuiPtr nodeGui = boost::dynamic_pointer_cast<NodeGui>(nodeGui_i);
    gui->selectNode(nodeGui);

    const double zoomFactor_min = 0.01;
    const double zoomFactor_max = 1024.;
    double zoomFactor;
    double scaleFactor = std::pow( NATRON_WHEEL_ZOOM_PER_DELTA, e->delta() );
    {
        QMutexLocker l(&_imp->zoomCtxMutex);
        QPointF zoomCenter = _imp->zoomCtx.toZoomCoordinates( e->x(), e->y() );
        zoomFactor = _imp->zoomCtx.factor();

        zoomFactor *= scaleFactor;

        if (zoomFactor <= zoomFactor_min) {
            zoomFactor = zoomFactor_min;
            scaleFactor = zoomFactor / _imp->zoomCtx.factor();
        } else if (zoomFactor > zoomFactor_max) {
            zoomFactor = zoomFactor_max;
            scaleFactor = zoomFactor / _imp->zoomCtx.factor();
        }

        _imp->zoomCtx.zoom(zoomCenter.x(), zoomCenter.y(), scaleFactor);
        _imp->zoomOrPannedSinceLastFit = true;
    }
    int zoomValue = (int)(100 * zoomFactor);
    if (zoomValue == 0) {
        zoomValue = 1; // sometimes, floor(100*0.01) makes 0
    }
    assert(zoomValue > 0);
    Q_EMIT zoomChanged(zoomValue);

    ViewerNodePtr viewerNode = getInternalNode();
    if ( viewerNode->isViewersSynchroEnabled() ) {
        _imp->viewerTab->synchronizeOtherViewersProjection();
    }

    checkIfViewPortRoIValidOrRender();

    update();
} // ViewerGL::wheelEvent

void
ViewerGL::translateViewport(double dx, double dy)
{
    {
        QMutexLocker l(&_imp->zoomCtxMutex);
        _imp->zoomCtx.translate(dx, dy);
        _imp->zoomOrPannedSinceLastFit = true;
    }

    ViewerNodePtr viewerNode = getInternalNode();
    if ( viewerNode->isViewersSynchroEnabled() ) {
        _imp->viewerTab->synchronizeOtherViewersProjection();
    }

    checkIfViewPortRoIValidOrRender();
}

void
ViewerGL::zoomViewport(double newZoomFactor)
{
    // always running in the main thread
    assert( qApp && qApp->thread() == QThread::currentThread() );

    assert(newZoomFactor > 0);
    if (newZoomFactor < 0.01) {
        newZoomFactor = 0.01;
    } else if (newZoomFactor > 1024.) {
        newZoomFactor = 1024.;
    }
    {
        QMutexLocker l(&_imp->zoomCtxMutex);

        double scale = newZoomFactor / _imp->zoomCtx.factor();
        double centerX = ( _imp->zoomCtx.left() + _imp->zoomCtx.right() ) / 2.;
        double centerY = ( _imp->zoomCtx.top() + _imp->zoomCtx.bottom() ) / 2.;
        _imp->zoomCtx.zoom(centerX, centerY, scale);
        _imp->zoomOrPannedSinceLastFit = true;
    }
    _imp->viewerTab->updateZoomComboBox(std::floor(newZoomFactor * 100 + 0.5));
    checkIfViewPortRoIValidOrRender();
}


void
ViewerGL::fitImageToFormat()
{
    if (!_imp->viewerTab || !_imp->viewerTab->getGui() || _imp->viewerTab->getGui()->getApp()->getActiveRotoDrawingStroke()) {
        return;
    }

    // always running in the main thread
    assert( qApp && qApp->thread() == QThread::currentThread() );
    // size in Canonical = Zoom coordinates !
    double w, h;
    const RectD& tex0Format = _imp->displayTextures[0].format;
    assert(!tex0Format.isNull());
    w = tex0Format.width();
    h = tex0Format.height();

    assert(h > 0. && w > 0.);

    double old_zoomFactor;
    double zoomFactor;
    {
        QMutexLocker(&_imp->zoomCtxMutex);
        old_zoomFactor = _imp->zoomCtx.factor();

        // set the PAR first
        //_imp->zoomCtx.setZoom(0., 0., 1., 1.);
        // leave 4% of margin around
        _imp->zoomCtx.fit(-0.02 * w, 1.02 * w, -0.02 * h, 1.02 * h);
        zoomFactor = _imp->zoomCtx.factor();
        _imp->zoomOrPannedSinceLastFit = false;
    }

    _imp->oldClick = QPoint(); // reset mouse posn

    if (old_zoomFactor != zoomFactor) {
        int zoomFactorInt = zoomFactor  * 100;
        if (zoomFactorInt == 0) {
            zoomFactorInt = 1;
        }
        Q_EMIT zoomChanged(zoomFactorInt);
    }

    ViewerNodePtr viewerNode = getInternalNode();
    if ( viewerNode->isViewersSynchroEnabled() ) {
        _imp->viewerTab->synchronizeOtherViewersProjection();
    }

    checkIfViewPortRoIValidOrRender();

    update();
} // ViewerGL::fitImageToFormat


void
ViewerGL::setInfoViewer(InfoViewerWidget* i,
                        int textureIndex )
{
    // always running in the main thread
    assert( qApp && qApp->thread() == QThread::currentThread() );
    _imp->infoViewer[textureIndex] = i;
}

void
ViewerGL::disconnectViewer()
{
    // always running in the main thread
    assert( qApp && qApp->thread() == QThread::currentThread() );
    if ( displayingImage() ) {
        Format f;
        getViewerTab()->getGui()->getApp()->getProject()->getProjectDefaultFormat(&f);
        RectD canonicalFormat = f.toCanonicalFormat();
        for (int i = 0; i < 2; ++i) {
            setRegionOfDefinition(canonicalFormat, f.getPixelAspectRatio(), i);
        }
    }
    //resetWipeControls();
    clearViewer();
}

/* The dataWindow of the currentFrame(BBOX) in canonical coordinates */
RectD
ViewerGL::getRoD(int textureIndex) const
{
    QMutexLocker k(&_imp->displayDataMutex);
    return _imp->displayTextures[textureIndex].rod;
}

/*The displayWindow of the currentFrame(Resolution)
   This is the same for both as we only use the display window as to indicate the project window.*/
RectD
ViewerGL::getCanonicalFormat(int texIndex) const
{
    QMutexLocker k(&_imp->displayDataMutex);
    return _imp->displayTextures[texIndex].format;
}

double
ViewerGL::getPAR(int texIndex) const
{
    QMutexLocker k(&_imp->displayDataMutex);
    return _imp->displayTextures[texIndex].pixelAspectRatio;
}

void
ViewerGL::setRegionOfDefinition(const RectD & rod,
                                double par,
                                int textureIndex)
{
    // always running in the main thread
    if ( !_imp->viewerTab->getGui() ) {
        return;
    }

    RectI pixelRoD;
    rod.toPixelEnclosing(0, par, &pixelRoD);

    QMutexLocker k(&_imp->displayDataMutex);

    _imp->displayTextures[textureIndex].pixelAspectRatio = par;
    _imp->displayTextures[textureIndex].rod = rod;
    if ( _imp->infoViewer[textureIndex] && !_imp->viewerTab->getGui()->isGUIFrozen() ) {
        _imp->infoViewer[textureIndex]->setDataWindow(pixelRoD);
    }

    const RectI& r = pixelRoD;
    QString x1, y1, x2, y2;
    x1.setNum(r.x1);
    y1.setNum(r.y1);
    x2.setNum(r.x2);
    y2.setNum(r.y2);


    _imp->currentViewerInfo_btmLeftBBOXoverlay[textureIndex] = x1 + QLatin1Char(',') + y1;
    _imp->currentViewerInfo_topRightBBOXoverlay[textureIndex] = x2 + QLatin1Char(',') + y2;
}

void
ViewerGL::setFormat(const std::string& formatName, const RectD& format, double par, int textureIndex)
{
    // always running in the main thread
    assert( qApp && qApp->thread() == QThread::currentThread() );
    if ( !_imp->viewerTab->getGui() ) {
        return;
    }

    bool callFit = false;
    {
        QMutexLocker k(&_imp->displayDataMutex);
        if (_imp->displayTextures[textureIndex].format != format || _imp->displayTextures[textureIndex].pixelAspectRatio != par) {
            _imp->displayTextures[textureIndex].format = format;
            _imp->displayTextures[textureIndex].pixelAspectRatio = par;
            if (!getZoomOrPannedSinceLastFit() && _imp->zoomCtx.screenWidth() != 0 && _imp->zoomCtx.screenHeight() != 0) {
                callFit = true;
            }
        }
        _imp->currentViewerInfo_resolutionOverlay[textureIndex] = QString::fromUtf8(formatName.c_str());

    }
    if (callFit) {
        fitImageToFormat();
    }

}

/*display black in the viewer*/
void
ViewerGL::clearViewer()
{
    // always running in the main thread
    assert( qApp && qApp->thread() == QThread::currentThread() );

    {
        QMutexLocker k(&_imp->displayDataMutex);
        _imp->displayTextures[0].isVisible = false;
        _imp->displayTextures[1].isVisible = false;
    }
    update();
}

/*overload of QT enter/leave/resize events*/
void
ViewerGL::focusInEvent(QFocusEvent* e)
{
    // always running in the main thread
    assert( qApp && qApp->thread() == QThread::currentThread() );
    ///The app is closing don't do anything
    if ( !_imp->viewerTab->getGui() ) {
        return;
    }
    double scale = 1. / ( 1 << getCurrentRenderScale() );
    if ( _imp->viewerTab->notifyOverlaysFocusGained( RenderScale(scale) ) ) {
        update();
    }
    QGLWidget::focusInEvent(e);
}

void
ViewerGL::focusOutEvent(QFocusEvent* e)
{
    // always running in the main thread
    assert( qApp && qApp->thread() == QThread::currentThread() );

    if ( !_imp->viewerTab->getGui() ) {
        return;
    }

    double scale = 1. / ( 1 << getCurrentRenderScale() );
    if ( _imp->viewerTab->notifyOverlaysFocusLost( RenderScale(scale) ) ) {
        update();
    }
    QGLWidget::focusOutEvent(e);
}

void
ViewerGL::enterEvent(QEvent* e)
{
    // always running in the main thread
    assert( qApp && qApp->thread() == QThread::currentThread() );
    _imp->infoViewer[0]->showMouseInfo();
    _imp->infoViewer[1]->showMouseInfo();
    QGLWidget::enterEvent(e);
}

void
ViewerGL::leaveEvent(QEvent* e)
{
    // always running in the main thread
    assert( qApp && qApp->thread() == QThread::currentThread() );
    if (_imp->pickerState == ePickerStateInactive) {
        _imp->infoViewer[0]->hideColorInfo();
        _imp->infoViewer[1]->hideColorInfo();
        setParametricParamsPickerColor(ColorRgba<double>(), false, false);
    }
    _imp->infoViewer[0]->hideMouseInfo();
    _imp->infoViewer[1]->hideMouseInfo();
    QGLWidget::leaveEvent(e);
}

QPixmap
ViewerGL::renderPixmap(int w, int h, bool useContext)
{
    OSGLContextAttacherPtr locker = OSGLContextAttacher::create(_imp->glContextWrapper);
    locker->attach();

    return QGLWidget::renderPixmap(w, h, useContext);
}

QImage
ViewerGL::grabFrameBuffer(bool withAlpha)
{
    OSGLContextAttacherPtr locker = OSGLContextAttacher::create(_imp->glContextWrapper);
    locker->attach();

    return QGLWidget::grabFrameBuffer(withAlpha);
}

void
ViewerGL::resizeEvent(QResizeEvent* e)
{ // public to hack the protected field
  // always running in the main thread
    assert( qApp && qApp->thread() == QThread::currentThread() );

    OSGLContextAttacherPtr locker = OSGLContextAttacher::create(_imp->glContextWrapper);
    locker->attach();
    QGLWidget::resizeEvent(e);
}

bool
ViewerGL::renderText(double x,
                     double y,
                     const std::string &string,
                     double r,
                     double g,
                     double b,
                     double a,
                     int flags)
{
    QColor c;

    c.setRgbF( Image::clamp(r, 0., 1.), Image::clamp(g, 0., 1.), Image::clamp(b, 0., 1.) );
    c.setAlphaF(Image::clamp(a, 0., 1.));
    renderText(x, y, QString::fromUtf8( string.c_str() ), c, font(), flags);

    return true;
}

void
ViewerGL::renderText(double x,
                     double y,
                     const QString &text,
                     const QColor &color,
                     const QFont &font,
                     int flags)
{
    // always running in the main thread
    assert( qApp && qApp->thread() == QThread::currentThread() );
    assert( QGLContext::currentContext() == context() );

    if ( text.isEmpty() ) {
        return;
    }
    double w = (double)width();
    double h = (double)height();
    double bottom;
    double left;
    double top;
    double right;
    {
        QMutexLocker l(&_imp->zoomCtxMutex);
        bottom = _imp->zoomCtx.bottom();
        left = _imp->zoomCtx.left();
        top =  _imp->zoomCtx.top();
        right = _imp->zoomCtx.right();
    }
    if ( (w <= 0) || (h <= 0) || (right <= left) || (top <= bottom) ) {
        return;
    }
    double scalex = (right - left) / w;
    double scaley = (top - bottom) / h;
    _imp->textRenderer.renderText(x, y, scalex, scaley, text, color, font, flags);
    glCheckError(GL_GPU);
}

void
ViewerGL::updatePersistentMessageToWidth(int w)
{
    // always running in the main thread
    assert( qApp && qApp->thread() == QThread::currentThread() );

    if ( !_imp->viewerTab || !_imp->viewerTab->getGui() ) {
        return;
    }

    std::list<DockablePanelI*> openedPanels = _imp->viewerTab->getGui()->getApp()->getOpenedSettingsPanels();

    _imp->persistentMessages.clear();
    QStringList allMessages;
    int type = 0;
    ///Draw overlays in reverse order of appearance
    std::list<DockablePanelI*>::const_iterator next = openedPanels.begin();
    if ( next != openedPanels.end() ) {
        ++next;
    }
    int nbNonEmpty = 0;
    for (std::list<DockablePanelI*>::const_iterator it = openedPanels.begin(); it != openedPanels.end(); ++it) {
        const NodeSettingsPanel* isNodePanel = dynamic_cast<const NodeSettingsPanel*>(*it);
        if (!isNodePanel) {
            continue;
        }

        NodePtr node = isNodePanel->getNodeGui()->getNode();
        if (!node) {
            continue;
        }

        PersistentMessageMap messages;
        node->getPersistentMessage(&messages, true);

        for (PersistentMessageMap::const_iterator it2 = messages.begin(); it2 != messages.end(); ++it2) {
            if (it2->second.message.empty()) {
                continue;
            }

            allMessages.append(QString::fromUtf8(it2->second.message.c_str()));
            ++nbNonEmpty;
            type = (nbNonEmpty == 1 && it2->second.type == eMessageTypeWarning) ? eMessageTypeWarning : eMessageTypeError;

        }

        if ( next != openedPanels.end() ) {
            ++next;
        }


    }
    _imp->persistentMessageType = type;

    QFontMetrics fm(_imp->textFont);

    for (int i = 0; i < allMessages.size(); ++i) {
        QStringList wordWrapped = wordWrap(fm, allMessages[i], w - PERSISTENT_MESSAGE_LEFT_OFFSET_PIXELS);
        for (int j = 0; j < wordWrapped.size(); ++j) {
            _imp->persistentMessages.push_back(wordWrapped[j]);
        }
    }

    _imp->displayPersistentMessage = !_imp->persistentMessages.isEmpty();
    update();
} // ViewerGL::updatePersistentMessageToWidth

void
ViewerGL::updatePersistentMessage()
{
    updatePersistentMessageToWidth(width() - 20);
}

void
ViewerGL::getProjection(double *zoomLeft,
                        double *zoomBottom,
                        double *zoomFactor,
                        double *zoomAspectRatio) const
{
    // MT-SAFE
    QMutexLocker l(&_imp->zoomCtxMutex);

    *zoomLeft = _imp->zoomCtx.left();
    *zoomBottom = _imp->zoomCtx.bottom();
    *zoomFactor = _imp->zoomCtx.factor();
    *zoomAspectRatio = _imp->zoomCtx.aspectRatio();
}

void
ViewerGL::setProjection(double zoomLeft,
                        double zoomBottom,
                        double zoomFactor,
                        double zoomAspectRatio)
{
    // always running in the main thread
    assert( qApp && qApp->thread() == QThread::currentThread() );
    QMutexLocker l(&_imp->zoomCtxMutex);
    _imp->zoomCtx.setZoom(zoomLeft, zoomBottom, zoomFactor, zoomAspectRatio);
    Q_EMIT zoomChanged(100 * zoomFactor);
}

RectD
ViewerGL::getViewportRect() const
{
    RectD bbox;
    {
        QMutexLocker l(&_imp->zoomCtxMutex);
        bbox.x1 = _imp->zoomCtx.left();
        bbox.y1 = _imp->zoomCtx.bottom();
        bbox.x2 = _imp->zoomCtx.right();
        bbox.y2 = _imp->zoomCtx.top();
    }

    return bbox;
}

void
ViewerGL::getCursorPosition(double &x,
                            double &y) const
{
    QPoint p = QCursor::pos();

    p = mapFromGlobal(p);
    QPointF mappedPos = toZoomCoordinates(p);
    x = mappedPos.x();
    y = mappedPos.y();
}


/**
 * @brief Swap the OpenGL buffers.
 **/
void
ViewerGL::swapOpenGLBuffers()
{
    // always running in the main thread
    assert( qApp && qApp->thread() == QThread::currentThread() );
    swapBuffers();
}

/**
 * @brief Repaint
 **/
void
ViewerGL::redraw()
{
    if (QThread::currentThread() != qApp->thread()) {
        Q_EMIT mustCallUpdateOnMainThread();
    } else {
        update();
    }
}

void
ViewerGL::redrawNow()
{
    if (QThread::currentThread() != qApp->thread()) {
        Q_EMIT mustCallUpdateGLOnMainThread();
    } else {
        updateGL();
    }
}


void
ViewerGL::getOpenGLContextFormat(int* depthPerComponents, bool* hasAlpha) const
{
    QGLFormat f = format();
    *hasAlpha = f.alpha();
    int r = f.redBufferSize();
    if (r == -1) {
        r = 8;// taken from qgl.h
    }
    int g = f.greenBufferSize();
    if (g == -1) {
        g = 8;// taken from qgl.h
    }
    int b = f.blueBufferSize();
    if (b == -1) {
        b = 8;// taken from qgl.h
    }
    int size = r;
    size = std::min(size, g);
    size = std::min(size, b);
    *depthPerComponents = size;
}

/**
 * @brief Returns the width and height of the viewport in window coordinates.
 **/
void
ViewerGL::getViewportSize(double &width,
                          double &height) const
{
    // always running in the main thread
    assert( qApp && qApp->thread() == QThread::currentThread() );
    QMutexLocker l(&_imp->zoomCtxMutex);
    width = _imp->zoomCtx.screenWidth();
    height = _imp->zoomCtx.screenHeight();
}

/**
 * @brief Returns the pixel scale of the viewport.
 **/
void
ViewerGL::getPixelScale(double & xScale,
                        double & yScale) const
{
    // always running in the main thread
    assert( qApp && qApp->thread() == QThread::currentThread() );
    QMutexLocker l(&_imp->zoomCtxMutex);
    xScale = _imp->zoomCtx.screenPixelWidth();
    yScale = _imp->zoomCtx.screenPixelHeight();
}

/**
 * @brief Returns the colour of the background (i.e: clear color) of the viewport.
 **/
void
ViewerGL::getBackgroundColour(double &r,
                              double &g,
                              double &b) const
{
    // always running in the main thread
    assert( qApp && qApp->thread() == QThread::currentThread() );
    r = _imp->clearColor.redF();
    g = _imp->clearColor.greenF();
    b = _imp->clearColor.blueF();
}

/**
 * @brief Returns the font height, i.e: the height of the highest letter for this font
 **/
int
ViewerGL::getWidgetFontHeight() const
{
    return fontMetrics().height();
}

/**
 * @brief Returns for a string the estimated pixel size it would take on the widget
 **/
int
ViewerGL::getStringWidthForCurrentFont(const std::string& string) const
{
    return fontMetrics().width( QString::fromUtf8( string.c_str() ) );
}


void
ViewerGL::removeGUI()
{
    // always running in the main thread
    assert( qApp && qApp->thread() == QThread::currentThread() );
    if ( _imp->viewerTab->getGui() ) {
        _imp->viewerTab->getGui()->removeViewerTab(_imp->viewerTab, true, true);
    }
}


ViewerNodePtr
ViewerGL::getInternalNode() const
{
    return _imp->viewerTab->getInternalNode();
}

ViewerTab*
ViewerGL::getViewerTab() const
{
    return _imp->viewerTab;
}

bool
ViewerGL::pickColorInternal(double x,
                            double y,
                            bool pickInput)
{

    float r, g, b, a;
    QPointF imgPos;
    {
        QMutexLocker l(&_imp->zoomCtxMutex);
        imgPos = _imp->zoomCtx.toZoomCoordinates(x, y);
    }

    ViewIdx currentView = getInternalNode()->getCurrentRenderView();

    _imp->lastPickerPos = imgPos;
    bool linear = appPTR->getCurrentSettings()->getColorPickerLinear();
    bool ret = false;
    for (int i = 0; i < 2; ++i) {
        // imgPos must be in canonical coordinates
        unsigned int mmLevel;
        bool picked = getColorAt(imgPos.x(), imgPos.y(), linear, i, pickInput, &r, &g, &b, &a, &mmLevel);
        if (picked) {
            if (i == 0) {
                _imp->viewerTab->getGui()->setColorPickersColor(currentView, r, g, b, a);
            }
            _imp->infoViewer[i]->setColorApproximated(mmLevel > 0);
            _imp->infoViewer[i]->setColorValid(true);
            if ( !_imp->infoViewer[i]->colorVisible() ) {
                _imp->infoViewer[i]->showColorInfo();
            }
            _imp->infoViewer[i]->setColor(r, g, b, a);
            ret = true;
            {
                ColorRgba<double> interactColor(r,g,b,a);
                setParametricParamsPickerColor(interactColor, true, true);
            }
        } else {
            _imp->infoViewer[i]->setColorValid(false);
            setParametricParamsPickerColor(ColorRgba<double>(), false, false);
        }
    }

    return ret;
}

// used for the ctrl-click color picker (not the information bar at the bottom of the viewer)
bool
ViewerGL::pickColor(double x,
                    double y,
                    bool pickInput)
{
    bool isSync = getInternalNode()->isViewersSynchroEnabled();

    if (isSync) {
        bool res = false;
        const std::list<ViewerTab*>& allViewers = _imp->viewerTab->getGui()->getViewersList();
        for (std::list<ViewerTab*>::const_iterator it = allViewers.begin(); it != allViewers.end(); ++it) {
            bool ret = (*it)->getViewer()->pickColorInternal(x, y, pickInput);
            if ( (*it)->getViewer() == this ) {
                res = ret;
            }
        }

        return res;
    } else {
        return pickColorInternal(x, y, pickInput);
    }
}

void
ViewerGL::updateInfoWidgetColorPicker(const QPointF & imgPos,
                                      const QPoint & widgetPos)
{
    bool isDrawing = bool( _imp->viewerTab->getGui()->getApp()->getActiveRotoDrawingStroke() );


    if (!isDrawing) {
        for (int i = 0; i < 2; ++i) {
            const RectD& rod = getRoD(i);
            RectD canonicalDispW = getCanonicalFormat(i);
            updateInfoWidgetColorPickerInternal(imgPos, widgetPos, width(), height(), rod, canonicalDispW, i);
        }
    }
}

void
ViewerGL::updateInfoWidgetColorPickerInternal(const QPointF & imgPos,
                                              const QPoint & widgetPos,
                                              int width,
                                              int height,
                                              const RectD & rod, // in canonical coordinates
                                              const RectD & dispW, // in canonical coordinates
                                              int texIndex)
{
    if ( !_imp->viewerTab || !_imp->viewerTab->getGui() || _imp->viewerTab->getGui()->isGUIFrozen() ) {
        return;
    }

    const std::list<Histogram*>& histograms = _imp->viewerTab->getGui()->getHistograms();

    ViewerNodePtr viewerNode = getInternalNode();
    if ( _imp->displayTextures[texIndex].isVisible &&
         ( imgPos.x() >= rod.left() ) &&
         ( imgPos.x() < rod.right() ) &&
         ( imgPos.y() >= rod.bottom() ) &&
         ( imgPos.y() < rod.top() ) &&
         ( widgetPos.x() >= 0) && ( widgetPos.x() < width) &&
         ( widgetPos.y() >= 0) && ( widgetPos.y() < height) ) {
        ///if the clip to project format is enabled, make sure it is in the project format too
        if ( viewerNode->isClipToFormatEnabled() &&
             ( ( imgPos.x() < dispW.left() ) ||
               ( imgPos.x() >= dispW.right() ) ||
               ( imgPos.y() < dispW.bottom() ) ||
               ( imgPos.y() >= dispW.top() ) ) ) {
                 if ( _imp->infoViewer[texIndex]->colorVisible() && _imp->pickerState == ePickerStateInactive) {
                     _imp->infoViewer[texIndex]->hideColorInfo();
                 }
                 for (std::list<Histogram*>::const_iterator it = histograms.begin(); it != histograms.end(); ++it) {
                     if ( (*it)->getViewerTextureInputDisplayed() == texIndex ) {
                         (*it)->hideViewerCursor();
                     }
                 }
                 if (texIndex == 0 && _imp->pickerState == ePickerStateInactive) {
                     setParametricParamsPickerColor(ColorRgba<double>(), false, false);
                 }
             } else {
                 if (_imp->pickerState == ePickerStateInactive) {
                     updateColorPicker( texIndex, widgetPos.x(), widgetPos.y() );
                 } else if ( ( _imp->pickerState == ePickerStatePoint) || ( _imp->pickerState == ePickerStateRectangle) ) {
                     if ( !_imp->infoViewer[texIndex]->colorVisible() ) {
                         _imp->infoViewer[texIndex]->showColorInfo();
                     }
                 } else {
                     ///unkwn state
                     assert(false);
                 }
                 // Show the picker on parametric params without updating the color value
                 if (texIndex == 0) {
                     setParametricParamsPickerColor(ColorRgba<double>(), false, true);
                 }
             }
    } else {
        if ( _imp->infoViewer[texIndex]->colorVisible() && _imp->pickerState == ePickerStateInactive) {
            _imp->infoViewer[texIndex]->hideColorInfo();
        }
        for (std::list<Histogram*>::const_iterator it = histograms.begin(); it != histograms.end(); ++it) {
            if ( (*it)->getViewerTextureInputDisplayed() == texIndex ) {
                (*it)->hideViewerCursor();
            }
        }
        if (texIndex == 0 && _imp->pickerState == ePickerStateInactive) {
            setParametricParamsPickerColor(ColorRgba<double>(), false, false);
        }
    }

    double par;
    {
        QMutexLocker k(&_imp->displayDataMutex);
        par = _imp->displayTextures[texIndex].pixelAspectRatio;
    }
    QPoint imgPosPixel;
    imgPosPixel.rx() = std::floor(imgPos.x() / par);
    imgPosPixel.ry() = std::floor( imgPos.y() );
    _imp->infoViewer[texIndex]->setMousePos(imgPosPixel);
    //if ( !_imp->infoViewer[texIndex]->mouseVisible() ) { // done in enterEvent
    //    _imp->infoViewer[texIndex]->showMouseInfo();
    //}
} // ViewerGL::updateInfoWidgetColorPickerInternal

void
ViewerGL::updateRectangleColorPicker()
{
    bool isSync = getInternalNode()->isViewersSynchroEnabled();

    if (isSync) {
        const std::list<ViewerTab*>& allViewers = _imp->viewerTab->getGui()->getViewersList();
        for (std::list<ViewerTab*>::const_iterator it = allViewers.begin(); it != allViewers.end(); ++it) {
            (*it)->getViewer()->updateRectangleColorPickerInternal();
        }
    } else {
        updateRectangleColorPickerInternal();
    }
}

void
ViewerGL::updateRectangleColorPickerInternal()
{
    float r, g, b, a;
    bool linear = appPTR->getCurrentSettings()->getColorPickerLinear();
    QPointF topLeft = _imp->pickerRect.topLeft();
    QPointF btmRight = _imp->pickerRect.bottomRight();
    RectD rect;

    ViewIdx currentView = getInternalNode()->getCurrentRenderView();

    bool pickInput = (qApp->keyboardModifiers() & (Qt::ControlModifier | Qt::AltModifier | Qt::ShiftModifier)) == (Qt::ControlModifier | Qt::AltModifier);

    rect.set_left( std::min( topLeft.x(), btmRight.x() ) );
    rect.set_right( std::max( topLeft.x(), btmRight.x() ) );
    rect.set_bottom( std::min( topLeft.y(), btmRight.y() ) );
    rect.set_top( std::max( topLeft.y(), btmRight.y() ) );
    for (int i = 0; i < 2; ++i) {
        unsigned int mm;
        bool picked = getColorAtRect(rect, linear, i, pickInput, &r, &g, &b, &a, &mm);
        if (picked) {
            if (i == 0) {
                _imp->viewerTab->getGui()->setColorPickersColor(currentView, r, g, b, a);
            }
            _imp->infoViewer[i]->setColorValid(true);
            if ( !_imp->infoViewer[i]->colorVisible() ) {
                _imp->infoViewer[i]->showColorInfo();
            }
            _imp->infoViewer[i]->setColorApproximated(mm > 0);
            _imp->infoViewer[i]->setColor(r, g, b, a);

            ColorRgba<double> c(r,g,b,a);
            setParametricParamsPickerColor(c, true, true);
        } else {
            _imp->infoViewer[i]->setColorValid(false);
            setParametricParamsPickerColor(ColorRgba<double>(), false, false);
        }
    }
}

void
ViewerGL::resetWipeControls()
{
    getInternalNode()->resetWipe();
}


void
ViewerGL::setZoomOrPannedSinceLastFit(bool enabled)
{
    QMutexLocker l(&_imp->zoomCtxMutex);

    _imp->zoomOrPannedSinceLastFit = enabled;
}

bool
ViewerGL::getZoomOrPannedSinceLastFit() const
{
    QMutexLocker l(&_imp->zoomCtxMutex);

    return _imp->zoomOrPannedSinceLastFit;
}

void
ViewerGL::getTextureColorAt(int x,
                            int y,
                            double* r,
                            double *g,
                            double *b,
                            double *a)
{
    assert( QThread::currentThread() == qApp->thread() );
    OSGLContextAttacherPtr locker = OSGLContextAttacher::create(_imp->glContextWrapper);
    locker->attach();


    *r = 0;
    *g = 0;
    *b = 0;
    *a = 0;

    ImageBitDepthEnum bitDepth;

    {
        QMutexLocker k(&_imp->displayDataMutex);
        if (_imp->displayTextures[0].texture) {
            bitDepth = _imp->displayTextures[0].texture->getBitDepth();
        } else if (_imp->displayTextures[1].texture) {
            bitDepth = _imp->displayTextures[1].texture->getBitDepth();
        } else {
            return;
        }
    }

    QPointF pos;
    {
        QMutexLocker k(&_imp->zoomCtxMutex);
        pos = _imp->zoomCtx.toWidgetCoordinates(x, y);
    }

    if (bitDepth == eImageBitDepthByte) {
        U32 pixel;
        GL_GPU::ReadBuffer(GL_FRONT);
        GL_GPU::ReadPixels(pos.x(), height() - pos.y(), 1, 1, GL_BGRA, GL_UNSIGNED_INT_8_8_8_8_REV, &pixel);
        U8 red = 0, green = 0, blue = 0, alpha = 0;
        blue |= pixel;
        green |= (pixel >> 8);
        red |= (pixel >> 16);
        alpha |= (pixel >> 24);
        *r = (double)red / 255.;
        *g = (double)green / 255.;
        *b = (double)blue / 255.;
        *a = (double)alpha / 255.;
        glCheckError(GL_GPU);
    } else if (bitDepth == eImageBitDepthFloat) {
        GLfloat pixel[4];
        GL_GPU::ReadPixels(pos.x(), height() - pos.y(), 1, 1, GL_RGBA, GL_FLOAT, pixel);
        *r = (double)pixel[0];
        *g = (double)pixel[1];
        *b = (double)pixel[2];
        *a = (double)pixel[3];
        glCheckError(GL_GPU);
    }
}

void
ViewerGL::getSelectionRectangle(double &left,
                                double &right,
                                double &bottom,
                                double &top) const
{
    QPointF topLeft = _imp->selectionRectangle.topLeft();
    QPointF btmRight = _imp->selectionRectangle.bottomRight();

    left = std::min( topLeft.x(), btmRight.x() );
    right = std::max( topLeft.x(), btmRight.x() );
    bottom = std::min( topLeft.y(), btmRight.y() );
    top = std::max( topLeft.y(), btmRight.y() );
}

TimeLinePtr
ViewerGL::getTimeline() const
{
    return _imp->viewerTab->getTimeLine();
}

void
ViewerGL::onCheckerboardSettingsChanged()
{
    _imp->initializeCheckerboardTexture(false);
    update();
}

// used by the RAII class OGLContextSaver
void
ViewerGL::saveOpenGLContext()
{
    assert( QThread::currentThread() == qApp->thread() );

    GL_GPU::GetIntegerv(GL_TEXTURE_BINDING_2D, (GLint*)&_imp->savedTexture);
    //glGetIntegerv(GL_ACTIVE_TEXTURE, (GLint*)&_imp->activeTexture);
    glCheckAttribStack(GL_GPU);
    GL_GPU::PushAttrib(GL_ALL_ATTRIB_BITS);
    glCheckClientAttribStack(GL_GPU);
    GL_GPU::PushClientAttrib(GL_ALL_ATTRIB_BITS);
    GL_GPU::MatrixMode(GL_PROJECTION);
    glCheckProjectionStack(GL_GPU);
    GL_GPU::PushMatrix();
    GL_GPU::MatrixMode(GL_MODELVIEW);
    glCheckModelviewStack(GL_GPU);
    GL_GPU::PushMatrix();

    // set defaults to work around OFX plugin bugs
    GL_GPU::Enable(GL_BLEND); // or TuttleHistogramKeyer doesn't work - maybe other OFX plugins rely on this
    //glEnable(GL_TEXTURE_2D);					//Activate texturing
    //glActiveTexture (GL_TEXTURE0);
    GL_GPU::BlendFunc(GL_SRC_ALPHA, GL_ONE_MINUS_SRC_ALPHA); // or TuttleHistogramKeyer doesn't work - maybe other OFX plugins rely on this
    //glTexEnvi(GL_TEXTURE_ENV, GL_TEXTURE_ENV_MODE, GL_MODULATE); // GL_MODULATE is the default, set it
}

// used by the RAII class OGLContextSaver
void
ViewerGL::restoreOpenGLContext()
{
    assert( QThread::currentThread() == qApp->thread() );

    GL_GPU::BindTexture(GL_TEXTURE_2D, _imp->savedTexture);
    //glActiveTexture(_imp->activeTexture);
    GL_GPU::MatrixMode(GL_PROJECTION);
    GL_GPU::PopMatrix();
    GL_GPU::MatrixMode(GL_MODELVIEW);
    GL_GPU::PopMatrix();
    GL_GPU::PopClientAttrib();
    GL_GPU::PopAttrib();
}


#ifndef M_LN2
#define M_LN2       0.693147180559945309417232121458176568  /* loge(2)        */
#endif
int
ViewerGL::getMipMapLevelCombinedToZoomFactor() const
{
    if (!getInternalNode()) {
        return 0;
    }
    int mmLvl;
    {
        QMutexLocker k(&_imp->displayDataMutex);
        mmLvl = _imp->displayTextures[0].mipMapLevel;
    }
    double factor = getZoomFactor();

    if (factor > 1) {
        factor = 1;
    }
    mmLvl = std::max( (double)mmLvl, -std::ceil(std::log(factor) / M_LN2) );

    return mmLvl;
}

unsigned int
ViewerGL::getCurrentRenderScale() const
{
    return getMipMapLevelCombinedToZoomFactor();
}

template <typename PIX, int maxValue>
static
bool
getColorAtSinglePixel(const Image::CPUData& image,
                   int x,
                   int y,             // in pixel coordinates
                   bool forceLinear,
                   const Color::Lut* srcColorSpace,
                   const Color::Lut* dstColorSpace,
                   float* r,
                   float* g,
                   float* b,
                   float* a)
{
    if ( !image.bounds.contains(x, y) ) {
        return false;
    }

    if (!image.ptrs[0]) {
        return false;
    }

    int pixelStride;
    const PIX* pix[4] = {NULL, NULL, NULL, NULL};
    Image::getChannelPointers<PIX>((const PIX**)image.ptrs, x, y, image.bounds, image.nComps, (PIX**)pix, &pixelStride);

    if (image.nComps >= 4) {
        *r = *pix[0] / (float)maxValue;
        *g = *pix[1] / (float)maxValue;
        *b = *pix[2] / (float)maxValue;
        *a = *pix[3] / (float)maxValue;
    } else if (image.nComps == 3) {
        *r = *pix[0] / (float)maxValue;
        *g = *pix[1] / (float)maxValue;
        *b = *pix[2] / (float)maxValue;
        *a = 1.;
    } else if (image.nComps == 2) {
        *r = *pix[0] / (float)maxValue;
        *g = *pix[1] / (float)maxValue;
        *b = 1.;
        *a = 1.;
    } else {
        *r = *g = *b = *a = *pix[0] / (float)maxValue;
    }

    // Convert to linear
    if (srcColorSpace) {
        *r = srcColorSpace->fromColorSpaceFloatToLinearFloat(*r);
        *g = srcColorSpace->fromColorSpaceFloatToLinearFloat(*g);
        *b = srcColorSpace->fromColorSpaceFloatToLinearFloat(*b);
    }

    if (!forceLinear && dstColorSpace) {
        ///convert to dst color space
        float from[3];
        from[0] = *r;
        from[1] = *g;
        from[2] = *b;
        float to[3];
        dstColorSpace->to_float_planar(to, from, 3);
        *r = to[0];
        *g = to[1];
        *b = to[2];
    }

    return true;

} // getColorAtInternal

bool
ViewerGL::getColorAt(double x,
                     double y,           // x and y in canonical coordinates
                     bool forceLinear,
                     int textureIndex,
                     bool pickInput, 
                     float* r,
                     float* g,
                     float* b,
                     float* a,
                     unsigned int* imgMmlevel)                               // output values
{
    // always running in the main thread
    assert( qApp && qApp->thread() == QThread::currentThread() );
    assert(r && g && b && a);
    assert(textureIndex == 0 || textureIndex == 1);



    ImagePtr image;
    {
        QMutexLocker k(&_imp->displayDataMutex);
        if (pickInput) {
            image = _imp->displayTextures[textureIndex].colorPickerInputImage;
        } else {
            image = _imp->displayTextures[textureIndex].colorPickerImage;
        }
        if (!image) {
            return false;
        }
    }
    
    ViewerColorSpaceEnum srcCS = _imp->viewerTab->getGui()->getApp()->getDefaultColorSpaceForBitDepth(image->getBitDepth());
    const Color::Lut* dstColorSpace;
    const Color::Lut* srcColorSpace;
    if ( (srcCS == _imp->displayingImageLut)
         && ( (_imp->displayingImageLut == eViewerColorSpaceLinear) || !forceLinear ) ) {
        // identity transform
        srcColorSpace = 0;
        dstColorSpace = 0;
    } else {
        if ( image->getLayer().isColorPlane() ) {
            srcColorSpace = ViewerInstance::lutFromColorspace(srcCS);
            dstColorSpace = ViewerInstance::lutFromColorspace(_imp->displayingImageLut);
        } else {
            srcColorSpace = dstColorSpace = 0;
        }
    }


    assert(image->getStorageMode() == eStorageModeRAM);


    Image::CPUData imageData;
    image->getCPUData(&imageData);


    *imgMmlevel = image->getMipMapLevel();
    double mipMapScale = 1. / ( 1 << *imgMmlevel );
    RenderScale scale = image->getProxyScale();
    scale.x *= mipMapScale;
    scale.y *= mipMapScale;
    double par;
    {
        QMutexLocker k(&_imp->displayDataMutex);
        par = _imp->displayTextures[textureIndex].pixelAspectRatio;
    }

    ///Convert to pixel coords
    int xPixel = std::floor(x  * scale.x / par);
    int yPixel = std::floor(y * scale.y);
    bool gotval;
    switch (image->getBitDepth()) {
        case eImageBitDepthByte:
            gotval = getColorAtSinglePixel<unsigned char, 255>(imageData,
                                                               xPixel, yPixel,
                                                               forceLinear,
                                                               srcColorSpace,
                                                               dstColorSpace,
                                                               r, g, b, a);
            break;
        case eImageBitDepthShort:
            gotval = getColorAtSinglePixel<unsigned short, 65535>(imageData,
                                                                  xPixel, yPixel,
                                                                  forceLinear,
                                                                  srcColorSpace,
                                                                  dstColorSpace,
                                                                  r, g, b, a);
            break;
        case eImageBitDepthFloat:
            gotval = getColorAtSinglePixel<float, 1>(imageData,
                                                     xPixel, yPixel,
                                                     forceLinear,
                                                     srcColorSpace,
                                                     dstColorSpace,
                                                     r, g, b, a);
            break;
        default:
            gotval = false;
            break;
    }

    return gotval;
} // getColorAt

template <typename PIX, int maxValue, int srcNComps>
static
bool
getColorAtRectForSrcNComps(const Image::CPUData& image,
                           const RectI& roi,
                           bool forceLinear,
                           const Color::Lut* srcColorSpace,
                           const Color::Lut* dstColorSpace,
                           double pixelSums[4])
{

    memset(pixelSums, 0, sizeof(double) * 4);

    U64 area = roi.area();

    int pixelStride;
    const PIX* pix[4] = {NULL, NULL, NULL, NULL};
    Image::getChannelPointers<PIX, srcNComps>((const PIX**)image.ptrs, roi.x1, roi.y1, image.bounds, (PIX**)pix, &pixelStride);


    for (int y = roi.y1; y < roi.y2; ++y) {

        for (int x = roi.x1; x < roi.x2; ++x) {

            float tmpPix[4] = {0., 0., 0., 0.};
            if (srcNComps == 1) {
                tmpPix[3] = Image::convertPixelDepth<PIX, float>(*pix[0]);
            } else {
                for (int c = 0; c < srcNComps; ++c) {
                    tmpPix[c] = Image::convertPixelDepth<PIX, float>(*pix[c]);
                }
            }

            // Convert to linear
            if (srcColorSpace && srcNComps > 1) {
                int nCompsToConvert = std::min(3, srcNComps);
                for (int c = 0; c < nCompsToConvert; ++c) {
                    tmpPix[c] = srcColorSpace->fromColorSpaceFloatToLinearFloat(tmpPix[c]);
                }
            }

            if (!forceLinear && dstColorSpace) {
                ///convert to dst color space
                float from[3];
                memcpy(from, tmpPix, sizeof(float) * 3);
                dstColorSpace->to_float_planar(tmpPix, from, 3);
            }


            for (int c = 0; c < 4; ++c) {
                pixelSums[c] += tmpPix[c];
                if (pix[c]) {
                    pix[c] += pixelStride;
                }
            }
        } // for each pixels along the line

        // Remove what was done on previous iteration and move to next line
        for (int c = 0; c < srcNComps; ++c) {
            pix[c] += ((image.bounds.width() - roi.width()) * pixelStride);
        }

    } // for each scan-line

    if (area > 0) {
        for (int c = 0; c < 4; ++c) {
            pixelSums[c] /= area;
        }
    }
    return true;


} // getColorAtRectForSrcNComps

template <typename PIX, int maxValue>
static
bool
getColorAtRectForDepth(const Image::CPUData& image,
                       const RectI& roi,
                       bool forceLinear,
                       const Color::Lut* srcColorSpace,
                       const Color::Lut* dstColorSpace,
                       double pixelSums[4])
{
    switch (image.nComps) {
        case 1:
            return getColorAtRectForSrcNComps<PIX, maxValue, 1>(image, roi, forceLinear, srcColorSpace, dstColorSpace, pixelSums);
        case 2:
            return getColorAtRectForSrcNComps<PIX, maxValue, 2>(image, roi, forceLinear, srcColorSpace, dstColorSpace, pixelSums);
        case 3:
            return getColorAtRectForSrcNComps<PIX, maxValue, 3>(image, roi, forceLinear, srcColorSpace, dstColorSpace, pixelSums);
        case 4:
            return getColorAtRectForSrcNComps<PIX, maxValue, 4>(image, roi, forceLinear, srcColorSpace, dstColorSpace, pixelSums);
        default:
            return false;
    }
} // getColorAtRectForDepth


bool
ViewerGL::getColorAtRect(const RectD &roi, // rectangle in canonical coordinates
                         bool forceLinear,
                         int textureIndex,
                         bool pickInput,
                         float* r,
                         float* g,
                         float* b,
                         float* a,
                         unsigned int* imgMmlevel)
{
    // always running in the main thread
    assert( qApp && qApp->thread() == QThread::currentThread() );
    assert(r && g && b && a);
    assert(textureIndex == 0 || textureIndex == 1);



    ImagePtr image;

    {
        QMutexLocker k(&_imp->displayDataMutex);
        if (pickInput) {
            image = _imp->displayTextures[textureIndex].colorPickerInputImage;
        } else {
            image = _imp->displayTextures[textureIndex].colorPickerImage;
        }
        if (!image) {
            return false;
        }
    }


    Image::CPUData imageData;
    image->getCPUData(&imageData);
    
    ViewerColorSpaceEnum srcCS = _imp->viewerTab->getGui()->getApp()->getDefaultColorSpaceForBitDepth(image->getBitDepth());
    const Color::Lut* dstColorSpace;
    const Color::Lut* srcColorSpace;
    if ( (srcCS == _imp->displayingImageLut) && ( (_imp->displayingImageLut == eViewerColorSpaceLinear) || !forceLinear ) ) {
        // identity transform
        srcColorSpace = 0;
        dstColorSpace = 0;
    } else {
        srcColorSpace = ViewerInstance::lutFromColorspace(srcCS);
        dstColorSpace = ViewerInstance::lutFromColorspace(_imp->displayingImageLut);
    }

    *imgMmlevel = image->getMipMapLevel();
    double par;
    {
        QMutexLocker k(&_imp->displayDataMutex);
        par = _imp->displayTextures[textureIndex].pixelAspectRatio;
    }


    RectI roiPixels;
    roi.toPixelEnclosing(*imgMmlevel, par, &roiPixels);

    double pixelSums[4];
    switch (image->getBitDepth()) {
        case eImageBitDepthByte:
            getColorAtRectForDepth<unsigned char, 255>(imageData, roiPixels, forceLinear, srcColorSpace, dstColorSpace, pixelSums);
            break;
        case eImageBitDepthShort:
            getColorAtRectForDepth<unsigned short, 65535>(imageData, roiPixels, forceLinear, srcColorSpace, dstColorSpace, pixelSums);
            break;
        case eImageBitDepthFloat:
            getColorAtRectForDepth<float, 1>(imageData, roiPixels, forceLinear, srcColorSpace, dstColorSpace, pixelSums);
            break;
        case eImageBitDepthHalf:
        case eImageBitDepthNone:
            break;
    }

    *r = pixelSums[0];
    *g = pixelSums[1];
    *b = pixelSums[2];
    *a = pixelSums[3];




    return false;
} // getColorAtRect

TimeValue
ViewerGL::getCurrentlyDisplayedTime() const
{

    QMutexLocker k(&_imp->displayDataMutex);
    if (_imp->displayTextures[0].isVisible) {
        return _imp->displayTextures[0].time;
    } else {
        return TimeValue(_imp->viewerTab->getTimeLine()->currentFrame());
    }
}

void
ViewerGL::getViewerFrameRange(int* first,
                              int* last) const
{
    _imp->viewerTab->getTimelineBounds(first, last);
}

double
ViewerGL::currentTimeForEvent(QInputEvent* e)
{
#if QT_VERSION >= 0x050000
    // timestamp() is usually in milliseconds
    if ( e->timestamp() ) {
        return (double)e->timestamp() / 1000000;
    }
#else
    Q_UNUSED(e);
#endif
    // Qt 4 has no event timestamp, use gettimeofday (defined in Timer.cpp for windows)
    struct timeval now;
    gettimeofday(&now, 0);

    return now.tv_sec + now.tv_usec / 1000000.0;
}


void
ViewerGL::setInfoBarVisible(bool visible)
{
    getViewerTab()->setInfobarVisible(visible);
}

void
ViewerGL::setInfoBarVisible(int index, bool visible)
{
    getViewerTab()->setInfobarVisible(index, visible);
}

void
ViewerGL::setLeftToolBarVisible(bool visible)
{
    getViewerTab()->setLeftToolbarVisible(visible);
}

void
ViewerGL::setTopToolBarVisible(bool visible)
{
    getViewerTab()->setTopToolbarVisible(visible);
}


void
ViewerGL::setPlayerVisible(bool visible)
{
    getViewerTab()->setPlayerVisible(visible);
}


void
ViewerGL::setTimelineVisible(bool visible)
{
    getViewerTab()->setTimelineVisible(visible);
}

void
ViewerGL::setTabHeaderVisible(bool visible)
{
    getViewerTab()->setTabHeaderVisible(visible);
}

void
ViewerGL::setTimelineBounds(double first, double last)
{
    getViewerTab()->setTimelineBounds(first, last);
}

void
ViewerGL::setTripleSyncEnabled(bool toggled)
{
    getViewerTab()->setTripleSyncEnabled(toggled);
}


NATRON_NAMESPACE_EXIT


NATRON_NAMESPACE_USING
#include "moc_ViewerGL.cpp"<|MERGE_RESOLUTION|>--- conflicted
+++ resolved
@@ -1568,11 +1568,7 @@
         break;
     }
     case QEvent::TabletMove: {
-<<<<<<< HEAD
-        if ( !penMotionInternal(e->x(), e->y(), e->pressure(), TimeValue(currentTimeForEvent(e)), e) ) {
-=======
-        if ( !penMotionInternal(e->x(), e->y(), pressure, currentTimeForEvent(e), e) ) {
->>>>>>> 7ff4b572
+        if ( !penMotionInternal(e->x(), e->y(), pressure, TimeValue(currentTimeForEvent(e)), e) ) {
             QGLWidget::tabletEvent(e);
         } else {
             e->accept();
