//  Natron
/* This Source Code Form is subject to the terms of the Mozilla Public
 * License, v. 2.0. If a copy of the MPL was not distributed with this
 * file, You can obtain one at http://mozilla.org/MPL/2.0/. */
/*
 * Created by Alexandre GAUTHIER-FOICHAT on 6/1/2012.
 * contact: immarespond at gmail dot com
 *
 */

#include "ViewerGL.h"

#include <cassert>
#include <map>

#include <QtCore/QEvent>
#include <QtCore/QFile>
#include <QtCore/QHash>
#include <QtCore/QMutex>
#include <QtCore/QWaitCondition>
#include <QtGui/QPainter>
#include <QtGui/QImage>
#include <QApplication>
#include <QMenu> // in QtGui on Qt4, in QtWidgets on Qt5
#include <QDockWidget> // in QtGui on Qt4, in QtWidgets on Qt5
#include <QtGui/QPainter>
CLANG_DIAG_OFF(unused-private-field)
// /opt/local/include/QtGui/qmime.h:119:10: warning: private field 'type' is not used [-Wunused-private-field]
#include <QtGui/QKeyEvent>
CLANG_DIAG_ON(unused-private-field)
#include <QtGui/QVector4D>
#include <QtOpenGL/QGLShaderProgram>

#include "Global/Macros.h"

#include "Engine/ChannelSet.h"
#include "Engine/Format.h"
#include "Engine/FrameEntry.h"
#include "Engine/Image.h"
#include "Engine/ImageInfo.h"
#include "Engine/Lut.h"
#include "Engine/MemoryFile.h"
#include "Engine/Settings.h"
#include "Engine/Timer.h"
#include "Engine/ViewerInstance.h"
#include "Engine/Project.h"

#include "Gui/GuiApplicationManager.h"
#include "Gui/GuiAppInstance.h"
#include "Gui/Gui.h"
#include "Gui/InfoViewerWidget.h"
#include "Gui/Texture.h"
#include "Gui/Shaders.h"
#include "Gui/SpinBox.h"
#include "Gui/TabWidget.h"
#include "Gui/TextRenderer.h"
#include "Gui/TimeLineGui.h"
#include "Gui/ViewerTab.h"
#include "Gui/ProjectGui.h"
#include "Gui/ZoomContext.h"
#include "Gui/GuiMacros.h"
#include "Gui/ActionShortcuts.h"
#include "Gui/NodeGraph.h"
#include "Gui/CurveWidget.h"
#include "Gui/Histogram.h"

// warning: 'gluErrorString' is deprecated: first deprecated in OS X 10.9 [-Wdeprecated-declarations]
CLANG_DIAG_OFF(deprecated-declarations)
GCC_DIAG_OFF(deprecated-declarations)

#define USER_ROI_BORDER_TICK_SIZE 15.f
#define USER_ROI_CROSS_RADIUS 15.f
#define USER_ROI_SELECTION_POINT_SIZE 8.f
#define USER_ROI_CLICK_TOLERANCE 8.f

#define WIPE_MIX_HANDLE_LENGTH 50.
#define WIPE_ROTATE_HANDLE_LENGTH 100.
#define WIPE_ROTATE_OFFSET 30


#ifndef M_PI
#define M_PI        3.14159265358979323846264338327950288   /* pi             */
#endif

/*This class is the the core of the viewer : what displays images, overlays, etc...
   Everything related to OpenGL will (almost always) be in this class */

//using namespace Imf;
//using namespace Imath;
using namespace Natron;
using std::cout; using std::endl;

namespace {
/**
 *@enum MOUSE_STATE
 *@brief basic state switching for mouse events
 **/
enum MOUSE_STATE
{
    SELECTING = 0,
    DRAGGING_IMAGE,
    DRAGGING_ROI_LEFT_EDGE,
    DRAGGING_ROI_RIGHT_EDGE,
    DRAGGING_ROI_TOP_EDGE,
    DRAGGING_ROI_BOTTOM_EDGE,
    DRAGGING_ROI_TOP_LEFT,
    DRAGGING_ROI_TOP_RIGHT,
    DRAGGING_ROI_BOTTOM_RIGHT,
    DRAGGING_ROI_BOTTOM_LEFT,
    DRAGGING_ROI_CROSS,
    PICKING_COLOR,
    BUILDING_PICKER_RECTANGLE,
    DRAGGING_WIPE_CENTER,
    DRAGGING_WIPE_MIX_HANDLE,
    ROTATING_WIPE_HANDLE,
    UNDEFINED
};

enum HOVER_STATE
{
    HOVERING_NOTHING = 0,
    HOVERING_WIPE_MIX,
    HOVERING_WIPE_ROTATE_HANDLE
};
} // namespace

enum PickerState
{
    PICKER_INACTIVE = 0,
    PICKER_POINT,
    PICKER_RECTANGLE
};

struct ViewerGL::Implementation
{
    Implementation(ViewerTab* parent,
                   ViewerGL* _this)
        : pboIds()
          , vboVerticesId(0)
          , vboTexturesId(0)
          , iboTriangleStripId(0)
          , activeTextures()
          , displayTextures()
          , shaderRGB(0)
          , shaderBlack(0)
          , shaderLoaded(false)
          , infoViewer()
          , viewerTab(parent)
          , zoomOrPannedSinceLastFit(false)
          , oldClick()
          , blankViewerInfos()
          , displayingImageGain()
          , displayingImageOffset()
          , displayingImageMipMapLevel(0)
          , displayingImagePremult()
          , displayingImageLut(Natron::sRGB)
          , ms(UNDEFINED)
          , hs(HOVERING_NOTHING)
          , textRenderingColor(200,200,200,255)
          , displayWindowOverlayColor(125,125,125,255)
          , rodOverlayColor(100,100,100,255)
          , textFont( new QFont(NATRON_FONT, NATRON_FONT_SIZE_13) )
          , overlay(true)
          , supportsGLSL(true)
          , updatingTexture(false)
          , clearColor(0,0,0,255)
          , menu( new QMenu(_this) )
          , persistentMessage()
          , persistentMessageType(0)
          , displayPersistentMessage(false)
          , textRenderer()
          , isUserRoISet(false)
          , lastMousePosition()
          , lastDragStartPos()
          , currentViewerInfos()
          , currentViewerInfos_btmLeftBBOXoverlay()
          , currentViewerInfos_topRightBBOXoverlay()
          , currentViewerInfos_resolutionOverlay()
          , pickerState(PICKER_INACTIVE)
          , userRoIEnabled(false) // protected by mutex
          , userRoI() // protected by mutex
          , zoomCtx() // protected by mutex
          , clipToDisplayWindow(true) // protected by mutex
          , wipeControlsMutex()
          , mixAmount(1.) // protected by mutex
          , wipeAngle(M_PI / 2.) // protected by mutex
          , wipeCenter()
          , selectionRectangle()
          , checkerboardTextureID(0)
          , checkerboardTileSize(0)
          , savedTexture(0)
    {
        infoViewer[0] = 0;
        infoViewer[1] = 0;
        displayTextures[0] = 0;
        displayTextures[1] = 0;
        activeTextures[0] = 0;
        activeTextures[1] = 0;
        displayingImageGain[0] = displayingImageGain[1] = 1.;
        displayingImageOffset[0] = displayingImageOffset[1] = 0.;
        assert( qApp && qApp->thread() == QThread::currentThread() );
        menu->setFont( QFont(NATRON_FONT, NATRON_FONT_SIZE_11) );

    }

    /////////////////////////////////////////////////////////
    // The following are only accessed from the main thread:

    std::vector<GLuint> pboIds; //!< PBO's id's used by the OpenGL context
    //   GLuint vaoId; //!< VAO holding the rendering VBOs for texture mapping.
    GLuint vboVerticesId; //!< VBO holding the vertices for the texture mapping.
    GLuint vboTexturesId; //!< VBO holding texture coordinates.
    GLuint iboTriangleStripId; /*!< IBOs holding vertices indexes for triangle strip sets*/
    Texture* activeTextures[2]; /*!< A pointer to the current textures used to display. One for A and B. May point to blackTex */
    Texture* displayTextures[2]; /*!< A pointer to the textures that would be used if A and B are displayed*/
    QGLShaderProgram* shaderRGB; /*!< The shader program used to render RGB data*/
    QGLShaderProgram* shaderBlack; /*!< The shader program used when the viewer is disconnected.*/
    bool shaderLoaded; /*!< Flag to check whether the shaders have already been loaded.*/
    InfoViewerWidget* infoViewer[2]; /*!< Pointer to the info bar below the viewer holding pixel/mouse/format related infos*/
    ViewerTab* const viewerTab; /*!< Pointer to the viewer tab GUI*/
    bool zoomOrPannedSinceLastFit; //< true if the user zoomed or panned the image since the last call to fitToRoD
    QPoint oldClick;
    ImageInfo blankViewerInfos; /*!< Pointer to the infos used when the viewer is disconnected.*/
    double displayingImageGain[2];
    double displayingImageOffset[2];
    unsigned int displayingImageMipMapLevel;
    Natron::ImagePremultiplication displayingImagePremult[2];
    Natron::ViewerColorSpace displayingImageLut;
    MOUSE_STATE ms; /*!< Holds the mouse state*/
    HOVER_STATE hs;
    const QColor textRenderingColor;
    const QColor displayWindowOverlayColor;
    const QColor rodOverlayColor;
    QFont* textFont;
    bool overlay; /*!< True if the user enabled overlay dispay*/

    // supportsGLSL is accessed from several threads, but is set only once at startup
    bool supportsGLSL; /*!< True if the user has a GLSL version supporting everything requested.*/
    bool updatingTexture;
    QColor clearColor;
    QMenu* menu;
    QString persistentMessage;
    int persistentMessageType;
    bool displayPersistentMessage;
    Natron::TextRenderer textRenderer;
    bool isUserRoISet;
    QPoint lastMousePosition; //< in widget coordinates
    QPointF lastDragStartPos; //< in zoom coordinates

    /////// currentViewerInfos
    ImageInfo currentViewerInfos[2]; /*!< Pointer to the ViewerInfos  used for rendering*/
    QString currentViewerInfos_btmLeftBBOXoverlay[2]; /*!< The string holding the bottom left corner coordinates of the dataWindow*/
    QString currentViewerInfos_topRightBBOXoverlay[2]; /*!< The string holding the top right corner coordinates of the dataWindow*/
    QString currentViewerInfos_resolutionOverlay; /*!< The string holding the resolution overlay, e.g: "1920x1080"*/

    ///////Picker infos, used only by the main-thread
    PickerState pickerState;
    QPointF lastPickerPos;
    QRectF pickerRect;

    //////////////////////////////////////////////////////////
    // The following are accessed from various threads
    QMutex userRoIMutex;
    bool userRoIEnabled;
    RectD userRoI; //< in canonical coords
    ZoomContext zoomCtx; /*!< All zoom related variables are packed into this object. */
    mutable QMutex zoomCtxMutex; /// protectx zoomCtx*
    QMutex clipToDisplayWindowMutex;
    bool clipToDisplayWindow;
    mutable QMutex wipeControlsMutex;
    double mixAmount; /// the amount of the second input to blend, by default 1.
    double wipeAngle; /// the angle to the X axis
    QPointF wipeCenter; /// the center of the wipe control
    QRectF selectionRectangle;
    
    GLuint checkerboardTextureID;
    int checkerboardTileSize; // to avoid a call to getValue() of the settings at each draw

    GLuint savedTexture; // @see saveOpenGLContext/restoreOpenGLContext
    GLuint prevBoundTexture; // @see bindTextureAndActivateShader/unbindTextureAndReleaseShader

    bool isNearbyWipeCenter(const QPointF & pos,double tolerance) const;
    bool isNearbyWipeRotateBar(const QPointF & pos,double tolerance) const;
    bool isNearbyWipeMixHandle(const QPointF & pos,double tolerance) const;

    void drawArcOfCircle(const QPointF & center,double radius,double startAngle,double endAngle);

    void bindTextureAndActivateShader(int i,
                                      bool useShader)
    {
        assert(activeTextures[i]);
        glActiveTexture(GL_TEXTURE0);
        glGetIntegerv(GL_TEXTURE_BINDING_2D, (GLint*)&prevBoundTexture);
        glBindTexture( GL_TEXTURE_2D, activeTextures[i]->getTexID() );
        // debug (so the OpenGL debugger can make a breakpoint here)
        //GLfloat d;
        //glReadPixels(0, 0, 1, 1, GL_RED, GL_FLOAT, &d);
        if (useShader) {
            activateShaderRGB(i);
        }
        glCheckError();
    }

    void unbindTextureAndReleaseShader(bool useShader)
    {
        if (useShader) {
            shaderRGB->release();
        }
        glCheckError();
        glBindTexture(GL_TEXTURE_2D, prevBoundTexture);
    }

    /**
     *@brief Starts using the RGB shader to display the frame
     **/
    void activateShaderRGB(int texIndex);

    enum WipePolygonType
    {
        POLYGON_EMPTY = 0,  // don't draw anything
        POLYGON_FULL,  // draw the whole texture as usual
        POLYGON_PARTIAL, // use the polygon returned to draw
    };

    WipePolygonType getWipePolygon(const RectD & texRectClipped, //!< in canonical coordinates
                                   QPolygonF & polygonPoints,
                                   bool rightPlane) const;

    static void getBaseTextureCoordinates(const RectI & texRect,int closestPo2,int texW,int texH,
                                          GLfloat & bottom,GLfloat & top,GLfloat & left,GLfloat & right);
    static void getPolygonTextureCoordinates(const QPolygonF & polygonPoints,
                                             const RectD & texRect, //!< in canonical coordinates
                                             QPolygonF & texCoords);

    void refreshSelectionRectangle(const QPointF & pos);

    void drawSelectionRectangle();
    
    void initializeCheckerboardTexture(bool mustCreateTexture);
    
    void drawCheckerboardTexture(const RectD& rod);
};

#if 0
/**
 *@brief Actually converting to ARGB... but it is called BGRA by
   the texture format GL_UNSIGNED_INT_8_8_8_8_REV
 **/
static unsigned int toBGRA(unsigned char r, unsigned char g, unsigned char b, unsigned char a) WARN_UNUSED_RETURN;
unsigned int
toBGRA(unsigned char r,
       unsigned char g,
       unsigned char b,
       unsigned char a)
{
    return (a << 24) | (r << 16) | (g << 8) | b;
}

#endif
//static const GLfloat renderingTextureCoordinates[32] = {
//    0 , 1 , //0
//    0 , 1 , //1
//    1 , 1 , //2
//    1 , 1 , //3
//    0 , 1 , //4
//    0 , 1 , //5
//    1 , 1 , //6
//    1 , 1 , //7
//    0 , 0 , //8
//    0 , 0 , //9
//    1 , 0 , //10
//    1 , 0 , //11
//    0 , 0 , //12
//    0 , 0 , //13
//    1 , 0 , //14
//    1 , 0   //15
//};

/*see http://www.learnopengles.com/android-lesson-eight-an-introduction-to-index-buffer-objects-ibos/ */
static const GLubyte triangleStrip[28] = {
    0,4,1,5,2,6,3,7,
    7,4,
    4,8,5,9,6,10,7,11,
    11,8,
    8,12,9,13,10,14,11,15
};

/*
   ASCII art of the vertices used to render.
   The actual texture seen on the viewport is the rect (5,9,10,6).
   We draw  3*6 strips

 0___1___2___3
 |  /|  /|  /|
 | / | / | / |
 |/  |/  |/  |
 4---5---6----7
 |  /|  /|  /|
 | / | / | / |
 |/  |/  |/  |
 8---9--10--11
 |  /|  /|  /|
 | / | / | / |
 |/  |/  |/  |
 12--13--14--15
 */
static GLfloat
clipTexCoord(const double clippedSize,
             const double size,
             const double texCoordRange)
{
    return clippedSize / size * texCoordRange;
}

/**
 * @brief Clips texBottom,texTop,texLeft,texRight (which are tex coordinates expressed in normalized
 * coordinates of "rect") against "clippedRect" which is a clipped portion of rect.
 **/
static void
clipTexCoords(const RectD & rect,
              const RectD & clippedRect,
              GLfloat & texBottom,
              GLfloat & texTop,
              GLfloat & texLeft,
              GLfloat & texRight)
{
    const double texHeight = texTop - texBottom;
    const double texWidth = texRight - texLeft;

    texBottom = clipTexCoord(clippedRect.y1 - rect.y1,rect.height(),texHeight);
    texTop = clipTexCoord(clippedRect.y2 - rect.y1,rect.height(),texHeight);
    texLeft = clipTexCoord(clippedRect.x1 - rect.x1,rect.width(),texWidth);
    texRight = clipTexCoord(clippedRect.x2 - rect.x1,rect.width(),texWidth);
}

void
ViewerGL::drawRenderingVAO(unsigned int mipMapLevel,
                           int textureIndex,
                           ViewerGL::DrawPolygonMode polygonMode)
{
    // always running in the main thread
    assert( qApp && qApp->thread() == QThread::currentThread() );
    assert( QGLContext::currentContext() == context() );

    bool useShader = getBitDepth() != OpenGLViewerI::BYTE && _imp->supportsGLSL;

    
    ///the texture rectangle in image coordinates. The values in it are multiples of tile size.
    ///
    const TextureRect &r = _imp->activeTextures[textureIndex]->getTextureRect();

    ///This is the coordinates in the image being rendered where datas are valid, this is in pixel coordinates
    ///at the time we initialize it but we will convert it later to canonical coordinates. See 1)
    RectI texRect(r.x1,r.y1,r.x2,r.y2);


    ///the RoD of the image in canonical coords.
    RectD rod = getRoD(textureIndex);
    bool clipToDisplayWindow;
    {
        QMutexLocker l(&_imp->clipToDisplayWindowMutex);
        clipToDisplayWindow = _imp->clipToDisplayWindow;
    }
    if (clipToDisplayWindow) {
        ///clip the RoD to the project format.
        if ( !rod.intersect(getDisplayWindow(),&rod) ) {
            return;
        }
    }
   

    RectD canonicalTexRect;
    texRect.toCanonical(mipMapLevel, rod, &canonicalTexRect);

    //if user RoI is enabled, clip the rod to that roi
    bool userRoiEnabled;
    {
        QMutexLocker l(&_imp->userRoIMutex);
        userRoiEnabled = _imp->userRoIEnabled;
    }


    ////The texture real size (r.w,r.h) might be slightly bigger than the actual
    ////pixel coordinates bounds r.x1,r.x2 r.y1 r.y2 because we clipped these bounds against the bounds
    ////in the ViewerInstance::renderViewer function. That means we need to draw actually only the part of
    ////the texture that contains the bounds.
    ////Notice that r.w and r.h are scaled to the closest Po2 of the current scaling factor, so we need to scale it up
    ////So it is in the same coordinates as the bounds.
    GLfloat texBottom =  0;
    GLfloat texTop =  (GLfloat)(r.y2 - r.y1)  / (GLfloat)(r.h /** r.closestPo2*/);
    GLfloat texLeft = 0;
    GLfloat texRight = (GLfloat)(r.x2 - r.x1)  / (GLfloat)(r.w /** r.closestPo2*/);
    RectD rectClippedToRoI(canonicalTexRect);
    if (userRoiEnabled) {
        {
            QMutexLocker l(&_imp->userRoIMutex);
            //if the userRoI isn't intersecting the rod, just don't render anything
            if ( !rod.intersect(_imp->userRoI,&rod) ) {
                return;
            }
        }
        canonicalTexRect.intersect(rod, &rectClippedToRoI);
        clipTexCoords(canonicalTexRect,rectClippedToRoI,texBottom,texTop,texLeft,texRight);
    }

    if (polygonMode != ALL_PLANE) {
        /// draw only  the plane defined by the wipe handle
        QPolygonF polygonPoints,polygonTexCoords;
        Implementation::WipePolygonType polyType = _imp->getWipePolygon(rectClippedToRoI, polygonPoints, polygonMode == WIPE_RIGHT_PLANE);

        if (polyType == Implementation::POLYGON_EMPTY) {
            ///don't draw anything
            return;
        } else if (polyType == Implementation::POLYGON_PARTIAL) {
            _imp->getPolygonTextureCoordinates(polygonPoints, canonicalTexRect, polygonTexCoords);

            _imp->bindTextureAndActivateShader(textureIndex, useShader);

            glBegin(GL_POLYGON);
            for (int i = 0; i < polygonTexCoords.size(); ++i) {
                const QPointF & tCoord = polygonTexCoords[i];
                const QPointF & vCoord = polygonPoints[i];
                glTexCoord2d( tCoord.x(), tCoord.y() );
                glVertex2d( vCoord.x(), vCoord.y() );
            }
            glEnd();
            
            _imp->unbindTextureAndReleaseShader(useShader);

        } else {
            ///draw the all polygon as usual
            polygonMode = ALL_PLANE;
        }
    }

    if (polygonMode == ALL_PLANE) {
        ///Vertices are in canonical coords
        GLfloat vertices[32] = {
            (GLfloat)rod.left(),(GLfloat)rod.top(),    //0
            (GLfloat)rectClippedToRoI.x1, (GLfloat)rod.top(),          //1
            (GLfloat)rectClippedToRoI.x2, (GLfloat)rod.top(),    //2
            (GLfloat)rod.right(),(GLfloat)rod.top(),   //3
            (GLfloat)rod.left(), (GLfloat)rectClippedToRoI.y2, //4
            (GLfloat)rectClippedToRoI.x1,  (GLfloat)rectClippedToRoI.y2,       //5
            (GLfloat)rectClippedToRoI.x2,  (GLfloat)rectClippedToRoI.y2, //6
            (GLfloat)rod.right(),(GLfloat)rectClippedToRoI.y2, //7
            (GLfloat)rod.left(),(GLfloat)rectClippedToRoI.y1,        //8
            (GLfloat)rectClippedToRoI.x1,  (GLfloat)rectClippedToRoI.y1,             //9
            (GLfloat)rectClippedToRoI.x2,  (GLfloat)rectClippedToRoI.y1,       //10
            (GLfloat)rod.right(),(GLfloat)rectClippedToRoI.y1,       //11
            (GLfloat)rod.left(), (GLfloat)rod.bottom(), //12
            (GLfloat)rectClippedToRoI.x1,  (GLfloat)rod.bottom(),       //13
            (GLfloat)rectClippedToRoI.x2,  (GLfloat)rod.bottom(), //14
            (GLfloat)rod.right(),(GLfloat)rod.bottom() //15
        };
        GLfloat renderingTextureCoordinates[32] = {
            texLeft, texTop,   //0
            texLeft, texTop,   //1
            texRight, texTop,  //2
            texRight, texTop,   //3
            texLeft, texTop,   //4
            texLeft, texTop,   //5
            texRight, texTop,   //6
            texRight, texTop,   //7
            texLeft, texBottom,   //8
            texLeft, texBottom,   //9
            texRight, texBottom,    //10
            texRight, texBottom,   //11
            texLeft, texBottom,   // 12
            texLeft, texBottom,   //13
            texRight, texBottom,   //14
            texRight, texBottom    //15
        };

        
        if (_imp->viewerTab->isCheckerboardEnabled()) {
            _imp->drawCheckerboardTexture(rod);
        }
        
        _imp->bindTextureAndActivateShader(textureIndex, useShader);

        glCheckError();

        glBindBuffer(GL_ARRAY_BUFFER, _imp->vboVerticesId);
        glBufferSubData(GL_ARRAY_BUFFER, 0, 32 * sizeof(GLfloat), vertices);
        glEnableClientState(GL_VERTEX_ARRAY);
        glVertexPointer(2, GL_FLOAT, 0, 0);

        glBindBuffer(GL_ARRAY_BUFFER, _imp->vboTexturesId);
        glBufferSubData(GL_ARRAY_BUFFER, 0, 32 * sizeof(GLfloat), renderingTextureCoordinates);
        glClientActiveTexture(GL_TEXTURE0);
        glEnableClientState(GL_TEXTURE_COORD_ARRAY);
        glTexCoordPointer(2, GL_FLOAT, 0, 0);

        glBindBuffer(GL_ARRAY_BUFFER,0);

        glBindBuffer(GL_ELEMENT_ARRAY_BUFFER, _imp->iboTriangleStripId);
        glDrawElements(GL_TRIANGLE_STRIP, 28, GL_UNSIGNED_BYTE, 0);
        glCheckErrorIgnoreOSXBug();

        glBindBuffer(GL_ELEMENT_ARRAY_BUFFER, 0);
        glDisableClientState(GL_VERTEX_ARRAY);
        glDisableClientState(GL_TEXTURE_COORD_ARRAY);
        glCheckError();
        
        _imp->unbindTextureAndReleaseShader(useShader);
    }
} // drawRenderingVAO

void
ViewerGL::Implementation::getBaseTextureCoordinates(const RectI & r,
                                                    int closestPo2,
                                                    int texW,
                                                    int texH,
                                                    GLfloat & bottom,
                                                    GLfloat & top,
                                                    GLfloat & left,
                                                    GLfloat & right)
{
    bottom =  0;
    top =  (GLfloat)(r.y2 - r.y1)  / (GLfloat)(texH * closestPo2);
    left = 0;
    right = (GLfloat)(r.x2 - r.x1)  / (GLfloat)(texW * closestPo2);
}

void
ViewerGL::Implementation::getPolygonTextureCoordinates(const QPolygonF & polygonPoints,
                                                       const RectD & texRect,
                                                       QPolygonF & texCoords)
{
    texCoords.resize( polygonPoints.size() );
    for (int i = 0; i < polygonPoints.size(); ++i) {
        const QPointF & polygonPoint = polygonPoints.at(i);
        QPointF texCoord;
        texCoord.setX( (polygonPoint.x() - texRect.x1) / texRect.width() ); // * (right - left));
        texCoord.setY( (polygonPoint.y() - texRect.y1) / texRect.height() ); // * (top - bottom));
        texCoords[i] = texCoord;
    }
}

ViewerGL::Implementation::WipePolygonType
ViewerGL::Implementation::getWipePolygon(const RectD & texRectClipped,
                                         QPolygonF & polygonPoints,
                                         bool rightPlane) const
{
    ///Compute a second point on the plane separator line
    ///we don't really care how far it is from the center point, it just has to be on the line
    QPointF firstPoint,secondPoint;
    double mpi2 = M_PI / 2.;
    QPointF center;
    double angle;
    {
        QMutexLocker l(&wipeControlsMutex);
        center = wipeCenter;
        angle = wipeAngle;
    }

    ///extrapolate the line to the maximum size of the RoD so we're sure the line
    ///intersection algorithm works
    double maxSize = std::max(texRectClipped.x2 - texRectClipped.x1,texRectClipped.y2 - texRectClipped.y1) * 10000.;
    double xmax,ymax;

    xmax = std::cos(angle + mpi2) * maxSize;
    ymax = std::sin(angle + mpi2) * maxSize;

    firstPoint.setX(center.x() - xmax);
    firstPoint.setY(center.y() - ymax);
    secondPoint.setX(center.x() + xmax);
    secondPoint.setY(center.y() + ymax);

    QLineF inter(firstPoint,secondPoint);
    QLineF::IntersectType intersectionTypes[4];
    QPointF intersections[4];
    QLineF topEdge(texRectClipped.x1,texRectClipped.y2,texRectClipped.x2,texRectClipped.y2);
    QLineF rightEdge(texRectClipped.x2,texRectClipped.y2,texRectClipped.x2,texRectClipped.y1);
    QLineF bottomEdge(texRectClipped.x2,texRectClipped.y1,texRectClipped.x1,texRectClipped.y1);
    QLineF leftEdge(texRectClipped.x1,texRectClipped.y1,texRectClipped.x1,texRectClipped.y2);
    bool crossingTop = false,crossingRight = false,crossingLeft = false,crossingBtm = false;
    int validIntersectionsIndex[2];
    validIntersectionsIndex[0] = validIntersectionsIndex[1] = -1;
    int numIntersec = 0;
    intersectionTypes[0] = inter.intersect(topEdge, &intersections[0]);
    if (intersectionTypes[0] == QLineF::BoundedIntersection) {
        validIntersectionsIndex[numIntersec] = 0;
        crossingTop = true;
        ++numIntersec;
    }
    intersectionTypes[1] = inter.intersect(rightEdge, &intersections[1]);
    if (intersectionTypes[1]  == QLineF::BoundedIntersection) {
        validIntersectionsIndex[numIntersec] = 1;
        crossingRight = true;
        ++numIntersec;
    }
    intersectionTypes[2] = inter.intersect(bottomEdge, &intersections[2]);
    if (intersectionTypes[2]  == QLineF::BoundedIntersection) {
        validIntersectionsIndex[numIntersec] = 2;
        crossingBtm = true;
        ++numIntersec;
    }
    intersectionTypes[3] = inter.intersect(leftEdge, &intersections[3]);
    if (intersectionTypes[3]  == QLineF::BoundedIntersection) {
        validIntersectionsIndex[numIntersec] = 3;
        crossingLeft = true;
        ++numIntersec;
    }

    if ( (numIntersec != 0) && (numIntersec != 2) ) {
        ///Don't bother drawing the polygon, it is most certainly not visible in this case
        return ViewerGL::Implementation::POLYGON_EMPTY;
    }

    ///determine the orientation of the planes
    double crossProd  = ( secondPoint.x() - center.x() ) * ( texRectClipped.y1 - center.y() )
                        - ( secondPoint.y() - center.y() ) * ( texRectClipped.x1 - center.x() );
    if (numIntersec == 0) {
        ///the bottom left corner is on the left plane
        if ( (crossProd > 0) && ( (center.x() >= texRectClipped.x2) || (center.y() >= texRectClipped.y2) ) ) {
            ///the plane is invisible because the wipe handle is below or on the left of the texRectClipped
            return rightPlane ? ViewerGL::Implementation::POLYGON_EMPTY : ViewerGL::Implementation::POLYGON_FULL;
        }

        ///otherwise we draw the entire texture as usual
        return rightPlane ? ViewerGL::Implementation::POLYGON_FULL : ViewerGL::Implementation::POLYGON_EMPTY;
    } else {
        ///we have 2 intersects
        assert(validIntersectionsIndex[0] != -1 && validIntersectionsIndex[1] != -1);
        bool isBottomLeftOnLeftPlane = crossProd > 0;

        ///there are 6 cases
        if (crossingBtm && crossingLeft) {
            if ( (isBottomLeftOnLeftPlane && rightPlane) || (!isBottomLeftOnLeftPlane && !rightPlane) ) {
                //btm intersect is the first
                polygonPoints.insert(0,intersections[validIntersectionsIndex[0]]);
                polygonPoints.insert(1,intersections[validIntersectionsIndex[1]]);
                polygonPoints.insert( 2,QPointF(texRectClipped.x1,texRectClipped.y2) );
                polygonPoints.insert( 3,QPointF(texRectClipped.x2,texRectClipped.y2) );
                polygonPoints.insert( 4,QPointF(texRectClipped.x2,texRectClipped.y1) );
                polygonPoints.insert(5,intersections[validIntersectionsIndex[0]]);
            } else {
                polygonPoints.insert(0,intersections[validIntersectionsIndex[0]]);
                polygonPoints.insert(1,intersections[validIntersectionsIndex[1]]);
                polygonPoints.insert( 2,QPointF(texRectClipped.x1,texRectClipped.y1) );
                polygonPoints.insert(3,intersections[validIntersectionsIndex[0]]);
            }
        } else if (crossingBtm && crossingTop) {
            if ( (isBottomLeftOnLeftPlane && rightPlane) || (!isBottomLeftOnLeftPlane && !rightPlane) ) {
                ///btm intersect is the second
                polygonPoints.insert(0,intersections[validIntersectionsIndex[1]]);
                polygonPoints.insert(1,intersections[validIntersectionsIndex[0]]);
                polygonPoints.insert( 2,QPointF(texRectClipped.x2,texRectClipped.y2) );
                polygonPoints.insert( 3,QPointF(texRectClipped.x2,texRectClipped.y1) );
                polygonPoints.insert(4,intersections[validIntersectionsIndex[1]]);
            } else {
                polygonPoints.insert(0,intersections[validIntersectionsIndex[1]]);
                polygonPoints.insert(1,intersections[validIntersectionsIndex[0]]);
                polygonPoints.insert( 2,QPointF(texRectClipped.x1,texRectClipped.y2) );
                polygonPoints.insert( 3,QPointF(texRectClipped.x1,texRectClipped.y1) );
                polygonPoints.insert(4,intersections[validIntersectionsIndex[1]]);
            }
        } else if (crossingBtm && crossingRight) {
            if ( (isBottomLeftOnLeftPlane && rightPlane) || (!isBottomLeftOnLeftPlane && !rightPlane) ) {
                ///btm intersect is the second
                polygonPoints.insert(0,intersections[validIntersectionsIndex[1]]);
                polygonPoints.insert(1,intersections[validIntersectionsIndex[0]]);
                polygonPoints.insert( 2,QPointF(texRectClipped.x2,texRectClipped.y1) );
                polygonPoints.insert(3,intersections[validIntersectionsIndex[1]]);
            } else {
                polygonPoints.insert(0,intersections[validIntersectionsIndex[1]]);
                polygonPoints.insert(1,intersections[validIntersectionsIndex[0]]);
                polygonPoints.insert( 2,QPointF(texRectClipped.x2,texRectClipped.y2) );
                polygonPoints.insert( 3,QPointF(texRectClipped.x1,texRectClipped.y2) );
                polygonPoints.insert( 4,QPointF(texRectClipped.x1,texRectClipped.y1) );
                polygonPoints.insert(5,intersections[validIntersectionsIndex[1]]);
            }
        } else if (crossingLeft && crossingTop) {
            if ( (isBottomLeftOnLeftPlane && rightPlane) || (!isBottomLeftOnLeftPlane && !rightPlane) ) {
                ///left intersect is the second
                polygonPoints.insert(0,intersections[validIntersectionsIndex[1]]);
                polygonPoints.insert(1,intersections[validIntersectionsIndex[0]]);
                polygonPoints.insert( 2,QPointF(texRectClipped.x1,texRectClipped.y2) );
                polygonPoints.insert(3,intersections[validIntersectionsIndex[1]]);
            } else {
                polygonPoints.insert(0,intersections[validIntersectionsIndex[1]]);
                polygonPoints.insert(1,intersections[validIntersectionsIndex[0]]);
                polygonPoints.insert( 2,QPointF(texRectClipped.x2,texRectClipped.y2) );
                polygonPoints.insert( 3,QPointF(texRectClipped.x2,texRectClipped.y1) );
                polygonPoints.insert( 4,QPointF(texRectClipped.x1,texRectClipped.y1) );
                polygonPoints.insert(5,intersections[validIntersectionsIndex[1]]);
            }
        } else if (crossingLeft && crossingRight) {
            if ( (isBottomLeftOnLeftPlane && rightPlane) || (!isBottomLeftOnLeftPlane && !rightPlane) ) {
                ///left intersect is the second
                polygonPoints.insert(0,intersections[validIntersectionsIndex[1]]);
                polygonPoints.insert( 1,QPointF(texRectClipped.x1,texRectClipped.y2) );
                polygonPoints.insert( 2,QPointF(texRectClipped.x2,texRectClipped.y2) );
                polygonPoints.insert(3,intersections[validIntersectionsIndex[0]]);
                polygonPoints.insert(4,intersections[validIntersectionsIndex[1]]);
            } else {
                polygonPoints.insert(0,intersections[validIntersectionsIndex[1]]);
                polygonPoints.insert(1,intersections[validIntersectionsIndex[0]]);
                polygonPoints.insert( 2,QPointF(texRectClipped.x2,texRectClipped.y1) );
                polygonPoints.insert( 3,QPointF(texRectClipped.x1,texRectClipped.y1) );
                polygonPoints.insert(4,intersections[validIntersectionsIndex[1]]);
            }
        } else if (crossingTop && crossingRight) {
            if ( (isBottomLeftOnLeftPlane && rightPlane) || (!isBottomLeftOnLeftPlane && !rightPlane) ) {
                ///right is second
                polygonPoints.insert(0,intersections[validIntersectionsIndex[0]]);
                polygonPoints.insert( 1,QPointF(texRectClipped.x2,texRectClipped.y2) );
                polygonPoints.insert(2,intersections[validIntersectionsIndex[1]]);
                polygonPoints.insert(3,intersections[validIntersectionsIndex[0]]);
            } else {
                polygonPoints.insert(0,intersections[validIntersectionsIndex[0]]);
                polygonPoints.insert(1,intersections[validIntersectionsIndex[1]]);
                polygonPoints.insert( 2,QPointF(texRectClipped.x2,texRectClipped.y1) );
                polygonPoints.insert( 3,QPointF(texRectClipped.x1,texRectClipped.y1) );
                polygonPoints.insert( 4,QPointF(texRectClipped.x1,texRectClipped.y2) );
                polygonPoints.insert(5,intersections[validIntersectionsIndex[0]]);
            }
        } else {
            assert(false);
        }
    }

    return ViewerGL::Implementation::POLYGON_PARTIAL;
} // getWipePolygon

ViewerGL::ViewerGL(ViewerTab* parent,
                   const QGLWidget* shareWidget)
    : QGLWidget(parent,shareWidget)
      , _imp( new Implementation(parent, this) )
{
    // always running in the main thread
    assert( qApp && qApp->thread() == QThread::currentThread() );
    setSizePolicy(QSizePolicy::Expanding, QSizePolicy::Expanding);
    //setFocusPolicy(Qt::StrongFocus);
    setMouseTracking(true);

    QObject::connect( parent->getGui()->getApp()->getProject().get(),SIGNAL( formatChanged(Format) ),this,SLOT( onProjectFormatChanged(Format) ) );



    _imp->blankViewerInfos.setChannels(Natron::Mask_RGBA);

    Format projectFormat;
    parent->getGui()->getApp()->getProject()->getProjectDefaultFormat(&projectFormat);

    _imp->blankViewerInfos.setRoD(projectFormat);
    _imp->blankViewerInfos.setDisplayWindow(projectFormat);
    setRegionOfDefinition(_imp->blankViewerInfos.getRoD(),0);
    setRegionOfDefinition(_imp->blankViewerInfos.getRoD(),1);
    onProjectFormatChanged(projectFormat);
    resetWipeControls();
    populateMenu();
    QObject::connect( getInternalNode(), SIGNAL( rodChanged(RectD, int) ), this, SLOT( setRegionOfDefinition(RectD, int) ) );
    QObject::connect( appPTR, SIGNAL(checkerboardSettingsChanged()), this, SLOT(onCheckerboardSettingsChanged()));
}

ViewerGL::~ViewerGL()
{
    // always running in the main thread
    assert( qApp && qApp->thread() == QThread::currentThread() );
    makeCurrent();

    if (_imp->shaderRGB) {
        _imp->shaderRGB->removeAllShaders();
        delete _imp->shaderRGB;
    }
    if (_imp->shaderBlack) {
        _imp->shaderBlack->removeAllShaders();
        delete _imp->shaderBlack;
    }
    delete _imp->displayTextures[0];
    delete _imp->displayTextures[1];
    glCheckError();
    for (U32 i = 0; i < _imp->pboIds.size(); ++i) {
        glDeleteBuffers(1,&_imp->pboIds[i]);
    }
    glCheckError();
    glDeleteBuffers(1, &_imp->vboVerticesId);
    glDeleteBuffers(1, &_imp->vboTexturesId);
    glDeleteBuffers(1, &_imp->iboTriangleStripId);
    glCheckError();
    delete _imp->textFont;
    glDeleteTextures(1, &_imp->checkerboardTextureID);
}

QSize
ViewerGL::sizeHint() const
{
    // always running in the main thread
    assert( qApp && qApp->thread() == QThread::currentThread() );

    return QSize(1920,1080);
}

const QFont &
ViewerGL::textFont() const
{
    // always running in the main thread
    assert( qApp && qApp->thread() == QThread::currentThread() );

    return *_imp->textFont;
}

void
ViewerGL::setTextFont(const QFont & f)
{
    // always running in the main thread
    assert( qApp && qApp->thread() == QThread::currentThread() );
    *_imp->textFont = f;
}

/**
 *@returns Returns true if the viewer is displaying something.
 **/
bool
ViewerGL::displayingImage() const
{
    // always running in the main thread
    assert( qApp && qApp->thread() == QThread::currentThread() );

    return _imp->activeTextures[0] != 0 || _imp->activeTextures[1] != 0;
}

void
ViewerGL::resizeGL(int width,
                   int height)
{
    // always running in the main thread
    assert( qApp && qApp->thread() == QThread::currentThread() );
    if ( (height == 0) || (width == 0) ) { // prevent division by 0
        return;
    }
    glViewport (0, 0, width, height);
    bool zoomSinceLastFit;
    int oldWidth,oldHeight;
    {
        QMutexLocker(&_imp->zoomCtxMutex);
        oldWidth = _imp->zoomCtx.screenWidth();
        oldHeight = _imp->zoomCtx.screenHeight();
        _imp->zoomCtx.setScreenSize(width, height);
        zoomSinceLastFit = _imp->zoomOrPannedSinceLastFit;
    }
    glCheckError();
    _imp->ms = UNDEFINED;
    assert(_imp->viewerTab);
    ViewerInstance* viewer = _imp->viewerTab->getInternalNode();
    assert(viewer);
    if (!zoomSinceLastFit) {
        fitImageToFormat();
    }
    if ( viewer->getUiContext() && _imp->viewerTab->getGui() &&
         !_imp->viewerTab->getGui()->getApp()->getProject()->isLoadingProject() &&
         ( ( oldWidth != width) || ( oldHeight != height) ) ) {
        viewer->renderCurrentFrame();
        updateGL();
    }
}

/**
 * @brief Used to setup the blending mode to draw the first texture
 **/
class BlendSetter
{
    
    bool didBlend;
    
public:
    
    BlendSetter(ImagePremultiplication premult)
    {
        didBlend = premult != ImageOpaque;
        if (didBlend) {
            glEnable(GL_BLEND);
        }
        switch (premult) {
            case Natron::ImagePremultiplied:
                glBlendFunc(GL_ONE,GL_ONE_MINUS_SRC_ALPHA);
                break;
            case Natron::ImageUnPremultiplied:
                glBlendFunc(GL_SRC_ALPHA,GL_ONE_MINUS_SRC_ALPHA);
                break;
            case Natron::ImageOpaque:
                break;
        }

    }
    
    ~BlendSetter()
    {
        if (didBlend) {
            glDisable(GL_BLEND);
        }
    }
};

void
ViewerGL::paintGL()
{
    // always running in the main thread
    assert( qApp && qApp->thread() == QThread::currentThread() );

    //if app is closing, just return
    if ( !_imp->viewerTab->getGui() ) {
        return;
    }
    glCheckError();

    {
        GLProtectAttrib a(GL_TRANSFORM_BIT);
        GLProtectMatrix m(GL_MODELVIEW);
        GLProtectMatrix p(GL_PROJECTION);

        glMatrixMode(GL_MODELVIEW);
        glLoadIdentity();

        glMatrixMode(GL_PROJECTION);
        glLoadIdentity();

        double zoomLeft, zoomRight, zoomBottom, zoomTop;
        {
            QMutexLocker l(&_imp->zoomCtxMutex);
            assert(0 < _imp->zoomCtx.factor() && _imp->zoomCtx.factor() <= 1024);
            zoomLeft = _imp->zoomCtx.left();
            zoomRight = _imp->zoomCtx.right();
            zoomBottom = _imp->zoomCtx.bottom();
            zoomTop = _imp->zoomCtx.top();
        }
        if ( (zoomLeft == zoomRight) || (zoomTop == zoomBottom) ) {
            clearColorBuffer( _imp->clearColor.redF(),_imp->clearColor.greenF(),_imp->clearColor.blueF(),_imp->clearColor.alphaF() );

            return;
        }

        glOrtho(zoomLeft, zoomRight, zoomBottom, zoomTop, -1, 1);
        glCheckError();



        // don't even bind the shader on 8-bits gamma-compressed textures
        ViewerCompositingOperator compOp = _imp->viewerTab->getCompositingOperator();

        ///Determine whether we need to draw each texture or not
        int activeInputs[2];
        _imp->viewerTab->getInternalNode()->getActiveInputs(activeInputs[0], activeInputs[1]);
        bool drawTexture[2];
        drawTexture[0] = _imp->activeTextures[0];
        drawTexture[1] = _imp->activeTextures[1] && compOp != OPERATOR_NONE;
        if ( (activeInputs[0] == activeInputs[1]) && (compOp != OPERATOR_MINUS) ) {
            drawTexture[1] = false;
        }
        double wipeMix;
        {
            QMutexLocker l(&_imp->wipeControlsMutex);
            wipeMix = _imp->mixAmount;
        }

        GLuint savedTexture;
        glGetIntegerv(GL_TEXTURE_BINDING_2D, (GLint*)&savedTexture);
        {
            GLProtectAttrib a(GL_COLOR_BUFFER_BIT | GL_ENABLE_BIT);

            clearColorBuffer( _imp->clearColor.redF(),_imp->clearColor.greenF(),_imp->clearColor.blueF(),_imp->clearColor.alphaF() );
            glCheckErrorIgnoreOSXBug();

            glEnable (GL_TEXTURE_2D);

            glBlendColor(1, 1, 1, wipeMix);
            
            ///Depending on the premultiplication of the input image we use a different blending func
            ImagePremultiplication premultA = _imp->displayingImagePremult[0];
            if (!_imp->viewerTab->isCheckerboardEnabled()) {
                premultA = Natron::ImageOpaque; ///When no checkerboard, draw opaque
            }

            if (compOp == OPERATOR_WIPE) {
                ///In wipe mode draw first the input A then only the portion we are interested in the input B

                if (drawTexture[0]) {
                    BlendSetter b(premultA);
                    drawRenderingVAO(_imp->displayingImageMipMapLevel,0,ALL_PLANE);
                }
                if (drawTexture[1]) {
                    glEnable(GL_BLEND);
                    glBlendFunc(GL_CONSTANT_ALPHA, GL_ONE_MINUS_CONSTANT_ALPHA);
                    drawRenderingVAO(_imp->displayingImageMipMapLevel,1,WIPE_RIGHT_PLANE);
                    glDisable(GL_BLEND);
                }
            } else if (compOp == OPERATOR_MINUS) {
                if (drawTexture[0]) {
                    BlendSetter b(premultA);
                    drawRenderingVAO(_imp->displayingImageMipMapLevel,0,ALL_PLANE);
                }
                if (drawTexture[1]) {
                    glEnable(GL_BLEND);
                    glBlendFunc(GL_CONSTANT_ALPHA, GL_ONE);
                    glBlendEquation(GL_FUNC_REVERSE_SUBTRACT);
                    drawRenderingVAO(_imp->displayingImageMipMapLevel,1,WIPE_RIGHT_PLANE);
                    glDisable(GL_BLEND);
                }
            } else if (compOp == OPERATOR_UNDER) {
                if (drawTexture[0]) {
                    BlendSetter b(premultA);
                    drawRenderingVAO(_imp->displayingImageMipMapLevel,0,ALL_PLANE);
                }
                if (drawTexture[1]) {
                    glEnable(GL_BLEND);
                    glBlendFunc(GL_ONE_MINUS_DST_ALPHA, GL_ONE);
                    drawRenderingVAO(_imp->displayingImageMipMapLevel,1,WIPE_RIGHT_PLANE);
                    glDisable(GL_BLEND);

                    glEnable(GL_BLEND);
                    glBlendFunc(GL_CONSTANT_ALPHA,GL_ONE_MINUS_CONSTANT_ALPHA);
                    drawRenderingVAO(_imp->displayingImageMipMapLevel,1,WIPE_RIGHT_PLANE);
                    glDisable(GL_BLEND);
                }
            } else if (compOp == OPERATOR_OVER) {
                ///draw first B then A
                if (drawTexture[1]) {
                    ///Depending on the premultiplication of the input image we use a different blending func
                    ImagePremultiplication premultB = _imp->displayingImagePremult[1];
                    if (!_imp->viewerTab->isCheckerboardEnabled()) {
                        premultB = Natron::ImageOpaque; ///When no checkerboard, draw opaque
                    }
                    BlendSetter b(premultB);
                    drawRenderingVAO(_imp->displayingImageMipMapLevel,1,WIPE_RIGHT_PLANE);
                }
                if (drawTexture[0]) {
                    glEnable(GL_BLEND);
                    glBlendFunc(GL_ONE, GL_ONE_MINUS_SRC_ALPHA);
                    drawRenderingVAO(_imp->displayingImageMipMapLevel,0,WIPE_RIGHT_PLANE);
                    glDisable(GL_BLEND);

                    drawRenderingVAO(_imp->displayingImageMipMapLevel,0,WIPE_LEFT_PLANE);

                    glEnable(GL_BLEND);
                    glBlendFunc(GL_ONE_MINUS_CONSTANT_ALPHA,GL_CONSTANT_ALPHA);
                    drawRenderingVAO(_imp->displayingImageMipMapLevel,0,WIPE_RIGHT_PLANE);
                    glDisable(GL_BLEND);
                }
            } else {
                if (drawTexture[0]) {
                    
                    BlendSetter b(premultA);
                    drawRenderingVAO(_imp->displayingImageMipMapLevel,0,ALL_PLANE);

                }
            }
        } // GLProtectAttrib a(GL_COLOR_BUFFER_BIT | GL_ENABLE_BIT);

        ///Unbind render textures for overlays
        glBindTexture(GL_TEXTURE_2D, savedTexture);
        
        glCheckError();
        if (_imp->overlay) {
            drawOverlay(_imp->displayingImageMipMapLevel);
        }
        
        if (_imp->displayPersistentMessage) {
            drawPersistentMessage();
        }
        
        if (_imp->ms == SELECTING) {
            _imp->drawSelectionRectangle();
        }
        glCheckErrorAssert();
    } // GLProtectAttrib a(GL_TRANSFORM_BIT);
} // paintGL

void
ViewerGL::clearColorBuffer(double r,
                           double g,
                           double b,
                           double a )
{
    // always running in the main thread
    assert( qApp && qApp->thread() == QThread::currentThread() );
    assert( QGLContext::currentContext() == context() );
    {
        GLProtectAttrib att(GL_CURRENT_BIT | GL_COLOR_BUFFER_BIT);

        glClearColor(r,g,b,a);
        glClear(GL_COLOR_BUFFER_BIT);
    } // GLProtectAttrib a(GL_CURRENT_BIT | GL_COLOR_BUFFER_BIT);
}

void
ViewerGL::toggleOverlays()
{
    // always running in the main thread
    assert( qApp && qApp->thread() == QThread::currentThread() );
    _imp->overlay = !_imp->overlay;
    updateGL();
}

void
ViewerGL::drawOverlay(unsigned int mipMapLevel)
{
    // always running in the main thread
    assert( qApp && qApp->thread() == QThread::currentThread() );
    assert( QGLContext::currentContext() == context() );

    glCheckError();
    RectD dispW = getDisplayWindow();

    renderText(dispW.right(),dispW.bottom(), _imp->currentViewerInfos_resolutionOverlay,_imp->textRenderingColor,*_imp->textFont);


    QPoint topRight( dispW.right(),dispW.top() );
    QPoint topLeft( dispW.left(),dispW.top() );
    QPoint btmLeft( dispW.left(),dispW.bottom() );
    QPoint btmRight( dispW.right(),dispW.bottom() );

    {
        GLProtectAttrib a(GL_COLOR_BUFFER_BIT | GL_LINE_BIT | GL_CURRENT_BIT | GL_ENABLE_BIT);

        glDisable(GL_BLEND);

        glBegin(GL_LINES);

        glColor4f( _imp->displayWindowOverlayColor.redF(),
                  _imp->displayWindowOverlayColor.greenF(),
                  _imp->displayWindowOverlayColor.blueF(),
                  _imp->displayWindowOverlayColor.alphaF() );
        glVertex3f(btmRight.x(),btmRight.y(),1);
        glVertex3f(btmLeft.x(),btmLeft.y(),1);

        glVertex3f(btmLeft.x(),btmLeft.y(),1);
        glVertex3f(topLeft.x(),topLeft.y(),1);

        glVertex3f(topLeft.x(),topLeft.y(),1);
        glVertex3f(topRight.x(),topRight.y(),1);

        glVertex3f(topRight.x(),topRight.y(),1);
        glVertex3f(btmRight.x(),btmRight.y(),1);

        glEnd();
        glCheckErrorIgnoreOSXBug();


        for (int i = 0; i < 2; ++i) {
            if (!_imp->activeTextures[i]) {
                break;
            }
            RectD dataW = getRoD(i);

            if (dataW != dispW) {
                renderText(dataW.right(), dataW.top(),
                           _imp->currentViewerInfos_topRightBBOXoverlay[i], _imp->rodOverlayColor,*_imp->textFont);
                renderText(dataW.left(), dataW.bottom(),
                           _imp->currentViewerInfos_btmLeftBBOXoverlay[i], _imp->rodOverlayColor,*_imp->textFont);


                QPoint topRight2( dataW.right(), dataW.top() );
                QPoint topLeft2( dataW.left(),dataW.top() );
                QPoint btmLeft2( dataW.left(),dataW.bottom() );
                QPoint btmRight2( dataW.right(),dataW.bottom() );
                glLineStipple(2, 0xAAAA);
                glEnable(GL_LINE_STIPPLE);
                glBegin(GL_LINES);
                glColor4f( _imp->rodOverlayColor.redF(),
                          _imp->rodOverlayColor.greenF(),
                          _imp->rodOverlayColor.blueF(),
                          _imp->rodOverlayColor.alphaF() );
                glVertex3f(btmRight2.x(),btmRight2.y(),1);
                glVertex3f(btmLeft2.x(),btmLeft2.y(),1);

                glVertex3f(btmLeft2.x(),btmLeft2.y(),1);
                glVertex3f(topLeft2.x(),topLeft2.y(),1);

                glVertex3f(topLeft2.x(),topLeft2.y(),1);
                glVertex3f(topRight2.x(),topRight2.y(),1);

                glVertex3f(topRight2.x(),topRight2.y(),1);
                glVertex3f(btmRight2.x(),btmRight2.y(),1);
                glEnd();
                glDisable(GL_LINE_STIPPLE);
                glCheckError();
            }
        }

        bool userRoIEnabled;
        {
            QMutexLocker l(&_imp->userRoIMutex);
            userRoIEnabled = _imp->userRoIEnabled;
        }
        if (userRoIEnabled) {
            drawUserRoI();
        }

        ViewerCompositingOperator compOperator = _imp->viewerTab->getCompositingOperator();
        if (compOperator != OPERATOR_NONE) {
            drawWipeControl();
        }


        glCheckError();
        glColor4f(1., 1., 1., 1.);
        _imp->viewerTab->drawOverlays(1 << mipMapLevel,1 << mipMapLevel);
        glCheckError();

        if (_imp->pickerState == PICKER_RECTANGLE) {
            if ( _imp->viewerTab->getGui()->hasPickers() ) {
                drawPickerRectangle();
            }
        } else if (_imp->pickerState == PICKER_POINT) {
            if ( _imp->viewerTab->getGui()->hasPickers() ) {
                drawPickerPixel();
            }
        }

    } // GLProtectAttrib a(GL_COLOR_BUFFER_BIT | GL_LINE_BIT | GL_CURRENT_BIT | GL_ENABLE_BIT);
    glCheckError();
} // drawOverlay

void
ViewerGL::drawUserRoI()
{
    // always running in the main thread
    assert( qApp && qApp->thread() == QThread::currentThread() );
    
    {
        GLProtectAttrib a(GL_COLOR_BUFFER_BIT | GL_CURRENT_BIT | GL_ENABLE_BIT);

        glDisable(GL_BLEND);

        glColor4f(0.9, 0.9, 0.9, 1.);

        double zoomScreenPixelWidth, zoomScreenPixelHeight;
        {
            QMutexLocker l(&_imp->zoomCtxMutex);
            zoomScreenPixelWidth = _imp->zoomCtx.screenPixelWidth();
            zoomScreenPixelHeight = _imp->zoomCtx.screenPixelHeight();
        }
        RectD userRoI;
        {
            QMutexLocker l(&_imp->userRoIMutex);
            userRoI = _imp->userRoI;
        }

        ///base rect
        glBegin(GL_LINE_LOOP);
        glVertex2f(userRoI.x1, userRoI.y1); //bottom left
        glVertex2f(userRoI.x1, userRoI.y2); //top left
        glVertex2f(userRoI.x2, userRoI.y2); //top right
        glVertex2f(userRoI.x2, userRoI.y1); //bottom right
        glEnd();


        glBegin(GL_LINES);
        ///border ticks
        double borderTickWidth = USER_ROI_BORDER_TICK_SIZE * zoomScreenPixelWidth;
        double borderTickHeight = USER_ROI_BORDER_TICK_SIZE * zoomScreenPixelHeight;
        glVertex2f(userRoI.x1, (userRoI.y1 + userRoI.y2) / 2);
        glVertex2f(userRoI.x1 - borderTickWidth, (userRoI.y1 + userRoI.y2) / 2);

        glVertex2f(userRoI.x2, (userRoI.y1 + userRoI.y2) / 2);
        glVertex2f(userRoI.x2 + borderTickWidth, (userRoI.y1 + userRoI.y2) / 2);

        glVertex2f( (userRoI.x1 +  userRoI.x2) / 2, userRoI.y2 );
        glVertex2f( (userRoI.x1 +  userRoI.x2) / 2, userRoI.y2 + borderTickHeight );

        glVertex2f( (userRoI.x1 +  userRoI.x2) / 2, userRoI.y1 );
        glVertex2f( (userRoI.x1 +  userRoI.x2) / 2, userRoI.y1 - borderTickHeight );

        ///middle cross
        double crossWidth = USER_ROI_CROSS_RADIUS * zoomScreenPixelWidth;
        double crossHeight = USER_ROI_CROSS_RADIUS * zoomScreenPixelHeight;
        glVertex2f( (userRoI.x1 +  userRoI.x2) / 2, (userRoI.y1 + userRoI.y2) / 2 - crossHeight );
        glVertex2f( (userRoI.x1 +  userRoI.x2) / 2, (userRoI.y1 + userRoI.y2) / 2 + crossHeight );

        glVertex2f( (userRoI.x1 +  userRoI.x2) / 2  - crossWidth, (userRoI.y1 + userRoI.y2) / 2 );
        glVertex2f( (userRoI.x1 +  userRoI.x2) / 2  + crossWidth, (userRoI.y1 + userRoI.y2) / 2 );
        glEnd();


        ///draw handles hint for the user
        glBegin(GL_QUADS);

        double rectHalfWidth = (USER_ROI_SELECTION_POINT_SIZE * zoomScreenPixelWidth) / 2.;
        double rectHalfHeight = (USER_ROI_SELECTION_POINT_SIZE * zoomScreenPixelWidth) / 2.;
        //left
        glVertex2f(userRoI.x1 + rectHalfWidth, (userRoI.y1 + userRoI.y2) / 2 - rectHalfHeight);
        glVertex2f(userRoI.x1 + rectHalfWidth, (userRoI.y1 + userRoI.y2) / 2 + rectHalfHeight);
        glVertex2f(userRoI.x1 - rectHalfWidth, (userRoI.y1 + userRoI.y2) / 2 + rectHalfHeight);
        glVertex2f(userRoI.x1 - rectHalfWidth, (userRoI.y1 + userRoI.y2) / 2 - rectHalfHeight);

        //top
        glVertex2f( (userRoI.x1 +  userRoI.x2) / 2 - rectHalfWidth, userRoI.y2 - rectHalfHeight );
        glVertex2f( (userRoI.x1 +  userRoI.x2) / 2 - rectHalfWidth, userRoI.y2 + rectHalfHeight );
        glVertex2f( (userRoI.x1 +  userRoI.x2) / 2 + rectHalfWidth, userRoI.y2 + rectHalfHeight );
        glVertex2f( (userRoI.x1 +  userRoI.x2) / 2 + rectHalfWidth, userRoI.y2 - rectHalfHeight );

        //right
        glVertex2f(userRoI.x2 - rectHalfWidth, (userRoI.y1 + userRoI.y2) / 2 - rectHalfHeight);
        glVertex2f(userRoI.x2 - rectHalfWidth, (userRoI.y1 + userRoI.y2) / 2 + rectHalfHeight);
        glVertex2f(userRoI.x2 + rectHalfWidth, (userRoI.y1 + userRoI.y2) / 2 + rectHalfHeight);
        glVertex2f(userRoI.x2 + rectHalfWidth, (userRoI.y1 + userRoI.y2) / 2 - rectHalfHeight);

        //bottom
        glVertex2f( (userRoI.x1 +  userRoI.x2) / 2 - rectHalfWidth, userRoI.y1 - rectHalfHeight );
        glVertex2f( (userRoI.x1 +  userRoI.x2) / 2 - rectHalfWidth, userRoI.y1 + rectHalfHeight );
        glVertex2f( (userRoI.x1 +  userRoI.x2) / 2 + rectHalfWidth, userRoI.y1 + rectHalfHeight );
        glVertex2f( (userRoI.x1 +  userRoI.x2) / 2 + rectHalfWidth, userRoI.y1 - rectHalfHeight );

        //middle
        glVertex2f( (userRoI.x1 +  userRoI.x2) / 2 - rectHalfWidth, (userRoI.y1 + userRoI.y2) / 2 - rectHalfHeight );
        glVertex2f( (userRoI.x1 +  userRoI.x2) / 2 - rectHalfWidth, (userRoI.y1 + userRoI.y2) / 2 + rectHalfHeight );
        glVertex2f( (userRoI.x1 +  userRoI.x2) / 2 + rectHalfWidth, (userRoI.y1 + userRoI.y2) / 2 + rectHalfHeight );
        glVertex2f( (userRoI.x1 +  userRoI.x2) / 2 + rectHalfWidth, (userRoI.y1 + userRoI.y2) / 2 - rectHalfHeight );


        //top left
        glVertex2f(userRoI.x1 - rectHalfWidth, userRoI.y2 - rectHalfHeight);
        glVertex2f(userRoI.x1 - rectHalfWidth, userRoI.y2 + rectHalfHeight);
        glVertex2f(userRoI.x1 + rectHalfWidth, userRoI.y2 + rectHalfHeight);
        glVertex2f(userRoI.x1 + rectHalfWidth, userRoI.y2 - rectHalfHeight);

        //top right
        glVertex2f(userRoI.x2 - rectHalfWidth, userRoI.y2 - rectHalfHeight);
        glVertex2f(userRoI.x2 - rectHalfWidth, userRoI.y2 + rectHalfHeight);
        glVertex2f(userRoI.x2 + rectHalfWidth, userRoI.y2 + rectHalfHeight);
        glVertex2f(userRoI.x2 + rectHalfWidth, userRoI.y2 - rectHalfHeight);

        //bottom right
        glVertex2f(userRoI.x2 - rectHalfWidth, userRoI.y1 - rectHalfHeight);
        glVertex2f(userRoI.x2 - rectHalfWidth, userRoI.y1 + rectHalfHeight);
        glVertex2f(userRoI.x2 + rectHalfWidth, userRoI.y1 + rectHalfHeight);
        glVertex2f(userRoI.x2 + rectHalfWidth, userRoI.y1 - rectHalfHeight);
        
        
        //bottom left
        glVertex2f(userRoI.x1 - rectHalfWidth, userRoI.y1 - rectHalfHeight);
        glVertex2f(userRoI.x1 - rectHalfWidth, userRoI.y1 + rectHalfHeight);
        glVertex2f(userRoI.x1 + rectHalfWidth, userRoI.y1 + rectHalfHeight);
        glVertex2f(userRoI.x1 + rectHalfWidth, userRoI.y1 - rectHalfHeight);
        
        glEnd();
    } // GLProtectAttrib a(GL_COLOR_BUFFER_BIT | GL_CURRENT_BIT | GL_ENABLE_BIT);
} // drawUserRoI

void
ViewerGL::drawWipeControl()
{
    double wipeAngle;
    QPointF wipeCenter;
    double mixAmount;
    {
        QMutexLocker l(&_imp->wipeControlsMutex);
        wipeAngle = _imp->wipeAngle;
        wipeCenter = _imp->wipeCenter;
        mixAmount = _imp->mixAmount;
    }
    double alphaMix1,alphaMix0,alphaCurMix;
    double mpi8 = M_PI / 8;

    alphaMix1 = wipeAngle + mpi8;
    alphaMix0 = wipeAngle + 3. * mpi8;
    alphaCurMix = mixAmount * (alphaMix1 - alphaMix0) + alphaMix0;
    QPointF mix0Pos,mixPos,mix1Pos;
    double mixLength,rotateLenght,rotateOffset,zoomFactor;
    {
        QMutexLocker l(&_imp->zoomCtxMutex);
        zoomFactor = _imp->zoomCtx.factor();
    }
    mixLength = WIPE_MIX_HANDLE_LENGTH / zoomFactor;
    rotateLenght = WIPE_ROTATE_HANDLE_LENGTH / zoomFactor,
    rotateOffset = WIPE_ROTATE_OFFSET / zoomFactor;


    mixPos.setX(wipeCenter.x() + std::cos(alphaCurMix) * mixLength);
    mixPos.setY(wipeCenter.y() + std::sin(alphaCurMix) * mixLength);
    mix0Pos.setX(wipeCenter.x() + std::cos(alphaMix0) * mixLength);
    mix0Pos.setY(wipeCenter.y() + std::sin(alphaMix0) * mixLength);
    mix1Pos.setX(wipeCenter.x() + std::cos(alphaMix1) * mixLength);
    mix1Pos.setY(wipeCenter.y() + std::sin(alphaMix1) * mixLength);

    QPointF oppositeAxisBottom,oppositeAxisTop,rotateAxisLeft,rotateAxisRight;
    rotateAxisRight.setX( wipeCenter.x() + std::cos(wipeAngle) * (rotateLenght - rotateOffset) );
    rotateAxisRight.setY( wipeCenter.y() + std::sin(wipeAngle) * (rotateLenght - rotateOffset) );
    rotateAxisLeft.setX(wipeCenter.x() - std::cos(wipeAngle) * rotateOffset);
    rotateAxisLeft.setY( wipeCenter.y() - (std::sin(wipeAngle) * rotateOffset) );

    oppositeAxisTop.setX( wipeCenter.x() + std::cos(wipeAngle + M_PI / 2.) * (rotateLenght / 2.) );
    oppositeAxisTop.setY( wipeCenter.y() + std::sin(wipeAngle + M_PI / 2.) * (rotateLenght / 2.) );
    oppositeAxisBottom.setX( wipeCenter.x() - std::cos(wipeAngle + M_PI / 2.) * (rotateLenght / 2.) );
    oppositeAxisBottom.setY( wipeCenter.y() - std::sin(wipeAngle + M_PI / 2.) * (rotateLenght / 2.) );

    {
        GLProtectAttrib a(GL_ENABLE_BIT | GL_LINE_BIT | GL_CURRENT_BIT | GL_HINT_BIT | GL_TRANSFORM_BIT);
        GLProtectMatrix p(GL_PROJECTION);

        // Draw everything twice
        // l = 0: shadow
        // l = 1: drawing
        double baseColor[3];
        for (int l = 0; l < 2; ++l) {
            if (l == 0) {
                // Draw a shadow for the cross hair
                // shift by (1,1) pixel
                glMatrixMode(GL_PROJECTION);
                glPushMatrix();
                glTranslated(1. / zoomFactor, -1. / zoomFactor, 0);
                baseColor[0] = baseColor[1] = baseColor[2] = 0.;
            } else {
                baseColor[0] = baseColor[1] = baseColor[2] = 0.8;
            }

            glEnable(GL_BLEND);
            glBlendFunc(GL_SRC_ALPHA, GL_ONE_MINUS_SRC_ALPHA);
            glEnable(GL_LINE_SMOOTH);
            glHint(GL_LINE_SMOOTH_HINT, GL_DONT_CARE);
            glLineWidth(1.5);
            glBegin(GL_LINES);
            if ( (_imp->hs == HOVERING_WIPE_ROTATE_HANDLE) || (_imp->ms == ROTATING_WIPE_HANDLE) ) {
                glColor4f(0., 1., 0., 1.);
            }
            glColor4f(baseColor[0],baseColor[1],baseColor[2],1.);
            glVertex2d( rotateAxisLeft.x(), rotateAxisLeft.y() );
            glVertex2d( rotateAxisRight.x(), rotateAxisRight.y() );
            glVertex2d( oppositeAxisBottom.x(), oppositeAxisBottom.y() );
            glVertex2d( oppositeAxisTop.x(), oppositeAxisTop.y() );
            glVertex2d( wipeCenter.x(),wipeCenter.y() );
            glVertex2d( mixPos.x(), mixPos.y() );
            glEnd();
            glLineWidth(1.);

            ///if hovering the rotate handle or dragging it show a small bended arrow
            if ( (_imp->hs == HOVERING_WIPE_ROTATE_HANDLE) || (_imp->ms == ROTATING_WIPE_HANDLE) ) {
                GLProtectMatrix p(GL_PROJECTION);

                glColor4f(0., 1., 0., 1.);
                double arrowCenterX = WIPE_ROTATE_HANDLE_LENGTH / (2. * zoomFactor);
                ///draw an arrow slightly bended. This is an arc of circle of radius 5 in X, and 10 in Y.
                OfxPointD arrowRadius;
                arrowRadius.x = 5. / zoomFactor;
                arrowRadius.y = 10. / zoomFactor;

                glMatrixMode(GL_PROJECTION);
                glTranslatef(wipeCenter.x(), wipeCenter.y(), 0.);
                glRotatef(wipeAngle * 180.0 / M_PI,0, 0, 1);
                //  center the oval at x_center, y_center
                glTranslatef (arrowCenterX, 0., 0);
                //  draw the oval using line segments
                glBegin (GL_LINE_STRIP);
                glVertex2f (0, arrowRadius.y);
                glVertex2f (arrowRadius.x, 0.);
                glVertex2f (0, -arrowRadius.y);
                glEnd ();


                glBegin(GL_LINES);
                ///draw the top head
                glVertex2f(0., arrowRadius.y);
                glVertex2f(0., arrowRadius.y -  arrowRadius.x );

                glVertex2f(0., arrowRadius.y);
                glVertex2f(4. / zoomFactor, arrowRadius.y - 3. / zoomFactor); // 5^2 = 3^2+4^2

                ///draw the bottom head
                glVertex2f(0., -arrowRadius.y);
                glVertex2f(0., -arrowRadius.y + 5. / zoomFactor);

                glVertex2f(0., -arrowRadius.y);
                glVertex2f(4. / zoomFactor, -arrowRadius.y + 3. / zoomFactor); // 5^2 = 3^2+4^2

                glEnd();

                glColor4f(baseColor[0],baseColor[1],baseColor[2],1.);
            }

            glPointSize(5.);
            glEnable(GL_POINT_SMOOTH);
            glBegin(GL_POINTS);
            glVertex2d( wipeCenter.x(), wipeCenter.y() );
            if ( ( (_imp->hs == HOVERING_WIPE_MIX) && (_imp->ms != ROTATING_WIPE_HANDLE) ) || (_imp->ms == DRAGGING_WIPE_MIX_HANDLE) ) {
                glColor4f(0., 1., 0., 1.);
            }
            glVertex2d( mixPos.x(), mixPos.y() );
            glEnd();
            glPointSize(1.);
            
            _imp->drawArcOfCircle(wipeCenter, mixLength, wipeAngle + M_PI / 8., wipeAngle + 3. * M_PI / 8.);
            if (l == 0) {
                glMatrixMode(GL_PROJECTION);
                glPopMatrix();
            }
        }
    } // GLProtectAttrib a(GL_ENABLE_BIT | GL_LINE_BIT | GL_CURRENT_BIT | GL_HINT_BIT | GL_TRANSFORM_BIT);
} // drawWipeControl

void
ViewerGL::Implementation::drawArcOfCircle(const QPointF & center,
                                          double radius,
                                          double startAngle,
                                          double endAngle)
{
    double alpha = startAngle;
    double x,y;

    if ( (hs == HOVERING_WIPE_MIX) || (ms == DRAGGING_WIPE_MIX_HANDLE) ) {
        glColor3f(0, 1, 0);
    }
    glBegin(GL_POINTS);
    while (alpha <= endAngle) {
        x = center.x()  + radius * std::cos(alpha);
        y = center.y()  + radius * std::sin(alpha);
        glVertex2d(x, y);
        alpha += 0.01;
    }
    glEnd();
}

void
ViewerGL::drawPickerRectangle()
{
    {
        GLProtectAttrib a(GL_CURRENT_BIT);

        glColor3f(0.9, 0.7, 0.);
        QPointF topLeft = _imp->pickerRect.topLeft();
        QPointF btmRight = _imp->pickerRect.bottomRight();
        ///base rect
        glBegin(GL_LINE_LOOP);
        glVertex2f( topLeft.x(), btmRight.y() ); //bottom left
        glVertex2f( topLeft.x(), topLeft.y() ); //top left
        glVertex2f( btmRight.x(), topLeft.y() ); //top right
        glVertex2f( btmRight.x(), btmRight.y() ); //bottom right
        glEnd();
    } // GLProtectAttrib a(GL_CURRENT_BIT);
}

void
ViewerGL::drawPickerPixel()
{
    {
        GLProtectAttrib a(GL_CURRENT_BIT | GL_ENABLE_BIT | GL_POINT_BIT | GL_COLOR_BUFFER_BIT);

        glEnable(GL_BLEND);
        glBlendFunc(GL_SRC_ALPHA,GL_ONE_MINUS_SRC_ALPHA);
        glEnable(GL_POINT_SMOOTH);
        {
            QMutexLocker l(&_imp->zoomCtxMutex);
            glPointSize( 1. * _imp->zoomCtx.factor() );
        }

        QPointF pos = _imp->lastPickerPos;
        unsigned int mipMapLevel = getInternalNode()->getMipMapLevel();

        if (mipMapLevel != 0) {
            pos *= (1 << mipMapLevel);
        }
        glColor3f(0.9, 0.7, 0.);
        glBegin(GL_POINTS);
        glVertex2d( pos.x(),pos.y() );
        glEnd();
    } // GLProtectAttrib a(GL_CURRENT_BIT | GL_ENABLE_BIT | GL_POINT_BIT | GL_COLOR_BUFFER_BIT);
}

void
ViewerGL::drawPersistentMessage()
{
    // always running in the main thread
    assert( qApp && qApp->thread() == QThread::currentThread() );
    assert( QGLContext::currentContext() == context() );

    QFontMetrics metrics( font() );
    int numberOfLines = std::ceil( (double)metrics.width(_imp->persistentMessage) / (double)(width() - 20) );
    int averageCharsPerLine = numberOfLines != 0 ? _imp->persistentMessage.size() / numberOfLines : _imp->persistentMessage.size();
    QStringList lines;
    int i = 0;
    QString message = _imp->persistentMessage;
    while (!message.isEmpty()) {
        QString str;
        while ( i < message.size() ) {
            if ( (i % averageCharsPerLine == 0) && (i != 0) ) {
                break;
            }
            str.append( message.at(i) );
            ++i;
        }
        
        if (i < message.size()) {
            int originalIndex = i;
            /*Find closest word before and insert a new line*/
            while ( i >= 0 && message.at(i) != QChar(' ') && message.at(i) != QChar('\t') &&
                   message.at(i) != QChar('\n')) {
                --i;
            }
            if (i >= 0) {
                str.remove(i, str.size() - originalIndex);
            }
        }
        message.remove(0, str.size());
        lines.append(str);
        i = 0;
    }

    int offset = metrics.height() + 10;
    QPointF topLeft, bottomRight, textPos;
    double zoomScreenPixelHeight;
    {
        QMutexLocker l(&_imp->zoomCtxMutex);
        topLeft = _imp->zoomCtx.toZoomCoordinates(0,0);
        bottomRight = _imp->zoomCtx.toZoomCoordinates( _imp->zoomCtx.screenWidth(),numberOfLines * (metrics.height() * 2) );
        textPos = _imp->zoomCtx.toZoomCoordinates(20, offset);
        zoomScreenPixelHeight = _imp->zoomCtx.screenPixelHeight();
    }
    
    {
        GLProtectAttrib a(GL_COLOR_BUFFER_BIT | GL_ENABLE_BIT);

        glDisable(GL_BLEND);

        if (_imp->persistentMessageType == 1) { // error
            glColor4f(0.5,0.,0.,1.);
        } else { // warning
            glColor4f(0.65,0.65,0.,1.);
        }
        glBegin(GL_POLYGON);
        glVertex2f( topLeft.x(),topLeft.y() ); //top left
        glVertex2f( topLeft.x(),bottomRight.y() ); //bottom left
        glVertex2f( bottomRight.x(),bottomRight.y() ); //bottom right
        glVertex2f( bottomRight.x(),topLeft.y() ); //top right
        glEnd();


        for (int j = 0; j < lines.size(); ++j) {
            renderText(textPos.x(),textPos.y(), lines.at(j),_imp->textRenderingColor,*_imp->textFont);
            textPos.setY(textPos.y() - metrics.height() * 2 * zoomScreenPixelHeight);
        }
        glCheckError();
    } // GLProtectAttrib a(GL_COLOR_BUFFER_BIT | GL_ENABLE_BIT);
} // drawPersistentMessage

void
ViewerGL::Implementation::drawSelectionRectangle()
{
    {
        GLProtectAttrib a(GL_HINT_BIT | GL_ENABLE_BIT | GL_LINE_BIT | GL_COLOR_BUFFER_BIT | GL_CURRENT_BIT);

        glEnable(GL_BLEND);
        glBlendFunc(GL_SRC_ALPHA,GL_ONE_MINUS_SRC_ALPHA);
        glEnable(GL_LINE_SMOOTH);
        glHint(GL_LINE_SMOOTH_HINT,GL_DONT_CARE);

        glColor4f(0.5,0.8,1.,0.4);
        QPointF btmRight = selectionRectangle.bottomRight();
        QPointF topLeft = selectionRectangle.topLeft();

        glBegin(GL_POLYGON);
        glVertex2f( topLeft.x(),btmRight.y() );
        glVertex2f( topLeft.x(),topLeft.y() );
        glVertex2f( btmRight.x(),topLeft.y() );
        glVertex2f( btmRight.x(),btmRight.y() );
        glEnd();


        glLineWidth(1.5);

        glBegin(GL_LINE_LOOP);
        glVertex2f( topLeft.x(),btmRight.y() );
        glVertex2f( topLeft.x(),topLeft.y() );
        glVertex2f( btmRight.x(),topLeft.y() );
        glVertex2f( btmRight.x(),btmRight.y() );
        glEnd();

        glCheckError();
    } // GLProtectAttrib a(GL_HINT_BIT | GL_ENABLE_BIT | GL_LINE_BIT | GL_COLOR_BUFFER_BIT | GL_CURRENT_BIT);
}

void
ViewerGL::Implementation::drawCheckerboardTexture(const RectD& rod)
{
    ///We divide by 2 the tiles count because one texture is 4 tiles actually
    QPointF topLeft,btmRight;
    double screenW,screenH;
    QPointF rodBtmLeft;
    QPointF rodTopRight;
    {
        QMutexLocker l(&zoomCtxMutex);
        topLeft = zoomCtx.toZoomCoordinates(0, 0);
        screenW = zoomCtx.screenWidth();
        screenH = zoomCtx.screenHeight();
        btmRight = zoomCtx.toZoomCoordinates(screenW - 1, screenH - 1);
        rodBtmLeft = zoomCtx.toWidgetCoordinates(rod.x1, rod.y1);
        rodTopRight = zoomCtx.toWidgetCoordinates(rod.x2, rod.y2);
    }
    
    double xTilesCountF = screenW / (checkerboardTileSize * 4); //< 4 because the texture contains 4 tiles
    double yTilesCountF = screenH / (checkerboardTileSize * 4);

    GLuint savedTexture;
    glGetIntegerv(GL_TEXTURE_BINDING_2D, (GLint*)&savedTexture);
    {
        GLProtectAttrib a(GL_SCISSOR_BIT | GL_ENABLE_BIT);

        glEnable(GL_SCISSOR_TEST);
        glScissor(rodBtmLeft.x(), screenH - rodBtmLeft.y(), rodTopRight.x() - rodBtmLeft.x(), rodBtmLeft.y() - rodTopRight.y());

        glEnable(GL_TEXTURE_2D);
        glBindTexture(GL_TEXTURE_2D, checkerboardTextureID);
        glBegin(GL_POLYGON);
        glTexCoord2d(0., 0.); glVertex2d(topLeft.x(),btmRight.y());
        glTexCoord2d(0., yTilesCountF); glVertex2d(topLeft.x(),topLeft.y());
        glTexCoord2d(xTilesCountF, yTilesCountF); glVertex2d(btmRight.x(), topLeft.y());
        glTexCoord2d(xTilesCountF, 0.); glVertex2d(btmRight.x(), btmRight.y());
        glEnd();


        //glDisable(GL_SCISSOR_TEST);
    } // GLProtectAttrib a(GL_SCISSOR_BIT | GL_ENABLE_BIT);
    glBindTexture(GL_TEXTURE_2D, savedTexture);
    glCheckError();
}

void
ViewerGL::initializeGL()
{
    // always running in the main thread
    assert( qApp && qApp->thread() == QThread::currentThread() );
    makeCurrent();
    initAndCheckGlExtensions();
    _imp->displayTextures[0] = new Texture(GL_TEXTURE_2D,GL_LINEAR,GL_NEAREST);
    _imp->displayTextures[1] = new Texture(GL_TEXTURE_2D,GL_LINEAR,GL_NEAREST);


    // glGenVertexArrays(1, &_vaoId);
    glGenBuffers(1, &_imp->vboVerticesId);
    glGenBuffers(1, &_imp->vboTexturesId);
    glGenBuffers(1, &_imp->iboTriangleStripId);

    glBindBuffer(GL_ARRAY_BUFFER, _imp->vboTexturesId);
    glBufferData(GL_ARRAY_BUFFER, 32 * sizeof(GLfloat), 0, GL_DYNAMIC_DRAW);

    glBindBuffer(GL_ARRAY_BUFFER, _imp->vboVerticesId);
    glBufferData(GL_ARRAY_BUFFER, 32 * sizeof(GLfloat), 0, GL_DYNAMIC_DRAW);
    glBindBuffer(GL_ARRAY_BUFFER, 0);

    glBindBuffer(GL_ELEMENT_ARRAY_BUFFER, _imp->iboTriangleStripId);
    glBufferData(GL_ELEMENT_ARRAY_BUFFER, 28 * sizeof(GLubyte), triangleStrip, GL_STATIC_DRAW);

    glBindBuffer(GL_ELEMENT_ARRAY_BUFFER, 0);
    glCheckError();

    _imp->initializeCheckerboardTexture(true);
    
    if (_imp->supportsGLSL) {
        initShaderGLSL();
        glCheckError();
    }

    glCheckError();
}

void
ViewerGL::Implementation::initializeCheckerboardTexture(bool mustCreateTexture)
{
    if (mustCreateTexture) {
        glGenTextures(1, &checkerboardTextureID);
    }
    GLuint savedTexture;
    glGetIntegerv(GL_TEXTURE_BINDING_2D, (GLint*)&savedTexture);
    {
        GLProtectAttrib a(GL_ENABLE_BIT);

        glEnable(GL_TEXTURE_2D);
        glBindTexture (GL_TEXTURE_2D,checkerboardTextureID);

        glTexParameteri (GL_TEXTURE_2D, GL_TEXTURE_MIN_FILTER, GL_NEAREST);
        glTexParameteri (GL_TEXTURE_2D, GL_TEXTURE_MAG_FILTER, GL_NEAREST);

        glTexParameteri (GL_TEXTURE_2D, GL_TEXTURE_WRAP_S, GL_REPEAT);
        glTexParameteri (GL_TEXTURE_2D, GL_TEXTURE_WRAP_T, GL_REPEAT);

        double color1[4];
        double color2[4];
        appPTR->getCurrentSettings()->getCheckerboardColor1(&color1[0], &color1[1], &color1[2], &color1[3]);
        appPTR->getCurrentSettings()->getCheckerboardColor2(&color2[0], &color2[1], &color2[2], &color2[3]);

        unsigned char checkerboardTexture[16];
        ///Fill the first line
        for (int i = 0; i < 4; ++i) {
            checkerboardTexture[i] = Color::floatToInt<256>(color1[i]);
            checkerboardTexture[i + 4] = Color::floatToInt<256>(color2[i]);
        }
        ///Copy the first line to the second line
        memcpy(&checkerboardTexture[8], &checkerboardTexture[4], sizeof(unsigned char) * 4);
        memcpy(&checkerboardTexture[12], &checkerboardTexture[0], sizeof(unsigned char) * 4);

        glTexImage2D(GL_TEXTURE_2D, 0, GL_RGBA8, 2, 2, 0, GL_RGBA, GL_UNSIGNED_INT_8_8_8_8_REV, (void*)checkerboardTexture);
    } // GLProtectAttrib a(GL_ENABLE_BIT);
    glBindTexture(GL_TEXTURE_2D, savedTexture);
    
    checkerboardTileSize = appPTR->getCurrentSettings()->getCheckerboardTileSize();

    
   
}

QString
ViewerGL::getOpenGLVersionString() const
{
    // always running in the main thread
    assert( qApp && qApp->thread() == QThread::currentThread() );
    const char* str = (const char*)glGetString(GL_VERSION);
    QString ret;
    if (str) {
        ret.append(str);
    }

    return ret;
}

QString
ViewerGL::getGlewVersionString() const
{
    // always running in the main thread
    assert( qApp && qApp->thread() == QThread::currentThread() );
    const char* str = reinterpret_cast<const char *>( glewGetString(GLEW_VERSION) );
    QString ret;
    if (str) {
        ret.append(str);
    }

    return ret;
}

GLuint
ViewerGL::getPboID(int index)
{
    // always running in the main thread
    assert( qApp && qApp->thread() == QThread::currentThread() );
    assert( QGLContext::currentContext() == context() );

    if ( index >= (int)_imp->pboIds.size() ) {
        GLuint handle;
        glGenBuffers(1,&handle);
        _imp->pboIds.push_back(handle);

        return handle;
    } else {
        return _imp->pboIds[index];
    }
}

/**
 *@returns Returns the current zoom factor that is applied to the display.
 **/
double
ViewerGL::getZoomFactor() const
{
    // MT-SAFE
    QMutexLocker l(&_imp->zoomCtxMutex);

    return _imp->zoomCtx.factor();
}

///imageRoD is in PIXEL COORDINATES
RectI
ViewerGL::getImageRectangleDisplayed(const RectI & imageRoDPixel, // in pixel coordinates
                                     unsigned int mipMapLevel)
{
    // MT-SAFE
    RectD visibleArea;
    RectI ret;
    {
        QMutexLocker l(&_imp->zoomCtxMutex);
        QPointF topLeft =  _imp->zoomCtx.toZoomCoordinates(0, 0);
        visibleArea.x1 =  topLeft.x();
        visibleArea.y2 =  topLeft.y();
        QPointF bottomRight = _imp->zoomCtx.toZoomCoordinates(width() - 1, height() - 1);
        visibleArea.x2 = bottomRight.x() ;
        visibleArea.y1 = bottomRight.y();
    }

    if (mipMapLevel != 0) {
        // for the viewer, we need the smallest enclosing rectangle at the mipmap level, in order to avoid black borders
        visibleArea.toPixelEnclosing(mipMapLevel,&ret);
    } else {
        ret.x1 = visibleArea.x1;
        ret.x2 = visibleArea.x2;
        ret.y1 = visibleArea.y1;
        ret.y2 = visibleArea.y2;
    }

    ///If the roi doesn't intersect the image's Region of Definition just return an empty rectangle
    if ( !ret.intersect(imageRoDPixel, &ret) ) {
        ret.clear();
    }

    ///to clip against the user roi however clip it against the mipmaplevel of the zoomFactor+proxy

    RectD userRoI;
    bool userRoiEnabled;
    {
        QMutexLocker l(&_imp->userRoIMutex);
        userRoiEnabled = _imp->userRoIEnabled;
        userRoI = _imp->userRoI;
    }
    if (userRoiEnabled) {
        RectI userRoIpixel;

        ///If the user roi is enabled, we want to render the smallest enclosing rectangle in order to avoid black borders.
        userRoI.toPixelEnclosing(mipMapLevel, &userRoIpixel);

        ///If the user roi doesn't intersect the actually visible portion on the viewer, return an empty rectangle.
        if ( !ret.intersect(userRoIpixel, &ret) ) {
            ret.clear();
        }
    }

    return ret;
}

int
ViewerGL::isExtensionSupported(const char *extension)
{
    // always running in the main thread
    assert( qApp && qApp->thread() == QThread::currentThread() );
    const GLubyte *extensions = NULL;
    const GLubyte *start;
    GLubyte *where, *terminator;
    where = (GLubyte *) strchr(extension, ' ');
    if ( where || (*extension == '\0') ) {
        return 0;
    }
    extensions = glGetString(GL_EXTENSIONS);
    start = extensions;
    for (;; ) {
        where = (GLubyte *) strstr( (const char *) start, extension );
        if (!where) {
            break;
        }
        terminator = where + strlen(extension);
        if ( (where == start) || (*(where - 1) == ' ') ) {
            if ( (*terminator == ' ') || (*terminator == '\0') ) {
                return 1;
            }
        }
        start = terminator;
    }

    return 0;
}

void
ViewerGL::initAndCheckGlExtensions()
{
    // always running in the main thread
    assert( qApp && qApp->thread() == QThread::currentThread() );
    assert( QGLContext::currentContext() == context() );
    GLenum err = glewInit();
    if (GLEW_OK != err) {
        /* Problem: glewInit failed, something is seriously wrong. */
        Natron::errorDialog( tr("OpenGL/GLEW error").toStdString(),
                             (const char*)glewGetErrorString(err) );
    }
    //fprintf(stdout, "Status: Using GLEW %s\n", glewGetString(GLEW_VERSION));

    // is GL_VERSION_2_0 necessary? note that GL_VERSION_2_0 includes GLSL
    if ( !glewIsSupported("GL_VERSION_1_5 "
                          "GL_ARB_texture_non_power_of_two " // or GL_IMG_texture_npot, or GL_OES_texture_npot, core since 2.0
                          "GL_ARB_shader_objects " // GLSL, Uniform*, core since 2.0
                          "GL_ARB_vertex_buffer_object " // BindBuffer, MapBuffer, etc.
                          "GL_ARB_pixel_buffer_object " // BindBuffer(PIXEL_UNPACK_BUFFER,...
                          //"GL_ARB_vertex_array_object " // BindVertexArray, DeleteVertexArrays, GenVertexArrays, IsVertexArray (VAO), core since 3.0
                          //"GL_ARB_framebuffer_object " // or GL_EXT_framebuffer_object GenFramebuffers, core since version 3.0
                          ) ) {
        Natron::errorDialog( tr("Missing OpenGL requirements").toStdString(),
                             tr("The viewer may not be fully functional. "
                                "This software needs at least OpenGL 1.5 with NPOT textures, GLSL, VBO, PBO, vertex arrays. ").toStdString() );
    }

    _imp->viewerTab->getGui()->setOpenGLVersion( getOpenGLVersionString() );
    _imp->viewerTab->getGui()->setGlewVersion( getGlewVersionString() );

    if ( !QGLShaderProgram::hasOpenGLShaderPrograms( context() ) ) {
        // no need to pull out a dialog, it was already presented after the GLEW check above

        //Natron::errorDialog("Viewer error","The viewer is unabgile to work without a proper version of GLSL.");
        //cout << "Warning : GLSL not present on this hardware, no material acceleration possible." << endl;
        _imp->supportsGLSL = false;
    }
}

void
ViewerGL::Implementation::activateShaderRGB(int texIndex)
{
    // always running in the main thread
    assert( qApp && qApp->thread() == QThread::currentThread() );

    // we assume that:
    // - 8-bits textures are stored non-linear and must be displayer as is
    // - floating-point textures are linear and must be decompressed according to the given lut

    assert(supportsGLSL);

    if ( !shaderRGB->bind() ) {
        cout << qPrintable( shaderRGB->log() ) << endl;
    }

    shaderRGB->setUniformValue("Tex", 0);
    shaderRGB->setUniformValue("gain", (float)displayingImageGain[texIndex]);
    shaderRGB->setUniformValue("offset", (float)displayingImageOffset[texIndex]);
    shaderRGB->setUniformValue("lut", (GLint)displayingImageLut);
}

void
ViewerGL::initShaderGLSL()
{
    // always running in the main thread
    assert( qApp && qApp->thread() == QThread::currentThread() );
    assert( QGLContext::currentContext() == context() );

    if (!_imp->shaderLoaded && _imp->supportsGLSL) {
        _imp->shaderBlack = new QGLShaderProgram( context() );
        if ( !_imp->shaderBlack->addShaderFromSourceCode(QGLShader::Vertex,vertRGB) ) {
            cout << qPrintable( _imp->shaderBlack->log() ) << endl;
        }
        if ( !_imp->shaderBlack->addShaderFromSourceCode(QGLShader::Fragment,blackFrag) ) {
            cout << qPrintable( _imp->shaderBlack->log() ) << endl;
        }
        if ( !_imp->shaderBlack->link() ) {
            cout << qPrintable( _imp->shaderBlack->log() ) << endl;
        }

        _imp->shaderRGB = new QGLShaderProgram( context() );
        if ( !_imp->shaderRGB->addShaderFromSourceCode(QGLShader::Vertex,vertRGB) ) {
            cout << qPrintable( _imp->shaderRGB->log() ) << endl;
        }
        if ( !_imp->shaderRGB->addShaderFromSourceCode(QGLShader::Fragment,fragRGB) ) {
            cout << qPrintable( _imp->shaderRGB->log() ) << endl;
        }

        if ( !_imp->shaderRGB->link() ) {
            cout << qPrintable( _imp->shaderRGB->log() ) << endl;
        }
        _imp->shaderLoaded = true;
    }
}



void
ViewerGL::transferBufferFromRAMtoGPU(const unsigned char* ramBuffer,
                                     size_t bytesCount,
                                     const TextureRect & region,
                                     double gain,
                                     double offset,
                                     int lut,
                                     int pboIndex,
                                     unsigned int mipMapLevel,
                                     Natron::ImagePremultiplication premult,
                                     int textureIndex)
{
    // always running in the main thread
    assert( qApp && qApp->thread() == QThread::currentThread() );
    assert( QGLContext::currentContext() == context() );
    (void)glGetError();
    GLint currentBoundPBO = 0;
    glGetIntegerv(GL_PIXEL_UNPACK_BUFFER_BINDING, &currentBoundPBO);
    GLenum err = glGetError();
    if ( (err != GL_NO_ERROR) || (currentBoundPBO != 0) ) {
        qDebug() << "(ViewerGL::allocateAndMapPBO): Another PBO is currently mapped, glMap failed." << endl;
    }

    glBindBufferARB( GL_PIXEL_UNPACK_BUFFER_ARB, getPboID(pboIndex) );
    glBufferDataARB(GL_PIXEL_UNPACK_BUFFER_ARB, bytesCount, NULL, GL_DYNAMIC_DRAW_ARB);
    GLvoid *ret = glMapBufferARB(GL_PIXEL_UNPACK_BUFFER_ARB, GL_WRITE_ONLY_ARB);
    glCheckError();
    assert(ret);

    memcpy(ret, (void*)ramBuffer, bytesCount);

    glUnmapBufferARB(GL_PIXEL_UNPACK_BUFFER_ARB);
    glCheckError();

    OpenGLViewerI::BitDepth bd = getBitDepth();
    assert(textureIndex == 0 || textureIndex == 1);
    if (bd == OpenGLViewerI::BYTE) {
        _imp->displayTextures[textureIndex]->fillOrAllocateTexture(region,Texture::BYTE);
    } else if ( (bd == OpenGLViewerI::FLOAT) || (bd == OpenGLViewerI::HALF_FLOAT) ) {
        //do 32bit fp textures either way, don't bother with half float. We might support it further on.
        _imp->displayTextures[textureIndex]->fillOrAllocateTexture(region,Texture::FLOAT);
    }
    glBindBufferARB(GL_PIXEL_UNPACK_BUFFER_ARB, currentBoundPBO);
    //glBindTexture(GL_TEXTURE_2D, 0); // why should we bind texture 0?
    glCheckError();
    _imp->activeTextures[textureIndex] = _imp->displayTextures[textureIndex];
    _imp->displayingImageGain[textureIndex] = gain;
    _imp->displayingImageOffset[textureIndex] = offset;
    _imp->displayingImageMipMapLevel = mipMapLevel;
    _imp->displayingImageLut = (Natron::ViewerColorSpace)lut;
<<<<<<< HEAD

    updateGL();
    
=======
    _imp->displayingImagePremult[textureIndex] = premult;
>>>>>>> 8483efce
    emit imageChanged(textureIndex);
}

void
ViewerGL::disconnectInputTexture(int textureIndex)
{
    // always running in the main thread
    assert( qApp && qApp->thread() == QThread::currentThread() );
    assert(textureIndex == 0 || textureIndex == 1);
    _imp->activeTextures[textureIndex] = 0;
}

void
ViewerGL::setGain(double d)
{
    // always running in the main thread
    assert( qApp && qApp->thread() == QThread::currentThread() );
    _imp->displayingImageGain[0] = d;
    _imp->displayingImageGain[1] = d;
}

void
ViewerGL::setLut(int lut)
{
    // always running in the main thread
    assert( qApp && qApp->thread() == QThread::currentThread() );
    _imp->displayingImageLut = (Natron::ViewerColorSpace)lut;
}

/**
 *@returns Returns true if the graphic card supports GLSL.
 **/
bool
ViewerGL::supportsGLSL() const
{
    // always running in the main thread
    assert( qApp && qApp->thread() == QThread::currentThread() );

    return _imp->supportsGLSL;
}

#if QT_VERSION < 0x050000
#define QMouseEventLocalPos(e) ( e->posF() )
#else
#define QMouseEventLocalPos(e) ( e->localPos() )
#endif

void
ViewerGL::mousePressEvent(QMouseEvent* e)
{
    // always running in the main thread
    assert( qApp && qApp->thread() == QThread::currentThread() );
    if ( !_imp->viewerTab->getGui() ) {
        return;
    }
    
    ///Set focus on user click
    setFocus();
    
    Qt::KeyboardModifiers modifiers = e->modifiers();
    Qt::MouseButton button = e->button();

    if ( buttonDownIsLeft(e) ) {
        _imp->viewerTab->getGui()->selectNode( _imp->viewerTab->getGui()->getApp()->getNodeGui( _imp->viewerTab->getInternalNode()->getNode() ) );
    }

    _imp->oldClick = e->pos();
    _imp->lastMousePosition = e->pos();
    QPointF zoomPos;
    double zoomScreenPixelWidth, zoomScreenPixelHeight; // screen pixel size in zoom coordinates
    {
        QMutexLocker l(&_imp->zoomCtxMutex);
        zoomPos = _imp->zoomCtx.toZoomCoordinates( e->x(), e->y() );
        zoomScreenPixelWidth = _imp->zoomCtx.screenPixelWidth();
        zoomScreenPixelHeight = _imp->zoomCtx.screenPixelHeight();
    }
    RectD userRoI;
    {
        QMutexLocker l(&_imp->userRoIMutex);
        userRoI = _imp->userRoI;
    }
    bool overlaysCaught = false;
    bool mustRedraw = false;
    double wipeSelectionTol;
    {
        QMutexLocker l(&_imp->zoomCtxMutex);
        wipeSelectionTol = 8. / _imp->zoomCtx.factor();
    }

    if ( buttonDownIsMiddle(e) && !modifierHasControl(e) ) {
        _imp->ms = DRAGGING_IMAGE;
        overlaysCaught = true;
    } else if ( (_imp->ms == UNDEFINED) && _imp->overlay ) {
        unsigned int mipMapLevel = getInternalNode()->getMipMapLevel();
        overlaysCaught = _imp->viewerTab->notifyOverlaysPenDown(1 << mipMapLevel, 1 << mipMapLevel, QMouseEventLocalPos(e), zoomPos, e);
        if (overlaysCaught) {
            mustRedraw = true;
        }
    }


    if (!overlaysCaught) {
        bool hasPickers = _imp->viewerTab->getGui()->hasPickers();

        if ( (_imp->pickerState != PICKER_INACTIVE) && buttonDownIsLeft(e) && displayingImage() ) {
            // disable picker if picker is set when clicking
            _imp->pickerState = PICKER_INACTIVE;
            mustRedraw = true;
            overlaysCaught = true;
        } else if ( hasPickers && isMouseShortcut(kShortcutGroupViewer, kShortcutIDMousePickColor, modifiers, button) && displayingImage() ) {
            // picker with single-point selection
            _imp->pickerState = PICKER_POINT;
            if ( pickColor( e->x(),e->y() ) ) {
                _imp->ms = PICKING_COLOR;
                mustRedraw = true;
                overlaysCaught = true;
            }
        } else if ( hasPickers && isMouseShortcut(kShortcutGroupViewer, kShortcutIDMouseRectanglePick, modifiers, button) && displayingImage() ) {
            // start picker with rectangle selection (picked color is the average over the rectangle)
            _imp->pickerState = PICKER_RECTANGLE;
            _imp->pickerRect.setTopLeft(zoomPos);
            _imp->pickerRect.setBottomRight(zoomPos);
            _imp->ms = BUILDING_PICKER_RECTANGLE;
            mustRedraw = true;
            overlaysCaught = true;
        } else if ( buttonDownIsLeft(e) &&
                    isNearByUserRoIBottomEdge(userRoI,zoomPos, zoomScreenPixelWidth, zoomScreenPixelHeight) ) {
            // start dragging the bottom edge of the user ROI
            _imp->ms = DRAGGING_ROI_BOTTOM_EDGE;
            overlaysCaught = true;
        } else if ( buttonDownIsLeft(e) &&
                    isNearByUserRoILeftEdge(userRoI,zoomPos, zoomScreenPixelWidth, zoomScreenPixelHeight) ) {
            // start dragging the left edge of the user ROI
            _imp->ms = DRAGGING_ROI_LEFT_EDGE;
            overlaysCaught = true;
        } else if ( buttonDownIsLeft(e) &&
                    isNearByUserRoIRightEdge(userRoI,zoomPos, zoomScreenPixelWidth, zoomScreenPixelHeight) ) {
            // start dragging the right edge of the user ROI
            _imp->ms = DRAGGING_ROI_RIGHT_EDGE;
            overlaysCaught = true;
        } else if ( buttonDownIsLeft(e) &&
                    isNearByUserRoITopEdge(userRoI,zoomPos, zoomScreenPixelWidth, zoomScreenPixelHeight) ) {
            // start dragging the top edge of the user ROI
            _imp->ms = DRAGGING_ROI_TOP_EDGE;
            overlaysCaught = true;
        } else if ( buttonDownIsLeft(e) &&
                    isNearByUserRoI( (userRoI.x1 + userRoI.x2) / 2., (userRoI.y1 + userRoI.y2) / 2.,
                                     zoomPos, zoomScreenPixelWidth, zoomScreenPixelHeight ) ) {
            // start dragging the midpoint of the user ROI
            _imp->ms = DRAGGING_ROI_CROSS;
            overlaysCaught = true;
        } else if ( buttonDownIsLeft(e) &&
                    isNearByUserRoI(userRoI.x1, userRoI.y2, zoomPos, zoomScreenPixelWidth, zoomScreenPixelHeight) ) {
            // start dragging the topleft corner of the user ROI
            _imp->ms = DRAGGING_ROI_TOP_LEFT;
            overlaysCaught = true;
        } else if ( buttonDownIsLeft(e) &&
                    isNearByUserRoI(userRoI.x2, userRoI.y2, zoomPos, zoomScreenPixelWidth, zoomScreenPixelHeight) ) {
            // start dragging the topright corner of the user ROI
            _imp->ms = DRAGGING_ROI_TOP_RIGHT;
            overlaysCaught = true;
        }  else if ( buttonDownIsLeft(e) &&
                     isNearByUserRoI(userRoI.x1, userRoI.y1, zoomPos, zoomScreenPixelWidth, zoomScreenPixelHeight) ) {
            // start dragging the bottomleft corner of the user ROI
            _imp->ms = DRAGGING_ROI_BOTTOM_LEFT;
            overlaysCaught = true;
        }  else if ( buttonDownIsLeft(e) &&
                     isNearByUserRoI(userRoI.x2, userRoI.y1, zoomPos, zoomScreenPixelWidth, zoomScreenPixelHeight) ) {
            // start dragging the bottomright corner of the user ROI
            _imp->ms = DRAGGING_ROI_BOTTOM_RIGHT;
            overlaysCaught = true;
        } else if ( _imp->overlay && isWipeHandleVisible() &&
                    buttonDownIsLeft(e) && _imp->isNearbyWipeCenter(zoomPos, wipeSelectionTol) ) {
            _imp->ms = DRAGGING_WIPE_CENTER;
            overlaysCaught = true;
        } else if ( _imp->overlay &&  isWipeHandleVisible() &&
                    buttonDownIsLeft(e) && _imp->isNearbyWipeMixHandle(zoomPos, wipeSelectionTol) ) {
            _imp->ms = DRAGGING_WIPE_MIX_HANDLE;
            overlaysCaught = true;
        } else if ( _imp->overlay &&  isWipeHandleVisible() &&
                    buttonDownIsLeft(e) && _imp->isNearbyWipeRotateBar(zoomPos, wipeSelectionTol) ) {
            _imp->ms = ROTATING_WIPE_HANDLE;
            overlaysCaught = true;
        }
    }

    if (!overlaysCaught) {
        if ( buttonDownIsRight(e) ) {
            _imp->menu->exec( mapToGlobal( e->pos() ) );
        } else if ( buttonDownIsLeft(e) ) {
            ///build selection rectangle
            _imp->selectionRectangle.setTopLeft(zoomPos);
            _imp->selectionRectangle.setBottomRight(zoomPos);
            _imp->lastDragStartPos = zoomPos;
            _imp->ms = SELECTING;
            if ( !modCASIsControl(e) ) {
                emit selectionCleared();
            }
        }
    }

    if (mustRedraw) {
        updateGL();
    }
} // mousePressEvent

void
ViewerGL::mouseReleaseEvent(QMouseEvent* e)
{
    // always running in the main thread
    assert( qApp && qApp->thread() == QThread::currentThread() );

    if (!_imp->viewerTab->getGui()) {
        return;
    }
    
    bool mustRedraw = false;
    if (_imp->ms == BUILDING_PICKER_RECTANGLE) {
        updateRectangleColorPicker();
    }

    if (_imp->ms == SELECTING) {
        mustRedraw = true;
        emit selectionRectangleChanged(true);
    }

    _imp->ms = UNDEFINED;
    QPointF zoomPos;
    {
        QMutexLocker l(&_imp->zoomCtxMutex);
        zoomPos = _imp->zoomCtx.toZoomCoordinates( e->x(), e->y() );
    }
    unsigned int mipMapLevel = getInternalNode()->getMipMapLevel();
    if ( _imp->viewerTab->notifyOverlaysPenUp(1 << mipMapLevel, 1 << mipMapLevel, QMouseEventLocalPos(e), zoomPos, e) ) {
        mustRedraw = true;
    }
    if (mustRedraw) {
        updateGL();
    }
}

void
ViewerGL::mouseMoveEvent(QMouseEvent* e)
{
    // always running in the main thread
    assert( qApp && qApp->thread() == QThread::currentThread() );

    ///The app is closing don't do anything
    if ( !_imp->viewerTab->getGui() ) {
        return;
    }

    QPointF zoomPos;
    unsigned int mipMapLevel = getInternalNode()->getMipMapLevel();

    // if the picker was deselected, this fixes the picer State
    // (see issue #133 https://github.com/MrKepzie/Natron/issues/133 )
    if ( !_imp->viewerTab->getGui()->hasPickers() ) {
        _imp->pickerState = PICKER_INACTIVE;
    }

    double zoomScreenPixelWidth, zoomScreenPixelHeight; // screen pixel size in zoom coordinates
    {
        QMutexLocker l(&_imp->zoomCtxMutex);
        zoomPos = _imp->zoomCtx.toZoomCoordinates( e->x(), e->y() );
        zoomScreenPixelWidth = _imp->zoomCtx.screenPixelWidth();
        zoomScreenPixelHeight = _imp->zoomCtx.screenPixelHeight();
    }
    Format dispW = getDisplayWindow();
    for (int i = 0; i < 2; ++i) {
        RectD rod = getRoD(i);
        updateInfoWidgetColorPicker(zoomPos, e->pos(), width(), height(), rod, dispW, i);
    }
    //update the cursor if it is hovering an overlay and we're not dragging the image
    bool userRoIEnabled;
    RectD userRoI;
    {
        QMutexLocker l(&_imp->userRoIMutex);
        userRoI = _imp->userRoI;
        userRoIEnabled = _imp->userRoIEnabled;
    }
    bool mustRedraw = false;
    bool wasHovering = _imp->hs != HOVERING_NOTHING;

    if ( (_imp->ms != DRAGGING_IMAGE) && _imp->overlay ) {
        double wipeSelectionTol;
        {
            QMutexLocker l(&_imp->zoomCtxMutex);
            wipeSelectionTol = 8 / _imp->zoomCtx.factor();
        }

        _imp->hs = HOVERING_NOTHING;
        if ( isWipeHandleVisible() && _imp->isNearbyWipeCenter(zoomPos, wipeSelectionTol) ) {
            setCursor( QCursor(Qt::SizeAllCursor) );
        } else if ( isWipeHandleVisible() && _imp->isNearbyWipeMixHandle(zoomPos, wipeSelectionTol) ) {
            _imp->hs = HOVERING_WIPE_MIX;
            mustRedraw = true;
        } else if ( isWipeHandleVisible() && _imp->isNearbyWipeRotateBar(zoomPos, wipeSelectionTol) ) {
            _imp->hs = HOVERING_WIPE_ROTATE_HANDLE;
            mustRedraw = true;
        } else if (userRoIEnabled) {
            if ( isNearByUserRoIBottomEdge(userRoI,zoomPos, zoomScreenPixelWidth, zoomScreenPixelHeight)
                 || isNearByUserRoITopEdge(userRoI,zoomPos, zoomScreenPixelWidth, zoomScreenPixelHeight)
                 || ( _imp->ms == DRAGGING_ROI_BOTTOM_EDGE)
                 || ( _imp->ms == DRAGGING_ROI_TOP_EDGE) ) {
                setCursor( QCursor(Qt::SizeVerCursor) );
            } else if ( isNearByUserRoILeftEdge(userRoI,zoomPos, zoomScreenPixelWidth, zoomScreenPixelHeight)
                        || isNearByUserRoIRightEdge(userRoI,zoomPos, zoomScreenPixelWidth, zoomScreenPixelHeight)
                        || ( _imp->ms == DRAGGING_ROI_LEFT_EDGE)
                        || ( _imp->ms == DRAGGING_ROI_RIGHT_EDGE) ) {
                setCursor( QCursor(Qt::SizeHorCursor) );
            } else if ( isNearByUserRoI( (userRoI.x1 + userRoI.x2) / 2, (userRoI.y1 + userRoI.y2) / 2, zoomPos, zoomScreenPixelWidth, zoomScreenPixelHeight )
                        || ( _imp->ms == DRAGGING_ROI_CROSS) ) {
                setCursor( QCursor(Qt::SizeAllCursor) );
            } else if ( isNearByUserRoI(userRoI.x2, userRoI.y1, zoomPos, zoomScreenPixelWidth, zoomScreenPixelHeight) ||
                        isNearByUserRoI(userRoI.x1, userRoI.y2, zoomPos, zoomScreenPixelWidth, zoomScreenPixelHeight) ||
                        ( _imp->ms == DRAGGING_ROI_BOTTOM_RIGHT) ||
                        ( _imp->ms == DRAGGING_ROI_TOP_LEFT) ) {
                setCursor( QCursor(Qt::SizeFDiagCursor) );
            } else if ( isNearByUserRoI(userRoI.x1, userRoI.y1,zoomPos, zoomScreenPixelWidth, zoomScreenPixelHeight) ||
                        isNearByUserRoI(userRoI.x2, userRoI.y2,zoomPos, zoomScreenPixelWidth, zoomScreenPixelHeight) ||
                        ( _imp->ms == DRAGGING_ROI_BOTTOM_LEFT) ||
                        ( _imp->ms == DRAGGING_ROI_TOP_RIGHT) ) {
                setCursor( QCursor(Qt::SizeBDiagCursor) );
            } else {
                setCursor( QCursor(Qt::ArrowCursor) );
            }
        } else {
            setCursor( QCursor(Qt::ArrowCursor) );
        }
    } else {
        setCursor( QCursor(Qt::ArrowCursor) );
    }

    if ( (_imp->hs == HOVERING_NOTHING) && wasHovering ) {
        mustRedraw = true;
    }

    QPoint newClick = e->pos();
    QPoint oldClick = _imp->oldClick;
    QPointF newClick_opengl, oldClick_opengl, oldPosition_opengl;
    {
        QMutexLocker l(&_imp->zoomCtxMutex);
        newClick_opengl = _imp->zoomCtx.toZoomCoordinates( newClick.x(),newClick.y() );
        oldClick_opengl = _imp->zoomCtx.toZoomCoordinates( oldClick.x(),oldClick.y() );
        oldPosition_opengl = _imp->zoomCtx.toZoomCoordinates( _imp->lastMousePosition.x(), _imp->lastMousePosition.y() );
    }
    double dx = ( oldClick_opengl.x() - newClick_opengl.x() );
    double dy = ( oldClick_opengl.y() - newClick_opengl.y() );
    double dxSinceLastMove = ( oldPosition_opengl.x() - newClick_opengl.x() );
    double dySinceLastMove = ( oldPosition_opengl.y() - newClick_opengl.y() );

    switch (_imp->ms) {
    case DRAGGING_IMAGE: {
        {
            QMutexLocker l(&_imp->zoomCtxMutex);
            _imp->zoomCtx.translate(dx, dy);
            _imp->zoomOrPannedSinceLastFit = true;
        }
        _imp->oldClick = newClick;
        if ( displayingImage() ) {
            _imp->viewerTab->getInternalNode()->renderCurrentFrame();
        }
        //  else {
        mustRedraw = true;
        // }
        // no need to update the color picker or mouse posn: they should be unchanged
        break;
    }
    case DRAGGING_ROI_BOTTOM_EDGE: {
        QMutexLocker l(&_imp->userRoIMutex);
        if ( (_imp->userRoI.y1 - dySinceLastMove) < _imp->userRoI.y2 ) {
            _imp->userRoI.y1 -= dySinceLastMove;
            l.unlock();
            if ( displayingImage() ) {
                _imp->viewerTab->getInternalNode()->renderCurrentFrame();
            }
            mustRedraw = true;
        }
        break;
    }
    case DRAGGING_ROI_LEFT_EDGE: {
        QMutexLocker l(&_imp->userRoIMutex);
        if ( (_imp->userRoI.x1 - dxSinceLastMove) < _imp->userRoI.x2 ) {
            _imp->userRoI.x1 -= dxSinceLastMove;
            l.unlock();
            if ( displayingImage() ) {
                _imp->viewerTab->getInternalNode()->renderCurrentFrame();
            }
            mustRedraw = true;
        }
        break;
    }
    case DRAGGING_ROI_RIGHT_EDGE: {
        QMutexLocker l(&_imp->userRoIMutex);
        if ( (_imp->userRoI.x2 - dxSinceLastMove) > _imp->userRoI.x1 ) {
            _imp->userRoI.x2 -= dxSinceLastMove;
            l.unlock();
            if ( displayingImage() ) {
                _imp->viewerTab->getInternalNode()->renderCurrentFrame();
            }
            mustRedraw = true;
        }
        break;
    }
    case DRAGGING_ROI_TOP_EDGE: {
        QMutexLocker l(&_imp->userRoIMutex);
        if ( (_imp->userRoI.y2 - dySinceLastMove) > _imp->userRoI.y1 ) {
            _imp->userRoI.y2 -= dySinceLastMove;
            l.unlock();
            if ( displayingImage() ) {
                _imp->viewerTab->getInternalNode()->renderCurrentFrame();
            }
            mustRedraw = true;
        }
        break;
    }
    case DRAGGING_ROI_CROSS: {
        {
            QMutexLocker l(&_imp->userRoIMutex);
            _imp->userRoI.translate(-dxSinceLastMove,-dySinceLastMove);
        }
        if ( displayingImage() ) {
            _imp->viewerTab->getInternalNode()->renderCurrentFrame();
        }
        mustRedraw = true;
        break;
    }
    case DRAGGING_ROI_TOP_LEFT: {
        QMutexLocker l(&_imp->userRoIMutex);
        if ( (_imp->userRoI.y2 - dySinceLastMove) > _imp->userRoI.y1 ) {
            _imp->userRoI.y2 -= dySinceLastMove;
        }
        if ( (_imp->userRoI.x1 - dxSinceLastMove) < _imp->userRoI.x2 ) {
            _imp->userRoI.x1 -= dxSinceLastMove;
        }
        l.unlock();
        if ( displayingImage() ) {
            _imp->viewerTab->getInternalNode()->renderCurrentFrame();
        }
        mustRedraw = true;
        break;
    }
    case DRAGGING_ROI_TOP_RIGHT: {
        QMutexLocker l(&_imp->userRoIMutex);
        if ( (_imp->userRoI.y2 - dySinceLastMove) > _imp->userRoI.y1 ) {
            _imp->userRoI.y2 -= dySinceLastMove;
        }
        if ( (_imp->userRoI.x2 - dxSinceLastMove) > _imp->userRoI.x1 ) {
            _imp->userRoI.x2 -= dxSinceLastMove;
        }
        l.unlock();
        if ( displayingImage() ) {
            _imp->viewerTab->getInternalNode()->renderCurrentFrame();
        }
        mustRedraw = true;
        break;
    }
    case DRAGGING_ROI_BOTTOM_RIGHT: {
        QMutexLocker l(&_imp->userRoIMutex);
        if ( (_imp->userRoI.x2 - dxSinceLastMove) > _imp->userRoI.x1 ) {
            _imp->userRoI.x2 -= dxSinceLastMove;
        }
        if ( (_imp->userRoI.y1 - dySinceLastMove) < _imp->userRoI.y2 ) {
            _imp->userRoI.y1 -= dySinceLastMove;
        }
        l.unlock();
        if ( displayingImage() ) {
            _imp->viewerTab->getInternalNode()->renderCurrentFrame();
        }
        mustRedraw = true;
        break;
    }
    case DRAGGING_ROI_BOTTOM_LEFT: {
        if ( (_imp->userRoI.y1 - dySinceLastMove) < _imp->userRoI.y2 ) {
            _imp->userRoI.y1 -= dySinceLastMove;
        }
        if ( (_imp->userRoI.x1 - dxSinceLastMove) < _imp->userRoI.x2 ) {
            _imp->userRoI.x1 -= dxSinceLastMove;
        }
        _imp->userRoIMutex.unlock();
        if ( displayingImage() ) {
            _imp->viewerTab->getInternalNode()->renderCurrentFrame();
        }
        mustRedraw = true;
        break;
    }
    case DRAGGING_WIPE_CENTER: {
        QMutexLocker l(&_imp->wipeControlsMutex);
        _imp->wipeCenter.rx() -= dxSinceLastMove;
        _imp->wipeCenter.ry() -= dySinceLastMove;
        mustRedraw = true;
        break;
    }
    case DRAGGING_WIPE_MIX_HANDLE: {
        QMutexLocker l(&_imp->wipeControlsMutex);
        double angle = std::atan2( zoomPos.y() - _imp->wipeCenter.y(), zoomPos.x() - _imp->wipeCenter.x() );
        double prevAngle = std::atan2( oldPosition_opengl.y() - _imp->wipeCenter.y(),
                                       oldPosition_opengl.x() - _imp->wipeCenter.x() );
        _imp->mixAmount -= (angle - prevAngle);
        _imp->mixAmount = std::max( 0.,std::min(_imp->mixAmount,1.) );
        mustRedraw = true;
        break;
    }
    case ROTATING_WIPE_HANDLE: {
        QMutexLocker l(&_imp->wipeControlsMutex);
        double angle = std::atan2( zoomPos.y() - _imp->wipeCenter.y(), zoomPos.x() - _imp->wipeCenter.x() );
        _imp->wipeAngle = angle;
        double mpi2 = M_PI / 2.;
        double closestPI2 = mpi2 * std::floor( (_imp->wipeAngle + M_PI / 4.) / mpi2 );
        if (std::fabs(_imp->wipeAngle - closestPI2) < 0.1) {
            // snap to closest multiple of PI / 2.
            _imp->wipeAngle = closestPI2;
        }

        mustRedraw = true;
        break;
    }
    case PICKING_COLOR: {
        pickColor( newClick.x(), newClick.y() );
        mustRedraw = true;
        break;
    }
    case BUILDING_PICKER_RECTANGLE: {
        QPointF btmRight = _imp->pickerRect.bottomRight();
        btmRight.rx() -= dxSinceLastMove;
        btmRight.ry() -= dySinceLastMove;
        _imp->pickerRect.setBottomRight(btmRight);
        mustRedraw = true;
        break;
    }
    case SELECTING: {
        _imp->refreshSelectionRectangle(zoomPos);
        mustRedraw = true;
        emit selectionRectangleChanged(false);
    }; break;
    default: {
        if ( _imp->overlay &&
             _imp->viewerTab->notifyOverlaysPenMotion(1 << mipMapLevel, 1 << mipMapLevel, QMouseEventLocalPos(e), zoomPos, e) ) {
            mustRedraw = true;
        }
        break;
    }
    } // switch

    if (mustRedraw) {
        updateGL();
    }
    _imp->lastMousePosition = newClick;
    //FIXME: This is bugged, somehow we can't set our custom picker cursor...
//    if(_imp->viewerTab->getGui()->_projectGui->hasPickers()){
//        setCursor(appPTR->getColorPickerCursor());
//    }else{
//        setCursor(QCursor(Qt::ArrowCursor));
//    }
} // mouseMoveEvent

void
ViewerGL::mouseDoubleClickEvent(QMouseEvent* e)
{
    unsigned int mipMapLevel = getInternalNode()->getMipMapLevel();
    QPointF pos_opengl;
    {
        QMutexLocker l(&_imp->zoomCtxMutex);
        pos_opengl = _imp->zoomCtx.toZoomCoordinates( e->x(),e->y() );
    }

    if ( _imp->viewerTab->notifyOverlaysPenDoubleClick(1 << mipMapLevel, 1 << mipMapLevel, QMouseEventLocalPos(e), pos_opengl, e) ) {
        updateGL();
    }
    QGLWidget::mouseDoubleClickEvent(e);
}

// used to update the information bar at the bottom of the viewer (not for the ctrl-click color picker)
void
ViewerGL::updateColorPicker(int textureIndex,
                            int x,
                            int y)
{
    if (_imp->pickerState != PICKER_INACTIVE) {
        return;
    }

    // always running in the main thread
    assert( qApp && qApp->thread() == QThread::currentThread() );
    if ( !displayingImage() && _imp->infoViewer[textureIndex]->colorAndMouseVisible() ) {
        _imp->infoViewer[textureIndex]->hideColorAndMouseInfo();

        return;
    }

    QPoint pos;
    bool xInitialized = false;
    bool yInitialized = false;
    if (x != INT_MAX) {
        xInitialized = true;
        pos.setX(x);
    }
    if (y != INT_MAX) {
        yInitialized = true;
        pos.setY(y);
    }
    QPoint currentPos = mapFromGlobal( QCursor::pos() );
    if (!xInitialized) {
        pos.setX( currentPos.x() );
    }
    if (!yInitialized) {
        pos.setY( currentPos.y() );
    }
    float r,g,b,a;
    QPointF imgPos;
    {
        QMutexLocker l(&_imp->zoomCtxMutex);
        imgPos = _imp->zoomCtx.toZoomCoordinates( pos.x(), pos.y() );
    }
    bool linear = appPTR->getCurrentSettings()->getColorPickerLinear();
    bool picked = false;
    RectD rod = getRoD(textureIndex);
    Format dispW = getDisplayWindow();
    if ( ( imgPos.x() >= rod.left() ) &&
         ( imgPos.x() < rod.right() ) &&
         ( imgPos.y() >= rod.bottom() ) &&
         ( imgPos.y() < rod.top() ) &&
         ( pos.x() >= 0) && ( pos.x() < width() ) &&
         ( pos.y() >= 0) && ( pos.y() < height() ) ) {
        ///if the clip to project format is enabled, make sure it is in the project format too
        bool clipping = isClippingImageToProjectWindow();
        if ( !clipping ||
             ( ( imgPos.x() >= dispW.left() ) &&
               ( imgPos.x() < dispW.right() ) &&
               ( imgPos.y() >= dispW.bottom() ) &&
               ( imgPos.y() < dispW.top() ) ) ) {
            //imgPos must be in canonical coordinates
            picked = _imp->viewerTab->getInternalNode()->getColorAt(imgPos.x(), imgPos.y(), linear, textureIndex, &r, &g, &b, &a);
        }
    }
    if (!picked) {
        if ( _imp->infoViewer[textureIndex]->colorAndMouseVisible() ) {
            _imp->infoViewer[textureIndex]->hideColorAndMouseInfo();
        }
    } else {
        if ( !_imp->infoViewer[textureIndex]->colorAndMouseVisible() ) {
            _imp->infoViewer[textureIndex]->showColorAndMouseInfo();
        }
        _imp->infoViewer[textureIndex]->setColor(r,g,b,a);
    }
} // updateColorPicker

void
ViewerGL::wheelEvent(QWheelEvent* e)
{
    // always running in the main thread
    assert( qApp && qApp->thread() == QThread::currentThread() );
    if (e->orientation() != Qt::Vertical) {
        return;
    }

    _imp->viewerTab->getGui()->selectNode( _imp->viewerTab->getGui()->getApp()->getNodeGui( _imp->viewerTab->getInternalNode()->getNode() ) );

    const double zoomFactor_min = 0.01;
    const double zoomFactor_max = 1024.;
    double zoomFactor;
    double scaleFactor = std::pow( NATRON_WHEEL_ZOOM_PER_DELTA, e->delta() );
    {
        QMutexLocker l(&_imp->zoomCtxMutex);
        QPointF zoomCenter = _imp->zoomCtx.toZoomCoordinates( e->x(), e->y() );
        zoomFactor = _imp->zoomCtx.factor() * scaleFactor;
        if (zoomFactor <= zoomFactor_min) {
            zoomFactor = zoomFactor_min;
            scaleFactor = zoomFactor / _imp->zoomCtx.factor();
        } else if (zoomFactor > zoomFactor_max) {
            zoomFactor = zoomFactor_max;
            scaleFactor = zoomFactor / _imp->zoomCtx.factor();
        }
        _imp->zoomCtx.zoom(zoomCenter.x(), zoomCenter.y(), scaleFactor);
        _imp->zoomOrPannedSinceLastFit = true;
    }
    int zoomValue = (int)(100 * zoomFactor);
    if (zoomValue == 0) {
        zoomValue = 1; // sometimes, floor(100*0.01) makes 0
    }
    assert(zoomValue > 0);
    emit zoomChanged(zoomValue);


    if ( displayingImage() ) {
        _imp->viewerTab->getInternalNode()->renderCurrentFrame(false);
    }

    ///Clear green cached line so the user doesn't expect to see things in the cache
    ///since we're changing the zoom factor
    _imp->viewerTab->clearTimelineCacheLine();
    updateGL();
}

void
ViewerGL::zoomSlot(int v)
{
    // always running in the main thread
    assert( qApp && qApp->thread() == QThread::currentThread() );

    assert(v > 0);
    double newZoomFactor = v / 100.;
    if (newZoomFactor < 0.01) {
        newZoomFactor = 0.01;
    } else if (newZoomFactor > 1024.) {
        newZoomFactor = 1024.;
    }
    {
        QMutexLocker l(&_imp->zoomCtxMutex);
        double scale = newZoomFactor / _imp->zoomCtx.factor();
        double centerX = ( _imp->zoomCtx.left() + _imp->zoomCtx.right() ) / 2.;
        double centerY = ( _imp->zoomCtx.top() + _imp->zoomCtx.bottom() ) / 2.;
        _imp->zoomCtx.zoom(centerX, centerY, scale);
    }
    ///Clear green cached line so the user doesn't expect to see things in the cache
    ///since we're changing the zoom factor
    _imp->viewerTab->clearTimelineCacheLine();
    if ( displayingImage() ) {
        // appPTR->clearPlaybackCache();
        _imp->viewerTab->getInternalNode()->renderCurrentFrame();
    } else {
        updateGL();
    }
}

void
ViewerGL::zoomSlot(QString str)
{
    // always running in the main thread
    assert( qApp && qApp->thread() == QThread::currentThread() );
    str.remove( QChar('%') );
    int v = str.toInt();
    assert(v > 0);
    zoomSlot(v);
}

void
ViewerGL::fitImageToFormat()
{
    // always running in the main thread
    assert( qApp && qApp->thread() == QThread::currentThread() );
    double w,h,zoomPAR;
    const Format & format = _imp->currentViewerInfos[0].getDisplayWindow();
    h = format.height();
    w = format.width();
    zoomPAR = format.getPixelAspect();

    assert(h > 0. && w > 0.);

    double old_zoomFactor;
    double zoomFactor;
    {
        QMutexLocker(&_imp->zoomCtxMutex);
        old_zoomFactor = _imp->zoomCtx.factor();
        // set the PAR first
        _imp->zoomCtx.setZoom(0., 0., 1., zoomPAR);
        // leave 4% of margin around
        _imp->zoomCtx.fit(-0.02 * w, 1.02 * w, -0.02 * h, 1.02 * h);
        zoomFactor = _imp->zoomCtx.factor();
        _imp->zoomOrPannedSinceLastFit = false;
    }
    _imp->oldClick = QPoint(); // reset mouse posn

    if (old_zoomFactor != zoomFactor) {
        int zoomFactorInt = zoomFactor  * 100;
        if (zoomFactorInt == 0) {
            zoomFactorInt = 1;
        }
        emit zoomChanged(zoomFactorInt);
    }
    ///Clear green cached line so the user doesn't expect to see things in the cache
    ///since we're changing the zoom factor
    _imp->viewerTab->clearTimelineCacheLine();
}

/**
 *@brief Turns on the overlays on the viewer.
 **/
void
ViewerGL::turnOnOverlay()
{
    // always running in the main thread
    assert( qApp && qApp->thread() == QThread::currentThread() );
    _imp->overlay = true;
}

/**
 *@brief Turns off the overlays on the viewer.
 **/
void
ViewerGL::turnOffOverlay()
{
    // always running in the main thread
    assert( qApp && qApp->thread() == QThread::currentThread() );
    _imp->overlay = false;
}

void
ViewerGL::setInfoViewer(InfoViewerWidget* i,
                        int textureIndex )
{
    // always running in the main thread
    assert( qApp && qApp->thread() == QThread::currentThread() );
    _imp->infoViewer[textureIndex] = i;
}

void
ViewerGL::disconnectViewer()
{
    // always running in the main thread
    assert( qApp && qApp->thread() == QThread::currentThread() );
    if ( displayingImage() ) {
        setRegionOfDefinition(_imp->blankViewerInfos.getRoD(),0);
        setRegionOfDefinition(_imp->blankViewerInfos.getRoD(),1);
    }
    resetWipeControls();
    clearViewer();
}

/* The dataWindow of the currentFrame(BBOX) in canonical coordinates */
RectD
ViewerGL::getRoD(int textureIndex) const
{
    // always running in the main thread
    assert( qApp && qApp->thread() == QThread::currentThread() );

    return _imp->currentViewerInfos[textureIndex].getRoD();
}

/*The displayWindow of the currentFrame(Resolution)
   This is the same for both as we only use the display window as to indicate the project window.*/
Format
ViewerGL::getDisplayWindow() const
{
    // always running in the main thread
    assert( qApp && qApp->thread() == QThread::currentThread() );

    return _imp->currentViewerInfos[0].getDisplayWindow();
}

void
ViewerGL::setRegionOfDefinition(const RectD & rod,
                                int textureIndex)
{
    // always running in the main thread
    assert( qApp && qApp->thread() == QThread::currentThread() );
    _imp->currentViewerInfos[textureIndex].setRoD(rod);
    if (_imp->infoViewer[textureIndex]) {
        _imp->infoViewer[textureIndex]->setDataWindow(rod);
    }

    _imp->currentViewerInfos_btmLeftBBOXoverlay[textureIndex].clear();
    _imp->currentViewerInfos_btmLeftBBOXoverlay[textureIndex].append( QString::number( std::ceil( rod.left() ) ) );
    _imp->currentViewerInfos_btmLeftBBOXoverlay[textureIndex].append(",");
    _imp->currentViewerInfos_btmLeftBBOXoverlay[textureIndex].append( QString::number( std::ceil( rod.bottom() ) ) );
    _imp->currentViewerInfos_topRightBBOXoverlay[textureIndex].clear();
    _imp->currentViewerInfos_topRightBBOXoverlay[textureIndex].append( QString::number( std::floor( rod.right() ) ) );
    _imp->currentViewerInfos_topRightBBOXoverlay[textureIndex].append(",");
    _imp->currentViewerInfos_topRightBBOXoverlay[textureIndex].append( QString::number( std::floor( rod.top() ) ) );
}

void
ViewerGL::onProjectFormatChanged(const Format & format)
{
    // always running in the main thread
    assert( qApp && qApp->thread() == QThread::currentThread() );
    
    if (!_imp->viewerTab->getGui()) {
        return;
    }
    
    _imp->blankViewerInfos.setDisplayWindow(format);
    _imp->blankViewerInfos.setRoD(format);
    for (int i = 0; i < 2; ++i) {
        if (_imp->infoViewer[i]) {
            _imp->infoViewer[i]->setResolution(format);
        }
    }

    _imp->currentViewerInfos[0].setDisplayWindow(format);
    _imp->currentViewerInfos[1].setDisplayWindow(format);
    _imp->currentViewerInfos_resolutionOverlay.clear();
    _imp->currentViewerInfos_resolutionOverlay.append( QString::number( format.width() ) );
    _imp->currentViewerInfos_resolutionOverlay.append("x");
    _imp->currentViewerInfos_resolutionOverlay.append( QString::number( format.height() ) );


    if ( !_imp->viewerTab->getGui()->getApp()->getProject()->isLoadingProject() ) {
        fitImageToFormat();
    }

    if ( displayingImage() ) {
        _imp->viewerTab->getInternalNode()->renderCurrentFrame();
    }

    if (!_imp->isUserRoISet) {
        {
            QMutexLocker l(&_imp->userRoIMutex);
            _imp->userRoI = format;
        }
        _imp->isUserRoISet = true;
    }
}

void
ViewerGL::setClipToDisplayWindow(bool b)
{
    // always running in the main thread
    assert( qApp && qApp->thread() == QThread::currentThread() );
    {
        QMutexLocker l(&_imp->clipToDisplayWindowMutex);
        _imp->clipToDisplayWindow = b;
    }
    ViewerInstance* viewer = _imp->viewerTab->getInternalNode();
    assert(viewer);
    if ( viewer->getUiContext() && !_imp->viewerTab->getGui()->getApp()->getProject()->isLoadingProject() ) {
        _imp->viewerTab->getInternalNode()->renderCurrentFrame();
    }
}

bool
ViewerGL::isClippingImageToProjectWindow() const
{
    // MT-SAFE
    QMutexLocker l(&_imp->clipToDisplayWindowMutex);

    return _imp->clipToDisplayWindow;
}

/*display black in the viewer*/
void
ViewerGL::clearViewer()
{
    // always running in the main thread
    assert( qApp && qApp->thread() == QThread::currentThread() );
    _imp->activeTextures[0] = 0;
    _imp->activeTextures[1] = 0;
    updateGL();
}

/*overload of QT enter/leave/resize events*/
void
ViewerGL::focusInEvent(QFocusEvent* e)
{
    // always running in the main thread
    assert( qApp && qApp->thread() == QThread::currentThread() );
    ///The app is closing don't do anything
    if ( !_imp->viewerTab->getGui() ) {
        return;
    }
    unsigned int scale = 1 << getInternalNode()->getMipMapLevel();
    if ( _imp->viewerTab->notifyOverlaysFocusGained(scale,scale) ) {
        updateGL();
    }
    QGLWidget::focusInEvent(e);
}

void
ViewerGL::focusOutEvent(QFocusEvent* e)
{
    // always running in the main thread
    assert( qApp && qApp->thread() == QThread::currentThread() );

    if ( !_imp->viewerTab->getGui() ) {
        return;
    }

    unsigned int scale = 1 << getInternalNode()->getMipMapLevel();
    if ( _imp->viewerTab->notifyOverlaysFocusLost(scale,scale) ) {
        updateGL();
    }
    QGLWidget::focusOutEvent(e);
}

void
ViewerGL::enterEvent(QEvent* e)
{
    // always running in the main thread
    assert( qApp && qApp->thread() == QThread::currentThread() );
    
    QWidget* currentFocus = qApp->focusWidget();
    
    bool canSetFocus = !currentFocus ||
    dynamic_cast<ViewerGL*>(currentFocus) ||
    dynamic_cast<CurveWidget*>(currentFocus) ||
    dynamic_cast<Histogram*>(currentFocus) ||
    dynamic_cast<NodeGraph*>(currentFocus) ||
    currentFocus->objectName() == "Properties";
    
    if (canSetFocus) {
        setFocus();
    }
    QWidget::enterEvent(e);
}

void
ViewerGL::leaveEvent(QEvent* e)
{
    // always running in the main thread
    assert( qApp && qApp->thread() == QThread::currentThread() );
    _imp->infoViewer[0]->hideColorAndMouseInfo();
    _imp->infoViewer[1]->hideColorAndMouseInfo();
    QGLWidget::leaveEvent(e);
}

void
ViewerGL::resizeEvent(QResizeEvent* e)
{ // public to hack the protected field
  // always running in the main thread
    assert( qApp && qApp->thread() == QThread::currentThread() );
    QGLWidget::resizeEvent(e);
}

void
ViewerGL::keyPressEvent(QKeyEvent* e)
{
    // always running in the main thread
    assert( qApp && qApp->thread() == QThread::currentThread() );
    
    Qt::KeyboardModifiers modifiers = e->modifiers();
    Qt::Key key = (Qt::Key)e->key();
    bool accept = false;

    
    if ( isKeybind(kShortcutGroupViewer, kShortcutIDActionHideOverlays, modifiers, key) ) {
        toggleOverlays();
    } else if ( isKeybind(kShortcutGroupViewer, kShortcutIDActionHideAll, modifiers, key) ) {
        _imp->viewerTab->hideAllToolbars();
        accept = true;
    } else if ( isKeybind(kShortcutGroupViewer, kShortcutIDActionShowAll, modifiers, key) ) {
        _imp->viewerTab->showAllToolbars();
        accept = true;
    } else if ( isKeybind(kShortcutGroupViewer, kShortcutIDActionHidePlayer, modifiers, key) ) {
        _imp->viewerTab->togglePlayerVisibility();
        accept = true;
    } else if ( isKeybind(kShortcutGroupViewer, kShortcutIDActionHideTimeline, modifiers, key) ) {
        _imp->viewerTab->toggleTimelineVisibility();
        accept = true;
    } else if ( isKeybind(kShortcutGroupViewer, kShortcutIDActionHideInfobar, modifiers, key) ) {
        _imp->viewerTab->toggleInfobarVisbility();
        accept = true;
    } else if ( isKeybind(kShortcutGroupViewer, kShortcutIDActionHideLeft, modifiers, key) ) {
        _imp->viewerTab->toggleLeftToolbarVisiblity();
        accept = true;
    } else if ( isKeybind(kShortcutGroupViewer, kShortcutIDActionHideRight, modifiers, key) ) {
        _imp->viewerTab->toggleRightToolbarVisibility();
        accept = true;
    } else if ( isKeybind(kShortcutGroupViewer, kShortcutIDActionHideTop, modifiers, key) ) {
        _imp->viewerTab->toggleTopToolbarVisibility();
        accept = true;
    }

    unsigned int scale = 1 << getInternalNode()->getMipMapLevel();
    if ( e->isAutoRepeat() ) {
        if ( _imp->viewerTab->notifyOverlaysKeyRepeat(scale, scale, e) ) {
            accept = true;
            updateGL();
        }
    } else {
        if ( _imp->viewerTab->notifyOverlaysKeyDown(scale, scale, e) ) {
            accept = true;
            updateGL();
        }
    }
    if (accept) {
        e->accept();
    } else {
        e->ignore();
    }
}

void
ViewerGL::keyReleaseEvent(QKeyEvent* e)
{
    // always running in the main thread
    assert( qApp && qApp->thread() == QThread::currentThread() );
    if (!_imp->viewerTab->getGui()) {
        return;
    }
    unsigned int scale = 1 << getInternalNode()->getMipMapLevel();
    if ( _imp->viewerTab->notifyOverlaysKeyUp(scale, scale, e) ) {
        updateGL();
    }
}

OpenGLViewerI::BitDepth
ViewerGL::getBitDepth() const
{
    // MT-SAFE
    ///supportsGLSL is set on the main thread only once on startup, it doesn't need to be protected.
    if (!_imp->supportsGLSL) {
        return OpenGLViewerI::BYTE;
    } else {
        // FIXME: casting an int to an enum!

        ///the bitdepth value is locked by the knob holding that value itself.
        return (OpenGLViewerI::BitDepth)appPTR->getCurrentSettings()->getViewersBitDepth();
    }
}

void
ViewerGL::populateMenu()
{
    
    
    // always running in the main thread
    assert( qApp && qApp->thread() == QThread::currentThread() );
    _imp->menu->clear();
    QAction* displayOverlaysAction = new ActionWithShortcut(kShortcutGroupViewer,kShortcutIDActionHideOverlays,kShortcutDescActionHideOverlays, _imp->menu);

    displayOverlaysAction->setCheckable(true);
    displayOverlaysAction->setChecked(true);
    QObject::connect( displayOverlaysAction,SIGNAL( triggered() ),this,SLOT( toggleOverlays() ) );
    
    QMenu* showHideMenu = new QMenu(tr("Show/Hide"),_imp->menu);
    showHideMenu->setFont(QFont(NATRON_FONT,NATRON_FONT_SIZE_11));
    _imp->menu->addAction(showHideMenu->menuAction());
    
    QAction* showHidePlayer,*showHideLeftToolbar,*showHideRightToolbar,*showHideTopToolbar,*showHideInfobar,*showHideTimeline;
    QAction* showAll,*hideAll;
    
    showHidePlayer = new ActionWithShortcut(kShortcutGroupViewer,kShortcutIDActionHidePlayer,kShortcutDescActionHidePlayer,
                                                showHideMenu);

    showHideLeftToolbar = new ActionWithShortcut(kShortcutGroupViewer,kShortcutIDActionHideLeft,kShortcutDescActionHideLeft,
                                                 showHideMenu);
    showHideRightToolbar = new ActionWithShortcut(kShortcutGroupViewer,kShortcutIDActionHideRight,kShortcutDescActionHideRight,
                                                  showHideMenu);
    showHideTopToolbar = new ActionWithShortcut(kShortcutGroupViewer,kShortcutIDActionHideTop,kShortcutDescActionHideTop,
                                                showHideMenu);
    showHideInfobar = new ActionWithShortcut(kShortcutGroupViewer,kShortcutIDActionHideInfobar,kShortcutDescActionHideInfobar,
                                             showHideMenu);
    showHideTimeline = new ActionWithShortcut(kShortcutGroupViewer,kShortcutIDActionHideTimeline,kShortcutDescActionHideTimeline,
                                              showHideMenu);
   
    
    showAll = new ActionWithShortcut(kShortcutGroupViewer,kShortcutIDActionHideAll,kShortcutDescActionHideAll,
                                     showHideMenu);

    hideAll = new ActionWithShortcut(kShortcutGroupViewer,kShortcutIDActionShowAll,kShortcutDescActionShowAll,
                                     showHideMenu);
    
    QObject::connect(showHidePlayer,SIGNAL(triggered()),_imp->viewerTab,SLOT(togglePlayerVisibility()));
    QObject::connect(showHideLeftToolbar,SIGNAL(triggered()),_imp->viewerTab,SLOT(toggleLeftToolbarVisiblity()));
    QObject::connect(showHideRightToolbar,SIGNAL(triggered()),_imp->viewerTab,SLOT(toggleRightToolbarVisibility()));
    QObject::connect(showHideTopToolbar,SIGNAL(triggered()),_imp->viewerTab,SLOT(toggleTopToolbarVisibility()));
    QObject::connect(showHideInfobar,SIGNAL(triggered()),_imp->viewerTab,SLOT(toggleInfobarVisbility()));
    QObject::connect(showHideTimeline,SIGNAL(triggered()),_imp->viewerTab,SLOT(toggleTimelineVisibility()));
    QObject::connect(showAll,SIGNAL(triggered()),_imp->viewerTab,SLOT(showAllToolbars()));
    QObject::connect(hideAll,SIGNAL(triggered()),_imp->viewerTab,SLOT(hideAllToolbars()));
    
    showHideMenu->addAction(showHidePlayer);
    showHideMenu->addAction(showHideTimeline);
    showHideMenu->addAction(showHideInfobar);
    showHideMenu->addAction(showHideLeftToolbar);
    showHideMenu->addAction(showHideRightToolbar);
    showHideMenu->addAction(showHideTopToolbar);
    showHideMenu->addAction(showAll);
    showHideMenu->addAction(hideAll);
    
    _imp->menu->addAction(displayOverlaysAction);
}

void
ViewerGL::renderText(double x,
                     double y,
                     const QString &string,
                     const QColor & color,
                     const QFont & font)
{
    // always running in the main thread
    assert( qApp && qApp->thread() == QThread::currentThread() );
    assert( QGLContext::currentContext() == context() );

    if ( string.isEmpty() ) {
        return;
    }
    {
        GLProtectAttrib a(GL_TRANSFORM_BIT);
        GLProtectMatrix p(GL_PROJECTION);

        glMatrixMode(GL_PROJECTION);
        glLoadIdentity();
        double h = (double)height();
        double w = (double)width();
        /*we put the ortho proj to the widget coords, draw the elements and revert back to the old orthographic proj.*/
        glOrtho(0,w,0,h,-1,1);

        QPointF pos;
        {
            QMutexLocker l(&_imp->zoomCtxMutex);
            pos = _imp->zoomCtx.toWidgetCoordinates(x, y);
        }
        glCheckError();
        _imp->textRenderer.renderText(pos.x(),h - pos.y(),string,color,font);
        glCheckError();
    } // GLProtectAttrib a(GL_TRANSFORM_BIT);
}

void
ViewerGL::setPersistentMessage(int type,
                               const QString & message)
{
    // always running in the main thread
    assert( qApp && qApp->thread() == QThread::currentThread() );
    _imp->persistentMessageType = type;
    _imp->persistentMessage = message;
    _imp->displayPersistentMessage = true;
    updateGL();
}

const QString &
ViewerGL::getCurrentPersistentMessage() const
{
    return _imp->persistentMessage;
}

void
ViewerGL::clearPersistentMessage()
{
    // always running in the main thread
    assert( qApp && qApp->thread() == QThread::currentThread() );
    if (!_imp->displayPersistentMessage) {
        return;
    }
    _imp->persistentMessage.clear();
    _imp->displayPersistentMessage = false;
    updateGL();
}

void
ViewerGL::getProjection(double *zoomLeft,
                        double *zoomBottom,
                        double *zoomFactor,
                        double *zoomPAR) const
{
    // MT-SAFE
    QMutexLocker l(&_imp->zoomCtxMutex);

    *zoomLeft = _imp->zoomCtx.left();
    *zoomBottom = _imp->zoomCtx.bottom();
    *zoomFactor = _imp->zoomCtx.factor();
    *zoomPAR = _imp->zoomCtx.par();
}

void
ViewerGL::setProjection(double zoomLeft,
                        double zoomBottom,
                        double zoomFactor,
                        double zoomPAR)
{
    // always running in the main thread
    assert( qApp && qApp->thread() == QThread::currentThread() );
    QMutexLocker l(&_imp->zoomCtxMutex);
    _imp->zoomCtx.setZoom(zoomLeft, zoomBottom, zoomFactor, zoomPAR);
}

void
ViewerGL::setUserRoIEnabled(bool b)
{
    // always running in the main thread
    assert( qApp && qApp->thread() == QThread::currentThread() );
    {
        QMutexLocker(&_imp->userRoIMutex);
        _imp->userRoIEnabled = b;
    }
    if ( displayingImage() ) {
        _imp->viewerTab->getInternalNode()->renderCurrentFrame();
    }
    update();
}

bool
ViewerGL::isNearByUserRoITopEdge(const RectD & roi,
                                 const QPointF & zoomPos,
                                 double zoomScreenPixelWidth,
                                 double zoomScreenPixelHeight)
{
    // always running in the main thread
    assert( qApp && qApp->thread() == QThread::currentThread() );
    double length = std::min(roi.x2 - roi.x1 - 10, (USER_ROI_CLICK_TOLERANCE * zoomScreenPixelWidth) * 2);
    RectD r(roi.x1 + length / 2,
            roi.y2 - USER_ROI_CLICK_TOLERANCE * zoomScreenPixelHeight,
            roi.x2 - length / 2,
            roi.y2 + USER_ROI_CLICK_TOLERANCE * zoomScreenPixelHeight);

    return r.contains( zoomPos.x(), zoomPos.y() );
}

bool
ViewerGL::isNearByUserRoIRightEdge(const RectD & roi,
                                   const QPointF & zoomPos,
                                   double zoomScreenPixelWidth,
                                   double zoomScreenPixelHeight)
{
    // always running in the main thread
    assert( qApp && qApp->thread() == QThread::currentThread() );
    double length = std::min(roi.y2 - roi.y1 - 10, (USER_ROI_CLICK_TOLERANCE * zoomScreenPixelHeight) * 2);
    RectD r(roi.x2 - USER_ROI_CLICK_TOLERANCE * zoomScreenPixelWidth,
            roi.y1 + length / 2,
            roi.x2 + USER_ROI_CLICK_TOLERANCE * zoomScreenPixelWidth,
            roi.y2 - length / 2);

    return r.contains( zoomPos.x(), zoomPos.y() );
}

bool
ViewerGL::isNearByUserRoILeftEdge(const RectD & roi,
                                  const QPointF & zoomPos,
                                  double zoomScreenPixelWidth,
                                  double zoomScreenPixelHeight)
{
    // always running in the main thread
    assert( qApp && qApp->thread() == QThread::currentThread() );
    double length = std::min(roi.y2 - roi.y1 - 10, (USER_ROI_CLICK_TOLERANCE * zoomScreenPixelHeight) * 2);
    RectD r(roi.x1 - USER_ROI_CLICK_TOLERANCE * zoomScreenPixelWidth,
            roi.y1 + length / 2,
            roi.x1 + USER_ROI_CLICK_TOLERANCE * zoomScreenPixelWidth,
            roi.y2 - length / 2);

    return r.contains( zoomPos.x(), zoomPos.y() );
}

bool
ViewerGL::isNearByUserRoIBottomEdge(const RectD & roi,
                                    const QPointF & zoomPos,
                                    double zoomScreenPixelWidth,
                                    double zoomScreenPixelHeight)
{
    // always running in the main thread
    assert( qApp && qApp->thread() == QThread::currentThread() );
    double length = std::min(roi.x2 - roi.x1 - 10, (USER_ROI_CLICK_TOLERANCE * zoomScreenPixelWidth) * 2);
    RectD r(roi.x1 + length / 2,
            roi.y1 - USER_ROI_CLICK_TOLERANCE * zoomScreenPixelHeight,
            roi.x2 - length / 2,
            roi.y1 + USER_ROI_CLICK_TOLERANCE * zoomScreenPixelHeight);

    return r.contains( zoomPos.x(), zoomPos.y() );
}

bool
ViewerGL::isNearByUserRoI(double x,
                          double y,
                          const QPointF & zoomPos,
                          double zoomScreenPixelWidth,
                          double zoomScreenPixelHeight)
{
    // always running in the main thread
    assert( qApp && qApp->thread() == QThread::currentThread() );
    RectD r(x - USER_ROI_CROSS_RADIUS * zoomScreenPixelWidth,
            y - USER_ROI_CROSS_RADIUS * zoomScreenPixelHeight,
            x + USER_ROI_CROSS_RADIUS * zoomScreenPixelWidth,
            y + USER_ROI_CROSS_RADIUS * zoomScreenPixelHeight);

    return r.contains( zoomPos.x(), zoomPos.y() );
}

bool
ViewerGL::isUserRegionOfInterestEnabled() const
{
    // MT-SAFE
    QMutexLocker(&_imp->userRoIMutex);

    return _imp->userRoIEnabled;
}

RectD
ViewerGL::getUserRegionOfInterest() const
{
    // MT-SAFE
    QMutexLocker(&_imp->userRoIMutex);

    return _imp->userRoI;
}

void
ViewerGL::setUserRoI(const RectD & r)
{
    // MT-SAFE
    QMutexLocker(&_imp->userRoIMutex);
    _imp->userRoI = r;
}

/**
 * @brief Swap the OpenGL buffers.
 **/
void
ViewerGL::swapOpenGLBuffers()
{
    // always running in the main thread
    assert( qApp && qApp->thread() == QThread::currentThread() );
    swapBuffers();
}

/**
 * @brief Repaint
 **/
void
ViewerGL::redraw()
{
    // always running in the main thread
    assert( qApp && qApp->thread() == QThread::currentThread() );
    update();
}

/**
 * @brief Returns the width and height of the viewport in window coordinates.
 **/
void
ViewerGL::getViewportSize(double &width,
                          double &height) const
{
    // always running in the main thread
    assert( qApp && qApp->thread() == QThread::currentThread() );
    QMutexLocker l(&_imp->zoomCtxMutex);
    width = _imp->zoomCtx.screenWidth();
    height = _imp->zoomCtx.screenHeight();
}

/**
 * @brief Returns the pixel scale of the viewport.
 **/
void
ViewerGL::getPixelScale(double & xScale,
                        double & yScale) const
{
    // always running in the main thread
    assert( qApp && qApp->thread() == QThread::currentThread() );
    QMutexLocker l(&_imp->zoomCtxMutex);
    xScale = _imp->zoomCtx.screenPixelWidth();
    yScale = _imp->zoomCtx.screenPixelHeight();
}

/**
 * @brief Returns the colour of the background (i.e: clear color) of the viewport.
 **/
void
ViewerGL::getBackgroundColour(double &r,
                              double &g,
                              double &b) const
{
    // always running in the main thread
    assert( qApp && qApp->thread() == QThread::currentThread() );
    r = _imp->clearColor.redF();
    g = _imp->clearColor.greenF();
    b = _imp->clearColor.blueF();
}

void
ViewerGL::makeOpenGLcontextCurrent()
{
    // always running in the main thread
    assert( qApp && qApp->thread() == QThread::currentThread() );
    makeCurrent();
}

void
ViewerGL::onViewerNodeNameChanged(const QString & name)
{
    // always running in the main thread
    assert( qApp && qApp->thread() == QThread::currentThread() );
    _imp->viewerTab->getGui()->unregisterTab(_imp->viewerTab);
    TabWidget* parent = dynamic_cast<TabWidget*>( _imp->viewerTab->parentWidget() );
    if (parent) {
        parent->setTabName(_imp->viewerTab, name);
    }
    _imp->viewerTab->getGui()->registerTab(_imp->viewerTab);
}

void
ViewerGL::removeGUI()
{
    // always running in the main thread
    assert( qApp && qApp->thread() == QThread::currentThread() );
    if ( _imp->viewerTab->getGui() ) {
        _imp->viewerTab->getGui()->removeViewerTab(_imp->viewerTab, true,true);
    }
}

int
ViewerGL::getCurrentView() const
{
    // MT-SAFE

    ///protected in viewerTab (which is const)
    return _imp->viewerTab->getCurrentView();
}

ViewerInstance*
ViewerGL::getInternalNode() const
{
    return _imp->viewerTab->getInternalNode();
}

ViewerTab*
ViewerGL::getViewerTab() const
{
    return _imp->viewerTab;
}

// used for the ctrl-click color picker (not the information bar at the bottom of the viewer)
bool
ViewerGL::pickColor(double x,
                    double y)
{
    float r,g,b,a;
    QPointF imgPos;
    {
        QMutexLocker l(&_imp->zoomCtxMutex);
        imgPos = _imp->zoomCtx.toZoomCoordinates(x, y);
    }

    _imp->lastPickerPos = imgPos;
    bool linear = appPTR->getCurrentSettings()->getColorPickerLinear();
    bool ret = false;
    for (int i = 0; i < 2; ++i) {
        // imgPos must be in canonical coordinates
        bool picked = _imp->viewerTab->getInternalNode()->getColorAt(imgPos.x(), imgPos.y(), linear, i, &r, &g, &b, &a);
        if (picked) {
            if (i == 0) {
                QColor pickerColor;
                pickerColor.setRedF( Natron::clamp(r) );
                pickerColor.setGreenF( Natron::clamp(g) );
                pickerColor.setBlueF( Natron::clamp(b) );
                pickerColor.setAlphaF( Natron::clamp(a) );
                _imp->viewerTab->getGui()->setColorPickersColor(pickerColor);
            }
            if ( !_imp->infoViewer[i]->colorAndMouseVisible() ) {
                _imp->infoViewer[i]->showColorAndMouseInfo();
            }
            _imp->infoViewer[i]->setColor(r,g,b,a);
            ret = true;
        } else {
            if ( _imp->infoViewer[i]->colorAndMouseVisible() ) {
                _imp->infoViewer[i]->hideColorAndMouseInfo();
            }
        }
    }

    return ret;
}

void
ViewerGL::updateInfoWidgetColorPicker(const QPointF & imgPos,
                                      const QPoint & widgetPos,
                                      int width,
                                      int height,
                                      const RectD & rod, // in canonical coordinates
                                      const RectD & dispW, // in canonical coordinates
                                      int texIndex)
{
    if ( _imp->activeTextures[texIndex] &&
         ( imgPos.x() >= rod.left() ) &&
         ( imgPos.x() < rod.right() ) &&
         ( imgPos.y() >= rod.bottom() ) &&
         ( imgPos.y() < rod.top() ) &&
         ( widgetPos.x() >= 0) && ( widgetPos.x() < width) &&
         ( widgetPos.y() >= 0) && ( widgetPos.y() < height) ) {
        ///if the clip to project format is enabled, make sure it is in the project format too
        if ( isClippingImageToProjectWindow() &&
             ( ( imgPos.x() < dispW.left() ) ||
               ( imgPos.x() >= dispW.right() ) ||
               ( imgPos.y() < dispW.bottom() ) ||
               ( imgPos.y() >= dispW.top() ) ) ) {
            if ( _imp->infoViewer[texIndex]->colorAndMouseVisible() ) {
                _imp->infoViewer[texIndex]->hideColorAndMouseInfo();
            }
        } else {
            if (_imp->pickerState == PICKER_INACTIVE) {
                boost::shared_ptr<OutputSchedulerThread> scheduler = _imp->viewerTab->getInternalNode()->getScheduler();
                if ( !scheduler->isWorking() ) {
                    updateColorPicker( texIndex,widgetPos.x(),widgetPos.y() );
                }
            } else if ( ( _imp->pickerState == PICKER_POINT) || ( _imp->pickerState == PICKER_RECTANGLE) ) {
                if ( !_imp->infoViewer[texIndex]->colorAndMouseVisible() ) {
                    _imp->infoViewer[texIndex]->showColorAndMouseInfo();
                }
            } else {
                ///unkwn state
                assert(false);
            }

            _imp->infoViewer[texIndex]->setMousePos( QPoint( (int)( imgPos.x() ),(int)( imgPos.y() ) ) );
        }
    } else {
        if ( _imp->infoViewer[texIndex]->colorAndMouseVisible() ) {
            _imp->infoViewer[texIndex]->hideColorAndMouseInfo();
        }
    }
}

void
ViewerGL::updateRectangleColorPicker()
{
    float r,g,b,a;
    bool linear = appPTR->getCurrentSettings()->getColorPickerLinear();
    QPointF topLeft = _imp->pickerRect.topLeft();
    QPointF btmRight = _imp->pickerRect.bottomRight();
    RectD rect;

    rect.set_left( std::min( topLeft.x(), btmRight.x() ) );
    rect.set_right( std::max( topLeft.x(), btmRight.x() ) );
    rect.set_bottom( std::min( topLeft.y(), btmRight.y() ) );
    rect.set_top( std::max( topLeft.y(), btmRight.y() ) );
    for (int i = 0; i < 2; ++i) {
        bool picked = _imp->viewerTab->getInternalNode()->getColorAtRect(rect, linear, i, &r, &g, &b, &a);
        if (picked) {
            if (i == 0) {
                QColor pickerColor;
                pickerColor.setRedF( clamp(r) );
                pickerColor.setGreenF( clamp(g) );
                pickerColor.setBlueF( clamp(b) );
                pickerColor.setAlphaF( clamp(a) );
                _imp->viewerTab->getGui()->setColorPickersColor(pickerColor);
            }
            if ( !_imp->infoViewer[i]->colorAndMouseVisible() ) {
                _imp->infoViewer[i]->showColorAndMouseInfo();
            }
            _imp->infoViewer[i]->setColor(r, g, b, a);
        } else {
            if ( _imp->infoViewer[i]->colorAndMouseVisible() ) {
                _imp->infoViewer[i]->hideColorAndMouseInfo();
            }
        }
    }
}

void
ViewerGL::resetWipeControls()
{
    RectD rod;

    if (_imp->activeTextures[1]) {
        rod = getRoD(1);
    } else if (_imp->activeTextures[0]) {
        rod = getRoD(0);
    } else {
        rod = getDisplayWindow();
    }
    {
        QMutexLocker l(&_imp->wipeControlsMutex);
        _imp->wipeCenter.setX(rod.width() / 2.);
        _imp->wipeCenter.setY(rod.height() / 2.);
        _imp->wipeAngle = 0;
        _imp->mixAmount = 1.;
    }
}

bool
ViewerGL::Implementation::isNearbyWipeCenter(const QPointF & pos,
                                             double tolerance) const
{
    QMutexLocker l(&wipeControlsMutex);

    if ( ( pos.x() >= (wipeCenter.x() - tolerance) ) && ( pos.x() <= (wipeCenter.x() + tolerance) ) &&
         ( pos.y() >= (wipeCenter.y() - tolerance) ) && ( pos.y() <= (wipeCenter.y() + tolerance) ) ) {
        return true;
    }

    return false;
}

bool
ViewerGL::Implementation::isNearbyWipeRotateBar(const QPointF & pos,
                                                double tolerance) const
{
    double rotateLenght,rotateOffset;
    {
        QMutexLocker l(&zoomCtxMutex);
        rotateLenght = WIPE_ROTATE_HANDLE_LENGTH / zoomCtx.factor();
        rotateOffset = WIPE_ROTATE_OFFSET / zoomCtx.factor();
    }
    QMutexLocker l(&wipeControlsMutex);
    QPointF outterPoint;

    outterPoint.setX( wipeCenter.x() + std::cos(wipeAngle) * (rotateLenght - rotateOffset) );
    outterPoint.setY( wipeCenter.y() + std::sin(wipeAngle) * (rotateLenght - rotateOffset) );
    if ( ( ( ( pos.y() >= (wipeCenter.y() - tolerance) ) && ( pos.y() <= (outterPoint.y() + tolerance) ) ) ||
           ( ( pos.y() >= (outterPoint.y() - tolerance) ) && ( pos.y() <= (wipeCenter.y() + tolerance) ) ) ) &&
         ( ( ( pos.x() >= (wipeCenter.x() - tolerance) ) && ( pos.x() <= (outterPoint.x() + tolerance) ) ) ||
           ( ( pos.x() >= (outterPoint.x() - tolerance) ) && ( pos.x() <= (wipeCenter.x() + tolerance) ) ) ) ) {
        Point a;
        a.x = ( outterPoint.x() - wipeCenter.x() );
        a.y = ( outterPoint.y() - wipeCenter.y() );
        double norm = sqrt(a.x * a.x + a.y * a.y);

        ///The point is in the bounding box of the segment, if it is vertical it must be on the segment anyway
        if (norm == 0) {
            return false;
        }

        a.x /= norm;
        a.y /= norm;
        Point b;
        b.x = ( pos.x() - wipeCenter.x() );
        b.y = ( pos.y() - wipeCenter.y() );
        norm = sqrt(b.x * b.x + b.y * b.y);

        ///This vector is not vertical
        if (norm != 0) {
            b.x /= norm;
            b.y /= norm;

            double crossProduct = b.y * a.x - b.x * a.y;
            if (std::abs(crossProduct) <  0.1) {
                return true;
            }
        }
    }

    return false;
}

bool
ViewerGL::Implementation::isNearbyWipeMixHandle(const QPointF & pos,
                                                double tolerance) const
{
    QMutexLocker l(&wipeControlsMutex);
    ///mix 1 is at rotation bar + pi / 8
    ///mix 0 is at rotation bar + 3pi / 8
    double alphaMix1,alphaMix0,alphaCurMix;
    double mpi8 = M_PI / 8;

    alphaMix1 = wipeAngle + mpi8;
    alphaMix0 = wipeAngle + 3. * mpi8;
    alphaCurMix = mixAmount * (alphaMix1 - alphaMix0) + alphaMix0;
    QPointF mixPos;
    double mixLength;
    {
        QMutexLocker l(&zoomCtxMutex);
        mixLength = WIPE_MIX_HANDLE_LENGTH / zoomCtx.factor();
    }

    mixPos.setX(wipeCenter.x() + std::cos(alphaCurMix) * mixLength);
    mixPos.setY(wipeCenter.y() + std::sin(alphaCurMix) * mixLength);
    if ( ( pos.x() >= (mixPos.x() - tolerance) ) && ( pos.x() <= (mixPos.x() + tolerance) ) &&
         ( pos.y() >= (mixPos.y() - tolerance) ) && ( pos.y() <= (mixPos.y() + tolerance) ) ) {
        return true;
    }

    return false;
}

bool
ViewerGL::isWipeHandleVisible() const
{
    return _imp->viewerTab->getCompositingOperator() != OPERATOR_NONE;
}

void
ViewerGL::setZoomOrPannedSinceLastFit(bool enabled)
{
    QMutexLocker l(&_imp->zoomCtxMutex);

    _imp->zoomOrPannedSinceLastFit = enabled;
}

bool
ViewerGL::getZoomOrPannedSinceLastFit() const
{
    QMutexLocker l(&_imp->zoomCtxMutex);

    return _imp->zoomOrPannedSinceLastFit;
}

Natron::ViewerCompositingOperator
ViewerGL::getCompositingOperator() const
{
    return _imp->viewerTab->getCompositingOperator();
}

bool
ViewerGL::isFrameRangeLocked() const
{
    return _imp->viewerTab->isFrameRangeLocked();
}

void
ViewerGL::getTextureColorAt(int x,
                            int y,
                            double* r,
                            double *g,
                            double *b,
                            double *a)
{
    assert( QThread::currentThread() == qApp->thread() );
    makeCurrent();

    *r = 0;
    *g = 0;
    *b = 0;
    *a = 0;

    Texture::DataType type;
    if (_imp->displayTextures[0]) {
        type = _imp->displayTextures[0]->type();
    } else if (_imp->displayTextures[1]) {
        type = _imp->displayTextures[1]->type();
    } else {
        return;
    }

    QPointF pos;
    {
        QMutexLocker k(&_imp->zoomCtxMutex);
        pos = _imp->zoomCtx.toWidgetCoordinates(x, y);
    }

    if ( (type == Texture::BYTE) || !_imp->supportsGLSL ) {
        U32 pixel;
        glReadBuffer(GL_FRONT);
        glReadPixels(pos.x(), height() - pos.y(), 1, 1, GL_BGRA, GL_UNSIGNED_INT_8_8_8_8_REV, &pixel);
        U8 red = 0, green = 0, blue = 0, alpha = 0;
        blue |= pixel;
        green |= (pixel >> 8);
        red |= (pixel >> 16);
        alpha |= (pixel >> 24);
        *r = (double)red / 255.;
        *g = (double)green / 255.;
        *b = (double)blue / 255.;
        *a = (double)alpha / 255.;
        glCheckError();
    } else if ( (type == Texture::FLOAT) && _imp->supportsGLSL ) {
        GLfloat pixel[4];
        glReadPixels(pos.x(), height() - pos.y(), 1, 1, GL_RGBA, GL_FLOAT, pixel);
        *r = (double)pixel[0];
        *g = (double)pixel[1];
        *b = (double)pixel[2];
        *a = (double)pixel[3];
        glCheckError();
    }
}

void
ViewerGL::Implementation::refreshSelectionRectangle(const QPointF & pos)
{
    double xmin = std::min( pos.x(),lastDragStartPos.x() );
    double xmax = std::max( pos.x(),lastDragStartPos.x() );
    double ymin = std::min( pos.y(),lastDragStartPos.y() );
    double ymax = std::max( pos.y(),lastDragStartPos.y() );

    selectionRectangle.setRect(xmin,ymin,xmax - xmin,ymax - ymin);
}

void
ViewerGL::getSelectionRectangle(double &left,
                                double &right,
                                double &bottom,
                                double &top) const
{
    QPointF topLeft = _imp->selectionRectangle.topLeft();
    QPointF btmRight = _imp->selectionRectangle.bottomRight();

    left = std::min( topLeft.x(), btmRight.x() );
    right = std::max( topLeft.x(), btmRight.x() );
    bottom = std::min( topLeft.y(), btmRight.y() );
    top = std::max( topLeft.y(), btmRight.y() );
}

boost::shared_ptr<TimeLine>
ViewerGL::getTimeline() const
{
    return _imp->viewerTab->getTimeLine();
}

void
ViewerGL::onCheckerboardSettingsChanged()
{
    _imp->initializeCheckerboardTexture(false);
    update();
}

// used by the RAII class OGLContextSaver
void
ViewerGL::saveOpenGLContext()
{
    assert(QThread::currentThread() == qApp->thread());

    glGetIntegerv(GL_TEXTURE_BINDING_2D, (GLint*)&_imp->savedTexture);
    //glGetIntegerv(GL_ACTIVE_TEXTURE, (GLint*)&_imp->activeTexture);
    glPushAttrib(GL_ALL_ATTRIB_BITS);
    glPushClientAttrib(GL_ALL_ATTRIB_BITS);
    glMatrixMode(GL_PROJECTION);
    glPushMatrix();
    glMatrixMode(GL_MODELVIEW);
    glPushMatrix();

    // set defaults to work around OFX plugin bugs
    glEnable(GL_BLEND); // or TuttleHistogramKeyer doesn't work - maybe other OFX plugins rely on this
    //glEnable(GL_TEXTURE_2D);					//Activate texturing
    //glActiveTexture (GL_TEXTURE0);
    glBlendFunc(GL_SRC_ALPHA, GL_ONE_MINUS_SRC_ALPHA); // or TuttleHistogramKeyer doesn't work - maybe other OFX plugins rely on this
    //glTexEnvi(GL_TEXTURE_ENV, GL_TEXTURE_ENV_MODE, GL_MODULATE); // GL_MODULATE is the default, set it
}

// used by the RAII class OGLContextSaver
void
ViewerGL::restoreOpenGLContext()
{
    assert(QThread::currentThread() == qApp->thread());

    glBindTexture(GL_TEXTURE_2D, _imp->savedTexture);
    //glActiveTexture(_imp->activeTexture);
    glMatrixMode(GL_PROJECTION);
    glPopMatrix();
    glMatrixMode(GL_MODELVIEW);
    glPopMatrix();
    glPopClientAttrib();
    glPopAttrib();
}<|MERGE_RESOLUTION|>--- conflicted
+++ resolved
@@ -2193,13 +2193,9 @@
     _imp->displayingImageOffset[textureIndex] = offset;
     _imp->displayingImageMipMapLevel = mipMapLevel;
     _imp->displayingImageLut = (Natron::ViewerColorSpace)lut;
-<<<<<<< HEAD
-
+    _imp->displayingImagePremult[textureIndex] = premult;
+    
     updateGL();
-    
-=======
-    _imp->displayingImagePremult[textureIndex] = premult;
->>>>>>> 8483efce
     emit imageChanged(textureIndex);
 }
 
