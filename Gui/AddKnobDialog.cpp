/* ***** BEGIN LICENSE BLOCK *****
 * This file is part of Natron <http://www.natron.fr/>,
 * Copyright (C) 2013-2017 INRIA and Alexandre Gauthier-Foichat
 *
 * Natron is free software: you can redistribute it and/or modify
 * it under the terms of the GNU General Public License as published by
 * the Free Software Foundation; either version 2 of the License, or
 * (at your option) any later version.
 *
 * Natron is distributed in the hope that it will be useful,
 * but WITHOUT ANY WARRANTY; without even the implied warranty of
 * MERCHANTABILITY or FITNESS FOR A PARTICULAR PURPOSE.  See the
 * GNU General Public License for more details.
 *
 * You should have received a copy of the GNU General Public License
 * along with Natron.  If not, see <http://www.gnu.org/licenses/gpl-2.0.html>
 * ***** END LICENSE BLOCK ***** */

// ***** BEGIN PYTHON BLOCK *****
// from <https://docs.python.org/3/c-api/intro.html#include-files>:
// "Since Python may define some pre-processor definitions which affect the standard headers on some systems, you must include Python.h before any standard headers are included."
#include <Python.h>
// ***** END PYTHON BLOCK *****

#include "AddKnobDialog.h"

#include <cfloat> // floor
#include <stdexcept>
#include <sstream> // stringstream

#include <QCheckBox>
#include <QTextEdit>
#include <QtCore/QTextStream>
#include <QFormLayout>

#include "Engine/EffectInstance.h"
#include "Engine/KnobFile.h" // KnobFile
#include "Serialization/KnobSerialization.h"
#include "Engine/KnobTypes.h"
#include "Engine/Node.h"
#include "Engine/NodeGroup.h"
#include "Engine/Utils.h" // convertFromPlainText

#include "Gui/ActionShortcuts.h"
#include "Gui/ComboBox.h"
#include "Gui/DialogButtonBox.h"
#include "Gui/DockablePanel.h"
#include "Gui/Gui.h"
#include "Gui/GuiDefines.h"
#include "Gui/KnobGui.h"
#include "Gui/Label.h"
#include "Gui/LineEdit.h"
#include "Gui/SpinBox.h"


NATRON_NAMESPACE_ENTER;


struct AddKnobDialogPrivate
{
    KnobIPtr knob;
    SERIALIZATION_NAMESPACE::KnobSerializationPtr originalKnobSerialization;
    DockablePanel* panel;
    QVBoxLayout* vLayout;
    QWidget* mainContainer;
    QFormLayout* mainLayout;
    Label* typeLabel;
    ComboBox* typeChoice;
    Label* nameLabel;
    LineEdit* nameLineEdit;
    Label* labelLabel;
    LineEdit* labelLineEdit;
    Label* hideLabel;
    QCheckBox* hideBox;
    Label* startNewLineLabel;
    QCheckBox* startNewLineBox;
    Label* animatesLabel;
    QCheckBox* animatesCheckbox;
    Label* evaluatesLabel;
    QCheckBox* evaluatesOnChange;
    Label* addToViewerUILabel;
    QCheckBox* addToViewerUICheckbox;
    Label* tooltipLabel;
    QTextEdit* tooltipArea;
    Label* minLabel;
    SpinBox* minBox;
    Label* maxLabel;
    SpinBox* maxBox;
    Label* dminLabel;
    SpinBox* dminBox;
    Label* dmaxLabel;
    SpinBox* dmaxBox;
    enum DefaultValueType
    {
        eDefaultValueTypeInt,
        eDefaultValueTypeDouble,
        eDefaultValueTypeBool,
        eDefaultValueTypeString
    };

    Label* defaultValueLabel;
    SpinBox* default0;
    SpinBox* default1;
    SpinBox* default2;
    SpinBox* default3;
    LineEdit* defaultStr;
    QCheckBox* defaultBool;
    Label* menuItemsLabel;
    QTextEdit* menuItemsEdit;
    Label* multiLineLabel;
    QCheckBox* multiLine;
    Label* richTextLabel;
    QCheckBox* richText;
    Label* fileDialogSelectExistingLabel;
    QCheckBox* fileDialogSelectExisting;
    Label* sequenceDialogLabel;
    QCheckBox* sequenceDialog;
    Label* multiPathLabel;
    QCheckBox* multiPath;
    Label* groupAsTabLabel;
    QCheckBox* groupAsTab;
    Label* parentGroupLabel;
    ComboBox* parentGroup;
    Label* parentPageLabel;
    ComboBox* parentPage;
    std::list<KnobGroupPtr> userGroups;
    std::list<KnobPagePtr > userPages; //< all user pages except the "User" one

    AddKnobDialogPrivate(DockablePanel* panel)
        : knob()
        , originalKnobSerialization()
        , panel(panel)
        , vLayout(0)
        , mainContainer(0)
        , mainLayout(0)
        , typeLabel(0)
        , typeChoice(0)
        , nameLabel(0)
        , nameLineEdit(0)
        , labelLabel(0)
        , labelLineEdit(0)
        , hideLabel(0)
        , hideBox(0)
        , startNewLineLabel(0)
        , startNewLineBox(0)
        , animatesLabel(0)
        , animatesCheckbox(0)
        , evaluatesLabel(0)
        , evaluatesOnChange(0)
        , addToViewerUILabel(0)
        , addToViewerUICheckbox(0)
        , tooltipLabel(0)
        , tooltipArea(0)
        , minLabel(0)
        , minBox(0)
        , maxLabel(0)
        , maxBox(0)
        , dminLabel(0)
        , dminBox(0)
        , dmaxLabel(0)
        , dmaxBox(0)
        , defaultValueLabel(0)
        , default0(0)
        , default1(0)
        , default2(0)
        , default3(0)
        , defaultStr(0)
        , defaultBool(0)
        , menuItemsLabel(0)
        , menuItemsEdit(0)
        , multiLineLabel(0)
        , multiLine(0)
        , richTextLabel(0)
        , richText(0)
        , fileDialogSelectExistingLabel(0)
        , fileDialogSelectExisting(0)
        , sequenceDialogLabel(0)
        , sequenceDialog(0)
        , multiPathLabel(0)
        , multiPath(0)
        , groupAsTabLabel(0)
        , groupAsTab(0)
        , parentGroupLabel(0)
        , parentGroup(0)
        , parentPageLabel(0)
        , parentPage(0)
        , userGroups()
        , userPages()
    {
    }

    void setVisibleLabel(bool visible);

    void setVisibleToolTipEdit(bool visible);

    void setVisibleMinMax(bool visible);

    void setVisibleMenuItems(bool visible);

    void setVisibleAnimates(bool visible);

    void setVisibleEvaluate(bool visible);

    void setVisibleStartNewLine(bool visible);

    void setVisibleHide(bool visible);

    void setVisibleMultiLine(bool visible);

    void setVisibleViewerUi(bool visible);

    void setVisibleRichText(bool visible);

    void setVisibleFileStuff(bool visible);

    void setVisibleMultiPath(bool visible);

    void setVisibleGrpAsTab(bool visible);

    void setVisibleParent(bool visible);

    void setVisiblePage(bool visible);

    void setVisibleDefaultValues(bool visible, AddKnobDialogPrivate::DefaultValueType type, int dimensions);

    void createKnobFromSelection(AddKnobDialog::ParamDataTypeEnum type, int optionalGroupIndex = -1);

    KnobGroupPtr getSelectedGroup() const;

    template <typename T>
    void setKnobMinMax(const KnobIPtr& knob);

    KnobPagePtr getSelectedPage() const;
};

const char*
AddKnobDialog::dataTypeString(ParamDataTypeEnum t)
{
    switch (t) {
    case eParamDataTypeInteger:

        return "Integer";
    case eParamDataTypeInteger2D:

        return "Integer 2D";
    case eParamDataTypeInteger3D:

        return "Integer 3D";
    case eParamDataTypeFloatingPoint:

        return "Floating Point";
    case eParamDataTypeFloatingPoint2D:

        return "Floating Point 2D";
    case eParamDataTypeFloatingPoint3D:

        return "Floating Point 3D";
    case eParamDataTypeColorRGB:

        return "Color RGB";
    case eParamDataTypeColorRGBA:

        return "Color RGBA";
    case eParamDataTypeChoice:

        return "Choice (Pulldown)";
    case eParamDataTypeCheckbox:

        return "Checkbox";
    case eParamDataTypeLabel:

        return "Label";
    case eParamDataTypeTextInput:

        return "Text Input";
    case eParamDataTypeInputFile:

        return "File";
    case eParamDataTypeDirectory:

        return "Directory";
    case eParamDataTypeGroup:

        return "Group";
    case eParamDataTypePage:

        return "Page";
    case eParamDataTypeButton:

        return "Button";
    case eParamDataTypeSeparator:

        return "Separator";
    default:

        return NULL;
    } // switch
} // dataTypeString

int
AddKnobDialog::dataTypeDim(ParamDataTypeEnum t)
{
    switch (t) {
    case eParamDataTypeInteger:

        return 1;
    case eParamDataTypeInteger2D:

        return 2;
    case eParamDataTypeInteger3D:

        return 3;
    case eParamDataTypeFloatingPoint:

        return 1;
    case eParamDataTypeFloatingPoint2D:

        return 2;
    case eParamDataTypeFloatingPoint3D:

        return 3;
    case eParamDataTypeColorRGB:

        return 3;
    case eParamDataTypeColorRGBA:

        return 4;
    case eParamDataTypeChoice:
    case eParamDataTypeCheckbox:
    case eParamDataTypeLabel:
    case eParamDataTypeTextInput:
    case eParamDataTypeInputFile:
    case eParamDataTypeDirectory:
    case eParamDataTypeGroup:
    case eParamDataTypePage:
    case eParamDataTypeButton:
    case eParamDataTypeSeparator:
    default:

        return 1;
    }
}


AddKnobDialog::ParamDataTypeEnum
AddKnobDialog::getChoiceIndexFromKnobType(const KnobIPtr& knob)
{
    int dim = knob->getNDimensions();
    KnobIntPtr isInt = toKnobInt(knob);
    KnobDoublePtr isDbl = boost::dynamic_pointer_cast<KnobDouble>(knob);
    KnobColorPtr isColor = toKnobColor(knob);
    KnobChoicePtr isChoice = toKnobChoice(knob);
    KnobBoolPtr isBool = toKnobBool(knob);
    KnobStringPtr isStr = toKnobString(knob);
    KnobFilePtr isFile = toKnobFile(knob);
    KnobPathPtr isPath = toKnobPath(knob);
    KnobGroupPtr isGrp = toKnobGroup(knob);
    KnobPagePtr isPage = toKnobPage(knob);
    KnobButtonPtr isBtn = toKnobButton(knob);
    KnobSeparatorPtr isSep = toKnobSeparator(knob);

    if (isInt) {
        if (dim == 1) {
            return eParamDataTypeInteger;
        } else if (dim == 2) {
            return eParamDataTypeInteger2D;
        } else if (dim == 3) {
            return eParamDataTypeInteger3D;
        }
    } else if (isDbl) {
        if (dim == 1) {
            return eParamDataTypeFloatingPoint;
        } else if (dim == 2) {
            return eParamDataTypeFloatingPoint2D;
        } else if (dim == 3) {
            return eParamDataTypeFloatingPoint3D;
        }
    } else if (isColor) {
        if (dim == 3) {
            return eParamDataTypeColorRGB;
        } else if (dim == 4) {
            return eParamDataTypeColorRGBA;
        }
    } else if (isChoice) {
        return eParamDataTypeChoice;
    } else if (isBool) {
        return eParamDataTypeCheckbox;
    } else if (isStr) {
        if ( isStr->isLabel() ) {
            return eParamDataTypeLabel;
        } else {
            return eParamDataTypeTextInput;
        }
    } else if (isFile) {
        return eParamDataTypeInputFile;
    } else if (isPath) {
        return eParamDataTypeDirectory;
    } else if (isGrp) {
        return eParamDataTypeGroup;
    } else if (isPage) {
        return eParamDataTypePage;
    } else if (isBtn) {
        return eParamDataTypeButton;
    } else if (isSep) {
        return eParamDataTypeSeparator;
    }

    return eParamDataTypeCount;
} // getChoiceIndexFromKnobType

AddKnobDialog::AddKnobDialog(DockablePanel* panel,
                             const KnobIPtr& knob,
                             const std::string& selectedPageName,
                             const std::string& selectedGroupName,
                             QWidget* parent)
    : QDialog(parent)
    , _imp( new AddKnobDialogPrivate(panel) )
{
    _imp->knob = knob;
    assert( !knob || knob->isUserKnob() );

    {
        EffectInstancePtr effect = toEffectInstance( panel->getHolder() );
        QString title = QString::fromUtf8("Add Parameter");
        if (!knob) {
            // Add...
            if (effect) {
                title += QString::fromUtf8(" to ");
                title += QString::fromUtf8( effect->getScriptName().c_str() );
            }
        } else {
            // Edit...
            title = QString::fromUtf8("Edit Parameter ");
            if (effect) {
                title += QString::fromUtf8( effect->getScriptName().c_str() );
                title += QChar::fromLatin1('.');
            }
            title += QString::fromUtf8( knob->getName().c_str() );
        }
        setWindowTitle(title);
    }

    //QFont font(NATRON_FONT,NATRON_FONT_SIZE_11);

    _imp->vLayout = new QVBoxLayout(this);
    _imp->vLayout->setContentsMargins(0, 0, TO_DPIX(15), 0);

    _imp->mainContainer = new QWidget(this);
    _imp->mainLayout = new QFormLayout(_imp->mainContainer);
    _imp->mainLayout->setLabelAlignment(Qt::AlignVCenter | Qt::AlignRight);
    _imp->mainLayout->setFormAlignment(Qt::AlignVCenter | Qt::AlignLeft);
    _imp->mainLayout->setSpacing(TO_DPIX(3));
    _imp->mainLayout->setContentsMargins(0, 0, TO_DPIX(15), 0);

    _imp->vLayout->addWidget(_imp->mainContainer);


    {
        QWidget* firstRowContainer = new QWidget(this);
        QHBoxLayout* firstRowLayout = new QHBoxLayout(firstRowContainer);
        firstRowLayout->setContentsMargins(0, 0, 0, 0);

        _imp->nameLabel = new Label(tr("Script name:"), this);
        _imp->nameLineEdit = new LineEdit(firstRowContainer);
        _imp->nameLineEdit->setToolTip( NATRON_NAMESPACE::convertFromPlainText(tr("The name of the parameter as it will be used in Python scripts"), NATRON_NAMESPACE::WhiteSpaceNormal) );

        if (knob) {
            _imp->nameLineEdit->setText( QString::fromUtf8( knob->getName().c_str() ) );
        }
        firstRowLayout->addWidget(_imp->nameLineEdit);
        firstRowLayout->addStretch();

        _imp->mainLayout->addRow(_imp->nameLabel, firstRowContainer);
    }

    {
        QWidget* secondRowContainer = new QWidget(this);
        QHBoxLayout* secondRowLayout = new QHBoxLayout(secondRowContainer);
        secondRowLayout->setContentsMargins(0, 0, 15, 0);
        _imp->labelLabel = new Label(tr("Label:"), secondRowContainer);
        _imp->labelLineEdit = new LineEdit(secondRowContainer);
        _imp->labelLineEdit->setToolTip( NATRON_NAMESPACE::convertFromPlainText(tr("The label of the parameter as displayed on the graphical user interface"), NATRON_NAMESPACE::WhiteSpaceNormal) );
        if (knob) {
            _imp->labelLineEdit->setText( QString::fromUtf8( knob->getLabel().c_str() ) );
        }
        secondRowLayout->addWidget(_imp->labelLineEdit);
        _imp->hideLabel = new Label(tr("Hide:"), secondRowContainer);
        secondRowLayout->addWidget(_imp->hideLabel);
        _imp->hideBox = new QCheckBox(secondRowContainer);
        _imp->hideBox->setToolTip( NATRON_NAMESPACE::convertFromPlainText(tr("If checked the parameter will not be visible on the user interface"), NATRON_NAMESPACE::WhiteSpaceNormal) );
        if (knob) {
            _imp->hideBox->setChecked( knob->getIsSecret() );
        }

        secondRowLayout->addWidget(_imp->hideBox);
        _imp->startNewLineLabel = new Label(tr("Start new line:"), secondRowContainer);
        secondRowLayout->addWidget(_imp->startNewLineLabel);
        _imp->startNewLineBox = new QCheckBox(secondRowContainer);
        _imp->startNewLineBox->setToolTip( NATRON_NAMESPACE::convertFromPlainText(tr("If unchecked the parameter will be on the same line as the previous parameter"), NATRON_NAMESPACE::WhiteSpaceNormal) );
        if (knob) {
            // get the flag on the previous knob
            bool startNewLine = true;
            KnobIPtr parentKnob = _imp->knob->getParentKnob();
            if (parentKnob) {
                KnobGroupPtr parentIsGrp = toKnobGroup(parentKnob);
                KnobPagePtr parentIsPage = toKnobPage(parentKnob);
                assert(parentIsGrp || parentIsPage);
                KnobsVec children;
                if (parentIsGrp) {
                    children = parentIsGrp->getChildren();
                } else if (parentIsPage) {
                    children = parentIsPage->getChildren();
                }
                for (U32 i = 0; i < children.size(); ++i) {
                    if (children[i] == _imp->knob) {
                        if (i > 0) {
                            startNewLine = children[i - 1]->isNewLineActivated();
                        }
                        break;
                    }
                }
            }


            _imp->startNewLineBox->setChecked(startNewLine);
        }
        secondRowLayout->addWidget(_imp->startNewLineBox);
        secondRowLayout->addStretch();

        _imp->mainLayout->addRow(_imp->labelLabel, secondRowContainer);
    }


    {
        QWidget* thirdRowContainer = new QWidget(this);
        QHBoxLayout* thirdRowLayout = new QHBoxLayout(thirdRowContainer);
        thirdRowLayout->setContentsMargins(0, 0, 15, 0);

        if (!knob) {
            _imp->typeLabel = new Label(tr("Type:"), thirdRowContainer);
            _imp->typeChoice = new ComboBox(thirdRowContainer);
            _imp->typeChoice->setToolTip( NATRON_NAMESPACE::convertFromPlainText(tr("The data type of the parameter."), NATRON_NAMESPACE::WhiteSpaceNormal) );
            for (int i = 0; i < (int)eParamDataTypeCount; ++i) {
                assert(_imp->typeChoice->count() == i);
                _imp->typeChoice->addItem( tr( dataTypeString( (ParamDataTypeEnum)i ) ) );
            }
            QObject::connect( _imp->typeChoice, SIGNAL(currentIndexChanged(int)), this, SLOT(onTypeCurrentIndexChanged(int)) );

            thirdRowLayout->addWidget(_imp->typeChoice);
        }
        _imp->animatesLabel = new Label(tr("Animates:"), thirdRowContainer);

        if (!knob) {
            thirdRowLayout->addWidget(_imp->animatesLabel);
        }
        _imp->animatesCheckbox = new QCheckBox(thirdRowContainer);
        _imp->animatesCheckbox->setToolTip( NATRON_NAMESPACE::convertFromPlainText(tr("When checked this parameter will be able to animate with keyframes."), NATRON_NAMESPACE::WhiteSpaceNormal) );
        if (knob) {
            _imp->animatesCheckbox->setChecked( knob->isAnimationEnabled() );
        }

        thirdRowLayout->addWidget(_imp->animatesCheckbox);
        _imp->evaluatesLabel = new Label(NATRON_NAMESPACE::convertFromPlainText(tr("Render on change:"), NATRON_NAMESPACE::WhiteSpaceNormal), thirdRowContainer);
        thirdRowLayout->addWidget(_imp->evaluatesLabel);
        _imp->evaluatesOnChange = new QCheckBox(thirdRowContainer);
        _imp->evaluatesOnChange->setToolTip( NATRON_NAMESPACE::convertFromPlainText(tr("If checked, when the value of this parameter changes a new render will be triggered."), NATRON_NAMESPACE::WhiteSpaceNormal) );
        if (knob) {
            _imp->evaluatesOnChange->setChecked( knob->getEvaluateOnChange() );
        }
        thirdRowLayout->addWidget(_imp->evaluatesOnChange);
        thirdRowLayout->addStretch();

        if (!knob) {
            _imp->mainLayout->addRow(_imp->typeLabel, thirdRowContainer);
        } else {
            _imp->mainLayout->addRow(_imp->animatesLabel, thirdRowContainer);
        }
    }
    {
        _imp->tooltipLabel = new Label(tr("ToolTip:"), this);
        _imp->tooltipArea = new QTextEdit(this);
        _imp->tooltipArea->setToolTip( NATRON_NAMESPACE::convertFromPlainText(tr("The help tooltip that will appear when hovering the parameter with the mouse."), NATRON_NAMESPACE::WhiteSpaceNormal) );
        _imp->mainLayout->addRow(_imp->tooltipLabel, _imp->tooltipArea);
        if (knob) {
            _imp->tooltipArea->setPlainText( QString::fromUtf8( knob->getHintToolTip().c_str() ) );
        }
    }
    {
        _imp->menuItemsLabel = new Label(tr("Menu items:"), this);
        _imp->menuItemsEdit = new QTextEdit(this);
        QString tt = NATRON_NAMESPACE::convertFromPlainText(tr("The entries that will be available in the drop-down menu. \n"
                                                       "Each line defines a new menu entry. You can specify a specific help tooltip for each entry "
                                                       "by separating the entry text from the help with the following characters on the line: "
                                                       "<?> \n\n"
                                                       "E.g: Special function<?>Will use our very own special function."), NATRON_NAMESPACE::WhiteSpaceNormal);
        _imp->menuItemsEdit->setToolTip(tt);
        _imp->mainLayout->addRow(_imp->menuItemsLabel, _imp->menuItemsEdit);

        KnobChoicePtr isChoice = toKnobChoice(knob);
        if (isChoice) {
<<<<<<< HEAD
            std::vector<ChoiceOption> entries = isChoice->getEntries();
=======
            std::vector<ChoiceOption> entries = isChoice->getEntries_mt_safe();

>>>>>>> 8128e21d
            QString data;
            for (U32 i = 0; i < entries.size(); ++i) {
                QString line( QString::fromUtf8( entries[i].id.c_str() ) );
                if ( !entries[i].tooltip.empty() ) {
                    line.append( QString::fromUtf8("<?>") );
                    line.append( QString::fromUtf8( entries[i].tooltip.c_str() ) );
                }
                data.append(line);
                data.append( QLatin1Char('\n') );
            }
            _imp->menuItemsEdit->setPlainText(data);
        }
    }
    {
        QWidget* rowContainer = new QWidget(this);
        QHBoxLayout* rowLayout = new QHBoxLayout(rowContainer);
        rowLayout->setContentsMargins(0, 0, 15, 0);
        _imp->addToViewerUILabel = new Label(tr("Add to Viewer UI:"), rowContainer);
        _imp->addToViewerUICheckbox = new QCheckBox(rowContainer);
        QString tt = NATRON_NAMESPACE::convertFromPlainText(tr("When checked, the parameter will also appear in the Viewer interface for this node"), NATRON_NAMESPACE::WhiteSpaceNormal);
        _imp->addToViewerUICheckbox->setToolTip(tt);
        _imp->addToViewerUILabel->setToolTip(tt);
        if (knob) {
            _imp->addToViewerUICheckbox->setChecked(knob->getHolder()->getInViewerContextKnobIndex(knob) != -1);
        }
        rowLayout->addWidget(_imp->addToViewerUICheckbox);
        rowLayout->addStretch();
        _imp->mainLayout->addRow(_imp->addToViewerUILabel, rowContainer);
    }
    {
        QWidget* optContainer = new QWidget(this);
        QHBoxLayout* optLayout = new QHBoxLayout(optContainer);
        optLayout->setContentsMargins(0, 0, 15, 0);

        _imp->multiLineLabel = new Label(tr("Multi-line:"), optContainer);
        _imp->multiLine = new QCheckBox(optContainer);
        _imp->multiLine->setToolTip( NATRON_NAMESPACE::convertFromPlainText(tr("Should this text be multi-line or single-line?"), NATRON_NAMESPACE::WhiteSpaceNormal) );
        optLayout->addWidget(_imp->multiLine);
        _imp->mainLayout->addRow(_imp->multiLineLabel, optContainer);

        KnobStringPtr isStr = toKnobString(knob);
        if (isStr) {
            if ( isStr && isStr->isMultiLine() ) {
                _imp->multiLine->setChecked(true);
            }
        }
    }
    {
        QWidget* optContainer = new QWidget(this);
        QHBoxLayout* optLayout = new QHBoxLayout(optContainer);
        optLayout->setContentsMargins(0, 0, 15, 0);

        _imp->richTextLabel = new Label(tr("Rich text:"), optContainer);
        _imp->richText = new QCheckBox(optContainer);
        QString tt = NATRON_NAMESPACE::convertFromPlainText(tr("If checked, the text area will be able to use rich text encoding with a sub-set of html.\n "
                                                       "This property is only valid for multi-line input text only."), NATRON_NAMESPACE::WhiteSpaceNormal);

        _imp->richText->setToolTip(tt);
        optLayout->addWidget(_imp->richText);
        _imp->mainLayout->addRow(_imp->richTextLabel, optContainer);

        KnobStringPtr isStr = toKnobString(knob);
        if (isStr) {
            if ( isStr && isStr->isMultiLine() && isStr->usesRichText() ) {
                _imp->richText->setChecked(true);
            }
        }
    }
    {
        QWidget* optContainer = new QWidget(this);
        QHBoxLayout* optLayout = new QHBoxLayout(optContainer);
        optLayout->setContentsMargins(0, 0, 15, 0);

        _imp->sequenceDialogLabel = new Label(tr("Use sequence dialog:"), optContainer);
        _imp->sequenceDialog = new QCheckBox(optContainer);
        _imp->sequenceDialog->setToolTip( NATRON_NAMESPACE::convertFromPlainText(tr("If checked the file dialog for this parameter will be able to decode image sequences."), NATRON_NAMESPACE::WhiteSpaceNormal) );
        optLayout->addWidget(_imp->sequenceDialog);



        _imp->fileDialogSelectExistingLabel = new Label(tr("Select only existing files:"), optContainer);
        optLayout->addWidget(_imp->fileDialogSelectExistingLabel);
        _imp->fileDialogSelectExisting = new QCheckBox(optContainer);
        _imp->fileDialogSelectExisting->setToolTip( NATRON_NAMESPACE::convertFromPlainText(tr("If checked the file dialog will only open file(s) that already exists"), NATRON_NAMESPACE::WhiteSpaceNormal) );
        optLayout->addWidget(_imp->fileDialogSelectExisting);

        _imp->mainLayout->addRow(_imp->sequenceDialogLabel, optContainer);

        KnobFilePtr isFile = toKnobFile(knob);
        if (isFile) {
            if ( isFile->getDialogType() == KnobFile::eKnobFileDialogTypeSaveFileSequences ||
                isFile->getDialogType() == KnobFile::eKnobFileDialogTypeOpenFileSequences) {
                _imp->sequenceDialog->setChecked(true);
            }
            if ( isFile->getDialogType() == KnobFile::eKnobFileDialogTypeOpenFile ||
                isFile->getDialogType() == KnobFile::eKnobFileDialogTypeOpenFileSequences) {
                _imp->fileDialogSelectExisting->setChecked(true);
            }
        }
    }
    {
        QWidget* optContainer = new QWidget(this);
        QHBoxLayout* optLayout = new QHBoxLayout(optContainer);
        optLayout->setContentsMargins(0, 0, 15, 0);

        _imp->multiPathLabel = new Label(NATRON_NAMESPACE::convertFromPlainText(tr("Multiple paths:"), NATRON_NAMESPACE::WhiteSpaceNormal), optContainer);
        _imp->multiPath = new QCheckBox(optContainer);
        _imp->multiPath->setToolTip( NATRON_NAMESPACE::convertFromPlainText(tr("If checked the parameter will be a table where each entry points to a different path."), NATRON_NAMESPACE::WhiteSpaceNormal) );
        optLayout->addWidget(_imp->multiPath);
        _imp->mainLayout->addRow(_imp->multiPathLabel, optContainer);

        KnobPathPtr isStr = toKnobPath(knob);
        if (isStr) {
            if ( isStr && isStr->isMultiPath() ) {
                _imp->multiPath->setChecked(true);
            }
        }
    }
    {
        QWidget* optContainer = new QWidget(this);
        QHBoxLayout* optLayout = new QHBoxLayout(optContainer);
        optLayout->setContentsMargins(0, 0, 15, 0);

        _imp->groupAsTabLabel = new Label(tr("Group as tab:"), optContainer);
        _imp->groupAsTab = new QCheckBox(optContainer);
        _imp->groupAsTab->setToolTip( NATRON_NAMESPACE::convertFromPlainText(tr("If checked the group will be a tab instead."), NATRON_NAMESPACE::WhiteSpaceNormal) );
        optLayout->addWidget(_imp->groupAsTab);
        _imp->mainLayout->addRow(_imp->groupAsTabLabel, optContainer);

        KnobGroupPtr isGrp = toKnobGroup(knob);
        if (isGrp) {
            if ( isGrp && isGrp->isTab() ) {
                _imp->groupAsTab->setChecked(true);
            }
        }
    }
    {
        QWidget* minMaxContainer = new QWidget(this);
        QWidget* dminMaxContainer = new QWidget(this);
        QHBoxLayout* minMaxLayout = new QHBoxLayout(minMaxContainer);
        QHBoxLayout* dminMaxLayout = new QHBoxLayout(dminMaxContainer);
        minMaxLayout->setContentsMargins(0, 0, 0, 0);
        dminMaxLayout->setContentsMargins(0, 0, 0, 0);
        _imp->minLabel = new Label(tr("Minimum:"), minMaxContainer);

        _imp->minBox = new SpinBox(minMaxContainer, SpinBox::eSpinBoxTypeDouble);
        _imp->minBox->setToolTip( NATRON_NAMESPACE::convertFromPlainText(tr("Set the minimum value for the parameter. Even though the user might input "
                                                                    "a value higher or lower than the specified min/max range, internally the "
                                                                    "real value will be clamped to this interval."), NATRON_NAMESPACE::WhiteSpaceNormal) );
        minMaxLayout->addWidget(_imp->minBox);

        _imp->maxLabel = new Label(tr("Maximum:"), minMaxContainer);
        _imp->maxBox = new SpinBox(minMaxContainer, SpinBox::eSpinBoxTypeDouble);
        _imp->maxBox->setToolTip( NATRON_NAMESPACE::convertFromPlainText(tr("Set the maximum value for the parameter. Even though the user might input "
                                                                    "a value higher or lower than the specified min/max range, internally the "
                                                                    "real value will be clamped to this interval."), NATRON_NAMESPACE::WhiteSpaceNormal) );
        minMaxLayout->addWidget(_imp->maxLabel);
        minMaxLayout->addWidget(_imp->maxBox);
        minMaxLayout->addStretch();

        _imp->dminLabel = new Label(tr("Display Minimum:"), dminMaxContainer);
        _imp->dminBox = new SpinBox(dminMaxContainer, SpinBox::eSpinBoxTypeDouble);
        _imp->dminBox->setToolTip( NATRON_NAMESPACE::convertFromPlainText(tr("Set the display minimum value for the parameter. This is a hint that is typically "
                                                                     "used to set the range of the slider."), NATRON_NAMESPACE::WhiteSpaceNormal) );
        dminMaxLayout->addWidget(_imp->dminBox);

        _imp->dmaxLabel = new Label(tr("Display Maximum:"), dminMaxContainer);
        _imp->dmaxBox = new SpinBox(dminMaxContainer, SpinBox::eSpinBoxTypeDouble);
        _imp->dmaxBox->setToolTip( NATRON_NAMESPACE::convertFromPlainText(tr("Set the display maximum value for the parameter. This is a hint that is typically "
                                                                     "used to set the range of the slider."), NATRON_NAMESPACE::WhiteSpaceNormal) );
        dminMaxLayout->addWidget(_imp->dmaxLabel);
        dminMaxLayout->addWidget(_imp->dmaxBox);

        dminMaxLayout->addStretch();

        KnobDoublePtr isDbl = boost::dynamic_pointer_cast<KnobDouble>(knob);
        KnobIntPtr isInt = toKnobInt(knob);
        KnobColorPtr isColor = toKnobColor(knob);


        if (isDbl) {
            double min = isDbl->getMinimum();
            double max = isDbl->getMaximum();
            double dmin = isDbl->getDisplayMinimum();
            double dmax = isDbl->getDisplayMaximum();
            _imp->minBox->setValue(min);
            _imp->maxBox->setValue(max);
            _imp->dminBox->setValue(dmin);
            _imp->dmaxBox->setValue(dmax);
        } else if (isInt) {
            int min = isInt->getMinimum();
            int max = isInt->getMaximum();
            int dmin = isInt->getDisplayMinimum();
            int dmax = isInt->getDisplayMaximum();
            _imp->minBox->setValue(min);
            _imp->maxBox->setValue(max);
            _imp->dminBox->setValue(dmin);
            _imp->dmaxBox->setValue(dmax);
        } else if (isColor) {
            double min = isColor->getMinimum();
            double max = isColor->getMaximum();
            double dmin = isColor->getDisplayMinimum();
            double dmax = isColor->getDisplayMaximum();
            _imp->minBox->setValue(min);
            _imp->maxBox->setValue(max);
            _imp->dminBox->setValue(dmin);
            _imp->dmaxBox->setValue(dmax);
        }

        _imp->mainLayout->addRow(_imp->minLabel, minMaxContainer);
        _imp->mainLayout->addRow(_imp->dminLabel, dminMaxContainer);
    }

    {
        QWidget* defValContainer = new QWidget(this);
        QHBoxLayout* defValLayout = new QHBoxLayout(defValContainer);
        defValLayout->setContentsMargins(0, 0, 0, 0);
        _imp->defaultValueLabel = new Label(tr("Default value:"), defValContainer);

        _imp->default0 = new SpinBox(defValContainer, SpinBox::eSpinBoxTypeDouble);
        _imp->default0->setValue(0);
        _imp->default0->setToolTip( NATRON_NAMESPACE::convertFromPlainText(tr("Set the default value for the parameter (dimension 0)."), NATRON_NAMESPACE::WhiteSpaceNormal) );
        defValLayout->addWidget(_imp->default0);

        _imp->default1 = new SpinBox(defValContainer, SpinBox::eSpinBoxTypeDouble);
        _imp->default1->setValue(0);
        _imp->default1->setToolTip( NATRON_NAMESPACE::convertFromPlainText(tr("Set the default value for the parameter (dimension 1)."), NATRON_NAMESPACE::WhiteSpaceNormal) );
        defValLayout->addWidget(_imp->default1);

        _imp->default2 = new SpinBox(defValContainer, SpinBox::eSpinBoxTypeDouble);
        _imp->default2->setValue(0);
        _imp->default2->setToolTip( NATRON_NAMESPACE::convertFromPlainText(tr("Set the default value for the parameter (dimension 2)."), NATRON_NAMESPACE::WhiteSpaceNormal) );
        defValLayout->addWidget(_imp->default2);

        _imp->default3 = new SpinBox(defValContainer, SpinBox::eSpinBoxTypeDouble);
        _imp->default3->setValue(0);
        _imp->default3->setToolTip( NATRON_NAMESPACE::convertFromPlainText(tr("Set the default value for the parameter (dimension 3)."), NATRON_NAMESPACE::WhiteSpaceNormal) );
        defValLayout->addWidget(_imp->default3);


        _imp->defaultStr = new LineEdit(defValContainer);
        _imp->defaultStr->setToolTip( NATRON_NAMESPACE::convertFromPlainText(tr("Set the default value for the parameter."), NATRON_NAMESPACE::WhiteSpaceNormal) );
        defValLayout->addWidget(_imp->defaultStr);


        _imp->defaultBool = new QCheckBox(defValContainer);
        _imp->defaultBool->setToolTip( NATRON_NAMESPACE::convertFromPlainText(tr("Set the default value for the parameter."), NATRON_NAMESPACE::WhiteSpaceNormal) );
        _imp->defaultBool->setFixedSize(NATRON_MEDIUM_BUTTON_SIZE, NATRON_MEDIUM_BUTTON_SIZE);
        defValLayout->addWidget(_imp->defaultBool);

        defValLayout->addStretch();

        _imp->mainLayout->addRow(_imp->defaultValueLabel, defValContainer);


        KnobDoubleBasePtr isDbl = toKnobDoubleBase(knob);
        KnobIntBasePtr isInt = toKnobIntBase(knob);
        KnobBoolPtr isBool = toKnobBool(knob);
        KnobStringBasePtr isStr = toKnobStringBase(knob);
        KnobChoicePtr isChoice = toKnobChoice(knob);

        if (isChoice) {
<<<<<<< HEAD
            _imp->defaultStr->setText( QString::fromUtf8( isChoice->getEntry( isChoice->getDefaultValue(DimIdx(0)) ).id.c_str() ) );
=======
            _imp->defaultStr->setText( QString::fromUtf8( isChoice->getEntry( isChoice->getDefaultValue(0) ).id.c_str() ) );
>>>>>>> 8128e21d
        } else if (isDbl) {
            _imp->default0->setValue( isDbl->getDefaultValue(DimIdx(0)) );
            if (isDbl->getNDimensions() >= 2) {
                _imp->default1->setValue( isDbl->getDefaultValue(DimIdx(1)) );
            }
            if (isDbl->getNDimensions() >= 3) {
                _imp->default2->setValue( isDbl->getDefaultValue(DimIdx(2)) );
            }
            if (isDbl->getNDimensions() >= 4) {
                _imp->default3->setValue( isDbl->getDefaultValue(DimIdx(3)) );
            }
        } else if (isInt) {
            _imp->default0->setValue( isInt->getDefaultValue(DimIdx(0)) );
            if (isInt->getNDimensions() >= 2) {
                _imp->default1->setValue( isInt->getDefaultValue(DimIdx(1)) );
            }
            if (isInt->getNDimensions() >= 3) {
                _imp->default2->setValue( isInt->getDefaultValue(DimIdx(2)) );
            }
        } else if (isBool) {
            _imp->defaultBool->setChecked( isBool->getDefaultValue(DimIdx(0)) );
        } else if (isStr) {
            _imp->defaultStr->setText( QString::fromUtf8( isStr->getDefaultValue(DimIdx(0)).c_str() ) );
        }
    }


    const KnobsGuiMapping& knobs = _imp->panel->getKnobsMapping();
    for (KnobsGuiMapping::const_iterator it = knobs.begin(); it != knobs.end(); ++it) {
        KnobIPtr knob = it->first.lock();
        if (!knob) {
            continue;
        }
        if ( knob->isUserKnob() ) {
            KnobGroupPtr isGrp = toKnobGroup(knob);
            if (isGrp) {
                _imp->userGroups.push_back(isGrp);
            }
        }
    }


    if ( !_imp->userGroups.empty() ) {
        QWidget* optContainer = new QWidget(this);
        QHBoxLayout* optLayout = new QHBoxLayout(optContainer);
        optLayout->setContentsMargins(0, 0, 15, 0);

        _imp->parentGroupLabel = new Label(tr("Group:"), optContainer);
        _imp->parentGroup = new ComboBox(optContainer);

        _imp->parentGroup->setToolTip( NATRON_NAMESPACE::convertFromPlainText(tr("The name of the group under which this parameter will appear."), NATRON_NAMESPACE::WhiteSpaceNormal) );
        optLayout->addWidget(_imp->parentGroup);

        _imp->mainLayout->addRow(_imp->parentGroupLabel, optContainer);
    }

    QWidget* optContainer = new QWidget(this);
    QHBoxLayout* optLayout = new QHBoxLayout(optContainer);
    optLayout->setContentsMargins(0, 0, 15, 0);
    _imp->parentPageLabel = new Label(tr("Page:"), optContainer);
    _imp->parentPage = new ComboBox(optContainer);

    QObject::connect( _imp->parentPage, SIGNAL(currentIndexChanged(int)), this, SLOT(onPageCurrentIndexChanged(int)) );
    const KnobsVec& internalKnobs = _imp->panel->getHolder()->getKnobs();
    for (KnobsVec::const_iterator it = internalKnobs.begin(); it != internalKnobs.end(); ++it) {
        if ( (*it)->isUserKnob() ) {
            KnobPagePtr isPage = toKnobPage(*it);
            if (isPage) {
                _imp->userPages.push_back(isPage);
            }
        }
    }

    for (std::list<KnobPagePtr >::iterator it = _imp->userPages.begin(); it != _imp->userPages.end(); ++it) {
        _imp->parentPage->addItem( QString::fromUtf8( (*it)->getName().c_str() ) );
    }
    _imp->parentPage->setToolTip( NATRON_NAMESPACE::convertFromPlainText(tr("The tab under which this parameter will appear."), NATRON_NAMESPACE::WhiteSpaceNormal) );
    optLayout->addWidget(_imp->parentPage);

    int pageIndexLoaded = -1;
    if (knob) {
        ////find in which page the knob should be

        KnobPagePtr isTopLevelParentAPage = knob->getTopLevelPage();
        if (isTopLevelParentAPage) {
            int index = 0; // 1 because of the "User" item
            bool found = false;
            for (std::list<KnobPagePtr >::iterator it = _imp->userPages.begin(); it != _imp->userPages.end(); ++it, ++index) {
                if (*it == isTopLevelParentAPage) {
                    found = true;
                    break;
                }
            }
            if (found) {
                _imp->parentPage->setCurrentIndex_no_emit(index);
                pageIndexLoaded = index;
            }
        }
    } else {
        ///If the selected page name in the manage user params dialog is valid, set the page accordingly
        if ( _imp->parentPage && !selectedPageName.empty() ) {
            int index = 0;
            for (std::list<KnobPagePtr >::iterator it = _imp->userPages.begin(); it != _imp->userPages.end(); ++it, ++index) {
                if ( (*it)->getName() == selectedPageName ) {
                    _imp->parentPage->setCurrentIndex_no_emit(index);
                    pageIndexLoaded = index;
                    break;
                }
            }
        }
    }

    _imp->mainLayout->addRow(_imp->parentPageLabel, optContainer);

    onPageCurrentIndexChanged(pageIndexLoaded == -1 ? 0 : pageIndexLoaded);

    if (_imp->parentGroup && knob) {
        KnobPagePtr topLvlPage = knob->getTopLevelPage();
        if (topLvlPage) {
            KnobIPtr parent = knob->getParentKnob();
            KnobGroupPtr isParentGrp = toKnobGroup(parent);
            if (isParentGrp) {
                for (std::list<KnobGroupPtr>::iterator it = _imp->userGroups.begin(); it != _imp->userGroups.end(); ++it) {
                    KnobPagePtr page = (*it)->getTopLevelPage();
                    assert(page);

                    ///add only grps whose parent page is the selected page
                    if ( (isParentGrp == *it) && (page == topLvlPage) ) {
                        for (int i = 0; i < _imp->parentGroup->count(); ++i) {
                            if ( _imp->parentGroup->itemText(i) == QString::fromUtf8( isParentGrp->getName().c_str() ) ) {
                                _imp->parentGroup->setCurrentIndex(i);
                                break;
                            }
                        }
                        break;
                    }
                }
            }
        }
    } else {
        ///If the selected group name in the manage user params dialog is valid, set the group accordingly
        if (_imp->parentGroup) {
            for (int i = 0; i < _imp->parentGroup->count(); ++i) {
                if ( _imp->parentGroup->itemText(i) == QString::fromUtf8( selectedGroupName.c_str() ) ) {
                    _imp->parentGroup->setCurrentIndex(i);
                    break;
                }
            }
        }
    }


    DialogButtonBox* buttons = new DialogButtonBox(QDialogButtonBox::StandardButtons(QDialogButtonBox::Ok | QDialogButtonBox::Cancel), Qt::Horizontal, this);
    QObject::connect( buttons, SIGNAL(rejected()), this, SLOT(reject()) );
    QObject::connect( buttons, SIGNAL(accepted()), this, SLOT(onOkClicked()) );
    _imp->vLayout->addWidget(buttons);

    ParamDataTypeEnum t;
    if (!knob) {
        t = (ParamDataTypeEnum)_imp->typeChoice->activeIndex();
    } else {
        t = getChoiceIndexFromKnobType(knob);
        assert(t != eParamDataTypeCount);
    }
    onTypeCurrentIndexChanged( (int)t );

    if (knob) {
        _imp->originalKnobSerialization.reset( new SERIALIZATION_NAMESPACE::KnobSerialization );
        knob->toSerialization(_imp->originalKnobSerialization.get());
    }
}

void
AddKnobDialog::onPageCurrentIndexChanged(int index)
{
    if (!_imp->parentGroup) {
        return;
    }
    _imp->parentGroup->clear();
    _imp->parentGroup->addItem( QString::fromUtf8("-") );

    std::string selectedPage = _imp->parentPage->itemText(index).toStdString();
    KnobPagePtr parentPage;


    for (std::list<boost::shared_ptr<KnobPage> >::iterator it = _imp->userPages.begin(); it != _imp->userPages.end(); ++it) {
        if ( (*it)->getName() == selectedPage ) {
            parentPage = *it;
            break;
        }
    }


    for (std::list<KnobGroupPtr>::iterator it = _imp->userGroups.begin(); it != _imp->userGroups.end(); ++it) {
        KnobPagePtr page = (*it)->getTopLevelPage();
        assert(page);

        ///add only grps whose parent page is the selected page
        if (page == parentPage) {
            _imp->parentGroup->addItem( QString::fromUtf8( (*it)->getName().c_str() ) );
        }
    }
}

void
AddKnobDialog::onTypeCurrentIndexChanged(int index)
{
    enum ParamDataTypeEnum t = (ParamDataTypeEnum)index;

    _imp->setVisiblePage(t != eParamDataTypePage);
    _imp->setVisibleLabel(t != eParamDataTypeLabel);
    int d = dataTypeDim(t);
    switch (t) {
    case eParamDataTypeInteger:     // int
    case eParamDataTypeInteger2D:     // int 2D
    case eParamDataTypeInteger3D:     // int 3D
        _imp->setVisibleToolTipEdit(true);
        _imp->setVisibleAnimates(true);
        _imp->setVisibleEvaluate(true);
        _imp->setVisibleHide(true);
        _imp->setVisibleMenuItems(false);
        _imp->setVisibleMinMax(true);
        _imp->setVisibleStartNewLine(true);
        _imp->setVisibleMultiLine(false);
        _imp->setVisibleViewerUi(true);
        _imp->setVisibleMultiPath(false);
        _imp->setVisibleRichText(false);
        _imp->setVisibleFileStuff(false);
        _imp->setVisibleGrpAsTab(false);
        _imp->setVisibleParent(true);
        _imp->setVisibleDefaultValues(true, AddKnobDialogPrivate::eDefaultValueTypeInt, d);
        break;

    case eParamDataTypeFloatingPoint:     // fp
    case eParamDataTypeFloatingPoint2D:     // fp 2D
    case eParamDataTypeFloatingPoint3D:     // fp 3D
    case eParamDataTypeColorRGB:     // RGB
    case eParamDataTypeColorRGBA:     // RGBA
        _imp->setVisibleToolTipEdit(true);
        _imp->setVisibleAnimates(true);
        _imp->setVisibleEvaluate(true);
        _imp->setVisibleHide(true);
        _imp->setVisibleMenuItems(false);
        _imp->setVisibleMinMax(true);
        _imp->setVisibleStartNewLine(true);
        _imp->setVisibleMultiLine(false);
        _imp->setVisibleViewerUi(true);
        _imp->setVisibleMultiPath(false);
        _imp->setVisibleRichText(false);
        _imp->setVisibleFileStuff(false);
        _imp->setVisibleGrpAsTab(false);
        _imp->setVisibleParent(true);
        _imp->setVisibleDefaultValues(true, AddKnobDialogPrivate::eDefaultValueTypeDouble, d);
        break;

    case eParamDataTypeChoice:     // choice
        _imp->setVisibleToolTipEdit(true);
        _imp->setVisibleAnimates(true);
        _imp->setVisibleEvaluate(true);
        _imp->setVisibleHide(true);
        _imp->setVisibleMenuItems(true);
        _imp->setVisibleMinMax(false);
        _imp->setVisibleStartNewLine(true);
        _imp->setVisibleMultiLine(false);
        _imp->setVisibleViewerUi(true);
        _imp->setVisibleMultiPath(false);
        _imp->setVisibleRichText(false);
        _imp->setVisibleFileStuff(false);
        _imp->setVisibleGrpAsTab(false);
        _imp->setVisibleParent(true);
        _imp->setVisibleDefaultValues(true, AddKnobDialogPrivate::eDefaultValueTypeString, d);
        break;
    case eParamDataTypeCheckbox:     // bool
        _imp->setVisibleToolTipEdit(true);
        _imp->setVisibleAnimates(true);
        _imp->setVisibleEvaluate(true);
        _imp->setVisibleHide(true);
        _imp->setVisibleMenuItems(false);
        _imp->setVisibleMinMax(false);
        _imp->setVisibleStartNewLine(true);
        _imp->setVisibleMultiLine(false);
        _imp->setVisibleViewerUi(true);
        _imp->setVisibleMultiPath(false);
        _imp->setVisibleRichText(false);
        _imp->setVisibleFileStuff(false);
        _imp->setVisibleGrpAsTab(false);
        _imp->setVisibleParent(true);
        _imp->setVisibleDefaultValues(true, AddKnobDialogPrivate::eDefaultValueTypeBool, d);
        break;
    case eParamDataTypeLabel:     // label
        _imp->setVisibleToolTipEdit(true);
        _imp->setVisibleAnimates(false);
        _imp->setVisibleEvaluate(false);
        _imp->setVisibleHide(true);
        _imp->setVisibleMenuItems(false);
        _imp->setVisibleMinMax(false);
        _imp->setVisibleStartNewLine(true);
        _imp->setVisibleMultiLine(false);
        _imp->setVisibleViewerUi(true);
        _imp->setVisibleMultiPath(false);
        _imp->setVisibleRichText(false);
        _imp->setVisibleFileStuff(false);
        _imp->setVisibleGrpAsTab(false);
        _imp->setVisibleParent(true);
        _imp->setVisibleDefaultValues(true, AddKnobDialogPrivate::eDefaultValueTypeString, d);
        break;
    case eParamDataTypeTextInput:     // text input
        _imp->setVisibleToolTipEdit(true);
        _imp->setVisibleAnimates(true);
        _imp->setVisibleEvaluate(true);
        _imp->setVisibleHide(true);
        _imp->setVisibleMenuItems(false);
        _imp->setVisibleMinMax(false);
        _imp->setVisibleStartNewLine(false);
        _imp->setVisibleMultiLine(true);
        _imp->setVisibleViewerUi(true);
        _imp->setVisibleMultiPath(false);
        _imp->setVisibleRichText(true);
        _imp->setVisibleFileStuff(false);
        _imp->setVisibleGrpAsTab(false);
        _imp->setVisibleParent(true);
        _imp->setVisibleDefaultValues(true, AddKnobDialogPrivate::eDefaultValueTypeString, d);
        break;
    case eParamDataTypeInputFile:     // input file
        _imp->setVisibleToolTipEdit(true);
        _imp->setVisibleAnimates(false);
        _imp->setVisibleEvaluate(true);
        _imp->setVisibleHide(true);
        _imp->setVisibleMenuItems(false);
        _imp->setVisibleMinMax(false);
        _imp->setVisibleStartNewLine(false);
        _imp->setVisibleMultiLine(false);
        _imp->setVisibleViewerUi(true);
        _imp->setVisibleMultiPath(false);
        _imp->setVisibleRichText(false);
        _imp->setVisibleFileStuff(true);
        _imp->setVisibleGrpAsTab(false);
        _imp->setVisibleParent(true);
        _imp->setVisibleDefaultValues(true, AddKnobDialogPrivate::eDefaultValueTypeString, d);
        break;
    case eParamDataTypeDirectory:     // path
        _imp->setVisibleToolTipEdit(true);
        _imp->setVisibleAnimates(false);
        _imp->setVisibleEvaluate(true);
        _imp->setVisibleHide(true);
        _imp->setVisibleMenuItems(false);
        _imp->setVisibleMinMax(false);
        _imp->setVisibleStartNewLine(false);
        _imp->setVisibleMultiLine(false);
        _imp->setVisibleViewerUi(true);
        _imp->setVisibleMultiPath(true);
        _imp->setVisibleRichText(false);
        _imp->setVisibleFileStuff(false);
        _imp->setVisibleGrpAsTab(false);
        _imp->setVisibleParent(true);
        _imp->setVisibleDefaultValues(true, AddKnobDialogPrivate::eDefaultValueTypeString, d);
        break;
    case eParamDataTypeGroup:     // grp
        _imp->setVisibleToolTipEdit(true);
        _imp->setVisibleAnimates(false);
        _imp->setVisibleEvaluate(false);
        _imp->setVisibleHide(true);
        _imp->setVisibleMenuItems(false);
        _imp->setVisibleMinMax(false);
        _imp->setVisibleStartNewLine(false);
        _imp->setVisibleMultiLine(false);
        _imp->setVisibleViewerUi(false);
        _imp->setVisibleMultiPath(false);
        _imp->setVisibleRichText(false);
        _imp->setVisibleFileStuff(false);
        _imp->setVisibleGrpAsTab(true);
        _imp->setVisibleParent(false);
        _imp->setVisibleDefaultValues(false, AddKnobDialogPrivate::eDefaultValueTypeInt, d);
        break;
    case eParamDataTypePage:     // page
        _imp->setVisibleToolTipEdit(false);
        _imp->setVisibleAnimates(false);
        _imp->setVisibleEvaluate(false);
        _imp->setVisibleHide(true);
        _imp->setVisibleMenuItems(false);
        _imp->setVisibleMinMax(false);
        _imp->setVisibleStartNewLine(false);
        _imp->setVisibleMultiLine(false);
        _imp->setVisibleViewerUi(false);
        _imp->setVisibleMultiPath(false);
        _imp->setVisibleRichText(false);
        _imp->setVisibleFileStuff(false);
        _imp->setVisibleGrpAsTab(false);
        _imp->setVisibleParent(false);
        _imp->setVisibleDefaultValues(false, AddKnobDialogPrivate::eDefaultValueTypeInt, d);
        break;
    case eParamDataTypeButton:     // button
        _imp->setVisibleToolTipEdit(true);
        _imp->setVisibleAnimates(false);
        _imp->setVisibleEvaluate(false);
        _imp->setVisibleHide(false);
        _imp->setVisibleMenuItems(false);
        _imp->setVisibleMinMax(false);
        _imp->setVisibleStartNewLine(true);
        _imp->setVisibleMultiLine(false);
        _imp->setVisibleViewerUi(true);
        _imp->setVisibleMultiPath(false);
        _imp->setVisibleRichText(false);
        _imp->setVisibleFileStuff(false);
        _imp->setVisibleGrpAsTab(false);
        _imp->setVisibleParent(true);
        _imp->setVisibleDefaultValues(false, AddKnobDialogPrivate::eDefaultValueTypeInt, d);
        break;
    case eParamDataTypeSeparator:     // separator
        _imp->setVisibleToolTipEdit(true);
        _imp->setVisibleAnimates(false);
        _imp->setVisibleEvaluate(false);
        _imp->setVisibleHide(false);
        _imp->setVisibleMenuItems(false);
        _imp->setVisibleMinMax(false);
        _imp->setVisibleStartNewLine(false);
        _imp->setVisibleMultiLine(false);
        _imp->setVisibleViewerUi(false);
        _imp->setVisibleMultiPath(false);
        _imp->setVisibleRichText(false);
        _imp->setVisibleFileStuff(false);
        _imp->setVisibleGrpAsTab(false);
        _imp->setVisibleParent(true);
        _imp->setVisibleDefaultValues(false, AddKnobDialogPrivate::eDefaultValueTypeInt, d);
        break;
    default:
        break;
    } // switch

} // AddKnobDialog::onTypeCurrentIndexChanged

AddKnobDialog::~AddKnobDialog()
{
}

KnobIPtr
AddKnobDialog::getKnob() const
{
    return _imp->knob;
}

template <typename T>
void
AddKnobDialogPrivate::setKnobMinMax(const KnobIPtr& knob)
{
    int dim = knob->getNDimensions();

    boost::shared_ptr<Knob<T> > k = boost::dynamic_pointer_cast<Knob<T> >(knob);
    assert(k);
    if (!k) {
        return;
    }
    std::vector<T> mins(dim), dmins(dim);
    std::vector<T> maxs(dim), dmaxs(dim);
    for (std::size_t i = 0; i < (std::size_t)dim; ++i) {
        mins[i] = minBox->value();
        dmins[i] = dminBox->value();
        maxs[i] = maxBox->value();
        dmaxs[i] = dmaxBox->value();
    }
    k->setRangeAcrossDimensions(mins, maxs);
    k->setDisplayRangeAcrossDimensions(dmins, dmaxs);
    std::vector<T> defValues;
    if (dim >= 1) {
        defValues.push_back( default0->value() );
    }
    if (dim >= 2) {
        defValues.push_back( default1->value() );
    }
    if (dim >= 3) {
        defValues.push_back( default2->value() );
    }
    if (dim >= 4) {
        defValues.push_back( default3->value() );
    }
    for (std::size_t i = 0; i < defValues.size(); ++i) {
        k->setDefaultValue(defValues[i], DimIdx(i));
    }
}

void
AddKnobDialogPrivate::createKnobFromSelection(AddKnobDialog::ParamDataTypeEnum t,
                                              int optionalGroupIndex)
{

    assert(!knob);
    std::string label = labelLineEdit->text().toStdString();
    int dim = AddKnobDialog::dataTypeDim(t);
    switch (t) {
    case AddKnobDialog::eParamDataTypeInteger:
    case AddKnobDialog::eParamDataTypeInteger2D:
    case AddKnobDialog::eParamDataTypeInteger3D: {
        //int
        KnobIntPtr k = AppManager::createKnob<KnobInt>(panel->getHolder(), label, dim, false);
        setKnobMinMax<int>(k);
        knob = k;
        break;
    }
    case AddKnobDialog::eParamDataTypeFloatingPoint:
    case AddKnobDialog::eParamDataTypeFloatingPoint2D:
    case AddKnobDialog::eParamDataTypeFloatingPoint3D: {
        //double
        int dim = (int)t - 2;
        KnobDoublePtr k = AppManager::createKnob<KnobDouble>(panel->getHolder(), label, dim, false);
        setKnobMinMax<double>(k);
        knob = k;
        break;
    }
    case AddKnobDialog::eParamDataTypeColorRGB:
    case AddKnobDialog::eParamDataTypeColorRGBA: {
        // color
        int dim = (int)t - 3;
        KnobColorPtr k = AppManager::createKnob<KnobColor>(panel->getHolder(), label, dim, false);
        setKnobMinMax<double>(k);
        knob = k;
        break;
    }
    case AddKnobDialog::eParamDataTypeChoice: {
        KnobChoicePtr k = AppManager::createKnob<KnobChoice>(panel->getHolder(), label, 1, false);
        QString entriesRaw = menuItemsEdit->toPlainText();
        QTextStream stream(&entriesRaw);
        std::vector<ChoiceOption> entries;

        while ( !stream.atEnd() ) {
            QString line = stream.readLine();
<<<<<<< HEAD
            
=======

>>>>>>> 8128e21d
            int foundHelp = line.indexOf( QString::fromUtf8("<?>") );
            if (foundHelp != -1) {
                QString entry = line.mid(0, foundHelp);
                QString help = line.mid(foundHelp + 3, -1);
<<<<<<< HEAD
            
=======

>>>>>>> 8128e21d
                entries.push_back(ChoiceOption( entry.toStdString(), "", help.toStdString()) );
            } else {
                entries.push_back( ChoiceOption(line.toStdString(), "", "") );
            }
        }
        k->populateChoices(entries);

        std::string defValue = defaultStr->text().toStdString();
        int defIndex = -1;
        for (std::size_t i = 0; i < entries.size(); ++i) {
            if (entries[i].id == defValue) {
                defIndex = i;
                break;
            }
        }
        if (defIndex == -1) {
            std::stringstream ss;
            ss << '"';
            ss << defValue;
            ss << '"';
            ss << " does not exist in the defined menu items";
            throw std::invalid_argument( ss.str() );
        }
        if ( ( defIndex < (int)entries.size() ) && ( defIndex >= 0) ) {
            k->setDefaultValue(defIndex);
        }

        knob = k;
        break;
    }
    case AddKnobDialog::eParamDataTypeCheckbox: {
        KnobBoolPtr k = AppManager::createKnob<KnobBool>(panel->getHolder(), label, 1, false);
        bool defValue = defaultBool->isChecked();
        k->setDefaultValue(defValue);
        knob = k;
        break;
    }
    case AddKnobDialog::eParamDataTypeLabel:
    case AddKnobDialog::eParamDataTypeTextInput: {
        KnobStringPtr k = AppManager::createKnob<KnobString>(panel->getHolder(), label, 1, false);
        if ( multiLine->isChecked() ) {
            k->setAsMultiLine();
            if ( richText->isChecked() ) {
                k->setUsesRichText(true);
            }
        } else {
            if (t == AddKnobDialog::eParamDataTypeLabel) {
                k->setAsLabel();
            }
        }
        std::string defValue = defaultStr->text().toStdString();
        k->setDefaultValue(defValue);
        knob = k;
        break;
    }
    case AddKnobDialog::eParamDataTypeInputFile: {
        KnobFilePtr k = AppManager::createKnob<KnobFile>(panel->getHolder(), label, 1, false);

        KnobFile::KnobFileDialogTypeEnum dialogType;
        if ( fileDialogSelectExisting->isChecked()) {
            if ( sequenceDialog->isChecked() ) {
                dialogType = KnobFile::eKnobFileDialogTypeOpenFileSequences;
            } else {
                dialogType = KnobFile::eKnobFileDialogTypeOpenFile;
            }
        } else {
            if ( sequenceDialog->isChecked() ) {
                dialogType = KnobFile::eKnobFileDialogTypeSaveFileSequences;
            } else {
                dialogType = KnobFile::eKnobFileDialogTypeSaveFile;
            }
        }
        k->setDialogType(dialogType);

        std::string defValue = defaultStr->text().toStdString();
        k->setDefaultValue(defValue);
        knob = k;
        break;
    }
    case AddKnobDialog::eParamDataTypeDirectory: {
        KnobPathPtr k = AppManager::createKnob<KnobPath>(panel->getHolder(), label, 1, false);
        if ( multiPath->isChecked() ) {
            k->setMultiPath(true);
        }
        std::string defValue = defaultStr->text().toStdString();
        k->setDefaultValue(defValue);
        knob = k;
        break;
    }
    case AddKnobDialog::eParamDataTypeGroup: {
        KnobGroupPtr k = AppManager::createKnob<KnobGroup>(panel->getHolder(), label, 1, false);
        if ( groupAsTab->isChecked() ) {
            k->setAsTab();
        }
        k->setDefaultValue(true);     //< default to opened
        knob = k;
        break;
    }
    case AddKnobDialog::eParamDataTypePage: {
        KnobPagePtr k = AppManager::createKnob<KnobPage>(panel->getHolder(), label, 1, false);
        knob = k;
        break;
    }
    case AddKnobDialog::eParamDataTypeButton: {
        KnobButtonPtr k = AppManager::createKnob<KnobButton>(panel->getHolder(), label, 1, false);
        knob = k;
        break;
    }
    case AddKnobDialog::eParamDataTypeSeparator: {
        KnobSeparatorPtr k = AppManager::createKnob<KnobSeparator>(panel->getHolder(), label, 1, false);
        knob = k;
        break;
    }
    default:
        break;
    } // switch


    assert(knob);
    knob->setAsUserKnob(true);
    if ( knob->canAnimate() ) {
        knob->setAnimationEnabled( animatesCheckbox->isChecked() );
    }
    knob->setEvaluateOnChange( evaluatesOnChange->isChecked() );


    knob->setName(nameLineEdit->text().toStdString(), true);
    knob->setHintToolTip( tooltipArea->toPlainText().toStdString() );
    bool addedInGrp = false;
    KnobGroupPtr selectedGrp = getSelectedGroup();
    if (selectedGrp) {
        if (optionalGroupIndex != -1) {
            selectedGrp->insertKnob(optionalGroupIndex, knob);
        } else {
            selectedGrp->addKnob(knob);
        }
        addedInGrp = true;
    }


    if ( (t != AddKnobDialog::eParamDataTypePage) && parentPage && !addedInGrp ) {

        // Ensure the knob is in a page
        KnobPagePtr page = getSelectedPage();
        assert(page);
        if (page) {
            if (optionalGroupIndex != -1) {
                page->insertKnob(optionalGroupIndex, knob);
            } else {
                page->addKnob(knob);
            }
            panel->setPageActiveIndex(page);

        }
    }



    KnobHolderPtr holder = panel->getHolder();
    assert(holder);
    EffectInstancePtr isEffect = toEffectInstance(holder);
    assert(isEffect);
    if (isEffect) {
        isEffect->getNode()->declarePythonKnobs();
    }
} // AddKnobDialogPrivate::createKnobFromSelection

KnobGroupPtr
AddKnobDialogPrivate::getSelectedGroup() const
{
    if ( parentGroup && parentGroup->isVisible() ) {
        std::string selectedItem = parentGroup->getCurrentIndexText().toStdString();
        if (selectedItem != "-") {
            for (std::list<KnobGroupPtr>::const_iterator it = userGroups.begin(); it != userGroups.end(); ++it) {
                if ( (*it)->getName() == selectedItem ) {
                    return *it;
                }
            }
        }
    }

    return KnobGroupPtr();
}

KnobPagePtr
AddKnobDialogPrivate::getSelectedPage() const
{
    if ( parentPage && parentPage->isVisible() ) {
        std::string selectedItem = parentPage->getCurrentIndexText().toStdString();
        for (std::list<KnobPagePtr>::const_iterator it = userPages.begin(); it != userPages.end(); ++it) {
            if ( (*it)->getName() == selectedItem ) {
                return *it;
                break;
            }
        }
    }

    return KnobPagePtr();
}

void
AddKnobDialog::onOkClicked()
{
    QString name = _imp->nameLineEdit->text();
    bool badFormat = false;

    if ( name.isEmpty() ) {
        badFormat = true;
    }
    if ( !badFormat && !name[0].isLetter() ) {
        badFormat = true;
    }

    if (!badFormat) {
        //make sure everything is alphaNumeric without spaces
        for (int i = 0; i < name.size(); ++i) {
            if ( name[i] == QLatin1Char('_') ) {
                continue;
            }
            if ( ( name[i] == QLatin1Char(' ') ) || !name[i].isLetterOrNumber() ) {
                badFormat = true;
                break;
            }
        }
    }

    //check if another knob has the same script name
    std::string stdName = name.toStdString();
    const KnobsVec& knobs = _imp->panel->getHolder()->getKnobs();
    for (KnobsVec::const_iterator it = knobs.begin(); it != knobs.end(); ++it) {
        if ( ( (*it)->getName() == stdName ) && ( (*it) != _imp->knob ) ) {
            badFormat = true;
            break;
        }
    }

    if (badFormat) {
        Dialogs::errorDialog( tr("Error").toStdString(), tr("A parameter must have a unique script name composed only of characters from "
                                                            "[a - z / A- Z] and digits [0 - 9]. This name cannot contain spaces for scripting purposes.")
                              .toStdString() );

        return;
    }

    EffectInstancePtr effect;


    {
        KnobHolderPtr holder = _imp->panel->getHolder();
        assert(holder);

        NodeGroupPtr isHolderGroup = toNodeGroup( toEffectInstance(holder) );
        if (isHolderGroup) {
            //Check if the group has a node with the exact same script name as the param script name, in which case we error
            //otherwise the attribute on the python object would be overwritten
            NodesList nodes = isHolderGroup->getNodes();
            for (NodesList::iterator it = nodes.begin(); it != nodes.end(); ++it) {
                if ( (*it)->getScriptName() == stdName ) {
                    Dialogs::errorDialog( tr("Error").toStdString(), tr("A parameter on a group cannot have the same script-name as a node within "
                                                                        "the group for scripting purposes.")
                                          .toStdString() );

                    return;
                }
            }
        }
    }

    ///Remove the previous knob, and recreate it.

    ///Index of the type in the combo
    ParamDataTypeEnum t;

    ///Remember the old page in which to insert the knob
    KnobPagePtr oldParentPage;

    ///If the knob was in a group, we need to place it at the same index
    int oldIndexInParent = -1;
    int oldViewerIndex = -1;
    std::string oldKnobScriptName;
    std::map<KnobIPtr, std::vector<std::pair<std::string, bool> > > listenersExpressions;
    KnobPagePtr oldKnobIsPage;
    bool wasNewLineActivated = true;
    if (!_imp->knob) {
        assert(_imp->typeChoice);
        t = (ParamDataTypeEnum)_imp->typeChoice->activeIndex();
    } else {



        oldKnobIsPage = toKnobPage(_imp->knob);
        oldKnobScriptName = _imp->knob->getName();
        effect = toEffectInstance( _imp->knob->getHolder() );
        oldViewerIndex = effect->getInViewerContextKnobIndex(_imp->knob);
        if (oldViewerIndex != -1) {
            effect->removeKnobViewerUI(_imp->knob);
        }
        oldParentPage = _imp->knob->getTopLevelPage();
        wasNewLineActivated = _imp->knob->isNewLineActivated();
        t = getChoiceIndexFromKnobType(_imp->knob);
        KnobIPtr parent = _imp->knob->getParentKnob();
        KnobGroupPtr isParentGrp = toKnobGroup(parent);
        if ( isParentGrp && ( isParentGrp == _imp->getSelectedGroup() ) ) {
            KnobsVec children = isParentGrp->getChildren();
            for (U32 i = 0; i < children.size(); ++i) {
                if (children[i] == _imp->knob) {
                    oldIndexInParent = i;
                    break;
                }
            }
        } else {
            KnobsVec children;
            if ( oldParentPage && ( oldParentPage == _imp->getSelectedPage() ) ) {
                children = oldParentPage->getChildren();
            }
            for (U32 i = 0; i < children.size(); ++i) {
                if (children[i] == _imp->knob) {
                    oldIndexInParent = i;
                    break;
                }
            }
        }

        //Since removing this knob will also remove all expressions from listeners, conserve them and try
        //to recover them afterwards
        KnobDimViewKeySet listeners;
        _imp->knob->getListeners(listeners, KnobI::eListenersTypeExpression);
        for (KnobDimViewKeySet::iterator it = listeners.begin(); it != listeners.end(); ++it) {
            KnobIPtr listener = it->knob.lock();
            if (!listener) {
                continue;
            }
            int nDims = listener->getNDimensions();
            std::vector<std::pair<std::string, bool> > exprs(nDims);
            for (int d = 0; d < nDims; ++d) {
                std::pair<std::string, bool> e;
                e.first = listener->getExpression(DimIdx(d), ViewIdx(0));
                e.second = listener->isExpressionUsingRetVariable(ViewIdx(0), DimIdx(d));
                exprs[d] = e;
            }
            listenersExpressions[listener] = exprs;
        }

        if (!oldKnobIsPage) {
            _imp->panel->getHolder()->deleteKnob(_imp->knob, true);
            _imp->knob.reset();

        }
    } //if (!_imp->knob) {


    if (oldKnobIsPage) {
        try {
            oldKnobIsPage->setName( _imp->nameLineEdit->text().toStdString() );
            oldKnobIsPage->setLabel( _imp->labelLineEdit->text().toStdString() );
        } catch (const std::exception& e) {
            Dialogs::errorDialog( tr("Error while creating parameter").toStdString(), e.what() );

            return;
        }
    } else {
        try {
            _imp->createKnobFromSelection(t, oldIndexInParent );
        }   catch (const std::exception& e) {
            Dialogs::errorDialog( tr("Error while creating parameter").toStdString(), e.what() );

            return;
        }

        assert(_imp->knob);


        if (_imp->originalKnobSerialization) {
            _imp->knob->fromSerialization(*_imp->originalKnobSerialization);
        }

        KnobStringPtr isLabelKnob = toKnobString(_imp->knob);
        if ( isLabelKnob && isLabelKnob->isLabel() ) {
            ///Label knob only has a default value, but the "fromSerialization" function call above will keep the previous value,
            ///so we have to force a reset to the default value.
            isLabelKnob->resetToDefaultValue();
        }

<<<<<<< HEAD
=======
        KnobColor* isColor = dynamic_cast<KnobColor*>( _imp->knob.get() );
        KnobDouble* isDbl = dynamic_cast<KnobDouble*>( _imp->knob.get() );
        KnobInt* isInt = dynamic_cast<KnobInt*>( _imp->knob.get() );
        Knob<std::string>* isStr = dynamic_cast<Knob<std::string>*>( _imp->knob.get() );
        KnobGroup* isGrp = dynamic_cast<KnobGroup*>( _imp->knob.get() );
        KnobBool* isBool = dynamic_cast<KnobBool*>( _imp->knob.get() );
        KnobChoice* isChoice = dynamic_cast<KnobChoice*>( _imp->knob.get() );
        if (isColor || isDbl) {
            _imp->setKnobMinMax<double>( _imp->knob.get() );
        } else if (isInt) {
            _imp->setKnobMinMax<int>( _imp->knob.get() );
        } else if (isStr) {
            isStr->setDefaultValue( _imp->defaultStr->text().toStdString() );
        } else if (isGrp) {
            isGrp->setDefaultValue(true);
        } else if (isBool) {
            isBool->setDefaultValue( _imp->defaultBool->isChecked() );
        } else if (isChoice) {
            std::string defValue = _imp->defaultStr->text().toStdString();
            int defIndex = -1;
            std::vector<ChoiceOption> entries = isChoice->getEntries_mt_safe();
            for (std::size_t i = 0; i < entries.size(); ++i) {
                if (entries[i].id == defValue) {
                    defIndex = i;
                    break;
                }
            }
            if (defIndex == -1) {
                QString s = tr("The default value \"%1\" does not exist in the defined menu items.").arg( _imp->defaultStr->text() );
                Dialogs::errorDialog( tr("Error while creating parameter").toStdString(), s.toStdString() );
>>>>>>> 8128e21d

    }

    //If startsNewLine is false, set the flag on the previous knob
    bool startNewLine = _imp->startNewLineBox->isChecked();
    KnobIPtr parentKnob = _imp->knob->getParentKnob();
    if (parentKnob) {
        KnobGroupPtr parentIsGrp = toKnobGroup(parentKnob);
        KnobPagePtr parentIsPage = toKnobPage(parentKnob);
        assert(parentIsGrp || parentIsPage);
        KnobsVec children;
        if (parentIsGrp) {
            children = parentIsGrp->getChildren();
        } else if (parentIsPage) {
            children = parentIsPage->getChildren();
        }
        for (U32 i = 0; i < children.size(); ++i) {
            if (children[i] == _imp->knob) {
                if (i > 0) {
                    children[i - 1]->setAddNewLine(startNewLine);
                }
                break;
            }
        }
    }

    if (_imp->knob && _imp->hideBox->isVisible()) {
        _imp->knob->setSecret( _imp->hideBox->isChecked() );
    }


    //also refresh the new line flag for this knob if it was set
    if (_imp->knob && !wasNewLineActivated) {
        _imp->knob->setAddNewLine(false);
    }

    //Check if we need to add the knob to the viewer ui
    if (_imp->addToViewerUICheckbox->isChecked()) {
        _imp->panel->getHolder()->insertKnobToViewerUI(_imp->knob, oldViewerIndex);
    }

    //Recover listeners expressions
    for (std::map<KnobIPtr, std::vector<std::pair<std::string, bool> > >::iterator it = listenersExpressions.begin(); it != listenersExpressions.end(); ++it) {
        assert( it->first->getNDimensions() == (int)it->second.size() );
        for (int i = 0; i < it->first->getNDimensions(); ++i) {
            try {
                std::string expr;
                if ( oldKnobScriptName != _imp->knob->getName() ) {
                    //Change in expressions the script-name
                    QString estr = QString::fromUtf8( it->second[i].first.c_str() );
                    estr.replace( QString::fromUtf8( oldKnobScriptName.c_str() ), QString::fromUtf8( _imp->knob->getName().c_str() ) );
                    expr = estr.toStdString();
                } else {
                    expr = it->second[i].first;
                }
                it->first->setExpression(DimIdx(i), ViewIdx(0), expr, it->second[i].second, false);
            } catch (...) {
            }
        }
    }


    accept();
} // AddKnobDialog::onOkClicked

void
AddKnobDialogPrivate::setVisibleLabel(bool visible)
{
    labelLineEdit->setVisible(visible);
    labelLabel->setVisible(visible);
}

void
AddKnobDialogPrivate::setVisibleToolTipEdit(bool visible)
{
    tooltipArea->setVisible(visible);
    tooltipLabel->setVisible(visible);
}

void
AddKnobDialogPrivate::setVisibleMinMax(bool visible)
{
    minLabel->setVisible(visible);
    minBox->setVisible(visible);
    maxLabel->setVisible(visible);
    maxBox->setVisible(visible);
    dminLabel->setVisible(visible);
    dminBox->setVisible(visible);
    dmaxLabel->setVisible(visible);
    dmaxBox->setVisible(visible);
    if (typeChoice) {
        AddKnobDialog::ParamDataTypeEnum t = (AddKnobDialog::ParamDataTypeEnum)typeChoice->activeIndex();

        if ( (t == AddKnobDialog::eParamDataTypeColorRGB) || (t == AddKnobDialog::eParamDataTypeColorRGBA) ) {
            // color range to 0-1
            minBox->setValue(INT_MIN);
            maxBox->setValue(INT_MAX);
            dminBox->setValue(0.);
            dmaxBox->setValue(1.);
        } else {
            minBox->setValue(INT_MIN);
            maxBox->setValue(INT_MAX);
            dminBox->setValue(0);
            dmaxBox->setValue(100);
        }
    }
}


void
AddKnobDialog::setVisibleType(bool visible)
{
    _imp->typeChoice->setVisible(visible);
    _imp->typeLabel->setVisible(visible);
}

void
AddKnobDialog::setType(ParamDataTypeEnum type)
{
    _imp->typeChoice->setCurrentIndex((int)type);
}


void
AddKnobDialogPrivate::setVisibleMenuItems(bool visible)
{
    menuItemsLabel->setVisible(visible);
    menuItemsEdit->setVisible(visible);
}

void
AddKnobDialogPrivate::setVisibleAnimates(bool visible)
{
    animatesLabel->setVisible(visible);
    animatesCheckbox->setVisible(visible);
    if (!knob) {
        animatesCheckbox->setChecked(visible);
    }
}

void
AddKnobDialogPrivate::setVisibleEvaluate(bool visible)
{
    evaluatesLabel->setVisible(visible);
    evaluatesOnChange->setVisible(visible);
    if (!knob) {
        evaluatesOnChange->setChecked(visible);
    }
}

void
AddKnobDialogPrivate::setVisibleStartNewLine(bool visible)
{
    startNewLineLabel->setVisible(visible);
    startNewLineBox->setVisible(visible);
    if (!knob) {
        startNewLineBox->setChecked(true);
    }
}

void
AddKnobDialogPrivate::setVisibleHide(bool visible)
{
    hideLabel->setVisible(visible);
    hideBox->setVisible(visible);
    if (!knob) {
        hideBox->setChecked(false);
    }
}

void
AddKnobDialogPrivate::setVisibleMultiLine(bool visible)
{
    multiLineLabel->setVisible(visible);
    multiLine->setVisible(visible);
    if (!knob) {
        multiLine->setChecked(false);
    }
}

void
AddKnobDialogPrivate::setVisibleViewerUi(bool visible)
{
    addToViewerUILabel->setVisible(visible);
    addToViewerUICheckbox->setVisible(visible);
}

void
AddKnobDialogPrivate::setVisibleRichText(bool visible)
{
    richTextLabel->setVisible(visible);
    richText->setVisible(visible);
    if (!knob) {
        richText->setChecked(false);
    }
}

void
AddKnobDialogPrivate::setVisibleFileStuff(bool visible)
{
    fileDialogSelectExisting->setVisible(visible);
    fileDialogSelectExistingLabel->setVisible(visible);
    sequenceDialogLabel->setVisible(visible);
    sequenceDialog->setVisible(visible);
    if (!knob) {
        sequenceDialog->setChecked(false);
        fileDialogSelectExisting->setChecked(false);
    }
}

void
AddKnobDialogPrivate::setVisibleMultiPath(bool visible)
{
    multiPathLabel->setVisible(visible);
    multiPath->setVisible(visible);
    if (!knob) {
        multiPath->setChecked(false);
    }
}

void
AddKnobDialogPrivate::setVisibleGrpAsTab(bool visible)
{
    groupAsTabLabel->setVisible(visible);
    groupAsTab->setVisible(visible);
    if (!knob) {
        groupAsTab->setChecked(false);
    }
}

void
AddKnobDialogPrivate::setVisibleParent(bool visible)
{
    if ( !userGroups.empty() ) {
        assert(parentGroup);
        parentGroup->setVisible(visible);
        parentGroupLabel->setVisible(visible);
    }
}

void
AddKnobDialogPrivate::setVisiblePage(bool visible)
{
    if (parentPage) {
        parentPage->setVisible(visible);
        parentPageLabel->setVisible(visible);
    }
}

void
AddKnobDialogPrivate::setVisibleDefaultValues(bool visible,
                                              AddKnobDialogPrivate::DefaultValueType type,
                                              int dimensions)
{
    if (!visible) {
        defaultStr->setVisible(false);
        default0->setVisible(false);
        default1->setVisible(false);
        default2->setVisible(false);
        default3->setVisible(false);
        defaultValueLabel->setVisible(false);
        defaultBool->setVisible(false);
    } else {
        defaultValueLabel->setVisible(true);

        if ( (type == eDefaultValueTypeInt) || (type == eDefaultValueTypeDouble) ) {
            defaultStr->setVisible(false);
            defaultBool->setVisible(false);
            if (dimensions == 1) {
                default0->setVisible(true);
                default1->setVisible(false);
                default2->setVisible(false);
                default3->setVisible(false);
            } else if (dimensions == 2) {
                default0->setVisible(true);
                default1->setVisible(true);
                default2->setVisible(false);
                default3->setVisible(false);
            } else if (dimensions == 3) {
                default0->setVisible(true);
                default1->setVisible(true);
                default2->setVisible(true);
                default3->setVisible(false);
            } else if (dimensions == 4) {
                default0->setVisible(true);
                default1->setVisible(true);
                default2->setVisible(true);
                default3->setVisible(true);
            } else {
                assert(false);
            }
            if (type == eDefaultValueTypeDouble) {
                default0->setType(SpinBox::eSpinBoxTypeDouble);
                default1->setType(SpinBox::eSpinBoxTypeDouble);
                default2->setType(SpinBox::eSpinBoxTypeDouble);
                default3->setType(SpinBox::eSpinBoxTypeDouble);
            } else {
                default0->setType(SpinBox::eSpinBoxTypeInt);
                default1->setType(SpinBox::eSpinBoxTypeInt);
                default2->setType(SpinBox::eSpinBoxTypeInt);
                default3->setType(SpinBox::eSpinBoxTypeInt);
            }
        } else if (type == eDefaultValueTypeString) {
            defaultStr->setVisible(true);
            default0->setVisible(false);
            default1->setVisible(false);
            default2->setVisible(false);
            default3->setVisible(false);
            defaultBool->setVisible(false);
        } else {
            defaultStr->setVisible(false);
            default0->setVisible(false);
            default1->setVisible(false);
            default2->setVisible(false);
            default3->setVisible(false);
            defaultBool->setVisible(true);
        }
    }
} // AddKnobDialogPrivate::setVisibleDefaultValues

NATRON_NAMESPACE_EXIT;

NATRON_NAMESPACE_USING;
#include "moc_AddKnobDialog.cpp"<|MERGE_RESOLUTION|>--- conflicted
+++ resolved
@@ -598,12 +598,8 @@
 
         KnobChoicePtr isChoice = toKnobChoice(knob);
         if (isChoice) {
-<<<<<<< HEAD
             std::vector<ChoiceOption> entries = isChoice->getEntries();
-=======
-            std::vector<ChoiceOption> entries = isChoice->getEntries_mt_safe();
-
->>>>>>> 8128e21d
+
             QString data;
             for (U32 i = 0; i < entries.size(); ++i) {
                 QString line( QString::fromUtf8( entries[i].id.c_str() ) );
@@ -866,11 +862,8 @@
         KnobChoicePtr isChoice = toKnobChoice(knob);
 
         if (isChoice) {
-<<<<<<< HEAD
             _imp->defaultStr->setText( QString::fromUtf8( isChoice->getEntry( isChoice->getDefaultValue(DimIdx(0)) ).id.c_str() ) );
-=======
-            _imp->defaultStr->setText( QString::fromUtf8( isChoice->getEntry( isChoice->getDefaultValue(0) ).id.c_str() ) );
->>>>>>> 8128e21d
+
         } else if (isDbl) {
             _imp->default0->setValue( isDbl->getDefaultValue(DimIdx(0)) );
             if (isDbl->getNDimensions() >= 2) {
@@ -1396,20 +1389,11 @@
 
         while ( !stream.atEnd() ) {
             QString line = stream.readLine();
-<<<<<<< HEAD
-            
-=======
-
->>>>>>> 8128e21d
             int foundHelp = line.indexOf( QString::fromUtf8("<?>") );
             if (foundHelp != -1) {
                 QString entry = line.mid(0, foundHelp);
                 QString help = line.mid(foundHelp + 3, -1);
-<<<<<<< HEAD
-            
-=======
-
->>>>>>> 8128e21d
+
                 entries.push_back(ChoiceOption( entry.toStdString(), "", help.toStdString()) );
             } else {
                 entries.push_back( ChoiceOption(line.toStdString(), "", "") );
@@ -1793,39 +1777,6 @@
             isLabelKnob->resetToDefaultValue();
         }
 
-<<<<<<< HEAD
-=======
-        KnobColor* isColor = dynamic_cast<KnobColor*>( _imp->knob.get() );
-        KnobDouble* isDbl = dynamic_cast<KnobDouble*>( _imp->knob.get() );
-        KnobInt* isInt = dynamic_cast<KnobInt*>( _imp->knob.get() );
-        Knob<std::string>* isStr = dynamic_cast<Knob<std::string>*>( _imp->knob.get() );
-        KnobGroup* isGrp = dynamic_cast<KnobGroup*>( _imp->knob.get() );
-        KnobBool* isBool = dynamic_cast<KnobBool*>( _imp->knob.get() );
-        KnobChoice* isChoice = dynamic_cast<KnobChoice*>( _imp->knob.get() );
-        if (isColor || isDbl) {
-            _imp->setKnobMinMax<double>( _imp->knob.get() );
-        } else if (isInt) {
-            _imp->setKnobMinMax<int>( _imp->knob.get() );
-        } else if (isStr) {
-            isStr->setDefaultValue( _imp->defaultStr->text().toStdString() );
-        } else if (isGrp) {
-            isGrp->setDefaultValue(true);
-        } else if (isBool) {
-            isBool->setDefaultValue( _imp->defaultBool->isChecked() );
-        } else if (isChoice) {
-            std::string defValue = _imp->defaultStr->text().toStdString();
-            int defIndex = -1;
-            std::vector<ChoiceOption> entries = isChoice->getEntries_mt_safe();
-            for (std::size_t i = 0; i < entries.size(); ++i) {
-                if (entries[i].id == defValue) {
-                    defIndex = i;
-                    break;
-                }
-            }
-            if (defIndex == -1) {
-                QString s = tr("The default value \"%1\" does not exist in the defined menu items.").arg( _imp->defaultStr->text() );
-                Dialogs::errorDialog( tr("Error while creating parameter").toStdString(), s.toStdString() );
->>>>>>> 8128e21d
 
     }
 
