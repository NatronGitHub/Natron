/* ***** BEGIN LICENSE BLOCK *****
 * This file is part of Natron <http://www.natron.fr/>,
 * Copyright (C) 2013-2018 INRIA and Alexandre Gauthier-Foichat
 *
 * Natron is free software: you can redistribute it and/or modify
 * it under the terms of the GNU General Public License as published by
 * the Free Software Foundation; either version 2 of the License, or
 * (at your option) any later version.
 *
 * Natron is distributed in the hope that it will be useful,
 * but WITHOUT ANY WARRANTY; without even the implied warranty of
 * MERCHANTABILITY or FITNESS FOR A PARTICULAR PURPOSE.  See the
 * GNU General Public License for more details.
 *
 * You should have received a copy of the GNU General Public License
 * along with Natron.  If not, see <http://www.gnu.org/licenses/gpl-2.0.html>
 * ***** END LICENSE BLOCK ***** */

// ***** BEGIN PYTHON BLOCK *****
// from <https://docs.python.org/3/c-api/intro.html#include-files>:
// "Since Python may define some pre-processor definitions which affect the standard headers on some systems, you must include Python.h before any standard headers are included."
#include <Python.h>
// ***** END PYTHON BLOCK *****

#include "KnobGuiContainerHelper.h"

CLANG_DIAG_OFF(deprecated)
CLANG_DIAG_OFF(uninitialized)
#include <QScrollArea>
#include <QGridLayout>
#include <QVBoxLayout>
#include <QHBoxLayout>
#include <QMessageBox>
#include <QPixmap>
#include <QApplication>
#include <QUndoStack>
#include <QUndoCommand>
#include <QDebug>
CLANG_DIAG_ON(deprecated)
CLANG_DIAG_ON(uninitialized)

#include "Engine/EffectInstance.h"
#include "Engine/KnobTypes.h"
#include "Engine/KnobItemsTable.h"
#include "Engine/Node.h"

#include "Gui/KnobGui.h"
#include "Gui/ClickableLabel.h"
#include "Gui/KnobGuiGroup.h"
#include "Gui/KnobItemsTableGui.h"
#include "Gui/NodeGui.h"
#include "Gui/Gui.h"
#include "Gui/GuiDefines.h"
#include "Gui/UndoCommand_qt.h"
#include "Gui/GuiApplicationManager.h"
#include "Gui/TabGroup.h"
#include "Gui/TableModelView.h"



NATRON_NAMESPACE_ENTER

struct KnobGuiContainerHelperPrivate
{
    KnobGuiContainerHelper* _p;
    KnobHolderWPtr holder;

    // Stores our KnobGui refered to by the internal Knob
    KnobsGuiMapping knobsMap;
    KnobPageGuiWPtr currentPage;
    PagesMap pages;
<<<<<<< HEAD
    KnobPageGuiPtr unPagedContainer; // used when container is not paged

    // When set as a dialog, this is a pointer to the group knob representing the dialog
    KnobGroupWPtr dialogKnob;

    boost::shared_ptr<QUndoStack> undoStack; /*!< undo/redo stack*/
=======
    QUndoStackPtr undoStack; /*!< undo/redo stack*/
>>>>>>> cfea4528
    QUndoCommand* cmdBeingPushed;
    bool clearedStackDuringPush;
    boost::scoped_ptr<KnobGuiContainerSignalsHandler> signals;

    std::map<std::string, KnobItemsTableGuiPtr> tables;


    KnobGuiContainerHelperPrivate(KnobGuiContainerHelper* p,
<<<<<<< HEAD
                                  const KnobHolderPtr& holder,
                                  const boost::shared_ptr<QUndoStack>& stack)
    : _p(p)
    , holder(holder)
    , knobsMap()
    , currentPage()
    , pages()
    , unPagedContainer()
    , dialogKnob()
    , undoStack()
    , cmdBeingPushed(0)
    , clearedStackDuringPush(false)
    , signals( new KnobGuiContainerSignalsHandler(p) )
    , tables()
=======
                                  KnobHolder* holder,
                                  const QUndoStackPtr& stack)
        : _p(p)
        , holder(holder)
        , knobsMap()
        , currentPage()
        , pages()
        , undoStack()
        , cmdBeingPushed(0)
        , clearedStackDuringPush(false)
        , signals( new KnobGuiContainerSignalsHandler(p) )
>>>>>>> cfea4528
    {
        if (stack) {
            undoStack = stack;
        } else {
            undoStack = boost::make_shared<QUndoStack>();
        }
    }

    KnobGuiPtr createKnobGui(const KnobIPtr &knob);

    KnobsGuiMapping::iterator findKnobGui(const KnobIPtr& knob);

    void refreshPagesEnabledness();
};

<<<<<<< HEAD
KnobGuiContainerHelper::KnobGuiContainerHelper(const KnobHolderPtr& holder,
                                               const boost::shared_ptr<QUndoStack>& stack)
=======
KnobGuiContainerHelper::KnobGuiContainerHelper(KnobHolder* holder,
                                               const QUndoStackPtr& stack)
>>>>>>> cfea4528
    : KnobGuiContainerI()
    , DockablePanelI()
    , _imp( new KnobGuiContainerHelperPrivate(this, holder, stack) )
{
}

KnobGuiContainerHelper::~KnobGuiContainerHelper()
{
    ///Delete the knob gui if they weren't before
    ///normally the onKnobDeletion() function should have cleared them
    for (KnobsGuiMapping::const_iterator it = _imp->knobsMap.begin(); it != _imp->knobsMap.end(); ++it) {
        if (it->second) {
            KnobIPtr knob = it->first.lock();
            it->second->setGuiRemoved();
        }
    }
}

const PagesMap&
KnobGuiContainerHelper::getPages() const
{
    return _imp->pages;
}

KnobGuiPtr
KnobGuiContainerHelper::getKnobGui(const KnobIPtr& knob) const
{
    for (KnobsGuiMapping::const_iterator it = _imp->knobsMap.begin(); it != _imp->knobsMap.end(); ++it) {
        if (it->first.lock() == knob) {
            return it->second;
        }
    }

    return KnobGuiPtr();
}

int
KnobGuiContainerHelper::getItemsSpacingOnSameLine() const
{
    return 15;
}

KnobGuiPtr
KnobGuiContainerHelperPrivate::createKnobGui(const KnobIPtr &knob)
{
    KnobsGuiMapping::iterator found = findKnobGui(knob);

    if ( found != knobsMap.end() ) {
        return found->second;
    }

    KnobGuiPtr ret = KnobGui::create(knob, KnobGui::eKnobLayoutTypePage, _p);
    knobsMap.push_back( std::make_pair(knob, ret) );

    return ret;
}

KnobsGuiMapping::iterator
KnobGuiContainerHelperPrivate::findKnobGui(const KnobIPtr& knob)
{
    for (KnobsGuiMapping::iterator it = knobsMap.begin(); it != knobsMap.end(); ++it) {
        if (it->first.lock() == knob) {
            return it;
        }
    }

    return knobsMap.end();
}

KnobPageGuiPtr
KnobGuiContainerHelper::getOrCreateDefaultPage()
{
    const std::vector<KnobIPtr> & knobs = getInternalKnobs();

    // Find in all knobs a page param to set this param into
    std::list<KnobPagePtr> pagesNotDeclaredByPlugin;
    for (U32 i = 0; i < knobs.size(); ++i) {
<<<<<<< HEAD
        KnobPagePtr p = toKnobPage( knobs[i]);
=======
        KnobPagePtr p = boost::dynamic_pointer_cast<KnobPage>( knobs[i]);
>>>>>>> cfea4528
        if (p) {
            if (p->getKnobDeclarationType() == KnobI::eKnobDeclarationTypePlugin) {
                return getOrCreatePage(p);
            } else {
                pagesNotDeclaredByPlugin.push_back(p);
            }
        }
    }
    if (!pagesNotDeclaredByPlugin.empty()) {
        return getOrCreatePage(pagesNotDeclaredByPlugin.front());
    }
    // The plug-in didn't specify any page, it should have been caught before in Node::getOrCreateMainPage for nodes
    // Anyway create one.

<<<<<<< HEAD
    KnobHolderPtr holder = _imp->holder.lock();
    KnobPagePtr mainPage = holder->createKnob<KnobPage>("settingsPage");
    mainPage->setLabel(KnobHolder::tr("Settings"));
=======
    KnobPagePtr mainPage = AppManager::createKnob<KnobPage>( _imp->holder, KnobHolder::tr("Settings") );
>>>>>>> cfea4528
    if (mainPage) {
        return getOrCreatePage(mainPage);
    }

    return KnobPageGuiPtr();
}

KnobPageGuiPtr
KnobGuiContainerHelper::getCurrentPage() const
{
    return _imp->currentPage.lock();
}

void
KnobGuiContainerHelper::setCurrentPage(const KnobPageGuiPtr& curPage)
{
    _imp->currentPage = curPage;
    _imp->refreshPagesEnabledness();
}

KnobPageGuiPtr
KnobGuiContainerHelper::getOrCreatePage(const KnobPagePtr& page)
{

    if (!page || page->getIsToolBar()) {
        return KnobPageGuiPtr();
    }
    if ( !isPagingEnabled()) {
        return _imp->unPagedContainer;
    }

    // If the page is already created, return it
    assert(page);
    PagesMap::iterator found = _imp->pages.find(page);
    if ( found != _imp->pages.end() ) {
        return found->second;
    }


    QWidget* newTab;
    QWidget* layoutContainer;

    // The widget parent of the page
    QWidget* pagesContainer = getPagesContainer();
    assert(pagesContainer);

    // Check If the page main widget should be a scrollarea
    if ( useScrollAreaForTabs() ) {
        QScrollArea* sa = new QScrollArea(pagesContainer);
        layoutContainer = new QWidget(sa);
        layoutContainer->setSizePolicy(QSizePolicy::Preferred, QSizePolicy::Fixed);
        sa->setWidgetResizable(true);
        sa->setWidget(layoutContainer);
        newTab = sa;
    } else {
        // Otherwise let the derived class create the main widget
        newTab = createPageMainWidget(pagesContainer);
        layoutContainer = newTab;
    }

    // The container layout is always a grid layout
    QGridLayout *tabLayout = new QGridLayout(layoutContainer);
    layoutContainer->setLayout(tabLayout);
    tabLayout->setColumnStretch(1, 1);
    tabLayout->setSpacing( TO_DPIY(NATRON_FORM_LAYOUT_LINES_SPACING) );

    // Create the page gui
    KnobPageGuiPtr pageGui( new KnobPageGui() );
    pageGui->tab = newTab;
    pageGui->pageKnob = page;
    pageGui->groupAsTab = 0;
    pageGui->gridLayout = tabLayout;

    KnobSignalSlotHandlerPtr handler = page->getSignalSlotHandler();
    QObject::connect( handler.get(), SIGNAL(labelChanged()), _imp->signals.get(), SLOT(onPageLabelChangedInternally()) );
    QObject::connect( handler.get(), SIGNAL(secretChanged()), _imp->signals.get(), SLOT(onPageSecretnessChanged()) );

    // Add the page to the container (most likely a tab widget)
    if (!page->getIsSecret()) {
        addPageToPagesContainer(pageGui);
    } else {
        newTab->hide();
    }

    pageGui->tab->setToolTip( QString::fromUtf8( page->getHintToolTip().c_str() ) );

    _imp->pages.insert( std::make_pair(page, pageGui) );

    return pageGui;
} // KnobGuiContainerHelper::getOrCreatePage

QPixmap
KnobGuiContainerHelper::getStandardIcon(QMessageBox::Icon icon,
                int size,
                QWidget* widget)
{
    QStyle *style = widget ? widget->style() : QApplication::style();
    QIcon tmpIcon;

    switch (icon) {
    case QMessageBox::Information:
        tmpIcon = style->standardIcon(QStyle::SP_MessageBoxInformation, 0, widget);
        break;
    case QMessageBox::Warning:
        tmpIcon = style->standardIcon(QStyle::SP_MessageBoxWarning, 0, widget);
        break;
    case QMessageBox::Critical:
        tmpIcon = style->standardIcon(QStyle::SP_MessageBoxCritical, 0, widget);
        break;
    case QMessageBox::Question:
        tmpIcon = style->standardIcon(QStyle::SP_MessageBoxQuestion, 0, widget);
    default:
        break;
    }
    if ( !tmpIcon.isNull() ) {
        return tmpIcon.pixmap(size, size);
    }

    return QPixmap();
}

<<<<<<< HEAD
=======
/**
 * @brief Given a knob "ref" within a vector of knobs, returns a vector
 * of all knobs that should be on the same horizontal line as this knob.
 **/
static void
findKnobsOnSameLine(const KnobsVec& knobs,
                    const KnobIPtr& ref,
                    KnobsVec& knobsOnSameLine)
{
    int idx = -1;

    for (U32 k = 0; k < knobs.size(); ++k) {
        if (knobs[k] == ref) {
            idx = k;
            break;
        }
    }
    assert(idx != -1);
    if (idx < 0) {
        return;
    }
    ///find all knobs backward that are on the same line.
    int k = idx - 1;
    KnobIPtr parent = ref->getParentKnob();

    while ( k >= 0 && !knobs[k]->isNewLineActivated() ) {
        if (parent) {
            assert(knobs[k]->getParentKnob() == parent);
            knobsOnSameLine.push_back(knobs[k]);
        } else {
            if ( !knobs[k]->getParentKnob() &&
                 !dynamic_cast<KnobPage*>( knobs[k].get() ) &&
                 !dynamic_cast<KnobGroup*>( knobs[k].get() ) ) {
                knobsOnSameLine.push_back(knobs[k]);
            }
        }
        --k;
    }
>>>>>>> cfea4528


const KnobsVec&
KnobGuiContainerHelper::getInternalKnobs() const
{
    return _imp->holder.lock()->getKnobs();
}

const KnobsGuiMapping&
KnobGuiContainerHelper::getKnobsMapping() const
{
    return _imp->knobsMap;
}

std::list<KnobItemsTableGuiPtr>
KnobGuiContainerHelper::getAllKnobItemsTables() const
{
    std::list<KnobItemsTableGuiPtr> ret;
    for (std::map<std::string, KnobItemsTableGuiPtr>::const_iterator it = _imp->tables.begin(); it != _imp->tables.end(); ++it) {
        ret.push_back(it->second);
    }
    return ret;
}

KnobItemsTableGuiPtr
KnobGuiContainerHelper::getKnobItemsTable(const std::string& tableName) const
{
    std::map<std::string, KnobItemsTableGuiPtr>::const_iterator it = _imp->tables.find(tableName);
    if (it != _imp->tables.end()) {
        return it->second;
    }
    return KnobItemsTableGuiPtr();
}

void
KnobGuiContainerHelper::initializeKnobs()
{
    initializeKnobVector( _imp->holder.lock()->getKnobs() );
    _imp->refreshPagesEnabledness();
    refreshCurrentPage();

    onKnobsInitialized();

    if (!_imp->dialogKnob.lock()) {
        // Add the table if not done before
        KnobHolderPtr holder = _imp->holder.lock();
        std::list<KnobItemsTablePtr> tables = holder->getAllItemsTables();
        for (std::list<KnobItemsTablePtr>::const_iterator it = tables.begin(); it != tables.end(); ++it) {
            const KnobItemsTablePtr& table = *it;

            std::string tableName = table->getTableIdentifier();
            std::map<std::string, KnobItemsTableGuiPtr>::iterator foundGuiTable = _imp->tables.find(tableName);
            if (foundGuiTable != _imp->tables.end()) {
                continue;
            }

            std::string previousKnobTableName = holder->getItemsTablePreviousKnobScriptName(tableName);
            KnobHolder::KnobItemsTablePositionEnum knobTablePosition = holder->getItemsTablePosition(tableName);
            switch (knobTablePosition) {
                case KnobHolder::eKnobItemsTablePositionAfterKnob: {
                    KnobIPtr foundKnob = holder->getKnobByName(previousKnobTableName);
                    KnobPagePtr page = toKnobPage(foundKnob);
                    KnobPageGuiPtr guiPage;
                    if (!page) {
                        // Look for the first page available
                        if (!_imp->pages.empty()) {
                            guiPage = _imp->pages.begin()->second;
                        }
                    } else {
                        PagesMap::const_iterator found = _imp->pages.find(page);
                        if (found != _imp->pages.end()) {
                            guiPage = found->second;
                        }
                    }
                    if (guiPage) {
                        KnobItemsTableGuiPtr guiTable = createKnobItemsTable(table, guiPage->tab);
                        guiTable->addWidgetsToLayout(guiPage->gridLayout);
                        _imp->tables.insert(std::make_pair(tableName, guiTable));
                    }

                }   break;
                case KnobHolder::eKnobItemsTablePositionBottomOfAllPages: {
                    QWidget* container = getMainContainer();
                    QLayout* mainLayout = getMainContainerLayout();
                    KnobItemsTableGuiPtr guiTable = createKnobItemsTable(table, container);
                    guiTable->addWidgetsToLayout(mainLayout);
                    _imp->tables.insert(std::make_pair(tableName, guiTable));
                }   break;
            }

            KnobsVec tableControlKnobs = table->getTableControlKnobs();
            initializeKnobVectorInternal(tableControlKnobs, 0);
        }

    }
} // initializeKnobs

void
KnobGuiContainerHelper::initializeKnobVectorInternal(const KnobsVec& siblingsVec,
                                                     KnobsVec* regularKnobsVec)
{


    // Hold a pointer to the previous child if the previous child did not want to create a new line
    for (KnobsVec::const_iterator it2 = siblingsVec.begin(); it2 != siblingsVec.end(); ++it2) {
<<<<<<< HEAD
=======
        bool makeNewLine = true;
        int lastKnobSpacing = 0;
        KnobGroup *isGroup = dynamic_cast<KnobGroup*>( it2->get() );

        // A vector of all other knobs on the same line
        KnobsVec knobsOnSameLine;

        // If the knob is dynamic (i:e created after the initial creation of knobs)
        // it can be added as part of a group defined earlier hence we have to insert it at the proper index.
        KnobIPtr parentKnob = (*it2)->getParentKnob();
        KnobGroup* isParentGroup = dynamic_cast<KnobGroup*>( parentKnob.get() );

        // Determine if we should create this knob on a new line or use the one created before
        if (!isGroup) {
            if ( ( prev != siblingsVec.end() ) && !(*prev)->isNewLineActivated() ) {
                makeNewLine = false;
                lastKnobSpacing = (*prev)->getSpacingBetweenitems();
            }
            if (isParentGroup) {
                // If the parent knob is a group, knobs on the same line have to be found in the children
                // of the parent
                KnobsVec groupsiblings = isParentGroup->getChildren();
                findKnobsOnSameLine(groupsiblings, *it2, knobsOnSameLine);
            } else {
                // Parent is a page, find the siblings in the children of the page
                findKnobsOnSameLine(siblingsVec, *it2, knobsOnSameLine);
            }
        }
>>>>>>> cfea4528

        // Create this knob
        KnobGuiPtr newGui = findKnobGuiOrCreate(*it2);
        (void)newGui;

        // Remove it from the "regularKnobs" to mark it as created as we will use them later
        if (regularKnobsVec) {
<<<<<<< HEAD
            KnobsVec::iterator foundRegular = std::find(regularKnobsVec->begin(), regularKnobsVec->end(), *it2);
=======
            std::vector<KnobIPtr>::iterator foundRegular = std::find(regularKnobsVec->begin(), regularKnobsVec->end(), *it2);
>>>>>>> cfea4528
            if ( foundRegular != regularKnobsVec->end() ) {
                regularKnobsVec->erase(foundRegular);
            }
        }
    }
} // KnobGuiContainerHelper::initializeKnobVectorInternal

void
KnobGuiContainerHelper::initializeKnobVector(const KnobsVec& knobs)
{
    // Extract pages first and initialize them recursively
    // All other knobs are put in regularKnobs
    std::list<KnobPagePtr> pages;
    KnobsVec regularKnobs;

    for (std::size_t i = 0; i < knobs.size(); ++i) {
<<<<<<< HEAD
        KnobPagePtr isPage = toKnobPage(knobs[i]);
=======
        KnobPagePtr isPage = boost::dynamic_pointer_cast<KnobPage>(knobs[i]);
>>>>>>> cfea4528
        if (isPage) {
            if (!isPage->getIsToolBar()) {
                pages.push_back(isPage);
            }
        } else {
            regularKnobs.push_back(knobs[i]);
        }
    }
    for (std::list<KnobPagePtr>::iterator it = pages.begin(); it != pages.end(); ++it) {
        // Create page
        KnobGuiPtr knobGui = findKnobGuiOrCreate(*it);
        Q_UNUSED(knobGui);

        // Create its children
        KnobsVec children = (*it)->getChildren();
        initializeKnobVectorInternal(children, &regularKnobs);
    }

    // Remove from the regularKnobs left the knobs that want to be with the knobsTable (if any)
    std::list<KnobItemsTablePtr> tables = _imp->holder.lock()->getAllItemsTables();

    KnobsVec tmp;
    for (KnobsVec::const_iterator it = regularKnobs.begin(); it != regularKnobs.end(); ++it) {
        bool isTableControl = false;
        for (std::list<KnobItemsTablePtr>::const_iterator it2 = tables.begin(); it2 != tables.end(); ++it2) {
            if ((*it2)->isTableControlKnob(*it)) {
                isTableControl = true;
                break;
            }

        }
        if (!isTableControl) {
            tmp.push_back(*it);
        }
    }
    regularKnobs = tmp;


    // For knobs that did not belong to a page,  create them
    initializeKnobVectorInternal(regularKnobs, 0);
    refreshTabWidgetMaxHeight();
}

static void
workAroundGridLayoutBug(QGridLayout* layout)
{
    // See http://stackoverflow.com/questions/14033902/qt-qgridlayout-automatically-centers-moves-items-to-the-middle for
    // a bug of QGridLayout: basically all items are centered, but we would like to add stretch in the bottom of the layout.
    // To do this we add an empty widget with an expanding vertical size policy.
    QWidget* foundSpacer = 0;

    for (int i = 0; i < layout->rowCount(); ++i) {
        QLayoutItem* item = layout->itemAtPosition(i, 0);
        if (!item) {
            continue;
        }
        QWidget* w = item->widget();
        if (!w) {
            continue;
        }
        if ( w->objectName() == QString::fromUtf8("emptyWidget") ) {
            foundSpacer = w;
            break;
        }
    }
    if (foundSpacer) {
        layout->removeWidget(foundSpacer);
    } else {
        foundSpacer = new QWidget( layout->parentWidget() );
        foundSpacer->setObjectName( QString::fromUtf8("emptyWidget") );
        foundSpacer->setSizePolicy(QSizePolicy::Expanding, QSizePolicy::Expanding);
    }

    ///And add our stretch
    layout->addWidget(foundSpacer, layout->rowCount(), 0, 1, 2);
}

bool
KnobGuiContainerHelper::setLabelFromTextAndIcon(KnobClickableLabel* widget, const QString& labelText, const QString& labelIconFilePath, bool setBold)
{
    bool pixmapSet = false;
    if ( !labelIconFilePath.isEmpty() ) {
        QPixmap pix;

        //QFontMetrics fm(widget->font(), 0);
        int pixSize = TO_DPIY(NATRON_MEDIUM_BUTTON_ICON_SIZE);

        if (labelIconFilePath == QLatin1String("dialog-warning")) {
            pix = getStandardIcon(QMessageBox::Warning, pixSize, widget);
        } else if (labelIconFilePath == QLatin1String("dialog-question")) {
            pix = getStandardIcon(QMessageBox::Question, pixSize, widget);
        } else if (labelIconFilePath == QLatin1String("dialog-error")) {
            pix = getStandardIcon(QMessageBox::Critical, pixSize, widget);
        } else if (labelIconFilePath == QLatin1String("dialog-information")) {
            pix = getStandardIcon(QMessageBox::Information, pixSize, widget);
        } else {
            pix.load(labelIconFilePath);
            if (pix.width() != pixSize) {
                pix = pix.scaled(pixSize, pixSize, Qt::IgnoreAspectRatio, Qt::SmoothTransformation);
            }
        }
        if ( !pix.isNull() ) {
            pixmapSet = true;
            widget->setPixmap(pix);
            return true;
        } else {
            return false;
        }
    }
    if (!pixmapSet) {
        /*labelStr += ":";*/
        if ( setBold ) {
            widget->setIsBold(true);
        }
        widget->setText(labelText );
        return !labelText.isEmpty();
    }
    return false;

}

void
KnobGuiContainerHelper::createTabedGroupGui(const KnobGroupPtr& knob)
{
    KnobIPtr parentKnob = knob->getParentKnob();
    assert(parentKnob);

    KnobPagePtr parentIsPage = toKnobPage(parentKnob);
    if (parentIsPage) {

        KnobPageGuiPtr page;
        if (isPagingEnabled()) {
            page = getOrCreatePage(parentIsPage);
        } else {
            page = _imp->unPagedContainer;
        }

        // Create the frame for the group that are set as tabs within this tab
        bool existed = true;
        if (!page->groupAsTab) {
            existed = false;
            page->groupAsTab = new TabGroup( getPagesContainer() );
        }
        page->groupAsTab->addTab( knob, QString::fromUtf8( knob->getLabel().c_str() ) );
        if (!existed) {
            page->gridLayout->addWidget(page->groupAsTab, page->gridLayout->rowCount(), 0, 1, 2);
        }

        page->groupAsTab->refreshTabSecretNess( knob );
    } else {

        boost::shared_ptr<KnobGuiGroup> parentGroupGui;
        KnobGuiPtr parentKnobGui;
        KnobGroupPtr parentIsGroup = toKnobGroup(parentKnob);
        // If this knob is within a group, make sure the group is created so far
        if (parentIsGroup) {
            parentKnobGui = findKnobGuiOrCreate(parentKnob);
            if (parentKnobGui) {
                parentGroupGui = boost::dynamic_pointer_cast<KnobGuiGroup>(parentKnobGui->getWidgetsForView(ViewIdx(0)));
            }
        }

        // This is a group inside a group
        if (parentKnobGui) {
            TabGroup* groupAsTab = parentKnobGui->getOrCreateTabWidget();
            assert(groupAsTab);
            groupAsTab->addTab( knob, QString::fromUtf8( knob->getLabel().c_str() ) );
            if ( parentIsGroup && parentIsGroup->isTab() ) {
                // Insert the tab in the layout of the parent
                // Find the page in the parentParent group

                KnobIPtr parentParent = parentKnob->getParentKnob();
                assert(parentParent);
                KnobGroupPtr parentParentIsGroup = toKnobGroup(parentParent);
                KnobPagePtr parentParentIsPage = toKnobPage(parentParent);
                assert(parentParentIsGroup || parentParentIsPage);
                TabGroup* parentTabGroup = 0;
                if (parentParentIsPage) {
                    KnobPageGuiPtr page = getOrCreatePage(parentParentIsPage);
                    assert(page);
                    parentTabGroup = page->groupAsTab;
                } else {
                    KnobsGuiMapping::iterator it = _imp->findKnobGui(parentParent);
                    assert( it != _imp->knobsMap.end() );
                    if (it != _imp->knobsMap.end() && it->second) {
                        parentTabGroup = it->second->getOrCreateTabWidget();
                    }
                }

                QGridLayout* layout = parentTabGroup->addTab( parentIsGroup, QString::fromUtf8( parentIsGroup->getLabel().c_str() ) );
                assert(layout);
                layout->addWidget(groupAsTab, 0, 0, 1, 2);
            } else {
                KnobPagePtr topLevelPage = knob->getTopLevelPage();
                KnobPageGuiPtr page = getOrCreatePage(topLevelPage);
                assert(page);
                page->gridLayout->addWidget(groupAsTab, page->gridLayout->rowCount(), 0, 1, 2);
            }
            groupAsTab->refreshTabSecretNess(knob);
        }
    } // parentIsPage
} // createTabedGroupGui

KnobGuiPtr
<<<<<<< HEAD
KnobGuiContainerHelper::findKnobGuiOrCreate(const KnobIPtr &knob)
=======
KnobGuiContainerHelper::findKnobGuiOrCreate(const KnobIPtr & knob,
                                            bool makeNewLine,
                                            int lastKnobLineSpacing,
                                            QWidget* lastRowWidget,
                                            const KnobsVec& knobsOnSameLine)
>>>>>>> cfea4528
{
    assert(knob);

    // Groups and Pages have special cases in the following code as they are containers
<<<<<<< HEAD
    KnobGroupPtr isGroup = toKnobGroup(knob);
    KnobPagePtr isPage = toKnobPage(knob);
=======
    KnobGroupPtr isGroup = boost::dynamic_pointer_cast<KnobGroup>(knob);
    KnobPagePtr isPage = boost::dynamic_pointer_cast<KnobPage>(knob);
>>>>>>> cfea4528

    // Is this knob already described in the gui ?
    for (KnobsGuiMapping::const_iterator it = _imp->knobsMap.begin(); it != _imp->knobsMap.end(); ++it) {
        if ( (it->first.lock() == knob) && it->second ) {
            if (isPage) {
                return it->second;
            } else if ( isGroup && ( ( !isGroup->isTab() && it->second->hasWidgetBeenCreated() ) || isGroup->isTab() ) ) {
                return it->second;
            } else if ( it->second->hasWidgetBeenCreated() ) {
                return it->second;
            } else {
                break;
            }
        }
    }


    // For a page, create it if needed and recursively describe its children
    if (isPage) {
        if ( isPage->getChildren().empty() ) {
            return KnobGuiPtr();
        }
        getOrCreatePage(isPage);
        KnobsVec children = isPage->getChildren();
        initializeKnobVector(children);

        return KnobGuiPtr();
    }

    // A group knob that is as a dialog should never be created as a knob.
    if (isGroup && isGroup->getIsDialog()) {
        return KnobGuiPtr();
    }

<<<<<<< HEAD
    // If setup to display the content of a group as a dialog, only create the knobs within that group.
    KnobGroupPtr thisContainerIsGroupDialog = _imp->dialogKnob.lock();
    if (thisContainerIsGroupDialog) {
        if (knob->getParentKnob() != thisContainerIsGroupDialog) {
            return KnobGuiPtr();
        }
    }

    // A knob that is a table control (e.g: "Add Item" "Remove item") does not literally belong to a page and is
    // dependent of the location of the table
    std::list<KnobItemsTablePtr> tables = _imp->holder.lock()->getAllItemsTables();
    KnobItemsTableGuiPtr isKnobTableControl;
    for (std::list<KnobItemsTablePtr>::const_iterator it = tables.begin(); it != tables.end(); ++it) {
        if ((*it)->isTableControlKnob(knob)) {
            isKnobTableControl = getKnobItemsTable((*it)->getTableIdentifier());
            break;
        }

    }
=======
    KnobIPtr parentKnob = knob->getParentKnob();
    assert(parentKnob || !isPagingEnabled());

    KnobGroupPtr parentIsGroup = boost::dynamic_pointer_cast<KnobGroup>(parentKnob);
    KnobGuiGroup* parentGui = 0;
>>>>>>> cfea4528

    KnobIPtr parentKnob = knob->getParentKnob();

    // If this assert triggers, that means a knob was not added to a KnobPage.
    if (!isKnobTableControl && !parentKnob && isPagingEnabled()) {
        qDebug() << knob->getName().c_str() << "does not belong to any page";
    }

    KnobGroupPtr parentIsGroup = toKnobGroup(parentKnob);

    // If the parent group is a dialog, never create the knob unless we are creating this container specifically to display
    // the content of the group
    if (parentIsGroup && parentIsGroup->getIsDialog() && parentIsGroup != thisContainerIsGroupDialog) {
        return KnobGuiPtr();
    }


    // Create the actual knob gui object
    KnobGuiPtr ret = _imp->createKnobGui(knob);
    if (!ret) {
        return KnobGuiPtr();
    }
    assert(!ret->hasWidgetBeenCreated());


    // So far the knob could have no parent, in which case we force it to be in the default page.
    if (!parentKnob && !isKnobTableControl) {
        KnobPageGuiPtr defPage = getOrCreateDefaultPage();
        defPage->pageKnob.lock()->addKnob(knob);
        parentKnob = defPage->pageKnob.lock();
        assert(parentKnob);

    }


    if ( isGroup  && isGroup->isTab() ) {
<<<<<<< HEAD
        // A group set as a tab must add a tab to the parent tabwidget
        createTabedGroupGui(isGroup);
        KnobsVec children = isGroup->getChildren();
        initializeKnobVector(children);
        return ret;
    }

    // Get the top level parent page
    KnobPageGuiPtr page;
    if (!isKnobTableControl) {
        KnobPagePtr isTopLevelParentAPage = toKnobPage(parentKnob);

=======
        KnobPagePtr parentIsPage = boost::dynamic_pointer_cast<KnobPage>(parentKnob);
        if (!parentKnob || parentIsPage) {
            KnobPageGuiPtr page = getOrCreatePage(parentIsPage);

            // Create the frame for the group that are set as tabs within this tab
            bool existed = true;
            if (!page->groupAsTab) {
                existed = false;
                page->groupAsTab = new TabGroup( getPagesContainer() );
            }
            page->groupAsTab->addTab( isGroup, QString::fromUtf8( isGroup->getLabel().c_str() ) );
            if (!existed) {
                page->gridLayout->addWidget(page->groupAsTab, page->currentRow, 0, 1, 2);
            }

            page->groupAsTab->refreshTabSecretNess( isGroup.get() );
        } else {
            // This is a group inside a group
            assert(parentIsGroup);
            assert(parentGui);
            if (parentGui) {
                TabGroup* groupAsTab = parentGui->getOrCreateTabWidget();
                assert(groupAsTab);
                if (groupAsTab) {
                    groupAsTab->addTab( isGroup, QString::fromUtf8( isGroup->getLabel().c_str() ) );

                    if ( parentIsGroup && parentIsGroup->isTab() ) {
                        // Insert the tab in the layout of the parent
                        // Find the page in the parentParent group
                        KnobIPtr parentParent = parentKnob->getParentKnob();
                        assert(parentParent);
                        KnobGroupPtr parentParentIsGroup = boost::dynamic_pointer_cast<KnobGroup>(parentParent);
                        KnobPagePtr parentParentIsPage = boost::dynamic_pointer_cast<KnobPage>(parentParent);
                        assert(parentParentIsGroup || parentParentIsPage);
                        TabGroup* parentTabGroup = 0;
                        if (parentParentIsPage) {
                            KnobPageGuiPtr page = getOrCreatePage(parentParentIsPage);
                            assert(page);
                            parentTabGroup = page->groupAsTab;
                        } else {
                            KnobsGuiMapping::iterator it = _imp->findKnobGui(parentParent);
                            assert( it != _imp->knobsMap.end() );
                            KnobGuiGroup* parentParentGroupGui = dynamic_cast<KnobGuiGroup*>( it->second.get() );
                            assert(parentParentGroupGui);
                            parentTabGroup = parentParentGroupGui->getOrCreateTabWidget();
                        }

                        QGridLayout* layout = parentTabGroup->addTab( parentIsGroup, QString::fromUtf8( parentIsGroup->getLabel().c_str() ) );
                        assert(layout);
                        layout->addWidget(groupAsTab, 0, 0, 1, 2);
                    } else {
                        KnobPagePtr topLevelPage = knob->getTopLevelPage();
                        KnobPageGuiPtr page = getOrCreatePage(topLevelPage);
                        assert(page);
                        page->gridLayout->addWidget(groupAsTab, page->currentRow, 0, 1, 2);
                    }
                    groupAsTab->refreshTabSecretNess( isGroup.get() );
                }
            }
        }
    }
    // If widgets for the KnobGui have already been created, don't do the following
    else if ( !ret->hasWidgetBeenCreated() ) {
        // Get the top level parent
        KnobPagePtr isTopLevelParentAPage = boost::dynamic_pointer_cast<KnobPage>(parentKnob);
>>>>>>> cfea4528
        KnobIPtr parentKnobTmp = parentKnob;
        while (parentKnobTmp && !isTopLevelParentAPage) {
            parentKnobTmp = parentKnobTmp->getParentKnob();
            if (parentKnobTmp) {
                isTopLevelParentAPage = toKnobPage(parentKnobTmp);
            }
        }
        assert(isTopLevelParentAPage);

        page = getOrCreatePage(isTopLevelParentAPage);
    }

    if (!page && !isKnobTableControl) {
        return ret;
    }

    // Retrieve the main grid layout of the page
    QGridLayout* gridLayout = 0;
    QBoxLayout* boxLayout = 0;
    QLayout* knobTablesLayout = 0;

    if (!isKnobTableControl) {
        gridLayout = page->gridLayout;
    } else {
        // For a table control, retrieve the layout on the knobs table itself.
        // It can be either a grid or box layout
        knobTablesLayout = isKnobTableControl->getContainerLayout();
        gridLayout = dynamic_cast<QGridLayout*>(knobTablesLayout);
        boxLayout = dynamic_cast<QBoxLayout*>(knobTablesLayout);
    }

<<<<<<< HEAD
    /*
     * Find out in which layout the knob should be: either in the layout of the page or in the layout of
     * the nearest parent group tab in the hierarchy
     */
    KnobGroupPtr closestParentGroupTab;
    if (!isKnobTableControl) {
        KnobIPtr parentTmp = parentKnob;
        while (!closestParentGroupTab && parentTmp) {
            KnobGroupPtr parentGroup = toKnobGroup(parentTmp);
=======
        /*
         * Find out in which layout the knob should be: either in the layout of the page or in the layout of
         * the nearest parent group tab in the hierarchy
         */
        KnobGroupPtr closestParentGroupTab;
        KnobIPtr parentTmp = parentKnob;
        assert(parentKnobTmp);
        while (!closestParentGroupTab) {
            KnobGroupPtr parentGroup = boost::dynamic_pointer_cast<KnobGroup>(parentTmp);
>>>>>>> cfea4528
            if ( parentGroup && parentGroup->isTab() ) {
                closestParentGroupTab = parentGroup;
            }
            parentTmp = parentTmp->getParentKnob();
            if (!parentTmp) {
                break;
            }
        }
    }

<<<<<<< HEAD
    if (closestParentGroupTab && !isKnobTableControl) {
        /*
         * At this point we know that the parent group (which is a tab in the TabWidget) will have at least 1 knob
         * so ensure it is added to the TabWidget.
         * There are 2 possibilities, either the parent of the group tab is another group, in which case we have to
         * make sure the TabWidget is visible in the parent TabWidget of the group, otherwise we just add the TabWidget
         * to the on of the page.
         */

        KnobIPtr parentParent = closestParentGroupTab->getParentKnob();
        KnobGroupPtr parentParentIsGroup = toKnobGroup(parentParent);
        KnobPagePtr parentParentIsPage = toKnobPage(parentParent);

        assert(parentParentIsGroup || parentParentIsPage);
        if (parentParentIsGroup) {
            KnobGuiPtr parentParentGui = findKnobGuiOrCreate(parentParent);
            assert(parentParentGui);
            if (parentParentGui) {
                TabGroup* groupAsTab = parentParentGui->getOrCreateTabWidget();
                assert(groupAsTab);
                gridLayout = groupAsTab->addTab( closestParentGroupTab, QString::fromUtf8( closestParentGroupTab->getLabel().c_str() ) );
                groupAsTab->refreshTabSecretNess(closestParentGroupTab);
=======
        if (closestParentGroupTab) {
            /*
             * At this point we know that the parent group (which is a tab in the TabWidget) will have at least 1 knob
             * so ensure it is added to the TabWidget.
             * There are 2 possibilities, either the parent of the group tab is another group, in which case we have to
             * make sure the TabWidget is visible in the parent TabWidget of the group, otherwise we just add the TabWidget
             * to the on of the page.
             */

            KnobIPtr parentParent = closestParentGroupTab->getParentKnob();
            KnobGroup* parentParentIsGroup = dynamic_cast<KnobGroup*>( parentParent.get() );
            KnobPagePtr parentParentIsPage = boost::dynamic_pointer_cast<KnobPage>(parentParent);

            assert(parentParentIsGroup || parentParentIsPage);
            if (parentParentIsGroup) {
                KnobGuiGroup* parentParentGroupGui = dynamic_cast<KnobGuiGroup*>( findKnobGuiOrCreate( parentParent, true, 0,  0, KnobsVec() ).get() );
                assert(parentParentGroupGui);
                if (parentParentGroupGui) {
                    TabGroup* groupAsTab = parentParentGroupGui->getOrCreateTabWidget();
                    assert(groupAsTab);
                    layout = groupAsTab->addTab( closestParentGroupTab, QString::fromUtf8( closestParentGroupTab->getLabel().c_str() ) );
                }
            } else if (parentParentIsPage) {
                KnobPageGuiPtr page = getOrCreatePage(parentParentIsPage);
                assert(page);
                assert(page->groupAsTab);
                layout = page->groupAsTab->addTab( closestParentGroupTab, QString::fromUtf8( closestParentGroupTab->getLabel().c_str() ) );
>>>>>>> cfea4528
            }
        } else if (parentParentIsPage) {
            KnobPageGuiPtr page = getOrCreatePage(parentParentIsPage);
            assert(page);
            assert(page->groupAsTab);
            gridLayout = page->groupAsTab->addTab( closestParentGroupTab, QString::fromUtf8( closestParentGroupTab->getLabel().c_str() ) );
            page->groupAsTab->refreshTabSecretNess(closestParentGroupTab);
        }
        assert(gridLayout);
    }

    // Create the actual gui for the knob. If there was a knob decribed previously that had the onNewLine flag
    // set to false, the knob will already be added to the layout
    {
        QWidget* parentWidget = 0;
        if (isKnobTableControl) {
            parentWidget = knobTablesLayout->parentWidget();
        } else {
            assert(page);
            parentWidget = page->tab;
        }
        ret->createGUI(parentWidget);
    }


    // Add the knob to the layotu
    if (ret->isOnNewLine()) {

        const bool labelOnSameColumn = ret->isLabelOnSameColumn();
        Qt::Alignment labelAlignment;
        Qt::Alignment fieldAlignment;

        if (isGroup) {
            labelAlignment = Qt::AlignLeft;
        } else {
            labelAlignment = Qt::AlignRight;
        }

        QWidget* labelContainer = ret->getLabelContainer();
        QWidget* fieldContainer = ret->getFieldContainer();

        if (gridLayout) {
            int rowIndex = gridLayout->rowCount();
            if (!labelContainer) {
                gridLayout->addWidget(fieldContainer, rowIndex, 0, 1, 2);
            } else {
                if (labelOnSameColumn) {
                    labelContainer->layout()->addWidget(fieldContainer);
                    gridLayout->addWidget(labelContainer, rowIndex, 0, 1, 2);
                } else {
                    gridLayout->addWidget(labelContainer, rowIndex, 0, 1, 1, labelAlignment);
                    gridLayout->addWidget(fieldContainer, rowIndex, 1, 1, 1);
                }
            }
            workAroundGridLayoutBug(gridLayout);

        } else if (boxLayout) {
            // Add both label + content to a horizontal wifget and add them to the box layout
            QWidget* container = new QWidget(boxLayout->parentWidget());
            QHBoxLayout* hLayout = new QHBoxLayout(container);
            hLayout->setContentsMargins(0, 0, 0, 0);
            hLayout->setSpacing(0);
            if (labelContainer) {
                hLayout->addWidget(labelContainer);
            }

            hLayout->addWidget(fieldContainer);
            boxLayout->addWidget(container);
            hLayout->addStretch();
        }


    }

    // If this knob is within a group, add this KnobGui to the KnobGroupGui

    {
        boost::shared_ptr<KnobGuiGroup> parentGroupGui;
        KnobGuiPtr parentKnobGui;
        if (parentIsGroup) {
            parentKnobGui = findKnobGuiOrCreate(parentKnob);
            if (parentKnobGui) {
                parentGroupGui = boost::dynamic_pointer_cast<KnobGuiGroup>(parentKnobGui->getWidgetsForView(ViewIdx(0)));
            }
        }
        if (parentGroupGui) {
            parentGroupGui->addKnob(ret);
        }
    }

    // If the node wants a KnobItemsTable after this knob, create it
    KnobHolderPtr holder = _imp->holder.lock();

    for (std::list<KnobItemsTablePtr>::const_iterator it = tables.begin(); it != tables.end(); ++it) {
        const KnobItemsTablePtr& table = *it;
        std::string tableName = table->getTableIdentifier();
        std::map<std::string, KnobItemsTableGuiPtr>::iterator foundGuiTable = _imp->tables.find(tableName);
        if (foundGuiTable != _imp->tables.end()) {
            continue;
        }

        std::string previousKnobTableName = holder->getItemsTablePreviousKnobScriptName(tableName);
        KnobHolder::KnobItemsTablePositionEnum knobTablePosition = holder->getItemsTablePosition(tableName);

        if (previousKnobTableName == knob->getName() && knobTablePosition == KnobHolder::eKnobItemsTablePositionAfterKnob) {
            KnobItemsTableGuiPtr guiTable = createKnobItemsTable(table, page->tab);
            guiTable->addWidgetsToLayout(gridLayout);
            _imp->tables.insert(std::make_pair(tableName, guiTable));
            KnobsVec tableControlKnobs = table->getTableControlKnobs();
            initializeKnobVectorInternal(tableControlKnobs, 0);
        }

    }

    // If the knob is a group, create all the children now recursively
    if (isGroup) {
        KnobsVec children = isGroup->getChildren();
        initializeKnobVector(children);
    }

    return ret;
} // findKnobGuiOrCreate

QWidget*
KnobGuiContainerHelper::createKnobHorizontalFieldContainer(QWidget* parent) const
{
    return new QWidget(parent);
}

void
KnobGuiContainerHelper::deleteKnobGui(const KnobIPtr& knob)
{
<<<<<<< HEAD
    KnobPagePtr isPage = toKnobPage(knob);
=======
    KnobPagePtr isPage = boost::dynamic_pointer_cast<KnobPage>(knob);
>>>>>>> cfea4528

    if ( isPage && isPagingEnabled() ) {
        // Remove the page and all its children
        PagesMap::iterator found = _imp->pages.find(isPage);
        if ( found != _imp->pages.end() ) {
            _imp->refreshPagesEnabledness();

            KnobsVec children = isPage->getChildren();
            for (U32 i = 0; i < children.size(); ++i) {
                deleteKnobGui(children[i]);
            }

            found->second->tab->deleteLater();
            _imp->pages.erase(found);
        }
    } else {
        // This is not a page or paging is disabled

        KnobGroupPtr isGrp = toKnobGroup(knob);
        if (isGrp) {
            KnobsVec children = isGrp->getChildren();
            for (U32 i = 0; i < children.size(); ++i) {
                deleteKnobGui(children[i]);
            }
        }
        if ( isGrp && isGrp->isTab() ) {
            //find parent page
            KnobIPtr parent = knob->getParentKnob();
<<<<<<< HEAD
            KnobPagePtr isParentPage = toKnobPage(parent);
            KnobGroupPtr isParentGroup = toKnobGroup(parent);
=======
            KnobPagePtr isParentPage = boost::dynamic_pointer_cast<KnobPage>(parent);
            KnobGroup* isParentGroup = dynamic_cast<KnobGroup*>( parent.get() );
>>>>>>> cfea4528

            assert(isParentPage || isParentGroup);
            if (isParentPage) {
                PagesMap::iterator page = _imp->pages.find(isParentPage);
                assert( page != _imp->pages.end() );
                TabGroup* groupAsTab = page->second->groupAsTab;
                if (groupAsTab) {
                    groupAsTab->removeTab(isGrp);
                    if ( groupAsTab->isEmpty() ) {
                        delete page->second->groupAsTab;
                        page->second->groupAsTab = 0;
                    }
                }
            } else if (isParentGroup) {
                KnobsGuiMapping::iterator found  = _imp->findKnobGui(knob);
                assert( found != _imp->knobsMap.end() );
                if (found != _imp->knobsMap.end() && found->second) {
                    TabGroup* groupAsTab = found->second->getOrCreateTabWidget();
                    if (groupAsTab) {
                        groupAsTab->removeTab(isGrp);
                        if ( groupAsTab->isEmpty() ) {
                            found->second->removeTabWidget();
                        }
                    }
                }
            }

            KnobsGuiMapping::iterator it  = _imp->findKnobGui(knob);
            if ( it != _imp->knobsMap.end() ) {
                _imp->knobsMap.erase(it);
            }
        } else {
            KnobsGuiMapping::iterator it  = _imp->findKnobGui(knob);
            if ( it != _imp->knobsMap.end() ) {
                it->second->destroyWidgetsLater();
                _imp->knobsMap.erase(it);
            }
        }
    }
} // KnobGuiContainerHelper::deleteKnobGui

void
KnobGuiContainerHelper::refreshGuiForKnobsChanges(bool restorePageIndex)
{
    KnobPageGuiPtr curPage;

    if ( isPagingEnabled() ) {
        if (restorePageIndex) {
            curPage = getCurrentPage();
        }
    }

    // Delete all knobs gui
    {
        KnobsGuiMapping mapping = _imp->knobsMap;
        _imp->knobsMap.clear();
        for (KnobsGuiMapping::iterator it = mapping.begin(); it != mapping.end(); ++it) {
            assert(it->second);
<<<<<<< HEAD
            it->second->destroyWidgetsLater();
=======
            KnobIPtr knob = it->first.lock();
            if (knob) {
                knob->setKnobGuiPointer( KnobGuiPtr() );
            }
            it->second->removeGui();
>>>>>>> cfea4528
            it->second.reset();
        }
    }

    // Now delete all pages
    for (PagesMap::iterator it = _imp->pages.begin(); it != _imp->pages.end(); ++it) {
        removePageFromContainer(it->second);
        it->second->tab->deleteLater();
    }
    _imp->pages.clear();

    //Clear undo/Redo stack so that KnobGui pointers are not lying around
    clearUndoRedoStack();

    recreateKnobsInternal(curPage, restorePageIndex);

    _imp->refreshPagesEnabledness();

}

void
KnobGuiContainerHelper::recreateViewerUIKnobs()
{
    Gui* gui = getGui();
    if (!gui) {
        return;
    }
    EffectInstancePtr isEffect = toEffectInstance(_imp->holder.lock());
    if (!isEffect) {
        return;
    }

    NodePtr thisNode = isEffect->getNode();
    if (!thisNode) {
        return;
    }
    NodeGuiPtr thisNodeGui = boost::dynamic_pointer_cast<NodeGui>(thisNode->getNodeGui());
    if (!thisNodeGui) {
        return;
    }
    NodeGuiPtr currentViewerInterface = gui->getCurrentNodeViewerInterface(thisNode->getPlugin());

    if (thisNodeGui->getNode()->isEffectViewerNode()) {
        gui->removeViewerInterface(thisNodeGui, true);
    } else {
        gui->removeNodeViewerInterface(thisNodeGui, true);
    }
    gui->createNodeViewerInterface(thisNodeGui);
    if (currentViewerInterface) {
        gui->setNodeViewerInterface(currentViewerInterface);
    }

}

void
KnobGuiContainerHelperPrivate::refreshPagesEnabledness()
{
    KnobPageGuiPtr curPage = _p->getCurrentPage();

    for (PagesMap::const_iterator it = pages.begin(); it != pages.end(); ++it) {
        KnobPagePtr page = it->second->pageKnob.lock();
        if (it->second == curPage) {
            if ( !page->isEnabled() ) {
                page->setEnabled(true);
                page->evaluateValueChange(DimSpec::all(), page->getCurrentRenderTime(), ViewSetSpec::all(), eValueChangedReasonUserEdited);
            }
        } else {
            if ( page->isEnabled() ) {
                page->setEnabled(false);
                page->evaluateValueChange(DimSpec::all(), page->getCurrentRenderTime(), ViewSetSpec::all(), eValueChangedReasonUserEdited);
            }
        }
    }
}

void
KnobGuiContainerHelper::refreshPagesOrder(const KnobPageGuiPtr& curTabName,
                                          bool restorePageIndex)
{
    if ( !isPagingEnabled() ) {
        return;
    }
    std::list<KnobPageGuiPtr> orderedPages;
    const KnobsVec& knobs = getInternalKnobs();
    std::list<KnobPagePtr> internalPages;
    for (KnobsVec::const_iterator it = knobs.begin(); it != knobs.end(); ++it) {
<<<<<<< HEAD
        KnobPagePtr isPage = toKnobPage(*it);
        if (isPage && !isPage->getIsSecret()) {
=======
        KnobPagePtr isPage = boost::dynamic_pointer_cast<KnobPage>(*it);
        if (isPage) {
>>>>>>> cfea4528
            internalPages.push_back(isPage);
        }
    }

    for (std::list<KnobPagePtr>::iterator it = internalPages.begin(); it != internalPages.end(); ++it) {
        PagesMap::const_iterator foundPage = _imp->pages.find(*it);
        if ( foundPage != _imp->pages.end() ) {
            orderedPages.push_back(foundPage->second);
        }
    }

    setPagesOrder(orderedPages, curTabName, restorePageIndex);
}

void
KnobGuiContainerHelper::recreateKnobsInternal(const KnobPageGuiPtr& curPage,
                                              bool restorePageIndex)
{
    // Re-create knobs
    const KnobsVec& knobs = getInternalKnobs();

    initializeKnobVector(knobs);

    refreshPagesOrder(curPage, restorePageIndex);
    refreshCurrentPage();
    recreateViewerUIKnobs();


    onKnobsRecreated();
}

void
KnobGuiContainerHelper::recreateUserKnobs(bool restorePageIndex)
{
    const KnobsVec& knobs = getInternalKnobs();
    std::list<KnobPagePtr> userPages;

    getUserPages(userPages);

    KnobPageGuiPtr curPage;
    if ( isPagingEnabled() ) {
        if (restorePageIndex) {
            curPage = getCurrentPage();
        }

        for (std::list<KnobPagePtr>::iterator it = userPages.begin(); it != userPages.end(); ++it) {
            deleteKnobGui( (*it)->shared_from_this() );
        }
    } else {
        for (KnobsVec::const_iterator it = knobs.begin(); it != knobs.end(); ++it) {
            deleteKnobGui(*it);
        }
    }
    recreateKnobsInternal(curPage, restorePageIndex);
}

void
KnobGuiContainerHelper::getUserPages(std::list<KnobPagePtr>& userPages) const
{
    return _imp->holder.lock()->getUserPages(userPages);
}

void
KnobGuiContainerHelper::setPageActiveIndex(const KnobPagePtr& page)
{
    PagesMap::const_iterator foundPage = _imp->pages.find(page);

    if ( foundPage == _imp->pages.end() ) {
        return;
    }
    _imp->refreshPagesEnabledness();

    onPageActivated(foundPage->second);
}


int
KnobGuiContainerHelper::getPagesCount() const
{
    return getPages().size();
}

const QUndoCommand*
KnobGuiContainerHelper::getLastUndoCommand() const
{
    return _imp->undoStack->command(_imp->undoStack->index() - 1);
}



void
KnobGuiContainerHelper::pushUndoCommand(const UndoCommandPtr& command)
{
    if (!_imp->undoStack) {
        command->redo();
    } else {
        pushUndoCommand( new UndoCommand_qt(command) );
    }
}

void
KnobGuiContainerHelper::pushUndoCommand(UndoCommand* command)
{
    UndoCommandPtr p(command);
    pushUndoCommand(p);
}


void
KnobGuiContainerHelper::pushUndoCommand(QUndoCommand* cmd)
{
    if ( !getGui() ) {
        delete cmd;

        return;
    }
    _imp->undoStack->setActive();
    _imp->cmdBeingPushed = cmd;
    _imp->clearedStackDuringPush = false;
    _imp->undoStack->push(cmd);

    //We may be in a situation where the command was not pushed because the stack was cleared
    if (!_imp->clearedStackDuringPush) {
        _imp->cmdBeingPushed = 0;
    }
    refreshUndoRedoButtonsEnabledNess( _imp->undoStack->canUndo(), _imp->undoStack->canRedo() );
}

QUndoStackPtr
KnobGuiContainerHelper::getUndoStack() const
{
    return _imp->undoStack;
}

void
KnobGuiContainerHelper::clearUndoRedoStack()
{
    if (_imp->undoStack) {
        _imp->undoStack->clear();
        _imp->clearedStackDuringPush = true;
        _imp->signals->s_deleteCurCmdLater();
        refreshUndoRedoButtonsEnabledNess( _imp->undoStack->canUndo(), _imp->undoStack->canRedo() );
    }
}

void
KnobGuiContainerSignalsHandler::onDeleteCurCmdLaterTriggered()
{
    _container->onDeleteCurCmdLater();
}

void
KnobGuiContainerSignalsHandler::onPageSecretnessChanged()
{
    KnobSignalSlotHandler* handler = qobject_cast<KnobSignalSlotHandler*>(sender());
    if (!handler) {
        return;
    }
    KnobPage* isPage = dynamic_cast<KnobPage*>(handler->getKnob().get());
    if (!isPage) {
        return;
    }
    const PagesMap& pages = _container->getPages();
    for (PagesMap::const_iterator it = pages.begin(); it!=pages.end(); ++it) {
        if (it->first.lock().get() == isPage) {
            if (isPage->getIsSecret()) {
                it->second->tab->setVisible(false);
                _container->removePageFromContainer(it->second);
            } else {
                _container->addPageToPagesContainer(it->second);
                it->second->tab->setVisible(true);
            }

            break;
        }
    }
}

void
KnobGuiContainerHelper::onDeleteCurCmdLater()
{
    if (_imp->cmdBeingPushed) {
        _imp->undoStack->clear();
        _imp->cmdBeingPushed = 0;
    }
}

void
KnobGuiContainerSignalsHandler::onPageLabelChangedInternally()
{
    KnobSignalSlotHandler* handler = qobject_cast<KnobSignalSlotHandler*>( sender() );

    if (!handler) {
        return;
    }
    KnobIPtr knob = handler->getKnob();
<<<<<<< HEAD
    KnobPagePtr isPage = toKnobPage(knob);
=======
    KnobPagePtr isPage = boost::dynamic_pointer_cast<KnobPage>(knob);
>>>>>>> cfea4528
    if (!isPage) {
        return;
    }
    const PagesMap& pages = _container->getPages();
    PagesMap::const_iterator found = pages.find(isPage);
    if ( found != pages.end() ) {
        _container->onPageLabelChanged(found->second);
    }
}


void
KnobGuiContainerHelper::refreshPageVisibility(const KnobPagePtr& page)
{
    // When all knobs of a page are hidden, if the container is a tabwidget, hide the tab

    QTabWidget* isTabWidget = dynamic_cast<QTabWidget*>(getPagesContainer());
    if (!isTabWidget) {
        return;
    }



    const PagesMap& pages = getPages();

    std::list<KnobPageGuiPtr> pagesToDisplay;
    for (int i = 0; i < isTabWidget->count(); ++i) {
        QWidget* w = isTabWidget->widget(i);
        for (PagesMap::const_iterator it = pages.begin(); it!=pages.end(); ++it) {
            if (it->second->tab == w) {
                if (it->first.lock() != page) {
                    pagesToDisplay.push_back(it->second);
                } else {
                    KnobsVec children = page->getChildren();
                    bool visible = false;
                    for (KnobsVec::const_iterator it2 = children.begin(); it2 != children.end(); ++it2) {
                        visible |= !(*it2)->getIsSecret();
                    }
                    if (visible) {
                        pagesToDisplay.push_back(it->second);
                    }
                }
                break;
            }
        }
    }

    KnobPageGuiPtr curPage = getCurrentPage();
    setPagesOrder(pagesToDisplay, curPage, true);
}

void
KnobGuiContainerHelper::setAsDialogForGroup(const KnobGroupPtr& groupKnobDialog)
{
    assert(groupKnobDialog->getIsDialog());
    turnOffPages();
    _imp->dialogKnob = groupKnobDialog;
}

KnobGroupPtr
KnobGuiContainerHelper::isDialogForGroup() const
{
    return _imp->dialogKnob.lock();
}

void
KnobGuiContainerHelper::turnOffPages()
{
    if (_imp->unPagedContainer) {
        // turnOffPages() was already called.
        return;
    }
    onPagingTurnedOff();

    _imp->unPagedContainer.reset(new KnobPageGui);
    _imp->unPagedContainer->tab = new QWidget(getPagesContainer());
    _imp->unPagedContainer->gridLayout = new QGridLayout(_imp->unPagedContainer->tab);
    _imp->unPagedContainer->gridLayout->setColumnStretch(1, 1);
    _imp->unPagedContainer->gridLayout->setSpacing( TO_DPIY(NATRON_FORM_LAYOUT_LINES_SPACING) );


    addPageToPagesContainer(_imp->unPagedContainer);
}

bool
KnobGuiContainerHelper::isPagingEnabled() const
{
    return _imp->unPagedContainer.get() == 0;
}


NATRON_NAMESPACE_EXIT


NATRON_NAMESPACE_USING
#include "moc_KnobGuiContainerHelper.cpp"<|MERGE_RESOLUTION|>--- conflicted
+++ resolved
@@ -69,16 +69,12 @@
     KnobsGuiMapping knobsMap;
     KnobPageGuiWPtr currentPage;
     PagesMap pages;
-<<<<<<< HEAD
     KnobPageGuiPtr unPagedContainer; // used when container is not paged
 
     // When set as a dialog, this is a pointer to the group knob representing the dialog
     KnobGroupWPtr dialogKnob;
 
     boost::shared_ptr<QUndoStack> undoStack; /*!< undo/redo stack*/
-=======
-    QUndoStackPtr undoStack; /*!< undo/redo stack*/
->>>>>>> cfea4528
     QUndoCommand* cmdBeingPushed;
     bool clearedStackDuringPush;
     boost::scoped_ptr<KnobGuiContainerSignalsHandler> signals;
@@ -87,7 +83,6 @@
 
 
     KnobGuiContainerHelperPrivate(KnobGuiContainerHelper* p,
-<<<<<<< HEAD
                                   const KnobHolderPtr& holder,
                                   const boost::shared_ptr<QUndoStack>& stack)
     : _p(p)
@@ -102,19 +97,6 @@
     , clearedStackDuringPush(false)
     , signals( new KnobGuiContainerSignalsHandler(p) )
     , tables()
-=======
-                                  KnobHolder* holder,
-                                  const QUndoStackPtr& stack)
-        : _p(p)
-        , holder(holder)
-        , knobsMap()
-        , currentPage()
-        , pages()
-        , undoStack()
-        , cmdBeingPushed(0)
-        , clearedStackDuringPush(false)
-        , signals( new KnobGuiContainerSignalsHandler(p) )
->>>>>>> cfea4528
     {
         if (stack) {
             undoStack = stack;
@@ -130,13 +112,8 @@
     void refreshPagesEnabledness();
 };
 
-<<<<<<< HEAD
 KnobGuiContainerHelper::KnobGuiContainerHelper(const KnobHolderPtr& holder,
                                                const boost::shared_ptr<QUndoStack>& stack)
-=======
-KnobGuiContainerHelper::KnobGuiContainerHelper(KnobHolder* holder,
-                                               const QUndoStackPtr& stack)
->>>>>>> cfea4528
     : KnobGuiContainerI()
     , DockablePanelI()
     , _imp( new KnobGuiContainerHelperPrivate(this, holder, stack) )
@@ -214,11 +191,7 @@
     // Find in all knobs a page param to set this param into
     std::list<KnobPagePtr> pagesNotDeclaredByPlugin;
     for (U32 i = 0; i < knobs.size(); ++i) {
-<<<<<<< HEAD
         KnobPagePtr p = toKnobPage( knobs[i]);
-=======
-        KnobPagePtr p = boost::dynamic_pointer_cast<KnobPage>( knobs[i]);
->>>>>>> cfea4528
         if (p) {
             if (p->getKnobDeclarationType() == KnobI::eKnobDeclarationTypePlugin) {
                 return getOrCreatePage(p);
@@ -233,13 +206,9 @@
     // The plug-in didn't specify any page, it should have been caught before in Node::getOrCreateMainPage for nodes
     // Anyway create one.
 
-<<<<<<< HEAD
     KnobHolderPtr holder = _imp->holder.lock();
     KnobPagePtr mainPage = holder->createKnob<KnobPage>("settingsPage");
     mainPage->setLabel(KnobHolder::tr("Settings"));
-=======
-    KnobPagePtr mainPage = AppManager::createKnob<KnobPage>( _imp->holder, KnobHolder::tr("Settings") );
->>>>>>> cfea4528
     if (mainPage) {
         return getOrCreatePage(mainPage);
     }
@@ -361,47 +330,6 @@
     return QPixmap();
 }
 
-<<<<<<< HEAD
-=======
-/**
- * @brief Given a knob "ref" within a vector of knobs, returns a vector
- * of all knobs that should be on the same horizontal line as this knob.
- **/
-static void
-findKnobsOnSameLine(const KnobsVec& knobs,
-                    const KnobIPtr& ref,
-                    KnobsVec& knobsOnSameLine)
-{
-    int idx = -1;
-
-    for (U32 k = 0; k < knobs.size(); ++k) {
-        if (knobs[k] == ref) {
-            idx = k;
-            break;
-        }
-    }
-    assert(idx != -1);
-    if (idx < 0) {
-        return;
-    }
-    ///find all knobs backward that are on the same line.
-    int k = idx - 1;
-    KnobIPtr parent = ref->getParentKnob();
-
-    while ( k >= 0 && !knobs[k]->isNewLineActivated() ) {
-        if (parent) {
-            assert(knobs[k]->getParentKnob() == parent);
-            knobsOnSameLine.push_back(knobs[k]);
-        } else {
-            if ( !knobs[k]->getParentKnob() &&
-                 !dynamic_cast<KnobPage*>( knobs[k].get() ) &&
-                 !dynamic_cast<KnobGroup*>( knobs[k].get() ) ) {
-                knobsOnSameLine.push_back(knobs[k]);
-            }
-        }
-        --k;
-    }
->>>>>>> cfea4528
 
 
 const KnobsVec&
@@ -507,37 +435,6 @@
 
     // Hold a pointer to the previous child if the previous child did not want to create a new line
     for (KnobsVec::const_iterator it2 = siblingsVec.begin(); it2 != siblingsVec.end(); ++it2) {
-<<<<<<< HEAD
-=======
-        bool makeNewLine = true;
-        int lastKnobSpacing = 0;
-        KnobGroup *isGroup = dynamic_cast<KnobGroup*>( it2->get() );
-
-        // A vector of all other knobs on the same line
-        KnobsVec knobsOnSameLine;
-
-        // If the knob is dynamic (i:e created after the initial creation of knobs)
-        // it can be added as part of a group defined earlier hence we have to insert it at the proper index.
-        KnobIPtr parentKnob = (*it2)->getParentKnob();
-        KnobGroup* isParentGroup = dynamic_cast<KnobGroup*>( parentKnob.get() );
-
-        // Determine if we should create this knob on a new line or use the one created before
-        if (!isGroup) {
-            if ( ( prev != siblingsVec.end() ) && !(*prev)->isNewLineActivated() ) {
-                makeNewLine = false;
-                lastKnobSpacing = (*prev)->getSpacingBetweenitems();
-            }
-            if (isParentGroup) {
-                // If the parent knob is a group, knobs on the same line have to be found in the children
-                // of the parent
-                KnobsVec groupsiblings = isParentGroup->getChildren();
-                findKnobsOnSameLine(groupsiblings, *it2, knobsOnSameLine);
-            } else {
-                // Parent is a page, find the siblings in the children of the page
-                findKnobsOnSameLine(siblingsVec, *it2, knobsOnSameLine);
-            }
-        }
->>>>>>> cfea4528
 
         // Create this knob
         KnobGuiPtr newGui = findKnobGuiOrCreate(*it2);
@@ -545,11 +442,7 @@
 
         // Remove it from the "regularKnobs" to mark it as created as we will use them later
         if (regularKnobsVec) {
-<<<<<<< HEAD
             KnobsVec::iterator foundRegular = std::find(regularKnobsVec->begin(), regularKnobsVec->end(), *it2);
-=======
-            std::vector<KnobIPtr>::iterator foundRegular = std::find(regularKnobsVec->begin(), regularKnobsVec->end(), *it2);
->>>>>>> cfea4528
             if ( foundRegular != regularKnobsVec->end() ) {
                 regularKnobsVec->erase(foundRegular);
             }
@@ -566,11 +459,7 @@
     KnobsVec regularKnobs;
 
     for (std::size_t i = 0; i < knobs.size(); ++i) {
-<<<<<<< HEAD
         KnobPagePtr isPage = toKnobPage(knobs[i]);
-=======
-        KnobPagePtr isPage = boost::dynamic_pointer_cast<KnobPage>(knobs[i]);
->>>>>>> cfea4528
         if (isPage) {
             if (!isPage->getIsToolBar()) {
                 pages.push_back(isPage);
@@ -775,26 +664,13 @@
 } // createTabedGroupGui
 
 KnobGuiPtr
-<<<<<<< HEAD
 KnobGuiContainerHelper::findKnobGuiOrCreate(const KnobIPtr &knob)
-=======
-KnobGuiContainerHelper::findKnobGuiOrCreate(const KnobIPtr & knob,
-                                            bool makeNewLine,
-                                            int lastKnobLineSpacing,
-                                            QWidget* lastRowWidget,
-                                            const KnobsVec& knobsOnSameLine)
->>>>>>> cfea4528
 {
     assert(knob);
 
     // Groups and Pages have special cases in the following code as they are containers
-<<<<<<< HEAD
     KnobGroupPtr isGroup = toKnobGroup(knob);
     KnobPagePtr isPage = toKnobPage(knob);
-=======
-    KnobGroupPtr isGroup = boost::dynamic_pointer_cast<KnobGroup>(knob);
-    KnobPagePtr isPage = boost::dynamic_pointer_cast<KnobPage>(knob);
->>>>>>> cfea4528
 
     // Is this knob already described in the gui ?
     for (KnobsGuiMapping::const_iterator it = _imp->knobsMap.begin(); it != _imp->knobsMap.end(); ++it) {
@@ -829,7 +705,6 @@
         return KnobGuiPtr();
     }
 
-<<<<<<< HEAD
     // If setup to display the content of a group as a dialog, only create the knobs within that group.
     KnobGroupPtr thisContainerIsGroupDialog = _imp->dialogKnob.lock();
     if (thisContainerIsGroupDialog) {
@@ -849,13 +724,6 @@
         }
 
     }
-=======
-    KnobIPtr parentKnob = knob->getParentKnob();
-    assert(parentKnob || !isPagingEnabled());
-
-    KnobGroupPtr parentIsGroup = boost::dynamic_pointer_cast<KnobGroup>(parentKnob);
-    KnobGuiGroup* parentGui = 0;
->>>>>>> cfea4528
 
     KnobIPtr parentKnob = knob->getParentKnob();
 
@@ -892,7 +760,6 @@
 
 
     if ( isGroup  && isGroup->isTab() ) {
-<<<<<<< HEAD
         // A group set as a tab must add a tab to the parent tabwidget
         createTabedGroupGui(isGroup);
         KnobsVec children = isGroup->getChildren();
@@ -905,73 +772,6 @@
     if (!isKnobTableControl) {
         KnobPagePtr isTopLevelParentAPage = toKnobPage(parentKnob);
 
-=======
-        KnobPagePtr parentIsPage = boost::dynamic_pointer_cast<KnobPage>(parentKnob);
-        if (!parentKnob || parentIsPage) {
-            KnobPageGuiPtr page = getOrCreatePage(parentIsPage);
-
-            // Create the frame for the group that are set as tabs within this tab
-            bool existed = true;
-            if (!page->groupAsTab) {
-                existed = false;
-                page->groupAsTab = new TabGroup( getPagesContainer() );
-            }
-            page->groupAsTab->addTab( isGroup, QString::fromUtf8( isGroup->getLabel().c_str() ) );
-            if (!existed) {
-                page->gridLayout->addWidget(page->groupAsTab, page->currentRow, 0, 1, 2);
-            }
-
-            page->groupAsTab->refreshTabSecretNess( isGroup.get() );
-        } else {
-            // This is a group inside a group
-            assert(parentIsGroup);
-            assert(parentGui);
-            if (parentGui) {
-                TabGroup* groupAsTab = parentGui->getOrCreateTabWidget();
-                assert(groupAsTab);
-                if (groupAsTab) {
-                    groupAsTab->addTab( isGroup, QString::fromUtf8( isGroup->getLabel().c_str() ) );
-
-                    if ( parentIsGroup && parentIsGroup->isTab() ) {
-                        // Insert the tab in the layout of the parent
-                        // Find the page in the parentParent group
-                        KnobIPtr parentParent = parentKnob->getParentKnob();
-                        assert(parentParent);
-                        KnobGroupPtr parentParentIsGroup = boost::dynamic_pointer_cast<KnobGroup>(parentParent);
-                        KnobPagePtr parentParentIsPage = boost::dynamic_pointer_cast<KnobPage>(parentParent);
-                        assert(parentParentIsGroup || parentParentIsPage);
-                        TabGroup* parentTabGroup = 0;
-                        if (parentParentIsPage) {
-                            KnobPageGuiPtr page = getOrCreatePage(parentParentIsPage);
-                            assert(page);
-                            parentTabGroup = page->groupAsTab;
-                        } else {
-                            KnobsGuiMapping::iterator it = _imp->findKnobGui(parentParent);
-                            assert( it != _imp->knobsMap.end() );
-                            KnobGuiGroup* parentParentGroupGui = dynamic_cast<KnobGuiGroup*>( it->second.get() );
-                            assert(parentParentGroupGui);
-                            parentTabGroup = parentParentGroupGui->getOrCreateTabWidget();
-                        }
-
-                        QGridLayout* layout = parentTabGroup->addTab( parentIsGroup, QString::fromUtf8( parentIsGroup->getLabel().c_str() ) );
-                        assert(layout);
-                        layout->addWidget(groupAsTab, 0, 0, 1, 2);
-                    } else {
-                        KnobPagePtr topLevelPage = knob->getTopLevelPage();
-                        KnobPageGuiPtr page = getOrCreatePage(topLevelPage);
-                        assert(page);
-                        page->gridLayout->addWidget(groupAsTab, page->currentRow, 0, 1, 2);
-                    }
-                    groupAsTab->refreshTabSecretNess( isGroup.get() );
-                }
-            }
-        }
-    }
-    // If widgets for the KnobGui have already been created, don't do the following
-    else if ( !ret->hasWidgetBeenCreated() ) {
-        // Get the top level parent
-        KnobPagePtr isTopLevelParentAPage = boost::dynamic_pointer_cast<KnobPage>(parentKnob);
->>>>>>> cfea4528
         KnobIPtr parentKnobTmp = parentKnob;
         while (parentKnobTmp && !isTopLevelParentAPage) {
             parentKnobTmp = parentKnobTmp->getParentKnob();
@@ -1003,7 +803,6 @@
         boxLayout = dynamic_cast<QBoxLayout*>(knobTablesLayout);
     }
 
-<<<<<<< HEAD
     /*
      * Find out in which layout the knob should be: either in the layout of the page or in the layout of
      * the nearest parent group tab in the hierarchy
@@ -1013,17 +812,6 @@
         KnobIPtr parentTmp = parentKnob;
         while (!closestParentGroupTab && parentTmp) {
             KnobGroupPtr parentGroup = toKnobGroup(parentTmp);
-=======
-        /*
-         * Find out in which layout the knob should be: either in the layout of the page or in the layout of
-         * the nearest parent group tab in the hierarchy
-         */
-        KnobGroupPtr closestParentGroupTab;
-        KnobIPtr parentTmp = parentKnob;
-        assert(parentKnobTmp);
-        while (!closestParentGroupTab) {
-            KnobGroupPtr parentGroup = boost::dynamic_pointer_cast<KnobGroup>(parentTmp);
->>>>>>> cfea4528
             if ( parentGroup && parentGroup->isTab() ) {
                 closestParentGroupTab = parentGroup;
             }
@@ -1034,7 +822,6 @@
         }
     }
 
-<<<<<<< HEAD
     if (closestParentGroupTab && !isKnobTableControl) {
         /*
          * At this point we know that the parent group (which is a tab in the TabWidget) will have at least 1 knob
@@ -1057,35 +844,6 @@
                 assert(groupAsTab);
                 gridLayout = groupAsTab->addTab( closestParentGroupTab, QString::fromUtf8( closestParentGroupTab->getLabel().c_str() ) );
                 groupAsTab->refreshTabSecretNess(closestParentGroupTab);
-=======
-        if (closestParentGroupTab) {
-            /*
-             * At this point we know that the parent group (which is a tab in the TabWidget) will have at least 1 knob
-             * so ensure it is added to the TabWidget.
-             * There are 2 possibilities, either the parent of the group tab is another group, in which case we have to
-             * make sure the TabWidget is visible in the parent TabWidget of the group, otherwise we just add the TabWidget
-             * to the on of the page.
-             */
-
-            KnobIPtr parentParent = closestParentGroupTab->getParentKnob();
-            KnobGroup* parentParentIsGroup = dynamic_cast<KnobGroup*>( parentParent.get() );
-            KnobPagePtr parentParentIsPage = boost::dynamic_pointer_cast<KnobPage>(parentParent);
-
-            assert(parentParentIsGroup || parentParentIsPage);
-            if (parentParentIsGroup) {
-                KnobGuiGroup* parentParentGroupGui = dynamic_cast<KnobGuiGroup*>( findKnobGuiOrCreate( parentParent, true, 0,  0, KnobsVec() ).get() );
-                assert(parentParentGroupGui);
-                if (parentParentGroupGui) {
-                    TabGroup* groupAsTab = parentParentGroupGui->getOrCreateTabWidget();
-                    assert(groupAsTab);
-                    layout = groupAsTab->addTab( closestParentGroupTab, QString::fromUtf8( closestParentGroupTab->getLabel().c_str() ) );
-                }
-            } else if (parentParentIsPage) {
-                KnobPageGuiPtr page = getOrCreatePage(parentParentIsPage);
-                assert(page);
-                assert(page->groupAsTab);
-                layout = page->groupAsTab->addTab( closestParentGroupTab, QString::fromUtf8( closestParentGroupTab->getLabel().c_str() ) );
->>>>>>> cfea4528
             }
         } else if (parentParentIsPage) {
             KnobPageGuiPtr page = getOrCreatePage(parentParentIsPage);
@@ -1218,11 +976,7 @@
 void
 KnobGuiContainerHelper::deleteKnobGui(const KnobIPtr& knob)
 {
-<<<<<<< HEAD
     KnobPagePtr isPage = toKnobPage(knob);
-=======
-    KnobPagePtr isPage = boost::dynamic_pointer_cast<KnobPage>(knob);
->>>>>>> cfea4528
 
     if ( isPage && isPagingEnabled() ) {
         // Remove the page and all its children
@@ -1251,13 +1005,8 @@
         if ( isGrp && isGrp->isTab() ) {
             //find parent page
             KnobIPtr parent = knob->getParentKnob();
-<<<<<<< HEAD
             KnobPagePtr isParentPage = toKnobPage(parent);
             KnobGroupPtr isParentGroup = toKnobGroup(parent);
-=======
-            KnobPagePtr isParentPage = boost::dynamic_pointer_cast<KnobPage>(parent);
-            KnobGroup* isParentGroup = dynamic_cast<KnobGroup*>( parent.get() );
->>>>>>> cfea4528
 
             assert(isParentPage || isParentGroup);
             if (isParentPage) {
@@ -1316,15 +1065,7 @@
         _imp->knobsMap.clear();
         for (KnobsGuiMapping::iterator it = mapping.begin(); it != mapping.end(); ++it) {
             assert(it->second);
-<<<<<<< HEAD
             it->second->destroyWidgetsLater();
-=======
-            KnobIPtr knob = it->first.lock();
-            if (knob) {
-                knob->setKnobGuiPointer( KnobGuiPtr() );
-            }
-            it->second->removeGui();
->>>>>>> cfea4528
             it->second.reset();
         }
     }
@@ -1411,13 +1152,8 @@
     const KnobsVec& knobs = getInternalKnobs();
     std::list<KnobPagePtr> internalPages;
     for (KnobsVec::const_iterator it = knobs.begin(); it != knobs.end(); ++it) {
-<<<<<<< HEAD
         KnobPagePtr isPage = toKnobPage(*it);
         if (isPage && !isPage->getIsSecret()) {
-=======
-        KnobPagePtr isPage = boost::dynamic_pointer_cast<KnobPage>(*it);
-        if (isPage) {
->>>>>>> cfea4528
             internalPages.push_back(isPage);
         }
     }
@@ -1614,11 +1350,7 @@
         return;
     }
     KnobIPtr knob = handler->getKnob();
-<<<<<<< HEAD
     KnobPagePtr isPage = toKnobPage(knob);
-=======
-    KnobPagePtr isPage = boost::dynamic_pointer_cast<KnobPage>(knob);
->>>>>>> cfea4528
     if (!isPage) {
         return;
     }
