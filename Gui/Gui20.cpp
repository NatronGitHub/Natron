--- conflicted
+++ resolved
@@ -946,11 +946,7 @@
 {
     QFileInfo file(absoluteFileName.c_str());
     if (!file.exists()) {
-<<<<<<< HEAD
-        return NULL;
-=======
         return 0;
->>>>>>> 996e3faf
     }
     QString fileUnPathed = file.fileName();
     QString path = file.path() + "/";
@@ -963,12 +959,7 @@
             assert(guiApp);
             if (guiApp) {
                 guiApp->getGui()->activateWindow();
-<<<<<<< HEAD
-
                 return instance;
-=======
-				return guiApp;
->>>>>>> 996e3faf
             }
         }
     }
