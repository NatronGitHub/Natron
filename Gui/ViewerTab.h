/* ***** BEGIN LICENSE BLOCK *****
 * This file is part of Natron <http://www.natron.fr/>,
 * Copyright (C) 2016 INRIA and Alexandre Gauthier-Foichat
 *
 * Natron is free software: you can redistribute it and/or modify
 * it under the terms of the GNU General Public License as published by
 * the Free Software Foundation; either version 2 of the License, or
 * (at your option) any later version.
 *
 * Natron is distributed in the hope that it will be useful,
 * but WITHOUT ANY WARRANTY; without even the implied warranty of
 * MERCHANTABILITY or FITNESS FOR A PARTICULAR PURPOSE.  See the
 * GNU General Public License for more details.
 *
 * You should have received a copy of the GNU General Public License
 * along with Natron.  If not, see <http://www.gnu.org/licenses/gpl-2.0.html>
 * ***** END LICENSE BLOCK ***** */

#ifndef NATRON_GUI_VIEWERTAB_H
#define NATRON_GUI_VIEWERTAB_H

// ***** BEGIN PYTHON BLOCK *****
// from <https://docs.python.org/3/c-api/intro.html#include-files>:
// "Since Python may define some pre-processor definitions which affect the standard headers on some systems, you must include Python.h before any standard headers are included."
#include <Python.h>
// ***** END PYTHON BLOCK *****

#include "Global/Macros.h"

#if !defined(Q_MOC_RUN) && !defined(SBK_RUN)
#include <boost/scoped_ptr.hpp>
#include <boost/shared_ptr.hpp>
#endif

#include "Global/GlobalDefines.h"
#include "Global/KeySymbols.h" // Key

#include "Engine/RenderStats.h"
#include "Engine/ViewIdx.h"
#include "Engine/EngineFwd.h"

#include "Gui/PanelWidget.h"
#include "Gui/GuiFwd.h"

NATRON_NAMESPACE_ENTER;

typedef std::map<NodePtr, NodeRenderStats > RenderStatsMap;

struct ViewerTabPrivate;
class ViewerTab
    : public QWidget, public PanelWidget
{
GCC_DIAG_SUGGEST_OVERRIDE_OFF
    Q_OBJECT
GCC_DIAG_SUGGEST_OVERRIDE_ON

public:


    explicit ViewerTab(const std::string& scriptName,
                       const std::list<NodeGuiPtr> & existingNodesContext,
                       const std::list<NodeGuiPtr>& activePluginsContext,
                       Gui* gui,
                       const NodeGuiPtr& node,
                       QWidget* parent = 0);

    virtual ~ViewerTab() OVERRIDE;


    ViewerNodePtr getInternalNode() const;

    ViewerGL* getViewer() const;

    void seek(SequenceTime time);

    void previousFrame();

    void nextFrame();

    void getTimelineBounds(int* first, int* last) const;

    virtual void notifyGuiClosing() OVERRIDE FINAL;
    virtual void onPanelMadeCurrent() OVERRIDE FINAL;

    /**
     *@brief Tells all the nodes in the grpah to draw their overlays
     **/
    void drawOverlays(double time, const RenderScale & renderScale) const;

    bool notifyOverlaysPenDown(const RenderScale & renderScale, PenType pen, const QPointF & viewportPos, const QPointF & pos, double pressure, double timestamp);

    bool notifyOverlaysPenDoubleClick(const RenderScale & renderScale, const QPointF & viewportPos, const QPointF & pos);

    bool notifyOverlaysPenMotion(const RenderScale & renderScale, const QPointF & viewportPos, const QPointF & pos, double pressure, double timestamp);

    bool notifyOverlaysPenUp(const RenderScale & renderScale, const QPointF & viewportPos, const QPointF & pos, double pressure, double timestamp);

    bool notifyOverlaysKeyDown(const RenderScale & renderScale, QKeyEvent* e);

    bool notifyOverlaysKeyUp(const RenderScale & renderScale, QKeyEvent* e);

    bool notifyOverlaysKeyRepeat(const RenderScale & renderScale, QKeyEvent* e);

    bool notifyOverlaysFocusGained(const RenderScale & renderScale);

    bool notifyOverlaysFocusLost(const RenderScale & renderScale);

private:

    bool notifyOverlaysPenDown_internal(const NodePtr& node, const RenderScale & renderScale, PenType pen, const QPointF & viewportPos, const QPointF & pos, double pressure, double timestamp);

    bool notifyOverlaysPenMotion_internal(const NodePtr& node, const RenderScale & renderScale, const QPointF & viewportPos, const QPointF & pos, double pressure, double timestamp);
    bool notifyOverlaysKeyDown_internal(const NodePtr& node, const RenderScale & renderScale, Key k,
                                        KeyboardModifiers km, Qt::Key qKey, const Qt::KeyboardModifiers& mods);

    bool checkNodeViewerContextShortcuts(const NodePtr& node, Qt::Key qKey, const Qt::KeyboardModifiers& mods);

    bool notifyOverlaysKeyRepeat_internal(const NodePtr& node, const RenderScale & renderScale, Key k,
                                          KeyboardModifiers km, Qt::Key qKey, const Qt::KeyboardModifiers& mods);

public:

    /**
     * @brief Called even if the viewer does not have mouse hover focus nor click focus so that from anywhere the user can still trigger the timeline prev/next and playback shortcuts
     **/
    bool checkForTimelinePlayerGlobalShortcut(Qt::Key qKey,
                                              const Qt::KeyboardModifiers& mods);

    void setZoomOrPannedSinceLastFit(bool enabled);

    bool getZoomOrPannedSinceLastFit() const;

<<<<<<< HEAD
    void setInfoBarResolution(const Format & f);

    QVBoxLayout* getMainLayout() const;

    NodeGuiPtr getCurrentNodeViewerInterface(const PluginPtr& plugin) const;

=======
>>>>>>> c1baa047
    /**
     * @brief Creates a new viewer interface context for this node. This is not shared among viewers.
     **/
    void createNodeViewerInterface(const NodeGuiPtr& n);

    /**
     * @brief Set the current viewer interface for a given plug-in to be the one of the given node
     **/
    void setPluginViewerInterface(const NodeGuiPtr& n);

    /**
     * @brief Removes the interface associated to the given node.
     * @param permanently The interface is destroyed instead of being hidden
     * @param setAnotherFromSamePlugin If true, if another node of the same plug-in is a candidate for a viewer interface, it will replace the existing
     * viewer interface for this plug-in
     **/
    void removeNodeViewerInterface(const NodeGuiPtr& n,
                                   bool permanently,
                                   bool setAnotherFromSamePlugin);

    /**
     * @brief Same as removeNodeViewerInterface but for the Viewer node UI only
     **/
    void removeViewerInterface(const NodeGuiPtr& n,
                                bool permanently);

    virtual bool saveProjection(SERIALIZATION_NAMESPACE::ViewportData* data) OVERRIDE FINAL;

    virtual bool loadProjection(const SERIALIZATION_NAMESPACE::ViewportData& data) OVERRIDE FINAL;


private:

    void removeNodeViewerInterfaceInternal(const NodeGuiPtr& n,
                                   bool permanently,
                                   bool setAnotherFromSamePlugin);

public:

    /**
     * @brief Get the list of all nodes that have a user interface created on this viewer (but not necessarily displayed)
     * and a list for each plug-in of the active node.
     **/
    void getNodesViewerInterface(std::list<NodeGuiPtr>* nodesWithUI,
                                 std::list<NodeGuiPtr>* perPluginActiveUI) const;

    /**
     * @brief Called to refresh the current selected tool on the toolbar
     **/
    void updateSelectedToolForNode(const QString& toolID, const NodeGuiPtr& node);

    void connectToViewerCache();

    void disconnectFromViewerCache();

    void clearTimelineCacheLine();

    bool isInfobarVisible() const;
    bool isTopToolbarVisible() const;
    bool isPlayerVisible() const;
    bool isTimelineVisible() const;
    bool isLeftToolbarVisible() const;
    bool isRightToolbarVisible() const;

    ///Not MT-safe
    void setAsFileDialogViewer();
    bool isFileDialogViewer() const;

    void setCustomTimeline(const TimeLinePtr& timeline);
    TimeLinePtr getTimeLine() const;
    
    ///Called by ViewerGL when the image changes to refresh the info bar
    void setImageFormat(int textureIndex, const ImageComponents& components, ImageBitDepthEnum depth);

    void redrawGLWidgets();

    void centerOn(SequenceTime left, SequenceTime right);

    void setFrameRangeEdited(bool edited);

    void setProjection(double zoomLeft, double zoomBottom, double zoomFactor, double zoomAspectRatio);

    void centerOn_tripleSync(SequenceTime left, SequenceTime right);

    void connectToAInput(int inputNb);
    void connectToBInput(int inputNb);


    void synchronizeOtherViewersProjection();
    
    void onMousePressCalledInViewer();

    void setTimelineBounds(double first, double last);


    /**
     * @brief Returns in nodes all the nodes that can draw an overlay in their order of appearance in the properties bin.
     **/
    void getNodesEntitledForOverlays(NodesList& nodes) const;

    void setInfoBarAndViewerResolution(const RectI& rect, const RectD& canonicalRect, double par, int texIndex);

public Q_SLOTS:

    void onTimeLineTimeChanged(SequenceTime time, int);
    /*Updates the comboBox according to the real zoomFactor. Value is in % */
    void updateZoomComboBox(int value);

    /*makes the viewer black*/
    void disconnectViewer();

    void onTimelineBoundariesChanged(SequenceTime, SequenceTime);

    void setLeftToolbarVisible(bool visible);
    void setTopToolbarVisible(bool visible);
    void setPlayerVisible(bool visible);
    void setTimelineVisible(bool visible);
    void setTabHeaderVisible(bool visible);
    void setInfobarVisible(bool visible);
    void setInfobarVisible(int index, bool visible);

    void refreshViewerRenderingState();

    void onInternalNodeLabelChanged(const QString& name);
    
    void onInternalNodeScriptNameChanged(const QString& name);

    void onRenderStatsAvailable(int time, ViewIdx view, double wallTime, const RenderStatsMap& stats);

    void setTripleSyncEnabled(bool toggled);

    void onInternalViewerCreated();
private:

    void setInfobarVisibleInternal(bool visible);

    void abortViewersAndRefresh();

    void manageTimelineSlot(bool disconnectPrevious, const TimeLinePtr& timeline);

    void manageSlotsForInfoWidget(int textureIndex, bool connect);

    virtual bool eventFilter(QObject *target, QEvent* e) OVERRIDE FINAL;
    virtual void mouseMoveEvent(QMouseEvent* e) OVERRIDE FINAL;
    virtual void keyPressEvent(QKeyEvent* e) OVERRIDE FINAL;
    virtual void keyReleaseEvent(QKeyEvent* e) OVERRIDE FINAL;
    virtual void enterEvent(QEvent* e) OVERRIDE FINAL;
    virtual void leaveEvent(QEvent* e) OVERRIDE FINAL;
    virtual QSize minimumSizeHint() const OVERRIDE FINAL;
    virtual QSize sizeHint() const OVERRIDE FINAL;
    boost::scoped_ptr<ViewerTabPrivate> _imp;
};

NATRON_NAMESPACE_EXIT;

#endif // NATRON_GUI_VIEWERTAB_H<|MERGE_RESOLUTION|>--- conflicted
+++ resolved
@@ -130,15 +130,11 @@
 
     bool getZoomOrPannedSinceLastFit() const;
 
-<<<<<<< HEAD
-    void setInfoBarResolution(const Format & f);
-
     QVBoxLayout* getMainLayout() const;
 
     NodeGuiPtr getCurrentNodeViewerInterface(const PluginPtr& plugin) const;
 
-=======
->>>>>>> c1baa047
+
     /**
      * @brief Creates a new viewer interface context for this node. This is not shared among viewers.
      **/
