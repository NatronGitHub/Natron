/* ***** BEGIN LICENSE BLOCK *****
 * This file is part of Natron <https://natrongithub.github.io/>,
 * Copyright (C) 2013-2018 INRIA and Alexandre Gauthier-Foichat
 *
 * Natron is free software: you can redistribute it and/or modify
 * it under the terms of the GNU General Public License as published by
 * the Free Software Foundation; either version 2 of the License, or
 * (at your option) any later version.
 *
 * Natron is distributed in the hope that it will be useful,
 * but WITHOUT ANY WARRANTY; without even the implied warranty of
 * MERCHANTABILITY or FITNESS FOR A PARTICULAR PURPOSE.  See the
 * GNU General Public License for more details.
 *
 * You should have received a copy of the GNU General Public License
 * along with Natron.  If not, see <http://www.gnu.org/licenses/gpl-2.0.html>
 * ***** END LICENSE BLOCK ***** */

// ***** BEGIN PYTHON BLOCK *****
// from <https://docs.python.org/3/c-api/intro.html#include-files>:
// "Since Python may define some pre-processor definitions which affect the standard headers on some systems, you must include Python.h before any standard headers are included."
#include <Python.h>
// ***** END PYTHON BLOCK *****

#include "Gui.h"
#include "GuiPrivate.h"

#include <cassert>
#include <fstream>
#include <algorithm> // min, max
#include <stdexcept>

#include <QApplication>
#include <QVBoxLayout>
#include <QScrollBar>
#include <QScrollArea>
#include <QAction>

#include "Global/FStreamsSupport.h"

#include "Engine/Settings.h"
#include "Engine/ViewIdx.h"

#include "Gui/DockablePanel.h"
#include "Gui/Menu.h"
#include "Gui/GuiAppInstance.h"
#include "Gui/ProjectGui.h"
#include "Gui/SequenceFileDialog.h"

#include "Serialization/WorkspaceSerialization.h"
#include "Serialization/SerializationIO.h"
SERIALIZATION_NAMESPACE_USING

NATRON_NAMESPACE_ENTER

void
Gui::importLayoutInternal(const std::string& filename)
{
    FStreamsSupport::ifstream ifile;
    FStreamsSupport::open(&ifile, filename);
    if (!ifile) {
        Dialogs::errorDialog( tr("Error").toStdString(), tr("Failed to open file: ").toStdString() + filename, false );

        return;
    }
    
    try {
        WorkspaceSerialization s;
        try {
            SERIALIZATION_NAMESPACE::read(NATRON_LAYOUT_FILE_HEADER, ifile, &s);
        } catch (SERIALIZATION_NAMESPACE::InvalidSerializationFileException& e) {
            Dialogs::errorDialog( tr("Error").toStdString(), tr("Failed to open %1: this file does not appear to be a layout file").arg(QString::fromUtf8(filename.c_str())).toStdString());
            return;
        }
        restoreLayout(true, false, s);

    }  catch (const std::exception & e) {
        QString err = QString::fromUtf8("Failed to open file %1: %2").arg( QString::fromUtf8( filename.c_str() ) ).arg( QString::fromUtf8( e.what() ) );
        Dialogs::errorDialog( tr("Error").toStdString(), tr( err.toStdString().c_str() ).toStdString(), false );

        return;
    }
}

void
Gui::importLayout()
{
    std::vector<std::string> filters;

    filters.push_back(NATRON_LAYOUT_FILE_EXT);
    SequenceFileDialog dialog( this, filters, false, SequenceFileDialog::eFileDialogModeOpen, _imp->_lastLoadProjectOpenedDir.toStdString(), this, false );
    if ( dialog.exec() ) {
        std::string filename = dialog.selectedFiles();
<<<<<<< HEAD
        importLayoutInternal(filename);
=======
        FStreamsSupport::ifstream ifile;
        FStreamsSupport::open(&ifile, filename);
        if (!ifile) {
            Dialogs::errorDialog( tr("Error").toStdString(), tr("Failed to open file: ").toStdString() + filename, false );

            return;
        }

        try {
            boost::archive::xml_iarchive iArchive(ifile);
            GuiLayoutSerialization s;
            iArchive >> boost::serialization::make_nvp("Layout", s);
            restoreLayout(true, false, s);
        } catch (const boost::archive::archive_exception & e) {
            QString err = QString::fromUtf8("Exception occurred when opening file %1: %2").arg( QString::fromUtf8( filename.c_str() ) ).arg( QString::fromUtf8( e.what() ) );
            Dialogs::errorDialog( tr("Error").toStdString(), tr( err.toStdString().c_str() ).toStdString(), false );

            return;
        } catch (const std::exception & e) {
            QString err = QString::fromUtf8("Exception occurred when opening file %1: %2").arg( QString::fromUtf8( filename.c_str() ) ).arg( QString::fromUtf8( e.what() ) );
            Dialogs::errorDialog( tr("Error").toStdString(), tr( err.toStdString().c_str() ).toStdString(), false );

            return;
        }
>>>>>>> 09c81512
    }
}

void
Gui::createDefaultLayoutInternal(bool wipePrevious)
{
    if (wipePrevious) {
        wipeLayout();
    }

    std::string fileLayout = appPTR->getCurrentSettings()->getDefaultLayoutFile();
    if ( !fileLayout.empty() ) {
<<<<<<< HEAD
        importLayoutInternal(fileLayout);
=======
        std::ifstream ifile;
        ifile.open( fileLayout.c_str() );
        if ( !ifile.is_open() ) {
            createDefaultLayout1();
        } else {
            try {
                boost::archive::xml_iarchive iArchive(ifile);
                GuiLayoutSerialization s;
                iArchive >> boost::serialization::make_nvp("Layout", s);
                restoreLayout(false, false, s);
            } catch (const boost::archive::archive_exception & e) {
                ifile.close();
                QString err = QString::fromUtf8("Exception occurred when opening file %1: %2").arg( QString::fromUtf8( fileLayout.c_str() ) ).arg( QString::fromUtf8( e.what() ) );
                Dialogs::errorDialog( tr("Error").toStdString(), tr( err.toStdString().c_str() ).toStdString(), false );

                return;
            } catch (const std::exception & e) {
                ifile.close();
                QString err = QString::fromUtf8("Exception occurred when opening file %1: %2").arg( QString::fromUtf8( fileLayout.c_str() ) ).arg( QString::fromUtf8( e.what() ) );
                Dialogs::errorDialog( tr("Error").toStdString(), tr( err.toStdString().c_str() ).toStdString(), false );

                return;
            }

            ifile.close();
        }
>>>>>>> 09c81512
    } else {
        createDefaultLayout1();
    }
}

void
Gui::restoreDefaultLayout()
{
    createDefaultLayoutInternal(true);
}

void
Gui::initProjectGuiKnobs()
{
    assert(_imp->_projectGui);
    _imp->_projectGui->initializeKnobsGui();
}

QKeySequence
Gui::keySequenceForView(ViewIdx v)
{
    switch ( static_cast<int>(v) ) {
    case 0:

        return QKeySequence(Qt::CTRL + Qt::ALT +  Qt::Key_1);
        break;
    case 1:

        return QKeySequence(Qt::CTRL + Qt::ALT + Qt::Key_2);
        break;
    case 2:

        return QKeySequence(Qt::CTRL + Qt::ALT + Qt::Key_3);
        break;
    case 3:

        return QKeySequence(Qt::CTRL + Qt::ALT + Qt::Key_4);
        break;
    case 4:

        return QKeySequence(Qt::CTRL + Qt::ALT + Qt::Key_5);
        break;
    case 5:

        return QKeySequence(Qt::CTRL + Qt::ALT + Qt::Key_6);
        break;
    case 6:

        return QKeySequence(Qt::CTRL + Qt::ALT + Qt::Key_7);
        break;
    case 7:

        return QKeySequence(Qt::CTRL + Qt::ALT + Qt::Key_8);
        break;
    case 8:

        return QKeySequence(Qt::CTRL + Qt::ALT + Qt::Key_9);
        break;
    case 9:

        return QKeySequence(Qt::CTRL + Qt::ALT + Qt::Key_0);
        break;
    default:

        return QKeySequence();
    }
}

static const char*
slotForView(int view)
{
    switch (view) {
    case 0:

        return SLOT(showView0());
        break;
    case 1:

        return SLOT(showView1());
        break;
    case 2:

        return SLOT(showView2());
        break;
    case 3:

        return SLOT(showView3());
        break;
    case 4:

        return SLOT(showView4());
        break;
    case 5:

        return SLOT(showView5());
        break;
    case 6:

        return SLOT(showView6());
        break;
    case 7:

        return SLOT(showView7());
        break;
    case 8:

        return SLOT(showView7());
        break;
    case 9:

        return SLOT(showView8());
        break;
    default:

        return NULL;
    }
}

void
Gui::updateViewsActions(int viewsCount)
{
    _imp->viewersViewMenu->clear();
    //if viewsCount == 1 we don't add a menu entry
    _imp->viewersMenu->removeAction( _imp->viewersViewMenu->menuAction() );
    if (viewsCount == 2) {
        QAction* left = new QAction(this);
        left->setCheckable(false);
        left->setShortcut( QKeySequence(Qt::CTRL + Qt::Key_1) );
        _imp->viewersViewMenu->addAction(left);
        left->setText( tr("Display Left View") );
        QObject::connect( left, SIGNAL(triggered()), this, SLOT(showView0()) );
        QAction* right = new QAction(this);
        right->setCheckable(false);
        right->setShortcut( QKeySequence(Qt::CTRL + Qt::Key_2) );
        _imp->viewersViewMenu->addAction(right);
        right->setText( tr("Display Right View") );
        QObject::connect( right, SIGNAL(triggered()), this, SLOT(showView1()) );

        _imp->viewersMenu->addAction( _imp->viewersViewMenu->menuAction() );
    } else if (viewsCount > 2) {
        for (int i = 0; i < viewsCount; ++i) {
            if (i > 9) {
                break;
            }
            QAction* viewI = new QAction(this);
            viewI->setCheckable(false);
            QKeySequence seq = keySequenceForView( ViewIdx(i) );
            if ( !seq.isEmpty() ) {
                viewI->setShortcut(seq);
            }
            _imp->viewersViewMenu->addAction(viewI);
            const char* slot = slotForView(i);
            viewI->setText( QString( tr("Display View ") ) + QString::number(i + 1) );
            if (slot) {
                QObject::connect(viewI, SIGNAL(triggered()), this, slot);
            }
        }

        _imp->viewersMenu->addAction( _imp->viewersViewMenu->menuAction() );
    }
}

void
Gui::putSettingsPanelFirst(DockablePanel* panel)
{
    if (!panel) {
        return;
    }
    std::list<DockablePanelI*> panels = getApp()->getOpenedSettingsPanels();
    std::list<DockablePanelI*>::iterator it = std::find(panels.begin(), panels.end(), panel);
    if ( it == panels.end() ) {
        return;
    }
    if (panel->isFloating()) {
        panel->activateWindow();
    } else {
        panels.erase(it);
        panels.push_front(panel);
        getApp()->setOpenedSettingsPanelsInternal(panels);
        panel->setParent( _imp->_layoutPropertiesBin->parentWidget() );
        _imp->_layoutPropertiesBin->removeWidget(panel);
        _imp->_layoutPropertiesBin->insertWidget(0, panel);
        _imp->_propertiesScrollArea->verticalScrollBar()->setValue(0);
        if ( !panel->isVisible() ) {
            panel->setVisible(true);
        }
        buildTabFocusOrderPropertiesBin();
    }

    // Refresh timeline's keyframes
    refreshTimelineGuiKeyframesLater();


}

void
Gui::addVisibleDockablePanel(DockablePanel* panel)
{


    int nbDockedPanels = 0;
    DockablePanel* foundPanel = 0;
    assert(panel);
    int maxPanels = appPTR->getCurrentSettings()->getMaxPanelsOpened();
    do {
        DockablePanel* first = 0;

        {
            std::list<DockablePanelI*> panels = getApp()->getOpenedSettingsPanels();
            for (std::list<DockablePanelI*>::iterator it = panels.begin(); it != panels.end(); ++it) {
                DockablePanel* isPanel = dynamic_cast<DockablePanel*>(*it);
                if (!isPanel) {
                    continue;
                }
                if ( !isPanel->isFloating() ) {
                    if ( !first && (*it != panel) ) {
                        first = isPanel;
                    }
                    ++nbDockedPanels;
                }
                if (panel == isPanel) {
                    foundPanel = isPanel;
                }
            }
        }

        // If the panel is already here, don't remove anything just put it first
        if (foundPanel && (nbDockedPanels <= maxPanels || maxPanels == 0)) {
            break;
        }
        if ((nbDockedPanels >= maxPanels) && (maxPanels != 0)) {
            if (first) {
                first->closePanel();
            } else {
                break;
            }

            nbDockedPanels = 0;

            std::list<DockablePanelI*> panels = getApp()->getOpenedSettingsPanels();
            for (std::list<DockablePanelI*>::iterator it = panels.begin(); it != panels.end(); ++it) {
                DockablePanel* isPanel = dynamic_cast<DockablePanel*>(*it);
                if (!isPanel) {
                    continue;
                }
                if ( !isPanel->isFloating() ) {
                    ++nbDockedPanels;
                }
                
            }
        }

    }
    while ( (nbDockedPanels >= maxPanels) && (maxPanels != 0) );



    if (foundPanel) {
        putSettingsPanelFirst(panel);
    } else {
        if (!panel->isFloating()) {
            panel->setParent( _imp->_layoutPropertiesBin->parentWidget() );
            _imp->_layoutPropertiesBin->insertWidget(0, panel);
            _imp->_propertiesScrollArea->verticalScrollBar()->setValue(0);
        }
        if ( !panel->isVisible() ) {
            panel->setVisible(true);
        }
        getApp()->registerSettingsPanel(panel);

        // Refresh timeline's keyframes, this is also done in putSettingsPanelFirst
        refreshTimelineGuiKeyframesLater();
    }



} // Gui::addVisibleDockablePanel

void
Gui::removeVisibleDockablePanel(DockablePanel* panel)
{

    getApp()->unregisterSettingsPanel(panel);
    // Refresh timeline's keyframes
    refreshTimelineGuiKeyframesLater();
}


void
Gui::buildTabFocusOrderPropertiesBin()
{
    int next = 1;

    for (int i = 0; i < _imp->_layoutPropertiesBin->count(); ++i, ++next) {
        QLayoutItem* item = _imp->_layoutPropertiesBin->itemAt(i);
        QWidget* w = item->widget();
        QWidget* nextWidget = _imp->_layoutPropertiesBin->itemAt(next < _imp->_layoutPropertiesBin->count() ? next : 0)->widget();

        if (w && nextWidget) {
            setTabOrder(w, nextWidget);
        }
    }
}

void
Gui::setVisibleProjectSettingsPanel()
{
    if ( _imp->_projectGui->getPanel()->isClosed() ) {
        _imp->_projectGui->getPanel()->setClosed(false);
    } else {
        addVisibleDockablePanel( _imp->_projectGui->getPanel() );
    }
    if ( !_imp->_projectGui->isVisible() ) {
        _imp->_projectGui->setVisible(true);
    }
}

NATRON_NAMESPACE_EXIT<|MERGE_RESOLUTION|>--- conflicted
+++ resolved
@@ -63,7 +63,7 @@
 
         return;
     }
-    
+
     try {
         WorkspaceSerialization s;
         try {
@@ -91,34 +91,7 @@
     SequenceFileDialog dialog( this, filters, false, SequenceFileDialog::eFileDialogModeOpen, _imp->_lastLoadProjectOpenedDir.toStdString(), this, false );
     if ( dialog.exec() ) {
         std::string filename = dialog.selectedFiles();
-<<<<<<< HEAD
         importLayoutInternal(filename);
-=======
-        FStreamsSupport::ifstream ifile;
-        FStreamsSupport::open(&ifile, filename);
-        if (!ifile) {
-            Dialogs::errorDialog( tr("Error").toStdString(), tr("Failed to open file: ").toStdString() + filename, false );
-
-            return;
-        }
-
-        try {
-            boost::archive::xml_iarchive iArchive(ifile);
-            GuiLayoutSerialization s;
-            iArchive >> boost::serialization::make_nvp("Layout", s);
-            restoreLayout(true, false, s);
-        } catch (const boost::archive::archive_exception & e) {
-            QString err = QString::fromUtf8("Exception occurred when opening file %1: %2").arg( QString::fromUtf8( filename.c_str() ) ).arg( QString::fromUtf8( e.what() ) );
-            Dialogs::errorDialog( tr("Error").toStdString(), tr( err.toStdString().c_str() ).toStdString(), false );
-
-            return;
-        } catch (const std::exception & e) {
-            QString err = QString::fromUtf8("Exception occurred when opening file %1: %2").arg( QString::fromUtf8( filename.c_str() ) ).arg( QString::fromUtf8( e.what() ) );
-            Dialogs::errorDialog( tr("Error").toStdString(), tr( err.toStdString().c_str() ).toStdString(), false );
-
-            return;
-        }
->>>>>>> 09c81512
     }
 }
 
@@ -131,36 +104,7 @@
 
     std::string fileLayout = appPTR->getCurrentSettings()->getDefaultLayoutFile();
     if ( !fileLayout.empty() ) {
-<<<<<<< HEAD
         importLayoutInternal(fileLayout);
-=======
-        std::ifstream ifile;
-        ifile.open( fileLayout.c_str() );
-        if ( !ifile.is_open() ) {
-            createDefaultLayout1();
-        } else {
-            try {
-                boost::archive::xml_iarchive iArchive(ifile);
-                GuiLayoutSerialization s;
-                iArchive >> boost::serialization::make_nvp("Layout", s);
-                restoreLayout(false, false, s);
-            } catch (const boost::archive::archive_exception & e) {
-                ifile.close();
-                QString err = QString::fromUtf8("Exception occurred when opening file %1: %2").arg( QString::fromUtf8( fileLayout.c_str() ) ).arg( QString::fromUtf8( e.what() ) );
-                Dialogs::errorDialog( tr("Error").toStdString(), tr( err.toStdString().c_str() ).toStdString(), false );
-
-                return;
-            } catch (const std::exception & e) {
-                ifile.close();
-                QString err = QString::fromUtf8("Exception occurred when opening file %1: %2").arg( QString::fromUtf8( fileLayout.c_str() ) ).arg( QString::fromUtf8( e.what() ) );
-                Dialogs::errorDialog( tr("Error").toStdString(), tr( err.toStdString().c_str() ).toStdString(), false );
-
-                return;
-            }
-
-            ifile.close();
-        }
->>>>>>> 09c81512
     } else {
         createDefaultLayout1();
     }
@@ -409,7 +353,7 @@
                 if ( !isPanel->isFloating() ) {
                     ++nbDockedPanels;
                 }
-                
+
             }
         }
 
