--- conflicted
+++ resolved
@@ -120,6 +120,7 @@
     : isMenu(0), isLeaf(0), text(), children(), parent(0) {}
 };
 
+typedef boost::shared_ptr<ComboBoxMenuNode> ComboBoxMenuNodePtr;
 
 
 static ComboBoxMenuNode*
@@ -816,13 +817,8 @@
         action->setShortcut(key);
     }
 
-<<<<<<< HEAD
     _imp->growMaximumWidthFromText(item);
     boost::shared_ptr<ComboBoxMenuNode> node = boost::make_shared<ComboBoxMenuNode>();
-=======
-    growMaximumWidthFromText(item);
-    ComboBoxMenuNodePtr node = boost::make_shared<ComboBoxMenuNode>();
->>>>>>> cfea4528
     node->text = item;
     node->isLeaf = action;
     node->parent = _imp->rootNode.get();
@@ -855,13 +851,8 @@
     //}
 
     growMaximumWidthFromText(text);
-<<<<<<< HEAD
     action->setParent(_publicInterface);
     boost::shared_ptr<ComboBoxMenuNode> node = boost::make_shared<ComboBoxMenuNode>();
-=======
-    action->setParent(this);
-    ComboBoxMenuNodePtr node = boost::make_shared<ComboBoxMenuNode>();
->>>>>>> cfea4528
     node->text = text;
     node->isLeaf = action;
     node->parent = rootNode.get();
