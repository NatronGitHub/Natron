/* ***** BEGIN LICENSE BLOCK *****
 * This file is part of Natron <http://www.natron.fr/>,
 * Copyright (C) 2016 INRIA and Alexandre Gauthier-Foichat
 *
 * Natron is free software: you can redistribute it and/or modify
 * it under the terms of the GNU General Public License as published by
 * the Free Software Foundation; either version 2 of the License, or
 * (at your option) any later version.
 *
 * Natron is distributed in the hope that it will be useful,
 * but WITHOUT ANY WARRANTY; without even the implied warranty of
 * MERCHANTABILITY or FITNESS FOR A PARTICULAR PURPOSE.  See the
 * GNU General Public License for more details.
 *
 * You should have received a copy of the GNU General Public License
 * along with Natron.  If not, see <http://www.gnu.org/licenses/gpl-2.0.html>
 * ***** END LICENSE BLOCK ***** */

// ***** BEGIN PYTHON BLOCK *****
// from <https://docs.python.org/3/c-api/intro.html#include-files>:
// "Since Python may define some pre-processor definitions which affect the standard headers on some systems, you must include Python.h before any standard headers are included."
#include <Python.h>
// ***** END PYTHON BLOCK *****

#include "CurveWidget.h"

#include <cmath> // floor
#include <stdexcept>

GCC_DIAG_UNUSED_PRIVATE_FIELD_OFF
// /opt/local/include/QtGui/qmime.h:119:10: warning: private field 'type' is not used [-Wunused-private-field]
#include <QMouseEvent>
GCC_DIAG_UNUSED_PRIVATE_FIELD_ON
#include <QtCore/QTextStream>
#include <QtCore/QThread>
#include <QApplication>
#include <QToolButton>
#include <QDesktopWidget>

#include "Engine/Bezier.h"
#include "Engine/PyParameter.h" // IntParam
#include "Engine/Project.h"
#include "Engine/Image.h"
#include "Engine/RotoContext.h"
#include "Engine/Settings.h"
#include "Engine/KnobTypes.h"

#include "Gui/ActionShortcuts.h"
#include "Gui/CurveEditor.h"
#include "Gui/CurveWidgetDialogs.h"
#include "Gui/CurveWidgetPrivate.h"
#include "Gui/Gui.h"
#include "Gui/GuiAppInstance.h"
#include "Gui/GuiApplicationManager.h"
#include "Gui/GuiDefines.h"
#include "Gui/GuiMacros.h"

#include "Gui/KnobGui.h"
#include "Gui/PythonPanels.h" // PyModelDialog
#include "Gui/TabWidget.h"
#include "Gui/ViewerGL.h"

NATRON_NAMESPACE_ENTER;

/*****************************CURVE WIDGET***********************************************/


bool
CurveWidget::isSelectedKey(const CurveGuiPtr& curve,
                           double time) const
{
    SelectedKeys::const_iterator it = _imp->_selectedKeyFrames.find(curve);

    if ( it == _imp->_selectedKeyFrames.end() ) {
        return false;
    }

    for (std::list<KeyPtr>::const_iterator it2 = it->second.begin(); it2 != it->second.end(); ++it2) {
        if ( ( time >= ( (*it2)->key.getTime() - 1e-6 ) ) && ( time <= ( (*it2)->key.getTime() + 1e-6 ) ) ) {
            return true;
        }
    }


    return false;
}

void
CurveWidget::pushUndoCommand(QUndoCommand* cmd)
{
    _imp->_undoStack->setActive();
    _imp->_undoStack->push(cmd);
}

QUndoStack*
CurveWidget::getUndoStack() const
{
    return _imp->_undoStack.get();
}

///////////////////////////////////////////////////////////////////
// CurveWidget
//

CurveWidget::CurveWidget(Gui* gui,
                         CurveSelection* selection,
                         TimeLinePtr timeline,
                         QWidget* parent,
                         const QGLWidget* shareWidget)
    : QGLWidget(parent, shareWidget)
    , _imp( new CurveWidgetPrivate(gui, selection, timeline, this) )
{
    // always running in the main thread
    assert( qApp && qApp->thread() == QThread::currentThread() );

    setSizePolicy(QSizePolicy::Preferred, QSizePolicy::Expanding);
    setMouseTracking(true);

    if (timeline) {
        ProjectPtr project = gui->getApp()->getProject();
        assert(project);
        QObject::connect( timeline.get(), SIGNAL(frameChanged(SequenceTime,int)), this, SLOT(onTimeLineFrameChanged(SequenceTime,int)) );
        QObject::connect( project.get(), SIGNAL(frameRangeChanged(int,int)), this, SLOT(onTimeLineBoundariesChanged(int,int)) );
        onTimeLineFrameChanged(timeline->currentFrame(), eValueChangedReasonNatronGuiEdited);

        double left, right;
        project->getFrameRange(&left, &right);
        onTimeLineBoundariesChanged(left, right);
    }

    if ( parent->objectName() == QString::fromUtf8("CurveEditorSplitter") ) {
        ///if this is the curve widget associated to the CurveEditor
        //        QDesktopWidget* desktop = QApplication::desktop();
        //        _imp->sizeH = desktop->screenGeometry().size();
        _imp->sizeH = QSize(10000, 10000);
    } else {
        ///a random parametric param curve editor
        _imp->sizeH =  QSize(400, 400);
    }
}

CurveWidget::~CurveWidget()
{
    // always running in the main thread
    assert( qApp && qApp->thread() == QThread::currentThread() );
    makeCurrent();
}

void
CurveWidget::initializeGL()
{
    // always running in the main thread
    assert( qApp && qApp->thread() == QThread::currentThread() );
    appPTR->initializeOpenGLFunctionsOnce();
}

void
CurveWidget::addCurveAndSetColor(const CurveGuiPtr& curve)
{
    // always running in the main thread
    assert( qApp && qApp->thread() == QThread::currentThread() );

    //update(); //force initializeGL to be called if it wasn't before.
    _imp->_curves.push_back(curve);
    curve->setColor(_imp->_nextCurveAddedColor);
    _imp->_nextCurveAddedColor.setHsv( _imp->_nextCurveAddedColor.hsvHue() + 60,
                                       _imp->_nextCurveAddedColor.hsvSaturation(), _imp->_nextCurveAddedColor.value() );
}

void
CurveWidget::removeCurve(CurveGui *curve)
{
    // always running in the main thread
    assert( qApp && qApp->thread() == QThread::currentThread() );

    for (Curves::iterator it = _imp->_curves.begin(); it != _imp->_curves.end(); ++it) {
        if (it->get() == curve) {
            //remove all its keyframes from selected keys
            SelectedKeys::iterator found = _imp->_selectedKeyFrames.find(*it);
            if ( found != _imp->_selectedKeyFrames.end() ) {
                _imp->_selectedKeyFrames.erase(found);
            }

            _imp->_curves.erase(it);
            break;
        }
    }
}

void
CurveWidget::centerOn(const std::vector<CurveGuiPtr > & curves, bool useDisplayRange)
{
    // always running in the main thread
    assert( qApp && qApp->thread() == QThread::currentThread() );

    // First try to center curves given their display range
    Curve::YRange displayRange(-std::numeric_limits<double>::infinity(), std::numeric_limits<double>::infinity());
    std::pair<double, double> xRange = std::make_pair(-std::numeric_limits<double>::infinity(), std::numeric_limits<double>::infinity());
    bool rangeSet = false;

    std::vector<boost::shared_ptr<CurveGui> > curvesToFrame;
    if (curves.empty()) {
        curvesToFrame.insert(curvesToFrame.end(), _imp->_curves.begin(), _imp->_curves.end());
    } else {
        curvesToFrame = curves;
    }

    if (curvesToFrame.empty()) {
        return;
    }

    if (useDisplayRange) {
        for (std::vector<boost::shared_ptr<CurveGui> > ::const_iterator it = curvesToFrame.begin(); it != curvesToFrame.end(); ++it) {
            boost::shared_ptr<Curve> curve = (*it)->getInternalCurve();
            if (!curve) {
                continue;
            }
            Curve::YRange thisCurveRange = curve->getCurveDisplayYRange();
            std::pair<double, double> thisXRange = curve->getXRange();


            if (thisCurveRange.min == -std::numeric_limits<double>::infinity() ||
                thisCurveRange.min == INT_MIN ||
                thisCurveRange.max == std::numeric_limits<double>::infinity() ||
                thisCurveRange.max == INT_MAX ||
                thisXRange.first == -std::numeric_limits<double>::infinity() ||
                thisXRange.first == INT_MIN ||
                thisXRange.second == std::numeric_limits<double>::infinity() ||
                thisXRange.second == INT_MAX) {
                continue;
            }


            if (!rangeSet) {
                displayRange = thisCurveRange;
                xRange = thisXRange;
                rangeSet = true;
            } else {
                displayRange.min = std::min(displayRange.min, thisCurveRange.min);
                displayRange.max = std::min(displayRange.max, thisCurveRange.max);
                xRange.first = std::min(xRange.first, thisXRange.first);
                xRange.second = std::min(xRange.second, thisXRange.second);
            }
        } // for all curves

        if (rangeSet) {
            double paddingX = (xRange.second - xRange.first) / 20.;
            double paddingY = (displayRange.max - displayRange.min) / 20.;
            centerOn(xRange.first - paddingX, xRange.second + paddingX, displayRange.min - paddingY, displayRange.max + paddingY);
            return;
        }
    } // useDisplayRange
    
    // If no range, center them using the bounding box of keyframes
    
    bool doCenter = false;
    RectD ret;
    for (U32 i = 0; i < curves.size(); ++i) {
        const CurveGuiPtr& c = curves[i];
        KeyFrameSet keys = c->getKeyFrames();

        if ( keys.empty() ) {
            continue;
        }
        doCenter = true;
        double xmin = keys.begin()->getTime();
        double xmax = keys.rbegin()->getTime();
        double ymin = INT_MAX;
        double ymax = INT_MIN;
        //find out ymin,ymax
        for (KeyFrameSet::const_iterator it2 = keys.begin(); it2 != keys.end(); ++it2) {
            double value = it2->getValue();
            if (value < ymin) {
                ymin = value;
            }
            if (value > ymax) {
                ymax = value;
            }
        }
        ret.merge(xmin, ymin, xmax, ymax);
    }
    ret.set_bottom(ret.bottom() - ret.height() / 10);
    ret.set_left(ret.left() - ret.width() / 10);
    ret.set_right(ret.right() + ret.width() / 10);
    ret.set_top(ret.top() + ret.height() / 10);
    if ( doCenter && !ret.isNull() ) {
        centerOn( ret.left(), ret.right(), ret.bottom(), ret.top() );
    }
}

void
CurveWidget::showCurvesAndHideOthers(const std::vector<CurveGuiPtr > & curves)
{
    // always running in the main thread
    assert( qApp && qApp->thread() == QThread::currentThread() );

    for (std::list<CurveGuiPtr >::iterator it = _imp->_curves.begin(); it != _imp->_curves.end(); ++it) {
        std::vector<CurveGuiPtr >::const_iterator it2 = std::find(curves.begin(), curves.end(), *it);

        if ( it2 != curves.end() ) {
            (*it)->setVisible(true);
        } else {
            (*it)->setVisible(false);
        }
    }
    update();
}

void
CurveWidget::updateSelectionAfterCurveChange(CurveGui* curve)
{
    // always running in the main thread
    assert( qApp && qApp->thread() == QThread::currentThread() );

    ///check whether selected keyframes have changed
    ///we cannot use std::transform here because a keyframe might have disappeared from a curve
    ///hence the number of keyframes selected would decrease

    SelectedKeys::iterator foundCurve = _imp->_selectedKeyFrames.end();
    for (SelectedKeys::iterator it = _imp->_selectedKeyFrames.begin(); it != _imp->_selectedKeyFrames.end(); ++it) {
        if (it->first.get() == curve) {
            foundCurve = it;
            break;
        }
    }
    if ( foundCurve == _imp->_selectedKeyFrames.end() ) {
        return;
    }
<<<<<<< HEAD
    KeyFrameSet set = foundCurve->first->getKeyFrames();
=======

    boost::shared_ptr<Curve> internalCurve = found->first->getInternalCurve();
    bool isPeriodic = false;
    std::pair<double,double> parametricRange = std::make_pair(-std::numeric_limits<double>::infinity(), std::numeric_limits<double>::infinity());
    if (internalCurve) {
        isPeriodic = internalCurve->isCurvePeriodic();
        parametricRange = internalCurve->getXRange();
    }


    KeyFrameSet set = found->first->getKeyFrames();
>>>>>>> f1620fb0
    std::list<KeyPtr> newSelection;
    for (std::list<KeyPtr>::iterator it2 = foundCurve->second.begin(); it2 != foundCurve->second.end(); ++it2) {
        KeyFrameSet::const_iterator found = Curve::findWithTime( set, set.end(), (*it2)->key.getTime() );
        if ( found != set.end() ) {
            (*it2)->key = *found;
            KeyFrameSet::const_iterator next = found;
            ++next;
            if ( next != set.end() ) {
                (*it2)->nextKey = *next;
                (*it2)->hasNext = true;
            } else if (isPeriodic) {
                KeyFrameSet::const_iterator start = set.begin();
                (*it2)->nextKey = *start;
                (*it2)->nextKey.setTime((*it2)->nextKey.getTime() + (parametricRange.second - parametricRange.first));
                (*it2)->hasNext = true;
            }
            if ( found != set.begin()) {
                KeyFrameSet::const_iterator prev = found;
                --prev;
                (*it2)->prevKey = *prev;
                (*it2)->hasPrevious = true;
            } else if (isPeriodic) {
                KeyFrameSet::const_reverse_iterator last = set.rbegin();
                (*it2)->prevKey = *last;
                (*it2)->prevKey.setTime((*it2)->prevKey.getTime() - (parametricRange.second - parametricRange.first));
                (*it2)->hasPrevious = true;
            }

            newSelection.push_back(*it2);
        }
    }

    foundCurve->second = newSelection;

    refreshCurveDisplayTangents(curve);
    refreshSelectedKeysBbox();
}

void
CurveWidget::getVisibleCurves(std::vector<CurveGuiPtr >* curves) const
{
    // always running in the main thread
    assert( qApp && qApp->thread() == QThread::currentThread() );

    for (std::list<CurveGuiPtr >::iterator it = _imp->_curves.begin(); it != _imp->_curves.end(); ++it) {
        if ( (*it)->isVisible() ) {
            curves->push_back(*it);
        }
    }
}

void
CurveWidget::centerOn(double xmin,
                      double xmax,
                      double ymin,
                      double ymax)

{
    // always running in the main thread
    assert( qApp && qApp->thread() == QThread::currentThread() );

    if ( (_imp->zoomCtx.screenWidth() > 0) && (_imp->zoomCtx.screenHeight() > 0) ) {
        QMutexLocker k(&_imp->zoomCtxMutex);
        _imp->zoomCtx.fill(xmin, xmax, ymin, ymax);
    }
    _imp->zoomOrPannedSinceLastFit = false;


    refreshDisplayedTangents();
    update();
}

/**
 * @brief Swap the OpenGL buffers.
 **/
void
CurveWidget::swapOpenGLBuffers()
{
    // always running in the main thread
    assert( qApp && qApp->thread() == QThread::currentThread() );

    swapBuffers();
}

/**
 * @brief Repaint
 **/
void
CurveWidget::redraw()
{
    // always running in the main thread
    assert( qApp && qApp->thread() == QThread::currentThread() );

    update();
}

void
CurveWidget::getOpenGLContextFormat(int* depthPerComponents, bool* hasAlpha) const
{
    QGLFormat f = format();
    *hasAlpha = f.alpha();
    int r = f.redBufferSize();
    if (r == -1) {
        r = 8;// taken from qgl.h
    }
    int g = f.greenBufferSize();
    if (g == -1) {
        g = 8;// taken from qgl.h
    }
    int b = f.blueBufferSize();
    if (b == -1) {
        b = 8;// taken from qgl.h
    }
    int size = r;
    size = std::min(size, g);
    size = std::min(size, b);
    *depthPerComponents = size;
}

/**
 * @brief Returns the width and height of the viewport in window coordinates.
 **/
void
CurveWidget::getViewportSize(double &width,
                             double &height) const
{
    // always running in the main thread
    assert( qApp && qApp->thread() == QThread::currentThread() );

    width = this->width();
    height = this->height();
}

/**
 * @brief Returns the pixel scale of the viewport.
 **/
void
CurveWidget::getPixelScale(double & xScale,
                           double & yScale) const
{
    // always running in the main thread
    assert( qApp && qApp->thread() == QThread::currentThread() );

    xScale = _imp->zoomCtx.screenPixelWidth();
    yScale = _imp->zoomCtx.screenPixelHeight();
}

/**
 * @brief Returns the colour of the background (i.e: clear color) of the viewport.
 **/
void
CurveWidget::getBackgroundColour(double &r,
                                 double &g,
                                 double &b) const
{
    // always running in the main thread
    assert( qApp && qApp->thread() == QThread::currentThread() );
    appPTR->getCurrentSettings()->getCurveEditorBGColor(&r, &g, &b);
}

RectD
CurveWidget::getViewportRect() const
{
    RectD bbox;
    {
        bbox.x1 = _imp->zoomCtx.left();
        bbox.y1 = _imp->zoomCtx.bottom();
        bbox.x2 = _imp->zoomCtx.right();
        bbox.y2 = _imp->zoomCtx.top();
    }

    return bbox;
}

void
CurveWidget::getCursorPosition(double& x,
                               double& y) const
{
    QPoint p = QCursor::pos();

    p = mapFromGlobal(p);
    QPointF mappedPos = toZoomCoordinates( p.x(), p.y() );
    x = mappedPos.x();
    y = mappedPos.y();
}

void
CurveWidget::saveOpenGLContext()
{
    assert( QThread::currentThread() == qApp->thread() );

    GL_GPU::glGetIntegerv(GL_TEXTURE_BINDING_2D, (GLint*)&_imp->savedTexture);
    //glGetIntegerv(GL_ACTIVE_TEXTURE, (GLint*)&_imp->activeTexture);
    glCheckAttribStack(GL_GPU);
    GL_GPU::glPushAttrib(GL_ALL_ATTRIB_BITS);
    glCheckClientAttribStack(GL_GPU);
    GL_GPU::glPushClientAttrib(GL_CLIENT_ALL_ATTRIB_BITS);
    GL_GPU::glMatrixMode(GL_PROJECTION);
    glCheckProjectionStack(GL_GPU);
    GL_GPU::glPushMatrix();
    GL_GPU::glMatrixMode(GL_MODELVIEW);
    glCheckModelviewStack(GL_GPU);
    GL_GPU::glPushMatrix();

    // set defaults to work around OFX plugin bugs
    GL_GPU::glEnable(GL_BLEND); // or TuttleHistogramKeyer doesn't work - maybe other OFX plugins rely on this
    //glEnable(GL_TEXTURE_2D);					//Activate texturing
    //glActiveTexture (GL_TEXTURE0);
    GL_GPU::glBlendFunc(GL_SRC_ALPHA, GL_ONE_MINUS_SRC_ALPHA); // or TuttleHistogramKeyer doesn't work - maybe other OFX plugins rely on this
    //glTexEnvi(GL_TEXTURE_ENV, GL_TEXTURE_ENV_MODE, GL_MODULATE); // GL_MODULATE is the default, set it
}

void
CurveWidget::restoreOpenGLContext()
{
    assert( QThread::currentThread() == qApp->thread() );

    GL_GPU::glBindTexture(GL_TEXTURE_2D, _imp->savedTexture);
    //glActiveTexture(_imp->activeTexture);
    GL_GPU::glMatrixMode(GL_PROJECTION);
    GL_GPU::glPopMatrix();
    GL_GPU::glMatrixMode(GL_MODELVIEW);
    GL_GPU::glPopMatrix();
    GL_GPU::glPopClientAttrib();
    GL_GPU::glPopAttrib();
}

void
CurveWidget::resizeGL(int width,
                      int height)
{
    // always running in the main thread
    assert( qApp && qApp->thread() == QThread::currentThread() );
    assert( QGLContext::currentContext() == context() );

    if ( !appPTR->isOpenGLLoaded() ) {
        return;
    }

    if (height == 0) {
        height = 1;
    }
    GL_GPU::glViewport (0, 0, width, height);

    // Width and height may be 0 when tearing off a viewer tab to another panel
    if ( (width > 0) && (height > 0) ) {
        QMutexLocker k(&_imp->zoomCtxMutex);
        _imp->zoomCtx.setScreenSize(width, height);
    }

    if (height == 1) {
        //don't do the following when the height of the widget is irrelevant
        return;
    }

    if (!_imp->zoomOrPannedSinceLastFit) {
        centerOn(std::vector<CurveGuiPtr>(), true);
    }
}

bool
CurveWidget::hasDrawnOnce() const
{
    return _imp->drawnOnce;
}

void
CurveWidget::paintGL()
{
    // always running in the main thread
    assert( qApp && qApp->thread() == QThread::currentThread() );
    assert( QGLContext::currentContext() == context() );

    if ( !appPTR->isOpenGLLoaded() ) {
        return;
    }


    glCheckError(GL_GPU);
    if (_imp->zoomCtx.factor() <= 0) {
        return;
    }

    _imp->drawnOnce = true;

    double zoomLeft, zoomRight, zoomBottom, zoomTop;
    zoomLeft = _imp->zoomCtx.left();
    zoomRight = _imp->zoomCtx.right();
    zoomBottom = _imp->zoomCtx.bottom();
    zoomTop = _imp->zoomCtx.top();

    double bgR, bgG, bgB;
    appPTR->getCurrentSettings()->getCurveEditorBGColor(&bgR, &bgG, &bgB);

    if ( (zoomLeft == zoomRight) || (zoomTop == zoomBottom) ) {
        GL_GPU::glClearColor(bgR, bgG, bgB, 1.);
        GL_GPU::glClear(GL_COLOR_BUFFER_BIT);
        glCheckErrorIgnoreOSXBug(GL_GPU);

        return;
    }

    {
        //GLProtectAttrib<GL_GPU> a(GL_TRANSFORM_BIT | GL_COLOR_BUFFER_BIT);
        //GLProtectMatrix<GL_GPU> p(GL_PROJECTION);
        GL_GPU::glMatrixMode(GL_PROJECTION);
        GL_GPU::glLoadIdentity();
        GL_GPU::glOrtho(zoomLeft, zoomRight, zoomBottom, zoomTop, 1, -1);
        //GLProtectMatrix<GL_GPU> m(GL_MODELVIEW);
        GL_GPU::glMatrixMode(GL_MODELVIEW);
        GL_GPU::glLoadIdentity();
        glCheckError(GL_GPU);

        GL_GPU::glClearColor(bgR, bgG, bgB, 1.);
        GL_GPU::glClear(GL_COLOR_BUFFER_BIT);
        glCheckErrorIgnoreOSXBug(GL_GPU);

        OfxParamOverlayInteractPtr customInteract = getCustomInteract();
        if (customInteract) {
            // Don't protect GL_COLOR_BUFFER_BIT, because it seems to hit an OpenGL bug on
            // some macOS configurations (10.10-10.12), where garbage is displayed in the viewport.
            // see https://github.com/MrKepzie/Natron/issues/1460
            //GLProtectAttrib<GL_GPU> a(GL_COLOR_BUFFER_BIT | GL_LINE_BIT | GL_CURRENT_BIT | GL_ENABLE_BIT);
            GLProtectAttrib<GL_GPU> a(GL_LINE_BIT | GL_CURRENT_BIT | GL_ENABLE_BIT);

            RenderScale scale(1.);
            customInteract->setCallingViewport(this);
            customInteract->drawAction(0, scale, 0, customInteract->hasColorPicker() ? &customInteract->getLastColorPickerColor() : 0);
            glCheckErrorIgnoreOSXBug();
        }

        _imp->drawScale();



        if (_imp->_timelineEnabled) {
            _imp->drawTimelineMarkers();
        }

        if (_imp->_drawSelectedKeyFramesBbox) {
            _imp->drawSelectedKeyFramesBbox();
        }

        _imp->drawCurves();

        if ( !_imp->_selectionRectangle.isNull() ) {
            _imp->drawSelectionRectangle();
        }
    } // GLProtectAttrib a(GL_TRANSFORM_BIT | GL_COLOR_BUFFER_BIT);
    glCheckError(GL_GPU);
} // CurveWidget::paintGL

bool
CurveWidget::renderText(double x,
                        double y,
                        const std::string &string,
                        double r,
                        double g,
                        double b,
                        int flags)
{
    QColor c;

    c.setRgbF( Image::clamp(r, 0., 1.), Image::clamp(g, 0., 1.), Image::clamp(b, 0., 1.) );
    renderText( x, y, QString::fromUtf8( string.c_str() ), c, font(), flags );

    return true;
}

void
CurveWidget::renderText(double x,
                        double y,
                        const QString & text,
                        const QColor & color,
                        const QFont & font,
                        int flags) const
{
    // always running in the main thread
    assert( qApp && qApp->thread() == QThread::currentThread() );
    assert( QGLContext::currentContext() == context() );

    if ( text.isEmpty() ) {
        return;
    }

    double w = (double)width();
    double h = (double)height();
    double bottom = _imp->zoomCtx.bottom();
    double left = _imp->zoomCtx.left();
    double top =  _imp->zoomCtx.top();
    double right = _imp->zoomCtx.right();
    if ( (w <= 0) || (h <= 0) || (right <= left) || (top <= bottom) ) {
        return;
    }
    double scalex = (right - left) / w;
    double scaley = (top - bottom) / h;
    _imp->textRenderer.renderText(x, y, scalex, scaley, text, color, font, flags);
    glCheckError(GL_GPU);
}

void
CurveWidget::mouseDoubleClickEvent(QMouseEvent* e)
{
    // always running in the main thread
    assert( qApp && qApp->thread() == QThread::currentThread() );

    ///If the click is on a curve but not nearby a keyframe, add a keyframe


    CurveGuiPtr selectedKeyCurve;
    KeyFrame selectedKey, selectedKeyPrev, selectedKeyNext;
    bool selectedKeyHasPrev, selectedKeyHasNext;
    bool hasSelectedKey = _imp->isNearbyKeyFrame(e->pos(), &selectedKeyCurve, &selectedKey, &selectedKeyHasPrev, &selectedKeyPrev,
                                                 &selectedKeyHasNext, &selectedKeyNext);
    std::pair<MoveTangentCommand::SelectedTangentEnum, KeyPtr > selectedTan = _imp->isNearbyTangent( e->pos() );
    if (hasSelectedKey || selectedTan.second) {
        return;
    }


    KnobCurveGui* isKnobCurve = dynamic_cast<KnobCurveGui*>( selectedKeyCurve.get() );
    if (isKnobCurve) {
        KnobGuiPtr knobUI = isKnobCurve->getKnobGui();
        if (knobUI) {
            int curveDim = isKnobCurve->getDimension();
            KnobIPtr internalKnob = knobUI->getKnob();
            if ( internalKnob && ( !internalKnob->isEnabled(curveDim) || internalKnob->isSlave(curveDim) ) ) {
                return;
            }
        }
    }

    EditKeyFrameDialog::EditModeEnum mode = EditKeyFrameDialog::eEditModeKeyframePosition;
    KeyPtr selectedText;
    ///We're nearby a selected keyframe's text
    KeyPtr keyText = _imp->isNearbyKeyFrameText( e->pos() );
    if (keyText) {
        selectedText = keyText;
    } else {
        std::pair<MoveTangentCommand::SelectedTangentEnum, KeyPtr> tangentText = _imp->isNearbySelectedTangentText( e->pos() );
        if (tangentText.second) {
            if (tangentText.first == MoveTangentCommand::eSelectedTangentLeft) {
                mode = EditKeyFrameDialog::eEditModeLeftDerivative;
            } else {
                mode = EditKeyFrameDialog::eEditModeRightDerivative;
            }
            selectedText = tangentText.second;
        }
    }


    if (selectedText) {
        EditKeyFrameDialog* dialog = new EditKeyFrameDialog(mode, this, selectedText, this);
        int dialogW = dialog->sizeHint().width();
        QDesktopWidget* desktop = QApplication::desktop();
        QRect screen = desktop->screenGeometry();
        QPoint gP = e->globalPos();
        if ( gP.x() > (screen.width() - dialogW) ) {
            gP.rx() -= dialogW;
        }

        dialog->move(gP);

        ///This allows us to have a non-modal dialog: when the user clicks outside of the dialog,
        ///it closes it.
        QObject::connect( dialog, SIGNAL(accepted()), this, SLOT(onEditKeyFrameDialogFinished()) );
        QObject::connect( dialog, SIGNAL(rejected()), this, SLOT(onEditKeyFrameDialogFinished()) );
        dialog->show();

        e->accept();

        return;
    }

    ////
    // is the click near a curve?
    double xCurve, yCurve;
    Curves::const_iterator foundCurveNearby = _imp->isNearbyCurve( e->pos(), &xCurve, &yCurve );
    if ( foundCurveNearby != _imp->_curves.end() ) {
        addKey(*foundCurveNearby, xCurve, yCurve);

        _imp->_keyDragLastMovement.rx() = 0.;
        _imp->_keyDragLastMovement.ry() = 0.;
        _imp->_dragStartPoint = e->pos();
        _imp->_lastMousePos = e->pos();
        e->accept();

        return;
    }
} // CurveWidget::mouseDoubleClickEvent

void
CurveWidget::onEditKeyFrameDialogFinished()
{
    EditKeyFrameDialog* dialog = qobject_cast<EditKeyFrameDialog*>( sender() );

    if (dialog) {
        //QDialog::DialogCode ret = (QDialog::DialogCode)dialog->result();
        dialog->deleteLater();
    }
}

//
// Decide what should be done in response to a mouse press.
// When the reason is found, process it and return.
// (this function has as many return points as there are reasons)
//
void
CurveWidget::mousePressEvent(QMouseEvent* e)
{
    // always running in the main thread
    assert( qApp && qApp->thread() == QThread::currentThread() );
    CurveEditor* ce = 0;
    if ( parentWidget() ) {
        QWidget* parent  = parentWidget()->parentWidget();
        if (parent) {
            if ( parent->objectName() == QString::fromUtf8("CurveEditor") ) {
                ce = dynamic_cast<CurveEditor*>(parent);
            }
        }
    }
    if (ce) {
        ce->onInputEventCalled();
    }

    setFocus();
    ////
    // right button: popup menu
    if ( buttonDownIsRight(e) ) {
        _imp->createMenu();
        _imp->_rightClickMenu->exec( mapToGlobal( e->pos() ) );
        _imp->_dragStartPoint = e->pos();
        // no need to set _imp->_lastMousePos
        // no need to set _imp->_dragStartPoint

        // no need to update()
        e->accept();

        return;
    }

    if ( modCASIsControlAlt(e) ) { // Ctrl+Alt (Cmd+Alt on Mac) = insert keyframe
        ////
        // is the click near a curve?
        double xCurve, yCurve;
        Curves::const_iterator foundCurveNearby = _imp->isNearbyCurve( e->pos(), &xCurve, &yCurve );
        if ( foundCurveNearby != _imp->_curves.end() ) {
            addKey(*foundCurveNearby, xCurve, yCurve);
            _imp->_keyDragLastMovement.rx() = 0.;
            _imp->_keyDragLastMovement.ry() = 0.;
            _imp->_dragStartPoint = e->pos();
            _imp->_lastMousePos = e->pos();
        }
        e->accept();

        return;
    }

    ////
    // middle button: scroll view
    if ( buttonDownIsMiddle(e) ) {
        _imp->_state = eEventStateDraggingView;
        _imp->_lastMousePos = e->pos();
        _imp->_dragStartPoint = e->pos();
        // no need to set _imp->_dragStartPoint

        // no need to update()
        e->accept();

        return;
    } else if ( ( (e->buttons() & Qt::MiddleButton) &&
                  ( ( buttonMetaAlt(e) == Qt::AltModifier) || (e->buttons() & Qt::LeftButton) ) ) ||
                ( (e->buttons() & Qt::LeftButton) &&
                  ( buttonMetaAlt(e) == (Qt::AltModifier | Qt::MetaModifier) ) ) ) {
        // Alt + middle or Left + middle or Crtl + Alt + Left = zoom
        _imp->_state = eEventStateZooming;
        _imp->_lastMousePos = e->pos();
        _imp->_dragStartPoint = e->pos();

        e->accept();

        return;
    }

    // is the click near the multiple-keyframes selection box center?
    if (_imp->_drawSelectedKeyFramesBbox) {
        bool caughtBbox = true;
        if ( _imp->isNearbySelectedKeyFramesCrossWidget( e->pos() ) ) {
            _imp->_state = eEventStateDraggingKeys;
        } else if ( _imp->isNearbyBboxBtmLeft( e->pos() ) ) {
            _imp->_state = eEventStateDraggingBtmLeftBbox;
        } else if ( _imp->isNearbyBboxMidLeft( e->pos() ) ) {
            _imp->_state = eEventStateDraggingMidLeftBbox;
        } else if ( _imp->isNearbyBboxTopLeft( e->pos() ) ) {
            _imp->_state = eEventStateDraggingTopLeftBbox;
        } else if ( _imp->isNearbyBboxMidTop( e->pos() ) ) {
            _imp->_state = eEventStateDraggingMidTopBbox;
        } else if ( _imp->isNearbyBboxTopRight( e->pos() ) ) {
            _imp->_state = eEventStateDraggingTopRightBbox;
        } else if ( _imp->isNearbyBboxMidRight( e->pos() ) ) {
            _imp->_state = eEventStateDraggingMidRightBbox;
        } else if ( _imp->isNearbyBboxBtmRight( e->pos() ) ) {
            _imp->_state = eEventStateDraggingBtmRightBbox;
        } else if ( _imp->isNearbyBboxMidBtm( e->pos() ) ) {
            _imp->_state = eEventStateDraggingMidBtmBbox;
        } else {
            caughtBbox = false;
        }
        if (caughtBbox) {
            _imp->_mustSetDragOrientation = true;
            _imp->_keyDragLastMovement.rx() = 0.;
            _imp->_keyDragLastMovement.ry() = 0.;
            _imp->_dragStartPoint = e->pos();
            _imp->_lastMousePos = e->pos();

            //no need to update()
            e->accept();

            return;
        }
    }
    ////
    // is the click near a keyframe manipulator?
    CurveGuiPtr selectedKeyCurve;
    KeyFrame selectedKey, selectedKeyPrev, selectedKeyNext;
    bool selectedKeyHasPrev, selectedKeyHasNext;
    bool hasSelectedKey = _imp->isNearbyKeyFrame(e->pos(), &selectedKeyCurve, &selectedKey, &selectedKeyHasPrev, &selectedKeyPrev,
                                                 &selectedKeyHasNext, &selectedKeyNext);
    if (hasSelectedKey) {
        _imp->_drawSelectedKeyFramesBbox = false;
        _imp->_mustSetDragOrientation = true;
        _imp->_state = eEventStateDraggingKeys;
        setCursor( QCursor(Qt::CrossCursor) );

        if ( !modCASIsControl(e) ) {
            _imp->_selectedKeyFrames.clear();
        }
        KeyPtr selected ( new SelectedKey(selectedKeyCurve, selectedKey, selectedKeyHasPrev, selectedKeyPrev,
                                          selectedKeyHasNext, selectedKeyNext) );

        _imp->refreshKeyTangents(selected);

        //insert it into the _selectedKeyFrames
        _imp->insertSelectedKeyFrameConditionnaly(selected);

        _imp->_keyDragLastMovement.rx() = 0.;
        _imp->_keyDragLastMovement.ry() = 0.;
        _imp->_dragStartPoint = e->pos();
        _imp->_lastMousePos = e->pos();
        update(); // the keyframe changes color and the derivatives must be drawn
        e->accept();

        return;
    }


    ////
    // is the click near a derivative manipulator?
    std::pair<MoveTangentCommand::SelectedTangentEnum, KeyPtr > selectedTan = _imp->isNearbyTangent( e->pos() );

    //select the derivative only if it is not a constant keyframe
    if ( selectedTan.second && (selectedTan.second->key.getInterpolation() != eKeyframeTypeConstant) ) {
        _imp->_mustSetDragOrientation = true;
        _imp->_state = eEventStateDraggingTangent;
        _imp->_selectedDerivative = selectedTan;
        _imp->_lastMousePos = e->pos();
        //no need to set _imp->_dragStartPoint
        update();
        e->accept();

        return;
    }

    KeyPtr nearbyKeyText = _imp->isNearbyKeyFrameText( e->pos() );
    if (nearbyKeyText) {
        // do nothing, doubleclick edits the text
        e->accept();

        return;
    }

    std::pair<MoveTangentCommand::SelectedTangentEnum, KeyPtr> tangentText = _imp->isNearbySelectedTangentText( e->pos() );
    if (tangentText.second) {
        // do nothing, doubleclick edits the text
        e->accept();

        return;
    }


    ////
    // is the click near the vertical current time marker?
    if ( _imp->isNearbyTimelineBtmPoly( e->pos() ) || _imp->isNearbyTimelineTopPoly( e->pos() ) ) {
        _imp->_mustSetDragOrientation = true;
        _imp->_state = eEventStateDraggingTimeline;
        _imp->_lastMousePos = e->pos();
        // no need to set _imp->_dragStartPoint

        // no need to update()
        e->accept();

        return;
    }

    // yes, select it and don't start any other action, the user can then do per-curve specific actions
    // like centering on it on the viewport or pasting previously copied keyframes.
    // This is kind of the last resort action before the default behaviour (which is to draw
    // a selection rectangle), because we'd rather select a keyframe than the nearby curve
    {
        double xCurve, yCurve;
        Curves::const_iterator foundCurveNearby = _imp->isNearbyCurve( e->pos(), &xCurve, &yCurve );
        if ( foundCurveNearby != _imp->_curves.end() ) {
            _imp->selectCurve(*foundCurveNearby);
        }
    }

    ////
    // default behaviour: unselect selected keyframes, if any, and start a new selection
    _imp->_drawSelectedKeyFramesBbox = false;
    if ( !modCASIsControl(e) ) {
        _imp->_selectedKeyFrames.clear();
    }
    _imp->_state = eEventStateSelecting;
    _imp->_lastMousePos = e->pos();
    _imp->_dragStartPoint = e->pos();
    update();
    e->accept();
} // mousePressEvent

void
CurveWidget::mouseReleaseEvent(QMouseEvent*)
{
    // always running in the main thread
    assert( qApp && qApp->thread() == QThread::currentThread() );

    if (_imp->_evaluateOnPenUp) {
        _imp->_evaluateOnPenUp = false;

        if ( (_imp->_state == eEventStateDraggingKeys) ||
             ( _imp->_state == eEventStateDraggingBtmLeftBbox) ||
             ( _imp->_state == eEventStateDraggingMidBtmBbox) ||
             ( _imp->_state == eEventStateDraggingBtmRightBbox) ||
             ( _imp->_state == eEventStateDraggingMidRightBbox) ||
             ( _imp->_state == eEventStateDraggingTopRightBbox) ||
             ( _imp->_state == eEventStateDraggingMidTopBbox) ||
             ( _imp->_state == eEventStateDraggingTopLeftBbox) ||
             ( _imp->_state == eEventStateDraggingMidLeftBbox) ) {
            if (_imp->_gui) {
                _imp->_gui->setDraftRenderEnabled(false);
            }

            std::map<KnobHolderPtr, bool> toEvaluate;
            for (SelectedKeys::iterator it = _imp->_selectedKeyFrames.begin(); it != _imp->_selectedKeyFrames.end(); ++it) {
                KnobCurveGui* isKnobCurve = dynamic_cast<KnobCurveGui*>( it->first.get() );
                BezierCPCurveGui* isBezierCurve = dynamic_cast<BezierCPCurveGui*>( it->first.get() );
                if (isKnobCurve) {
                    KnobIPtr knob = isKnobCurve->getInternalKnob();
                    assert(knob);
                    KnobHolderPtr holder = knob->getHolder();
                    assert(holder);
                    std::map<KnobHolderPtr, bool>::iterator found = toEvaluate.find(holder);
                    bool evaluateOnChange = knob->getEvaluateOnChange();
                    if ( ( found != toEvaluate.end() ) && !found->second && evaluateOnChange ) {
                        found->second = true;
                    } else if ( found == toEvaluate.end() ) {
                        toEvaluate.insert( std::make_pair(holder, evaluateOnChange) );
                    }
                } else if (isBezierCurve) {
                    toEvaluate.insert( std::make_pair(isBezierCurve->getBezier(), true) );
                }

                for (std::map<KnobHolderPtr, bool>::iterator it = toEvaluate.begin(); it != toEvaluate.end(); ++it) {
                    it->first->invalidateCacheHashAndEvaluate(it->second, false);
                }
            }

        } else if (_imp->_state == eEventStateDraggingTangent) {
            if (_imp->_gui) {
                _imp->_gui->setDraftRenderEnabled(false);
            }

            KnobCurveGui* isKnobCurve = dynamic_cast<KnobCurveGui*>( _imp->_selectedDerivative.second->curve.get() );
            BezierCPCurveGui* isBezierCurve = dynamic_cast<BezierCPCurveGui*>( _imp->_selectedDerivative.second->curve.get() );
            if (isKnobCurve) {
                KnobIPtr toEvaluate = isKnobCurve->getInternalKnob();
                assert(toEvaluate);
                toEvaluate->getHolder()->invalidateCacheHashAndEvaluate(true, false);

            } else if (isBezierCurve) {
                isBezierCurve->getBezier()->invalidateCacheHashAndEvaluate(true, false);
            }
        }
    }

    EventStateEnum prevState = _imp->_state;
    _imp->_state = eEventStateNone;
    _imp->_selectionRectangle.setBottomRight( QPointF(0, 0) );
    _imp->_selectionRectangle.setTopLeft( _imp->_selectionRectangle.bottomRight() );
    if ( !_imp->_selectedKeyFrames.empty() && ( (_imp->_selectedKeyFrames.size() > 1) || (_imp->_selectedKeyFrames.begin()->second.size() > 1) ) ) {
        _imp->_drawSelectedKeyFramesBbox = true;
    }
    if (prevState == eEventStateDraggingTimeline) {
        if ( _imp->_gui->isDraftRenderEnabled() ) {
            _imp->_gui->setDraftRenderEnabled(false);
            bool autoProxyEnabled = appPTR->getCurrentSettings()->isAutoProxyEnabled();
            if (autoProxyEnabled) {
                _imp->_gui->renderAllViewers(true);
            }
        }
    }

    if (prevState == eEventStateSelecting) { // should other cases be considered?
        update();
    }
} // CurveWidget::mouseReleaseEvent

void
CurveWidget::mouseMoveEvent(QMouseEvent* e)
{
    // always running in the main thread
    assert( qApp && qApp->thread() == QThread::currentThread() );

    //setFocus();

    //set cursor depending on the situation

    //find out if there is a nearby  derivative handle
    std::pair<MoveTangentCommand::SelectedTangentEnum, KeyPtr > selectedTan = _imp->isNearbyTangent( e->pos() );

    //if the selected keyframes rectangle is drawn and we're nearby the cross
    if ( _imp->_drawSelectedKeyFramesBbox && _imp->isNearbySelectedKeyFramesCrossWidget( e->pos() ) ) {
        setCursor( QCursor(Qt::SizeAllCursor) );
    } else {
        //if there's a keyframe handle nearby

        CurveGuiPtr selectedKeyCurve;
        KeyFrame selectedKey, selectedKeyPrev, selectedKeyNext;
        bool selectedKeyHasPrev, selectedKeyHasNext;
        bool hasSelectedKey = _imp->isNearbyKeyFrame(e->pos(), &selectedKeyCurve, &selectedKey, &selectedKeyHasPrev, &selectedKeyPrev,
                                                     &selectedKeyHasNext, &selectedKeyNext);

        //if there's a keyframe or derivative handle nearby set the cursor to cross
        if (hasSelectedKey || selectedTan.second) {
            setCursor( QCursor(Qt::CrossCursor) );
        } else {
            KeyPtr keyframeText = _imp->isNearbyKeyFrameText( e->pos() );
            if (keyframeText) {
                setCursor( QCursor(Qt::IBeamCursor) );
            } else {
                std::pair<MoveTangentCommand::SelectedTangentEnum, KeyPtr> tangentText = _imp->isNearbySelectedTangentText( e->pos() );
                if (tangentText.second) {
                    setCursor( QCursor(Qt::IBeamCursor) );
                } else {
                    //if we're nearby a timeline polygon, set cursor to horizontal displacement
                    if ( _imp->isNearbyTimelineBtmPoly( e->pos() ) || _imp->isNearbyTimelineTopPoly( e->pos() ) ) {
                        setCursor( QCursor(Qt::SizeHorCursor) );
                    } else {
                        //default case
                        unsetCursor();
                    }
                }
            }
        }
    }

    if (_imp->_state == eEventStateNone) {
        // nothing else to do
        CurveEditor* ce = 0;
        if ( parentWidget() ) {
            QWidget* parent  = parentWidget()->parentWidget();
            if (parent) {
                if ( parent->objectName() == QString::fromUtf8("CurveEditor") ) {
                    ce = dynamic_cast<CurveEditor*>(parent);
                }
            }
        }
        TabWidget* tab = 0;
        if (ce) {
            tab = ce->getParentPane() ;
        }
        if (tab) {
            // If the Viewer is in a tab, send the tab widget the event directly
            qApp->sendEvent(tab, e);
        } else {
            QGLWidget::mouseMoveEvent(e);
        }

        return;
    }

    bool mustUpdate = true;

    // after this point , only mouse dragging situations are handled
    assert(_imp->_state != eEventStateNone);

    if (_imp->_mustSetDragOrientation) {
        QPointF diff(e->pos() - _imp->_dragStartPoint);
        double dist = diff.manhattanLength();
        if (dist > 5) {
            if ( std::abs( diff.x() ) > std::abs( diff.y() ) ) {
                _imp->_mouseDragOrientation.setX(1);
                _imp->_mouseDragOrientation.setY(0);
            } else {
                _imp->_mouseDragOrientation.setX(0);
                _imp->_mouseDragOrientation.setY(1);
            }
            _imp->_mustSetDragOrientation = false;
        }
    }

    QPointF newClick_opengl = _imp->zoomCtx.toZoomCoordinates( e->x(), e->y() );
    QPointF oldClick_opengl = _imp->zoomCtx.toZoomCoordinates( _imp->_lastMousePos.x(), _imp->_lastMousePos.y() );
    double dx = ( oldClick_opengl.x() - newClick_opengl.x() );
    double dy = ( oldClick_opengl.y() - newClick_opengl.y() );
    switch (_imp->_state) {
    case eEventStateDraggingView:
        _imp->zoomOrPannedSinceLastFit = true;

        {
            QMutexLocker k(&_imp->zoomCtxMutex);
            _imp->zoomCtx.translate(dx, dy);
        }

        // Synchronize the dope sheet editor and opened viewers
        if ( _imp->_gui->isTripleSyncEnabled() ) {
            _imp->updateDopeSheetViewFrameRange();
            _imp->_gui->centerOpenedViewersOn( _imp->zoomCtx.left(), _imp->zoomCtx.right() );
        }
        break;

    case eEventStateDraggingKeys:
        if (!_imp->_mustSetDragOrientation) {
            if ( !_imp->_selectedKeyFrames.empty() ) {
                if (_imp->_gui) {
                    _imp->_gui->setDraftRenderEnabled(true);
                }
                _imp->moveSelectedKeyFrames(oldClick_opengl, newClick_opengl);
            }
        }
        break;
    case eEventStateDraggingBtmLeftBbox:
    case eEventStateDraggingMidBtmBbox:
    case eEventStateDraggingBtmRightBbox:
    case eEventStateDraggingMidRightBbox:
    case eEventStateDraggingTopRightBbox:
    case eEventStateDraggingMidTopBbox:
    case eEventStateDraggingTopLeftBbox:
    case eEventStateDraggingMidLeftBbox:
        if ( !_imp->_selectedKeyFrames.empty() ) {
            if (_imp->_gui) {
                _imp->_gui->setDraftRenderEnabled(true);
            }
            _imp->transformSelectedKeyFrames( oldClick_opengl, newClick_opengl, modCASIsShift(e) );
        }
        break;
    case eEventStateSelecting:
        _imp->refreshSelectionRectangle( (double)e->x(), (double)e->y() );
        break;

    case eEventStateDraggingTangent:
        if (_imp->_gui) {
            _imp->_gui->setDraftRenderEnabled(true);
        }
        _imp->moveSelectedTangent(newClick_opengl);
        break;

    case eEventStateDraggingTimeline:
        _imp->_gui->setDraftRenderEnabled(true);
        _imp->_gui->getApp()->setLastViewerUsingTimeline( NodePtr() );
        _imp->_timeline->seekFrame( (SequenceTime)newClick_opengl.x(), false, OutputEffectInstancePtr(),  eTimelineChangeReasonCurveEditorSeek );
        break;
    case eEventStateZooming: {
        if ( (_imp->zoomCtx.screenWidth() > 0) && (_imp->zoomCtx.screenHeight() > 0) ) {
            _imp->zoomOrPannedSinceLastFit = true;

            int deltaX = 2 * ( e->x() - _imp->_lastMousePos.x() );
            int deltaY = -2 * ( e->y() - _imp->_lastMousePos.y() );
            // Wheel: zoom values and time, keep point under mouse
            const double zoomFactor_min = 0.0001;
            const double zoomFactor_max = 10000.;
            const double par_min = 0.0001;
            const double par_max = 10000.;
            double zoomFactor;
            double scaleFactorX = std::pow( NATRON_WHEEL_ZOOM_PER_DELTA, deltaX);
            double scaleFactorY = std::pow( NATRON_WHEEL_ZOOM_PER_DELTA, deltaY);
            QPointF zoomCenter = _imp->zoomCtx.toZoomCoordinates( _imp->_dragStartPoint.x(), _imp->_dragStartPoint.y() );

            // Alt + Shift + Wheel: zoom values only, keep point under mouse
            zoomFactor = _imp->zoomCtx.factor() * scaleFactorY;

            if (zoomFactor <= zoomFactor_min) {
                zoomFactor = zoomFactor_min;
                scaleFactorY = zoomFactor / _imp->zoomCtx.factor();
            } else if (zoomFactor > zoomFactor_max) {
                zoomFactor = zoomFactor_max;
                scaleFactorY = zoomFactor / _imp->zoomCtx.factor();
            }

            double par = _imp->zoomCtx.aspectRatio() / scaleFactorY;
            if (par <= par_min) {
                par = par_min;
                scaleFactorY = par / _imp->zoomCtx.aspectRatio();
            } else if (par > par_max) {
                par = par_max;
                scaleFactorY = par / _imp->zoomCtx.factor();
            }

            {
                QMutexLocker k(&_imp->zoomCtxMutex);
                _imp->zoomCtx.zoomy(zoomCenter.x(), zoomCenter.y(), scaleFactorY);
            }

            // Alt + Wheel: zoom time only, keep point under mouse
            par = _imp->zoomCtx.aspectRatio() * scaleFactorX;
            if (par <= par_min) {
                par = par_min;
                scaleFactorX = par / _imp->zoomCtx.aspectRatio();
            } else if (par > par_max) {
                par = par_max;
                scaleFactorX = par / _imp->zoomCtx.factor();
            }

            {
                QMutexLocker k(&_imp->zoomCtxMutex);
                _imp->zoomCtx.zoomx(zoomCenter.x(), zoomCenter.y(), scaleFactorX);
            }

            if (_imp->_drawSelectedKeyFramesBbox) {
                refreshSelectedKeysBbox();
            }

            // Synchronize the dope sheet editor and opened viewers
            if ( _imp->_gui->isTripleSyncEnabled() ) {
                _imp->updateDopeSheetViewFrameRange();
                _imp->_gui->centerOpenedViewersOn( _imp->zoomCtx.left(), _imp->zoomCtx.right() );
            }
            refreshDisplayedTangents();
        }
        break;
    }
    case eEventStateNone:
        assert(0);
        break;
    } // switch

    _imp->_lastMousePos = e->pos();

    if (mustUpdate) {
        update();
    }
    QGLWidget::mouseMoveEvent(e);
} // mouseMoveEvent

void
CurveWidget::refreshSelectedKeysBbox()
{
    // always running in the main thread
    assert( qApp && qApp->thread() == QThread::currentThread() );

    if ( (_imp->zoomCtx.screenWidth() < 1) || (_imp->zoomCtx.screenHeight() < 1) ) {
        return;
    }

    RectD keyFramesBbox;
    bool bboxSet = false;
    for (SelectedKeys::const_iterator it = _imp->_selectedKeyFrames.begin();
         it != _imp->_selectedKeyFrames.end();
         ++it) {
        for (std::list<KeyPtr>::const_iterator it2 = it->second.begin(); it2 != it->second.end(); ++it2) {
            double x = (*it2)->key.getTime();
            double y = (*it2)->key.getValue();
            if (bboxSet) {
                if ( x < keyFramesBbox.left() ) {
                    keyFramesBbox.set_left(x);
                }
                if ( x > keyFramesBbox.right() ) {
                    keyFramesBbox.set_right(x);
                }
                if ( y > keyFramesBbox.top() ) {
                    keyFramesBbox.set_top(y);
                }
                if ( y < keyFramesBbox.bottom() ) {
                    keyFramesBbox.set_bottom(y);
                }
            } else {
                bboxSet = true;
                keyFramesBbox.set_left(x);
                keyFramesBbox.set_right(x);
                keyFramesBbox.set_top(y);
                keyFramesBbox.set_bottom(y);
            }
        }
    }
    QPointF topLeft( keyFramesBbox.left(), keyFramesBbox.top() );
    QPointF btmRight( keyFramesBbox.right(), keyFramesBbox.bottom() );
    _imp->_selectedKeyFramesBbox.setTopLeft(topLeft);
    _imp->_selectedKeyFramesBbox.setBottomRight(btmRight);

    QPointF middle( ( topLeft.x() + btmRight.x() ) / 2., ( topLeft.y() + btmRight.y() ) / 2. );
    QPointF middleWidgetCoord = toWidgetCoordinates( middle.x(), middle.y() );
    QPointF middleLeft = _imp->zoomCtx.toZoomCoordinates( middleWidgetCoord.x() - 20, middleWidgetCoord.y() );
    QPointF middleRight = _imp->zoomCtx.toZoomCoordinates( middleWidgetCoord.x() + 20, middleWidgetCoord.y() );
    QPointF middleTop = _imp->zoomCtx.toZoomCoordinates(middleWidgetCoord.x(), middleWidgetCoord.y() - 20);
    QPointF middleBottom = _imp->zoomCtx.toZoomCoordinates(middleWidgetCoord.x(), middleWidgetCoord.y() + 20);

    _imp->_selectedKeyFramesCrossHorizLine.setPoints(middleLeft, middleRight);
    _imp->_selectedKeyFramesCrossVertLine.setPoints(middleBottom, middleTop);
} // CurveWidget::refreshSelectedKeysBbox

void
CurveWidget::wheelEvent(QWheelEvent* e)
{
    // always running in the main thread
    assert( qApp && qApp->thread() == QThread::currentThread() );

    // don't handle horizontal wheel (e.g. on trackpad or Might Mouse)
    if (e->orientation() != Qt::Vertical) {
        return;
    }

    const double zoomFactor_min = 0.0001;
    const double zoomFactor_max = 10000.;
    const double par_min = 0.0001;
    const double par_max = 10000.;
    double zoomFactor;
    double par;
    double scaleFactor = std::pow( NATRON_WHEEL_ZOOM_PER_DELTA, e->delta() );
    QPointF zoomCenter = _imp->zoomCtx.toZoomCoordinates( e->x(), e->y() );

    if ( modCASIsControlShift(e) ) {
        _imp->zoomOrPannedSinceLastFit = true;
        // Alt + Shift + Wheel: zoom values only, keep point under mouse
        zoomFactor = _imp->zoomCtx.factor() * scaleFactor;
        if (zoomFactor <= zoomFactor_min) {
            zoomFactor = zoomFactor_min;
            scaleFactor = zoomFactor / _imp->zoomCtx.factor();
        } else if (zoomFactor > zoomFactor_max) {
            zoomFactor = zoomFactor_max;
            scaleFactor = zoomFactor / _imp->zoomCtx.factor();
        }
        par = _imp->zoomCtx.aspectRatio() / scaleFactor;
        if (par <= par_min) {
            par = par_min;
            scaleFactor = par / _imp->zoomCtx.aspectRatio();
        } else if (par > par_max) {
            par = par_max;
            scaleFactor = par / _imp->zoomCtx.factor();
        }

        QMutexLocker k(&_imp->zoomCtxMutex);
        _imp->zoomCtx.zoomy(zoomCenter.x(), zoomCenter.y(), scaleFactor);
    } else if ( modCASIsControl(e) ) {
        _imp->zoomOrPannedSinceLastFit = true;
        // Alt + Wheel: zoom time only, keep point under mouse
        par = _imp->zoomCtx.aspectRatio() * scaleFactor;
        if (par <= par_min) {
            par = par_min;
            scaleFactor = par / _imp->zoomCtx.aspectRatio();
        } else if (par > par_max) {
            par = par_max;
            scaleFactor = par / _imp->zoomCtx.factor();
        }

        QMutexLocker k(&_imp->zoomCtxMutex);
        _imp->zoomCtx.zoomx(zoomCenter.x(), zoomCenter.y(), scaleFactor);
    } else {
        _imp->zoomOrPannedSinceLastFit = true;
        // Wheel: zoom values and time, keep point under mouse
        zoomFactor = _imp->zoomCtx.factor() * scaleFactor;
        if (zoomFactor <= zoomFactor_min) {
            zoomFactor = zoomFactor_min;
            scaleFactor = zoomFactor / _imp->zoomCtx.factor();
        } else if (zoomFactor > zoomFactor_max) {
            zoomFactor = zoomFactor_max;
            scaleFactor = zoomFactor / _imp->zoomCtx.factor();
        }

        QMutexLocker k(&_imp->zoomCtxMutex);
        _imp->zoomCtx.zoom(zoomCenter.x(), zoomCenter.y(), scaleFactor);
    }

    if (_imp->_drawSelectedKeyFramesBbox) {
        refreshSelectedKeysBbox();
    }


    // Synchronize the dope sheet editor and opened viewers
    if ( _imp->_gui->isTripleSyncEnabled() ) {
        _imp->updateDopeSheetViewFrameRange();
        _imp->_gui->centerOpenedViewersOn( _imp->zoomCtx.left(), _imp->zoomCtx.right() );
    }
    refreshDisplayedTangents();
    update();
} // wheelEvent

QPointF
CurveWidget::toZoomCoordinates(double x,
                               double y) const
{
    // always running in the main thread
    assert( qApp && qApp->thread() == QThread::currentThread() );

    return _imp->zoomCtx.toZoomCoordinates(x, y);
}

QPointF
CurveWidget::toWidgetCoordinates(double x,
                                 double y) const
{
    // always running in the main thread
    assert( qApp && qApp->thread() == QThread::currentThread() );

    return _imp->zoomCtx.toWidgetCoordinates(x, y);
}

/**
 * @brief Converts the given (x,y) coordinates which are in OpenGL canonical coordinates to widget coordinates.
 **/
void
CurveWidget::toWidgetCoordinates(double *x,
                                 double *y) const
{
    QPointF p = _imp->zoomCtx.toWidgetCoordinates(*x, *y);

    *x = p.x();
    *y = p.y();
}

/**
 * @brief Converts the given (x,y) coordinates which are in widget coordinates to OpenGL canonical coordinates
 **/
void
CurveWidget::toCanonicalCoordinates(double *x,
                                    double *y) const
{
    QPointF p = _imp->zoomCtx.toZoomCoordinates(*x, *y);

    *x = p.x();
    *y = p.y();
}

/**
 * @brief Returns the font height, i.e: the height of the highest letter for this font
 **/
int
CurveWidget::getWidgetFontHeight() const
{
    return fontMetrics().height();
}

/**
 * @brief Returns for a string the estimated pixel size it would take on the widget
 **/
int
CurveWidget::getStringWidthForCurrentFont(const std::string& string) const
{
    return fontMetrics().width( QString::fromUtf8( string.c_str() ) );
}

QSize
CurveWidget::sizeHint() const
{
    return _imp->sizeH;
}

void
CurveWidget::keyPressEvent(QKeyEvent* e)
{
    // always running in the main thread
    assert( qApp && qApp->thread() == QThread::currentThread() );

    bool accept = true;
    Qt::KeyboardModifiers modifiers = e->modifiers();
    Qt::Key key = (Qt::Key)e->key();

    if ( isKeybind(kShortcutGroupCurveEditor, kShortcutIDActionCurveEditorRemoveKeys, modifiers, key) ) {
        deleteSelectedKeyFrames();
    } else if ( isKeybind(kShortcutGroupCurveEditor, kShortcutIDActionCurveEditorConstant, modifiers, key) ) {
        constantInterpForSelectedKeyFrames();
    } else if ( isKeybind(kShortcutGroupCurveEditor, kShortcutIDActionCurveEditorLinear, modifiers, key) ) {
        linearInterpForSelectedKeyFrames();
    } else if ( isKeybind(kShortcutGroupCurveEditor, kShortcutIDActionCurveEditorSmooth, modifiers, key) ) {
        smoothForSelectedKeyFrames();
    } else if ( isKeybind(kShortcutGroupCurveEditor, kShortcutIDActionCurveEditorCatmullrom, modifiers, key) ) {
        catmullromInterpForSelectedKeyFrames();
    } else if ( isKeybind(kShortcutGroupCurveEditor, kShortcutIDActionCurveEditorCubic, modifiers, key) ) {
        cubicInterpForSelectedKeyFrames();
    } else if ( isKeybind(kShortcutGroupCurveEditor, kShortcutIDActionCurveEditorHorizontal, modifiers, key) ) {
        horizontalInterpForSelectedKeyFrames();
    } else if ( isKeybind(kShortcutGroupCurveEditor, kShortcutIDActionCurveEditorBreak, modifiers, key) ) {
        breakDerivativesForSelectedKeyFrames();
    } else if ( isKeybind(kShortcutGroupCurveEditor, kShortcutIDActionCurveEditorCenterAll, modifiers, key) ) {
        frameAll();
    } else if ( isKeybind(kShortcutGroupCurveEditor, kShortcutIDActionCurveEditorCenter, modifiers, key) ) {
        frameSelectedCurve();
    } else if ( isKeybind(kShortcutGroupCurveEditor, kShortcutIDActionCurveEditorSelectAll, modifiers, key) ) {
        selectAllKeyFrames();
    } else if ( isKeybind(kShortcutGroupCurveEditor, kShortcutIDActionCurveEditorCopy, modifiers, key) ) {
        copySelectedKeyFramesToClipBoard();
    } else if ( isKeybind(kShortcutGroupCurveEditor, kShortcutIDActionCurveEditorPaste, modifiers, key) ) {
        pasteKeyFramesFromClipBoardToSelectedCurve();
    } else if ( key == Qt::Key_Plus ) { // zoom in/out doesn't care about modifiers
        QWheelEvent e(mapFromGlobal( QCursor::pos() ), 120, Qt::NoButton, Qt::NoModifier); // one wheel click = +-120 delta
        wheelEvent(&e);
    } else if ( key == Qt::Key_Minus ) { // zoom in/out doesn't care about modifiers
        QWheelEvent e(mapFromGlobal( QCursor::pos() ), -120, Qt::NoButton, Qt::NoModifier); // one wheel click = +-120 delta
        wheelEvent(&e);
    } else {
        accept = false;
    }

    CurveEditor* ce = 0;
    if ( parentWidget() ) {
        QWidget* parent  = parentWidget()->parentWidget();
        if (parent) {
            if ( parent->objectName() == QString::fromUtf8("CurveEditor") ) {
                ce = dynamic_cast<CurveEditor*>(parent);
            }
        }
    }

    if (accept) {
        if (ce) {
            ce->onInputEventCalled();
        }

        e->accept();
    } else {
        if (ce) {
            ce->handleUnCaughtKeyPressEvent(e);
        }
        QGLWidget::keyPressEvent(e);
    }
} // keyPressEvent

void
CurveWidget::enterEvent(QEvent* e)
{
    setFocus();
    QGLWidget::enterEvent(e);
}

void
CurveWidget::refreshDisplayedTangents()
{
    // always running in the main thread
    assert( qApp && qApp->thread() == QThread::currentThread() );

    for (SelectedKeys::iterator it = _imp->_selectedKeyFrames.begin(); it != _imp->_selectedKeyFrames.end(); ++it) {
        for (std::list<KeyPtr>::iterator it2 = it->second.begin(); it2 != it->second.end(); ++it2) {
            _imp->refreshKeyTangents(*it2);
        }
    }
}

void
CurveWidget::refreshCurveDisplayTangents(CurveGui* curve)
{
    for (SelectedKeys::iterator it = _imp->_selectedKeyFrames.begin(); it != _imp->_selectedKeyFrames.end(); ++it) {
        if (it->first.get() == curve) {
            for (std::list<KeyPtr>::iterator it2 = it->second.begin(); it2 != it->second.end(); ++it2) {
                _imp->refreshKeyTangents(*it2);
            }

            break;
        }
    }
}

void
CurveWidget::setSelectedKeys(const SelectedKeys & keys)
{
    // always running in the main thread
    assert( qApp && qApp->thread() == QThread::currentThread() );

    _imp->_selectedKeyFrames = keys;
    refreshSelectedKeysAndUpdate();
}

void
CurveWidget::refreshSelectedKeysAndUpdate()
{
    // always running in the main thread
    assert( qApp && qApp->thread() == QThread::currentThread() );

    refreshSelectedKeysBbox();

    refreshDisplayedTangents();
    update();
}

void
CurveWidget::constantInterpForSelectedKeyFrames()
{
    // always running in the main thread
    assert( qApp && qApp->thread() == QThread::currentThread() );

    _imp->setSelectedKeysInterpolation(eKeyframeTypeConstant);
}

void
CurveWidget::linearInterpForSelectedKeyFrames()
{
    // always running in the main thread
    assert( qApp && qApp->thread() == QThread::currentThread() );

    _imp->setSelectedKeysInterpolation(eKeyframeTypeLinear);
}

void
CurveWidget::smoothForSelectedKeyFrames()
{
    // always running in the main thread
    assert( qApp && qApp->thread() == QThread::currentThread() );

    _imp->setSelectedKeysInterpolation(eKeyframeTypeSmooth);
}

void
CurveWidget::catmullromInterpForSelectedKeyFrames()
{
    // always running in the main thread
    assert( qApp && qApp->thread() == QThread::currentThread() );

    _imp->setSelectedKeysInterpolation(eKeyframeTypeCatmullRom);
}

void
CurveWidget::cubicInterpForSelectedKeyFrames()
{
    // always running in the main thread
    assert( qApp && qApp->thread() == QThread::currentThread() );

    _imp->setSelectedKeysInterpolation(eKeyframeTypeCubic);
}

void
CurveWidget::horizontalInterpForSelectedKeyFrames()
{
    // always running in the main thread
    assert( qApp && qApp->thread() == QThread::currentThread() );

    _imp->setSelectedKeysInterpolation(eKeyframeTypeHorizontal);
}

void
CurveWidget::breakDerivativesForSelectedKeyFrames()
{
    // always running in the main thread
    assert( qApp && qApp->thread() == QThread::currentThread() );

    _imp->setSelectedKeysInterpolation(eKeyframeTypeBroken);
}

void
CurveWidget::deleteSelectedKeyFrames()
{
    // always running in the main thread
    assert( qApp && qApp->thread() == QThread::currentThread() );

    if ( _imp->_selectedKeyFrames.empty() ) {
        return;
    }

    _imp->_drawSelectedKeyFramesBbox = false;
    _imp->_selectedKeyFramesBbox.setBottomRight( QPointF(0, 0) );
    _imp->_selectedKeyFramesBbox.setTopLeft( _imp->_selectedKeyFramesBbox.bottomRight() );

    //apply the same strategy than for moveSelectedKeyFrames()

    std::map<CurveGuiPtr, std::vector<RemoveKeysCommand::ValueAtTime> >  toRemove;
    for (SelectedKeys::iterator it = _imp->_selectedKeyFrames.begin(); it != _imp->_selectedKeyFrames.end(); ++it) {
        std::vector<RemoveKeysCommand::ValueAtTime>& vect = toRemove[it->first];
        for (std::list<KeyPtr>::iterator it2 = it->second.begin(); it2 != it->second.end(); ++it2) {

            RemoveKeysCommand::ValueAtTime v;
            v.time = (*it2)->key.getTime();
            v.value = Variant((*it2)->key.getValue());
            KnobCurveGui* isKnobCurve = dynamic_cast<KnobCurveGui*>(it->first.get());

            // For string knobs, we have to store the string because we need to remember the string we removed
            if (isKnobCurve) {
                KnobIPtr knob = isKnobCurve->getInternalKnob();
                AnimatingKnobStringHelperPtr isString = boost::dynamic_pointer_cast<AnimatingKnobStringHelper>(knob);
                if (isString) {
                    v.value = Variant(QString::fromUtf8(isString->getStringAtTime(v.time, ViewSpec::current(), 0).c_str()));
                }
            }
            vect.push_back(v);
        }
    }

    pushUndoCommand( new RemoveKeysCommand(this, toRemove) );


    _imp->_selectedKeyFrames.clear();

    update();
}

void
CurveWidget::copySelectedKeyFramesToClipBoard()
{
    // always running in the main thread
    assert( qApp && qApp->thread() == QThread::currentThread() );

    _imp->_keyFramesClipBoard.clear();
    for (SelectedKeys::iterator it = _imp->_selectedKeyFrames.begin(); it != _imp->_selectedKeyFrames.end(); ++it) {
        for (std::list<KeyPtr>::iterator it2 = it->second.begin(); it2 != it->second.end(); ++it2) {
            _imp->_keyFramesClipBoard.push_back( (*it2)->key );
        }
    }
}

void
CurveWidget::pasteKeyFramesFromClipBoardToSelectedCurve()
{
    // always running in the main thread
    assert( qApp && qApp->thread() == QThread::currentThread() );

    CurveGuiPtr curve;
    for (Curves::iterator it = _imp->_curves.begin(); it != _imp->_curves.end(); ++it) {
        if ( (*it)->isSelected() ) {
            curve = (*it);
            break;
        }
    }
    if (!curve) {
        Dialogs::warningDialog( tr("Curve Editor").toStdString(), tr("You must select a curve first.").toStdString() );

        return;
    }
    //this function will call update() for us
    pushUndoCommand( new AddKeysCommand(this, curve, _imp->_keyFramesClipBoard) );
}

void
CurveWidget::selectAllKeyFrames()
{
    // always running in the main thread
    assert( qApp && qApp->thread() == QThread::currentThread() );

    _imp->_drawSelectedKeyFramesBbox = true;
    _imp->_selectedKeyFrames.clear();
    for (Curves::iterator it = _imp->_curves.begin(); it != _imp->_curves.end(); ++it) {
        if ( (*it)->isVisible() ) {

            boost::shared_ptr<Curve> internalCurve = (*it)->getInternalCurve();
            bool isPeriodic = false;
            std::pair<double,double> parametricRange = std::make_pair(-std::numeric_limits<double>::infinity(), std::numeric_limits<double>::infinity());
            if (internalCurve) {
                isPeriodic = internalCurve->isCurvePeriodic();
                parametricRange = internalCurve->getXRange();
            }
            KeyFrameSet set = (*it)->getKeyFrames();
            std::list<KeyPtr>& selectedKeysForcurve = _imp->_selectedKeyFrames[*it];
            KeyFrameSet::const_iterator it2 = set.begin();
            KeyFrameSet::const_iterator prev = set.end();
            KeyFrameSet::const_iterator next = it2;
            ++next;
            for (; it2 != set.end(); ++it2) {
                KeyFrame prevKey;
                bool hasPrev = false;
                if ( prev != set.end() ) {
                    prevKey = *prev;
                    hasPrev = true;
                } else if (isPeriodic) {
                    KeyFrameSet::const_reverse_iterator last = set.rbegin();
                    prevKey = *last;
                    prevKey.setTime(prevKey.getTime() - (parametricRange.second - parametricRange.first));
                    hasPrev = true;
                }
                KeyFrame nextKey;
                bool hasNext = false;
                if ( next != set.end() ) {
                    nextKey = *next;
                    hasNext = true;
                } else if (isPeriodic) {
                    KeyFrameSet::const_iterator start = set.begin();
                    nextKey = *start;
                    nextKey.setTime(nextKey.getTime() + (parametricRange.second - parametricRange.first));
                    hasNext = true;
                }
                KeyPtr newSelectedKey( new SelectedKey(*it, *it2, hasPrev, prevKey, hasNext, nextKey) );
                selectedKeysForcurve.push_back(newSelectedKey);

                if ( prev != set.end() ) {
                    ++prev;
                } else {
                    prev = set.begin();
                }
                if ( next != set.end() ) {
                    ++next;
                }
            }
        }
    }

    refreshSelectedKeysAndUpdate();
}

void
CurveWidget::loopSelectedCurve()
{
    CurveEditor* ce = 0;

    if ( parentWidget() ) {
        QWidget* parent  = parentWidget()->parentWidget();
        if (parent) {
            if ( parent->objectName() == QString::fromUtf8("CurveEditor") ) {
                ce = dynamic_cast<CurveEditor*>(parent);
            }
        }
    }
    if (!ce) {
        return;
    }

    CurveGuiPtr curve = ce->getSelectedCurve();
    if (!curve) {
        Dialogs::warningDialog( tr("Curve Editor").toStdString(), tr("You must select a curve first in the view.").toStdString() );

        return;
    }
    KnobCurveGui* knobCurve = dynamic_cast<KnobCurveGui*>( curve.get() );
    assert(knobCurve);
    if (!knobCurve) {
        throw std::logic_error("CurveWidget::loopSelectedCurve");
    }
    NATRON_PYTHON_NAMESPACE::PyModalDialog dialog(_imp->_gui);
    boost::shared_ptr<NATRON_PYTHON_NAMESPACE::IntParam> firstFrame( dialog.createIntParam( QString::fromUtf8("firstFrame"), QString::fromUtf8("First frame") ) );
    firstFrame->setAnimationEnabled(false);
    boost::shared_ptr<NATRON_PYTHON_NAMESPACE::IntParam> lastFrame( dialog.createIntParam( QString::fromUtf8("lastFrame"), QString::fromUtf8("Last frame") ) );
    lastFrame->setAnimationEnabled(false);
    dialog.refreshUserParamsGUI();
    if ( dialog.exec() ) {
        int first = firstFrame->getValue();
        int last = lastFrame->getValue();
        std::stringstream ss;
        ss << "curve(((frame - " << first << ") % (" << last << " - " << first << " + 1)) + " << first << ", " << knobCurve->getDimension() << ")";
        std::string script = ss.str();
        ce->setSelectedCurveExpression( QString::fromUtf8( script.c_str() ) );
    }
}

void
CurveWidget::negateSelectedCurve()
{
    CurveEditor* ce = 0;

    if ( parentWidget() ) {
        QWidget* parent  = parentWidget()->parentWidget();
        if (parent) {
            if ( parent->objectName() == QString::fromUtf8("CurveEditor") ) {
                ce = dynamic_cast<CurveEditor*>(parent);
            }
        }
    }
    if (!ce) {
        return;
    }
    CurveGuiPtr curve = ce->getSelectedCurve();
    if (!curve) {
        Dialogs::warningDialog( tr("Curve Editor").toStdString(), tr("You must select a curve first in the view.").toStdString() );

        return;
    }
    KnobCurveGui* knobCurve = dynamic_cast<KnobCurveGui*>( curve.get() );
    assert(knobCurve);
    if (!knobCurve) {
        throw std::logic_error("CurveWidget::negateSelectedCurve");
    }
    std::stringstream ss;
    ss << "-curve(frame, " << knobCurve->getDimension() << ")";
    std::string script = ss.str();
    ce->setSelectedCurveExpression( QString::fromUtf8( script.c_str() ) );
}

void
CurveWidget::reverseSelectedCurve()
{
    CurveEditor* ce = 0;

    if ( parentWidget() ) {
        QWidget* parent  = parentWidget()->parentWidget();
        if (parent) {
            if ( parent->objectName() == QString::fromUtf8("CurveEditor") ) {
                ce = dynamic_cast<CurveEditor*>(parent);
            }
        }
    }
    if (!ce) {
        return;
    }
    CurveGuiPtr curve = ce->getSelectedCurve();
    if (!curve) {
        Dialogs::warningDialog( tr("Curve Editor").toStdString(), tr("You must select a curve first in the view.").toStdString() );

        return;
    }
    KnobCurveGui* knobCurve = dynamic_cast<KnobCurveGui*>( curve.get() );
    assert(knobCurve);
    if (!knobCurve) {
        throw std::logic_error("CurveWidget::reverseSelectedCurve");
    }
    std::stringstream ss;
    ss << "curve(-frame, " << knobCurve->getDimension() << ")";
    std::string script = ss.str();
    ce->setSelectedCurveExpression( QString::fromUtf8( script.c_str() ) );
}

void
CurveWidget::frameAll()
{
    centerOn(std::vector<boost::shared_ptr<CurveGui> >(), false);
}

void
CurveWidget::frameSelectedCurve()
{
    // always running in the main thread
    assert( qApp && qApp->thread() == QThread::currentThread() );

    std::vector<CurveGuiPtr > selection;
    _imp->_selectionModel->getSelectedCurves(&selection);
    if ( selection.empty() ) {
        frameAll();
        //Dialogs::warningDialog( tr("Curve Editor").toStdString(), tr("You must select a curve first in the left pane.").toStdString() );
    } else {
        centerOn(selection, false);
    }
}

void
CurveWidget::onTimeLineFrameChanged(SequenceTime,
                                    int /*reason*/)
{
    // always running in the main thread
    assert( qApp && qApp->thread() == QThread::currentThread() );

    if ( !_imp->_gui || _imp->_gui->isGUIFrozen() ) {
        return;
    }

    if (!_imp->_timelineEnabled) {
        _imp->_timelineEnabled = true;
    }
    _imp->refreshTimelinePositions();
    if ( isVisible() ) {
        update();
    }
}

void
CurveWidget::onTimeLineBoundariesChanged(int,
                                         int)
{
    // always running in the main thread
    assert( qApp && qApp->thread() == QThread::currentThread() );

    update();
}

const QColor &
CurveWidget::getSelectedCurveColor() const
{
    // always running in the main thread
    assert( qApp && qApp->thread() == QThread::currentThread() );

    return _imp->_selectedCurveColor;
}

const QFont &
CurveWidget::getFont() const
{
    // always running in the main thread
    assert( qApp && qApp->thread() == QThread::currentThread() );

    return *_imp->_font;
}

const SelectedKeys &
CurveWidget::getSelectedKeyFrames() const
{
    // always running in the main thread
    assert( qApp && qApp->thread() == QThread::currentThread() );

    return _imp->_selectedKeyFrames;
}

const QFont &
CurveWidget::getTextFont() const
{
    // always running in the main thread
    assert( qApp && qApp->thread() == QThread::currentThread() );

    return *_imp->_font;
}

void
CurveWidget::centerOn(double xmin,
                      double xmax)
{
    // always running in the main thread
    assert( qApp && qApp->thread() == QThread::currentThread() );

    if ( (_imp->zoomCtx.screenWidth() > 0) && (_imp->zoomCtx.screenHeight() > 0) ) {
        QMutexLocker k(&_imp->zoomCtxMutex);
        _imp->zoomCtx.fill( xmin, xmax, _imp->zoomCtx.bottom(), _imp->zoomCtx.top() );
    }

    update();
}

void
CurveWidget::getProjection(double *zoomLeft,
                           double *zoomBottom,
                           double *zoomFactor,
                           double *zoomAspectRatio) const
{
    QMutexLocker k(&_imp->zoomCtxMutex);

    *zoomLeft = _imp->zoomCtx.left();
    *zoomBottom = _imp->zoomCtx.bottom();
    *zoomFactor = _imp->zoomCtx.factor();
    *zoomAspectRatio = _imp->zoomCtx.aspectRatio();
}

void
CurveWidget::setProjection(double zoomLeft,
                           double zoomBottom,
                           double zoomFactor,
                           double zoomAspectRatio)
{
    // always running in the main thread
    QMutexLocker k(&_imp->zoomCtxMutex);

    _imp->zoomCtx.setZoom(zoomLeft, zoomBottom, zoomFactor, zoomAspectRatio);
}

void
CurveWidget::onUpdateOnPenUpActionTriggered()
{
    bool updateOnPenUpOnly = appPTR->getCurrentSettings()->getRenderOnEditingFinishedOnly();

    appPTR->getCurrentSettings()->setRenderOnEditingFinishedOnly(!updateOnPenUpOnly);
}

void
CurveWidget::focusInEvent(QFocusEvent* e)
{
    QGLWidget::focusInEvent(e);
}

void
CurveWidget::exportCurveToAscii()
{
    // always running in the main thread
    assert( qApp && qApp->thread() == QThread::currentThread() );

    std::vector<CurveGuiPtr > curves;
    for (Curves::iterator it = _imp->_curves.begin(); it != _imp->_curves.end(); ++it) {
        KnobCurveGuiPtr isKnobCurve = boost::dynamic_pointer_cast<KnobCurveGui>(*it);
        if ( (*it)->isVisible() && isKnobCurve ) {
            KnobIPtr knob = isKnobCurve->getInternalKnob();
            KnobStringBasePtr isString = toKnobStringBase(knob);
            if (isString) {
                Dialogs::warningDialog( tr("Curve Editor").toStdString(), tr("String curves cannot be imported/exported.").toStdString() );

                return;
            }
            curves.push_back(*it);
        }
    }
    if ( curves.empty() ) {
        Dialogs::warningDialog( tr("Curve Editor").toStdString(), tr("You must have a curve on the editor first.").toStdString() );

        return;
    }

    ImportExportCurveDialog dialog(true, curves, _imp->_gui, this);
    if ( dialog.exec() ) {
        double x = dialog.getXStart();
        double end = dialog.getXEnd();
        double incr = dialog.getXIncrement();
        std::map<int, CurveGuiPtr > columns;
        dialog.getCurveColumns(&columns);

        for (U32 i = 0; i < curves.size(); ++i) {
            ///if the curve only supports integers values for X steps, and values are not rounded warn the user that the settings are not good
            double incrInt = std::floor(incr);
            double xInt = std::floor(x);
            double endInt = std::floor(end);
            if ( curves[i]->areKeyFramesTimeClampedToIntegers() &&
                 ( ( incrInt != incr) || ( xInt != x) || ( endInt != end) ) ) {
                Dialogs::warningDialog( tr("Curve Export").toStdString(), tr("%1 doesn't support X values that are not integers.").arg( curves[i]->getName() ).toStdString() );

                return;
            }
        }

        assert( !columns.empty() );
        int columnsCount = columns.rbegin()->first + 1;

        ///setup the file
        QString name = dialog.getFilePath();
        QFile file(name);
        file.open(QIODevice::WriteOnly | QIODevice::Text);
        QTextStream ts(&file);

        for (double i = x; i <= end; i += incr) {
            for (int c = 0; c < columnsCount; ++c) {
                std::map<int, CurveGuiPtr >::const_iterator foundCurve = columns.find(c);
                if ( foundCurve != columns.end() ) {
                    QString str = QString::number(foundCurve->second->evaluate(true, i), 'f', 10);
                    ts << str;
                } else {
                    ts <<  0;
                }
                if (c < columnsCount - 1) {
                    ts << '_';
                }
            }
            ts << '\n';
        }


        ///close the file
        file.close();
    }
} // exportCurveToAscii

void
CurveWidget::importCurveFromAscii()
{
    // always running in the main thread
    assert( qApp && qApp->thread() == QThread::currentThread() );

    std::vector<CurveGuiPtr> curves;
    for (Curves::iterator it = _imp->_curves.begin(); it != _imp->_curves.end(); ++it) {
        KnobCurveGuiPtr isKnobCurve = boost::dynamic_pointer_cast<KnobCurveGui>(*it);
        if ( (*it)->isVisible() && isKnobCurve ) {
            KnobIPtr knob = isKnobCurve->getInternalKnob();
            KnobStringBasePtr isString = toKnobStringBase(knob);
            if (isString) {
                Dialogs::warningDialog( tr("Curve Editor").toStdString(), tr("String curves cannot be imported/exported.").toStdString() );

                return;
            }

            curves.push_back(*it);
        }
    }
    if ( curves.empty() ) {
        Dialogs::warningDialog( tr("Curve Editor").toStdString(), tr("You must have a curve on the editor first.").toStdString() );

        return;
    }

    ImportExportCurveDialog dialog(false, curves, _imp->_gui, this);
    if ( dialog.exec() ) {
        QString filePath = dialog.getFilePath();
        if ( !QFile::exists(filePath) ) {
            Dialogs::warningDialog( tr("Curve Import").toStdString(), tr("File not found.").toStdString() );

            return;
        }

        double x = dialog.getXStart();
        double incr = dialog.getXIncrement();
        std::map<int, CurveGuiPtr > columns;
        dialog.getCurveColumns(&columns);
        assert( !columns.empty() );

        for (U32 i = 0; i < curves.size(); ++i) {
            ///if the curve only supports integers values for X steps, and values are not rounded warn the user that the settings are not good
            double incrInt = std::floor(incr);
            double xInt = std::floor(x);
            if ( curves[i]->areKeyFramesTimeClampedToIntegers() &&
                 ( ( incrInt != incr) || ( xInt != x) ) ) {
                Dialogs::warningDialog( tr("Curve Import").toStdString(), tr("%1 doesn't support X values that are not integers.").arg( curves[i]->getName() ).toStdString() );

                return;
            }
        }

        QFile file( dialog.getFilePath() );
        file.open(QIODevice::ReadOnly);
        QTextStream ts(&file);
        std::map<CurveGuiPtr, std::vector<double> > curvesValues;
        ///scan the file to get the curve values
        while ( !ts.atEnd() ) {
            QString line = ts.readLine();
            if ( line.isEmpty() ) {
                continue;
            }
            int i = 0;
            std::vector<double> values;

            ///read the line to extract all values
            while ( i < line.size() ) {
                QString value;
                while ( i < line.size() && line.at(i) != QLatin1Char('_') ) {
                    value.push_back( line.at(i) );
                    ++i;
                }
                if ( i < line.size() ) {
                    if ( line.at(i) != QLatin1Char('_') ) {
                        Dialogs::errorDialog( tr("Curve Import").toStdString(), tr("The file could not be read.").toStdString() );

                        return;
                    }
                    ++i;
                }
                bool ok;
                double v = value.toDouble(&ok);
                if (!ok) {
                    Dialogs::errorDialog( tr("Curve Import").toStdString(), tr("The file could not be read.").toStdString() );

                    return;
                }
                values.push_back(v);
            }
            ///assert that the values count is greater than the number of curves provided by the user
            if ( values.size() < columns.size() ) {
                Dialogs::errorDialog( tr("Curve Import").toStdString(), tr("The file contains less curves than what you selected.").toStdString() );

                return;
            }

            for (std::map<int, CurveGuiPtr >::const_iterator col = columns.begin(); col != columns.end(); ++col) {
                if ( col->first >= (int)values.size() ) {
                    Dialogs::errorDialog( tr("Curve Import").toStdString(), tr("One of the curve column index is not a valid index for the given file.").toStdString() );

                    return;
                }
                std::map<CurveGuiPtr, std::vector<double> >::iterator foundCurve = curvesValues.find(col->second);
                if ( foundCurve != curvesValues.end() ) {
                    foundCurve->second.push_back(values[col->first]);
                } else {
                    std::vector<double> curveValues(1);
                    curveValues[0] = values[col->first];
                    curvesValues.insert( std::make_pair(col->second, curveValues) );
                }
            }
        }
        ///now restore the curves since we know what we read is valid
        for (std::map<CurveGuiPtr, std::vector<double> >::const_iterator it = curvesValues.begin(); it != curvesValues.end(); ++it) {
            std::vector<KeyFrame> keys;
            const std::vector<double> & values = it->second;
            double xIndex = x;
            for (U32 i = 0; i < values.size(); ++i) {
                KeyFrame k(xIndex, values[i], 0., 0., eKeyframeTypeLinear);
                keys.push_back(k);
                xIndex += incr;
            }

            pushUndoCommand( new SetKeysCommand(this, it->first, keys) );
        }
        _imp->_selectedKeyFrames.clear();
        update();
    }
} // importCurveFromAscii

void
CurveWidget::setCustomInteract(const OfxParamOverlayInteractPtr & interactDesc)
{
    _imp->_customInteract = interactDesc;
}

OfxParamOverlayInteractPtr
CurveWidget::getCustomInteract() const
{
    return _imp->_customInteract.lock();
}

void
CurveWidget::addKey(const CurveGuiPtr& curve, double xCurve, double yCurve)
{
    _imp->selectCurve(curve);

    Curve::YRange yRange = curve->getCurveYRange();
    if ( (yCurve < yRange.min) || (yCurve > yRange.max) ) {
        QString err =  tr("Out of curve y range ") +
        QString::fromUtf8("[%1 - %2]").arg(yRange.min).arg(yRange.max);
        Dialogs::warningDialog( tr("Curve Editor").toStdString(), err.toStdString() );

        return;
    }

    if (!curve->isYComponentMovable()) {
        QString err =  tr("You cannot add keyframes on the animation of a String parameter from the Curve Editor");
        Dialogs::warningDialog( tr("Curve Editor").toStdString(), err.toStdString() );
        return;

    }
    std::vector<KeyFrame> keys(1);
    keys[0] = KeyFrame(xCurve, yCurve, 0, 0);
    pushUndoCommand( new AddKeysCommand(this, curve, keys) );

    _imp->_drawSelectedKeyFramesBbox = false;
    _imp->_mustSetDragOrientation = true;
    _imp->_state = eEventStateDraggingKeys;
    setCursor( QCursor(Qt::CrossCursor) );

    _imp->_selectedKeyFrames.clear();

    KeyFrameSet keySet = curve->getKeyFrames();
    KeyFrameSet::const_iterator foundKey = Curve::findWithTime(keySet, keySet.end(), xCurve);
    assert( foundKey != keySet.end() );

    boost::shared_ptr<Curve> internalCurve = curve->getInternalCurve();
    bool isPeriodic = false;
    std::pair<double,double> parametricRange = std::make_pair(-std::numeric_limits<double>::infinity(), std::numeric_limits<double>::infinity());
    if (internalCurve) {
        isPeriodic = internalCurve->isCurvePeriodic();
        parametricRange = internalCurve->getXRange();
    }


    KeyFrame prevKey, nextKey;
    bool hasPrev = foundKey != keySet.begin();
    if (hasPrev) {
        KeyFrameSet::const_iterator prevIt = foundKey;
        --prevIt;
        prevKey = *prevIt;
    } else if (isPeriodic) {
        KeyFrameSet::const_reverse_iterator last = keySet.rbegin();
        prevKey = *last;
        prevKey.setTime(prevKey.getTime() - (parametricRange.second - parametricRange.first));
        hasPrev = true;
    }
    KeyFrameSet::const_iterator next = foundKey;
    ++next;
    bool hasNext = next != keySet.end();
    if (hasNext) {
        nextKey = *next;
    } else if (isPeriodic) {
        KeyFrameSet::const_iterator start = keySet.begin();
        nextKey = *start;
        nextKey.setTime(nextKey.getTime() + (parametricRange.second - parametricRange.first));
    }

    KeyPtr selected( new SelectedKey(curve, *foundKey, hasPrev, prevKey, hasNext, nextKey) );

    _imp->refreshKeyTangents(selected);

    //insert it into the _selectedKeyFrames
    _imp->insertSelectedKeyFrameConditionnaly(selected);
}

NATRON_NAMESPACE_EXIT;

NATRON_NAMESPACE_USING;
#include "moc_CurveWidget.cpp"<|MERGE_RESOLUTION|>--- conflicted
+++ resolved
@@ -326,11 +326,8 @@
     if ( foundCurve == _imp->_selectedKeyFrames.end() ) {
         return;
     }
-<<<<<<< HEAD
-    KeyFrameSet set = foundCurve->first->getKeyFrames();
-=======
-
-    boost::shared_ptr<Curve> internalCurve = found->first->getInternalCurve();
+
+    boost::shared_ptr<Curve> internalCurve = foundCurve->first->getInternalCurve();
     bool isPeriodic = false;
     std::pair<double,double> parametricRange = std::make_pair(-std::numeric_limits<double>::infinity(), std::numeric_limits<double>::infinity());
     if (internalCurve) {
@@ -339,8 +336,7 @@
     }
 
 
-    KeyFrameSet set = found->first->getKeyFrames();
->>>>>>> f1620fb0
+    KeyFrameSet set = foundCurve->first->getKeyFrames();
     std::list<KeyPtr> newSelection;
     for (std::list<KeyPtr>::iterator it2 = foundCurve->second.begin(); it2 != foundCurve->second.end(); ++it2) {
         KeyFrameSet::const_iterator found = Curve::findWithTime( set, set.end(), (*it2)->key.getTime() );
