--- conflicted
+++ resolved
@@ -823,7 +823,6 @@
         return;
     }
     
-<<<<<<< HEAD
     for (U32 i = 0; i < _inputEdges.size(); ++i) {
         assert(i < nodeInputs.size() && i >= 0);
         assert(_inputEdges[i]);
@@ -835,16 +834,7 @@
         } else {
             _inputEdges[i]->initLine();
         }
-        
-=======
-    for (NodeGui::InputEdgesMap::const_iterator i = _inputEdges.begin(); i != _inputEdges.end(); ++i) {
-        assert(i->first < (int)nodeInputs.size() && i->first >= 0);
-        if (_graph) {
-            boost::shared_ptr<NodeGui> nodeInputGui = _graph->getGui()->getApp()->getNodeGui(nodeInputs[i->first]);
-            i->second->setSource(nodeInputGui);
-            i->second->initLine();
-        }
->>>>>>> 57fb482e
+
     }
     if (_outputEdge) {
         _outputEdge->initLine();
@@ -993,7 +983,6 @@
     InspectorNode* isInspector = dynamic_cast<InspectorNode*>( node.get() );
     if (isInspector) {
         ///if the node is an inspector and it has only 1 empty input, display it aside
-<<<<<<< HEAD
         if ( (emptyInputsCount == 1) && (node->getMaxInputCount() > 1) ) {
             for (InputEdges::iterator it = _inputEdges.begin(); it != _inputEdges.end(); ++it) {
                 if ( (*it) ) {
@@ -1001,15 +990,6 @@
                         (*it)->setAngle(M_PI);
                     }
                     (*it)->initLine();
-=======
-        if ( (emptyInputsCount == 1) && (_internalNode->getMaxInputCount() > 1) ) {
-            for (InputEdgesMap::iterator it = _inputEdges.begin(); it != _inputEdges.end(); ++it) {
-                if ( it->second ) {
-                    if (!it->second->hasSource()) {
-                        it->second->setAngle(M_PI);
-                    }
-                    it->second->initLine();
->>>>>>> 57fb482e
                 }
             }
             return;
