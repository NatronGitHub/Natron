--- conflicted
+++ resolved
@@ -932,27 +932,6 @@
                 }
             }
         }
-
-<<<<<<< HEAD
-
-=======
-        if (gui) {
-            if (!c) {
-                gui->addNodeGuiToCurveEditor(nodeGui);
-                gui->addNodeGuiToDopeSheetEditor(nodeGui);
-            } else {
-                gui->removeNodeGuiFromCurveEditor(nodeGui);
-                gui->removeNodeGuiFromDopeSheetEditor(nodeGui);
-            }
-        }
-        ///Regular show/hide
-        if (c) {
-            internalNode->hideKeyframesFromTimeline(true);
-        } else {
-            internalNode->showKeyframesOnTimeline(true);
-        }
->>>>>>> 594d8dff
-
     }
 
     Q_EMIT closeChanged(closed);
