/* ***** BEGIN LICENSE BLOCK *****
 * This file is part of Natron <http://www.natron.fr/>,
 * Copyright (C) 2013-2018 INRIA and Alexandre Gauthier-Foichat
 *
 * Natron is free software: you can redistribute it and/or modify
 * it under the terms of the GNU General Public License as published by
 * the Free Software Foundation; either version 2 of the License, or
 * (at your option) any later version.
 *
 * Natron is distributed in the hope that it will be useful,
 * but WITHOUT ANY WARRANTY; without even the implied warranty of
 * MERCHANTABILITY or FITNESS FOR A PARTICULAR PURPOSE.  See the
 * GNU General Public License for more details.
 *
 * You should have received a copy of the GNU General Public License
 * along with Natron.  If not, see <http://www.gnu.org/licenses/gpl-2.0.html>
 * ***** END LICENSE BLOCK ***** */

// ***** BEGIN PYTHON BLOCK *****
// from <https://docs.python.org/3/c-api/intro.html#include-files>:
// "Since Python may define some pre-processor definitions which affect the standard headers on some systems, you must include Python.h before any standard headers are included."
#include <Python.h>
// ***** END PYTHON BLOCK *****

#include "DockablePanel.h"

#include <stdexcept>

#include <QApplication> // qApp
#include <QColorDialog>
#include <QtCore/QSize>
#include <QtCore/QTimer>
GCC_DIAG_UNUSED_PRIVATE_FIELD_OFF
// /opt/local/include/QtGui/qmime.h:119:10: warning: private field 'type' is not used [-Wunused-private-field]
#include <QMouseEvent>
GCC_DIAG_UNUSED_PRIVATE_FIELD_ON
#include <QHBoxLayout>
#include <QVBoxLayout>
#include <QtCore/QFile>
#include <QtCore/QTextStream>
#include <QDesktopServices>
#include <QTextDocument>

#include <ofxNatron.h>

#include "Engine/Image.h" // Image::clamp
#include "Engine/KnobTypes.h" // KnobButton
#include "Engine/GroupOutput.h"
#include "Engine/KnobUndoCommand.h"
#include "Engine/Node.h"
#include "Engine/NodeGroup.h"
#include "Engine/NodeGuiI.h"
#include "Engine/Plugin.h"
#include "Engine/ReadNode.h"
#include "Engine/Settings.h"
#include "Engine/Utils.h" // convertFromPlainText
#include "Engine/ViewIdx.h"
#include "Engine/WriteNode.h"

#include "Global/StrUtils.h"

#include "Gui/AnimationModuleEditor.h"
#include "Gui/AnimationModule.h"
#include "Gui/AnimationModuleUndoRedo.h"
#include "Gui/Button.h"
#include "Gui/CurveGui.h"
#include "Gui/DockablePanelPrivate.h"
#include "Gui/DockablePanelTabWidget.h"
#include "Gui/FloatingWidget.h"
#include "Gui/Gui.h"
#include "Gui/GuiApplicationManager.h"
#include "Gui/NodeAnim.h"
#include "Gui/KnobAnim.h"
#include "Gui/GuiDefines.h"
#include "Gui/GuiAppInstance.h"
#include "Gui/GuiMacros.h" // triggerButtonIsRight...
#include "Gui/KnobItemsTableGui.h"
#include "Gui/KnobGui.h"
#include "Gui/KnobGuiColor.h"
#include "Gui/KnobGuiGroup.h"
#include "Gui/Label.h"
#include "Gui/LineEdit.h"
#include "Gui/ManageUserParamsDialog.h"
#include "Gui/Menu.h"
#include "Gui/NodeGraph.h"
#include "Gui/NodeGraphUndoRedo.h" // RenameNodeUndoRedoCommand
#include "Gui/NodeGui.h"
#include "Gui/NodeSettingsPanel.h"
#include "Gui/RightClickableWidget.h"
#include "Gui/PropertiesBinWrapper.h"
#include "Gui/TabGroup.h"
#include "Gui/TabWidget.h"
#include "Gui/VerticalColorBar.h"
#include "Gui/ViewerGL.h"
#include "Gui/ViewerTab.h"

using std::make_pair;


NATRON_NAMESPACE_ENTER

// called by NodeSettingsPanel::NodeSettingsPanel()
DockablePanel::DockablePanel(Gui* gui,
                             const KnobHolderPtr& holder,
                             QVBoxLayout* container,
                             HeaderModeEnum headerMode,
                             bool useScrollAreasForTabs,
                             const QUndoStackPtr& stack,
                             const QString & initialName,
                             const QString & helpToolTip,
                             QWidget *parent)
    : QFrame(parent)
    , KnobGuiContainerHelper(holder, stack)
    , _imp( new DockablePanelPrivate(this, gui, holder, container, headerMode, useScrollAreasForTabs, helpToolTip) )
{
    setContainerWidget(this);


    _imp->_mainLayout = new QVBoxLayout(this);
    _imp->_mainLayout->setSpacing(0);
    _imp->_mainLayout->setContentsMargins(0, 0, 0, 0);
    setLayout(_imp->_mainLayout);
    setSizePolicy(QSizePolicy::Expanding, QSizePolicy::Fixed);
    setFrameShape(QFrame::Box);
    setFocusPolicy(Qt::NoFocus);

    NodePtr node;
    NodePtr nodeForDocumentation;
    EffectInstancePtr isEffect = toEffectInstance(holder);
    QString pluginLabelVersioned;
    if (isEffect) {
        if ( toGroupOutput(isEffect) ) {
            headerMode = eHeaderModeReadOnlyName;
        }
        // if this is a Read or Write plugin, get the info from the embedded plugin
        node = isEffect->getNode();
        nodeForDocumentation = node;
        if (node) {
            const std::string pluginID = node->getPlugin()->getPluginID();
            if (pluginID == PLUGINID_NATRON_READ ||
                pluginID == PLUGINID_NATRON_WRITE) {
                EffectInstancePtr effectInstance = node->getEffectInstance();
                if ( effectInstance && effectInstance->isReader() ) {
                    ReadNode* isReadNode = dynamic_cast<ReadNode*>( effectInstance.get() );

                    if (isReadNode) {
                        NodePtr subnode = isReadNode->getEmbeddedReader();
                        if (subnode) {
                            nodeForDocumentation = subnode;
                        }
                    }
                } else if ( effectInstance && effectInstance->isWriter() ) {
                    WriteNode* isWriteNode = dynamic_cast<WriteNode*>( effectInstance.get() );

                    if (isWriteNode) {
                        NodePtr subnode = isWriteNode->getEmbeddedWriter();
                        if (subnode) {
                            nodeForDocumentation = subnode;
                        }
                    }
                }
            }

            const PluginPtr plugin = nodeForDocumentation->getPlugin();
            if (plugin) {
                _imp->_helpToolTip = QString::fromUtf8( nodeForDocumentation->getPluginDescription().c_str() );
                _imp->_pluginLabel = QString::fromUtf8( plugin->getPluginLabel().c_str() );
                _imp->_pluginID = QString::fromUtf8( plugin->getPluginID().c_str() );
                _imp->_pluginVersionMajor = plugin->getMajorVersion();
                _imp->_pluginVersionMinor = plugin->getMinorVersion();
                pluginLabelVersioned = tr("%1 version %2.%3").arg(_imp->_pluginLabel).arg(_imp->_pluginVersionMajor).arg(_imp->_pluginVersionMinor);
            }
        }
    }


    const QSize mediumBSize( TO_DPIX(NATRON_MEDIUM_BUTTON_SIZE), TO_DPIY(NATRON_MEDIUM_BUTTON_SIZE) );
    const QSize mediumIconSize( TO_DPIX(NATRON_MEDIUM_BUTTON_ICON_SIZE), TO_DPIY(NATRON_MEDIUM_BUTTON_ICON_SIZE) );
    const QSize smallIconSize( TO_DPIX(NATRON_SMALL_BUTTON_ICON_SIZE), TO_DPIY(NATRON_SMALL_BUTTON_ICON_SIZE) );
    int iconSize = TO_DPIX(NATRON_MEDIUM_BUTTON_ICON_SIZE);
    QColor currentColor;
    if (headerMode != eHeaderModeNoHeader) {
        _imp->_headerWidget = new QFrame(this);
        _imp->_headerWidget->setFrameShape(QFrame::Box);
        _imp->_headerLayout = new QHBoxLayout(_imp->_headerWidget);
        _imp->_headerLayout->setContentsMargins(0, 0, 0, 0);
        _imp->_headerWidget->setSizePolicy(QSizePolicy::Preferred, QSizePolicy::Fixed);
        _imp->_headerLayout->setSpacing(TO_DPIX(2));
        _imp->_headerWidget->setLayout(_imp->_headerLayout);

        if (isEffect) {
            _imp->_iconLabel = new Label( getHeaderWidget() );
            _imp->_iconLabel->setContentsMargins(TO_DPIX(2), TO_DPIX(2), TO_DPIX(2), TO_DPIX(2));
            _imp->_iconLabel->setToolTip(pluginLabelVersioned);
            _imp->_headerLayout->addWidget(_imp->_iconLabel);

            if (!nodeForDocumentation) {
                _imp->_iconLabel->hide();
            } else {
                PluginPtr plugin = nodeForDocumentation->getPlugin();
                assert(plugin);
                if (!plugin) {
                    _imp->_iconLabel->hide();
                } else {
                    QString resourcesPath = QString::fromUtf8(plugin->getPropertyUnsafe<std::string>(kNatronPluginPropResourcesPath).c_str());

                    QString iconFilePath = resourcesPath;
                    StrUtils::ensureLastPathSeparator(iconFilePath);
                    iconFilePath += QString::fromUtf8(plugin->getPropertyUnsafe<std::string>(kNatronPluginPropIconFilePath).c_str());
                    ;
                    if (!QFile::exists(iconFilePath)) {
                        _imp->_iconLabel->hide();
                    } else {
                        QPixmap ic(iconFilePath);
                        if (ic.isNull()) {
                            _imp->_iconLabel->hide();
                        } else {
                            int size = TO_DPIX(NATRON_MEDIUM_BUTTON_ICON_SIZE);
                            if (std::max( ic.width(), ic.height() ) != size) {
                                ic = ic.scaled(size, size, Qt::KeepAspectRatio, Qt::SmoothTransformation);
                            }
                            _imp->_iconLabel->setPixmap(ic);
                        }
                    }
                }
            }

            QPixmap pixCenter;
            appPTR->getIcon(NATRON_PIXMAP_VIEWER_CENTER, iconSize, &pixCenter);
            _imp->_centerNodeButton = new Button( QIcon(pixCenter), QString(), getHeaderWidget() );
            _imp->_centerNodeButton->setFixedSize(mediumBSize);
            _imp->_centerNodeButton->setIconSize(smallIconSize);
            _imp->_centerNodeButton->setToolTip( NATRON_NAMESPACE::convertFromPlainText(tr("Centers the node graph on this item."), NATRON_NAMESPACE::WhiteSpaceNormal) );
            _imp->_centerNodeButton->setFocusPolicy(Qt::NoFocus);
            QObject::connect( _imp->_centerNodeButton, SIGNAL(clicked()), this, SLOT(onCenterButtonClicked()) );
            _imp->_headerLayout->addWidget(_imp->_centerNodeButton);

            NodeGroupPtr isGroup = toNodeGroup(isEffect);
            if ( isGroup && isGroup->isSubGraphUserVisible() ) {
                QPixmap enterPix;
                appPTR->getIcon(NATRON_PIXMAP_ENTER_GROUP, iconSize, &enterPix);
                _imp->_enterInGroupButton = new Button(QIcon(enterPix), QString(), _imp->_headerWidget);
                QObject::connect( _imp->_enterInGroupButton, SIGNAL(clicked(bool)), this, SLOT(onEnterInGroupClicked()) );
                QObject::connect( isGroup.get(), SIGNAL(graphEditableChanged(bool)), this, SLOT(onSubGraphEditionChanged(bool)) );
                _imp->_enterInGroupButton->setFixedSize(mediumBSize);
                _imp->_enterInGroupButton->setIconSize(mediumIconSize);
                _imp->_enterInGroupButton->setFocusPolicy(Qt::NoFocus);
                _imp->_enterInGroupButton->setToolTip( NATRON_NAMESPACE::convertFromPlainText(tr("Pressing this button will show the underlying node graph used for the implementation of this node."), NATRON_NAMESPACE::WhiteSpaceNormal) );
            }

            QPixmap pixHelp;
            appPTR->getIcon(NATRON_PIXMAP_HELP_WIDGET, iconSize, &pixHelp);
            _imp->_helpButton = new Button(QIcon(pixHelp), QString(), _imp->_headerWidget);
            _imp->_helpButton->setToolTip( helpString() );
            _imp->_helpButton->setFixedSize(mediumBSize);
            _imp->_helpButton->setIconSize(smallIconSize);
            _imp->_helpButton->setFocusPolicy(Qt::NoFocus);

            QObject::connect( _imp->_helpButton, SIGNAL(clicked()), this, SLOT(showHelp()) );
            QPixmap pixHide, pixShow;
            appPTR->getIcon(NATRON_PIXMAP_UNHIDE_UNMODIFIED, iconSize, &pixShow);
            appPTR->getIcon(NATRON_PIXMAP_HIDE_UNMODIFIED, iconSize, &pixHide);
            QIcon icHideShow;
            icHideShow.addPixmap(pixShow, QIcon::Normal, QIcon::Off);
            icHideShow.addPixmap(pixHide, QIcon::Normal, QIcon::On);
            _imp->_hideUnmodifiedButton = new Button(icHideShow, QString(), _imp->_headerWidget);
            _imp->_hideUnmodifiedButton->setToolTip( NATRON_NAMESPACE::convertFromPlainText(tr("Show/Hide all parameters without modifications."), NATRON_NAMESPACE::WhiteSpaceNormal) );
            _imp->_hideUnmodifiedButton->setFocusPolicy(Qt::NoFocus);
            _imp->_hideUnmodifiedButton->setFixedSize(mediumBSize);
            _imp->_hideUnmodifiedButton->setIconSize(smallIconSize);
            _imp->_hideUnmodifiedButton->setCheckable(true);
            _imp->_hideUnmodifiedButton->setChecked(false);
            QObject::connect( _imp->_hideUnmodifiedButton, SIGNAL(clicked(bool)), this, SLOT(onHideUnmodifiedButtonClicked(bool)) );
        }
        QPixmap pixM;
        appPTR->getIcon(NATRON_PIXMAP_MINIMIZE_WIDGET, iconSize, &pixM);

        QPixmap pixC;
        appPTR->getIcon(NATRON_PIXMAP_CLOSE_WIDGET, iconSize, &pixC);

        QPixmap pixF;
        appPTR->getIcon(NATRON_PIXMAP_MAXIMIZE_WIDGET, iconSize, &pixF);

        _imp->_minimize = new Button(QIcon(pixM), QString(), _imp->_headerWidget);
        _imp->_minimize->setFixedSize(mediumBSize);
        _imp->_minimize->setIconSize(smallIconSize);
        _imp->_minimize->setCheckable(true);
        _imp->_minimize->setFocusPolicy(Qt::NoFocus);
        QObject::connect( _imp->_minimize, SIGNAL(toggled(bool)), this, SLOT(minimizeOrMaximize(bool)) );

        _imp->_floatButton = new Button(QIcon(pixF), QString(), _imp->_headerWidget);
        _imp->_floatButton->setFixedSize(mediumBSize);
        _imp->_floatButton->setIconSize(smallIconSize);
        _imp->_floatButton->setFocusPolicy(Qt::NoFocus);
        QObject::connect( _imp->_floatButton, SIGNAL(clicked()), this, SLOT(floatPanel()) );


        _imp->_cross = new Button(QIcon(pixC), QString(), _imp->_headerWidget);
        _imp->_cross->setFixedSize(mediumBSize);
        _imp->_cross->setIconSize(smallIconSize);
        _imp->_cross->setFocusPolicy(Qt::NoFocus);
        QObject::connect( _imp->_cross, SIGNAL(clicked()), this, SLOT(closePanel()) );


        if (node) {
            NodeGuiIPtr gui_i = node->getNodeGui();
            assert(gui_i);
            double r, g, b;
            isEffect->getNode()->getColor(&r, &g, &b);
            currentColor.setRgbF( Image::clamp(r, 0., 1.),
                                  Image::clamp(g, 0., 1.),
                                  Image::clamp(b, 0., 1.) );
            QPixmap p(NATRON_MEDIUM_BUTTON_ICON_SIZE, NATRON_MEDIUM_BUTTON_ICON_SIZE);
            p.fill(currentColor);


            _imp->_colorButton = new Button(QIcon(p), QString(), _imp->_headerWidget);
            _imp->_colorButton->setFixedSize(mediumBSize);
            _imp->_colorButton->setIconSize(mediumIconSize);
            _imp->_colorButton->setToolTip( NATRON_NAMESPACE::convertFromPlainText(tr("Set here the color of the node in the nodegraph. "
                                                                              "By default the color of the node is the one set in the "
                                                                              "preferences of %1.").arg( QString::fromUtf8(NATRON_APPLICATION_NAME) ),
                                                                           NATRON_NAMESPACE::WhiteSpaceNormal) );
            _imp->_colorButton->setFocusPolicy(Qt::NoFocus);
            QObject::connect( _imp->_colorButton, SIGNAL(clicked()), this, SLOT(onColorButtonClicked()) );


            if ( node && node->getEffectInstance()->hasOverlayInteract(eOverlayViewportTypeViewer) ) {
                QPixmap pixOverlay;
                appPTR->getIcon(NATRON_PIXMAP_OVERLAY, iconSize, &pixOverlay);
                _imp->_overlayButton = new OverlayColorButton(this, QIcon(pixOverlay), _imp->_headerWidget);
                _imp->_overlayButton->setFixedSize(mediumBSize);
                _imp->_overlayButton->setIconSize(mediumIconSize);
                _imp->_overlayButton->setToolTip( NATRON_NAMESPACE::convertFromPlainText(tr("You can suggest here a color for the overlay on the viewer. "
                                                                                    "Some plug-ins understand it and will use it to change the color of "
                                                                                    "the overlay."), NATRON_NAMESPACE::WhiteSpaceNormal) );
                _imp->_overlayButton->setFocusPolicy(Qt::NoFocus);
                QObject::connect( _imp->_overlayButton, SIGNAL(clicked()), this, SLOT(onOverlayButtonClicked()) );
            }
        } // isEffect
        QPixmap pixUndo;
        appPTR->getIcon(NATRON_PIXMAP_UNDO, iconSize, &pixUndo);
        QPixmap pixUndo_gray;
        appPTR->getIcon(NATRON_PIXMAP_UNDO_GRAYSCALE, iconSize, &pixUndo_gray);
        QIcon icUndo;
        icUndo.addPixmap(pixUndo, QIcon::Normal);
        icUndo.addPixmap(pixUndo_gray, QIcon::Disabled);
        _imp->_undoButton = new Button(icUndo, QString(), _imp->_headerWidget);
        _imp->_undoButton->setFixedSize(mediumBSize);
        _imp->_undoButton->setIconSize(smallIconSize);
        _imp->_undoButton->setToolTip( NATRON_NAMESPACE::convertFromPlainText(tr("Undo the last change made to this operator."), NATRON_NAMESPACE::WhiteSpaceNormal) );
        _imp->_undoButton->setEnabled(false);
        _imp->_undoButton->setFocusPolicy(Qt::NoFocus);
        QPixmap pixRedo;
        appPTR->getIcon(NATRON_PIXMAP_REDO, iconSize, &pixRedo);
        QPixmap pixRedo_gray;
        appPTR->getIcon(NATRON_PIXMAP_REDO_GRAYSCALE, iconSize, &pixRedo_gray);
        QIcon icRedo;
        icRedo.addPixmap(pixRedo, QIcon::Normal);
        icRedo.addPixmap(pixRedo_gray, QIcon::Disabled);
        _imp->_redoButton = new Button(icRedo, QString(), _imp->_headerWidget);
        _imp->_redoButton->setFixedSize(mediumBSize);
        _imp->_redoButton->setIconSize(smallIconSize);
        _imp->_redoButton->setToolTip( NATRON_NAMESPACE::convertFromPlainText(tr("Redo the last change undone to this operator."), NATRON_NAMESPACE::WhiteSpaceNormal) );
        _imp->_redoButton->setEnabled(false);
        _imp->_redoButton->setFocusPolicy(Qt::NoFocus);

        QPixmap pixRestore;
        appPTR->getIcon(NATRON_PIXMAP_RESTORE_DEFAULTS_ENABLED, iconSize, &pixRestore);
        QIcon icRestore;
        icRestore.addPixmap(pixRestore);
        _imp->_restoreDefaultsButton = new Button(icRestore, QString(), _imp->_headerWidget);
        _imp->_restoreDefaultsButton->setFixedSize(mediumBSize);
        _imp->_restoreDefaultsButton->setIconSize(smallIconSize);
        _imp->_restoreDefaultsButton->setToolTip( NATRON_NAMESPACE::convertFromPlainText(tr("Restore default values for this operator."), NATRON_NAMESPACE::WhiteSpaceNormal) );
        _imp->_restoreDefaultsButton->setFocusPolicy(Qt::NoFocus);
        QObject::connect( _imp->_restoreDefaultsButton, SIGNAL(clicked()), this, SLOT(onRestoreDefaultsButtonClicked()) );
        QObject::connect( _imp->_undoButton, SIGNAL(clicked()), this, SLOT(onUndoClicked()) );
        QObject::connect( _imp->_redoButton, SIGNAL(clicked()), this, SLOT(onRedoPressed()) );

        if (headerMode != eHeaderModeReadOnlyName) {
            _imp->_nameLineEdit = new LineEdit(_imp->_headerWidget);
            if (isEffect) {
                onNodeScriptChanged( QString::fromUtf8( isEffect->getScriptName().c_str() ) );
                QObject::connect( node.get(), SIGNAL(scriptNameChanged(QString)), this, SLOT(onNodeScriptChanged(QString)) );
            }
            _imp->_nameLineEdit->setText(initialName);
            QObject::connect( _imp->_nameLineEdit, SIGNAL(editingFinished()), this, SLOT(onLineEditNameEditingFinished()) );
            _imp->_headerLayout->addWidget(_imp->_nameLineEdit);
        } else {
            _imp->_nameLabel = new Label(initialName, _imp->_headerWidget);
            if (isEffect) {
                onNodeScriptChanged( QString::fromUtf8( isEffect->getScriptName().c_str() ) );
            }
            _imp->_headerLayout->addWidget(_imp->_nameLabel);
        }

        _imp->_headerLayout->addStretch();

        if ( (headerMode != eHeaderModeReadOnlyName) && _imp->_colorButton ) {
            _imp->_headerLayout->addWidget(_imp->_colorButton);
        }
        if ( (headerMode != eHeaderModeReadOnlyName) && _imp->_overlayButton ) {
            _imp->_headerLayout->addWidget(_imp->_overlayButton);
        }
        _imp->_headerLayout->addWidget(_imp->_undoButton);
        _imp->_headerLayout->addWidget(_imp->_redoButton);
        _imp->_headerLayout->addWidget(_imp->_restoreDefaultsButton);

        _imp->_headerLayout->addStretch();
        if (_imp->_enterInGroupButton) {
            _imp->_headerLayout->addWidget(_imp->_enterInGroupButton);
        }
        if (_imp->_helpButton) {
            _imp->_headerLayout->addWidget(_imp->_helpButton);
        }
        if (_imp->_hideUnmodifiedButton) {
            _imp->_headerLayout->addWidget(_imp->_hideUnmodifiedButton);
        }
        _imp->_headerLayout->addWidget(_imp->_minimize);
        _imp->_headerLayout->addWidget(_imp->_floatButton);
        _imp->_headerLayout->addWidget(_imp->_cross);

        _imp->_mainLayout->addWidget(_imp->_headerWidget);
    }


    _imp->_horizContainer = new QWidget(this);
    _imp->_horizLayout = new QHBoxLayout(_imp->_horizContainer);
    _imp->_horizLayout->setContentsMargins(0, TO_DPIX(3), TO_DPIX(3), 0);
    _imp->_horizLayout->setSpacing(TO_DPIX(2));

    _imp->_rightContainer = new QWidget(_imp->_horizContainer);
    _imp->_rightContainerLayout = new QVBoxLayout(_imp->_rightContainer);
    _imp->_rightContainerLayout->setSpacing(0);
    _imp->_rightContainerLayout->setContentsMargins(0, 0, 0, 0);

    if (isEffect) {
        _imp->_verticalColorBar = new VerticalColorBar(_imp->_horizContainer);
        _imp->_verticalColorBar->setColor(currentColor);
        _imp->_horizLayout->addWidget(_imp->_verticalColorBar);
    }

    if (useScrollAreasForTabs) {
        _imp->_tabWidget = new QTabWidget(_imp->_rightContainer);
        _imp->_tabWidget->setSizePolicy(QSizePolicy::Preferred, QSizePolicy::Preferred);
    } else {
        DockablePanelTabWidget* tabWidget = new DockablePanelTabWidget(_imp->_rightContainer);
        _imp->_tabWidget = tabWidget;
        tabWidget->getTabBar()->setObjectName( QString::fromUtf8("DockablePanelTabWidget") );
        _imp->_tabWidget->setSizePolicy(QSizePolicy::Ignored, QSizePolicy::Preferred);
    }
    QObject::connect( _imp->_tabWidget, SIGNAL(currentChanged(int)), this, SLOT(onPageIndexChanged(int)) );
    _imp->_horizLayout->addWidget(_imp->_rightContainer);
    _imp->_mainLayout->addWidget(_imp->_horizContainer);
}

DockablePanel::~DockablePanel()
{
    
}

bool
DockablePanel::useScrollAreaForTabs() const
{
    return _imp->_useScrollAreasForTabs;
}

NodeGuiPtr
DockablePanel::getNodeGui() const
{
    return NodeGuiPtr();
}


QWidget*
DockablePanel::createKnobHorizontalFieldContainer(QWidget* parent) const
{
    RightClickableWidget* clickableWidget = new RightClickableWidget(this, parent);
    QObject::connect( clickableWidget, SIGNAL(rightClicked(QPoint)), this, SLOT(onRightClickMenuRequested(QPoint)) );
    QObject::connect( clickableWidget, SIGNAL(clicked(QPoint)), this, SLOT(onPanelSelected(QPoint)) );
    QObject::connect( clickableWidget, SIGNAL(escapePressed()), this, SLOT(closePanel()) );
    clickableWidget->setFocusPolicy(Qt::NoFocus);
    return clickableWidget;
}

QWidget*
DockablePanel::getPagesContainer() const
{
    if (_imp->_tabWidget) {
        return _imp->_tabWidget;
    } else {
        return (QWidget*)_imp->_horizContainer;
    }
}

QWidget*
DockablePanel::getMainContainer() const
{
    return _imp->_rightContainer;
}

QLayout*
DockablePanel::getMainContainerLayout() const
{
    return _imp->_rightContainerLayout;
}

QWidget*
DockablePanel::createPageMainWidget(QWidget* parent) const
{
    RightClickableWidget* clickableWidget = new RightClickableWidget(this, parent);
    QObject::connect( clickableWidget, SIGNAL(rightClicked(QPoint)), this, SLOT(onRightClickMenuRequested(QPoint)) );
    QObject::connect( clickableWidget, SIGNAL(clicked(QPoint)), this, SLOT(onPanelSelected(QPoint)) );
    QObject::connect( clickableWidget, SIGNAL(escapePressed()), this, SLOT(closePanel()) );

    clickableWidget->setFocusPolicy(Qt::NoFocus);

    return clickableWidget;
}

void
DockablePanel::onPageLabelChanged(const KnobPageGuiPtr& page)
{
    if (_imp->_tabWidget) {
        int nTabs = _imp->_tabWidget->count();
        for (int i = 0; i < nTabs; ++i) {
            if (_imp->_tabWidget->widget(i) == page->tab) {
                QString newLabel = QString::fromUtf8( page->pageKnob.lock()->getLabel().c_str() );
                _imp->_tabWidget->setTabText(i, newLabel);
                break;
            }
        }
    }
}

void
DockablePanel::addPageToPagesContainer(const KnobPageGuiPtr& page)
{
    if (_imp->_tabWidget) {
        QString name = QString::fromUtf8( page->pageKnob.lock()->getLabel().c_str() );
        _imp->_tabWidget->addTab(page->tab, name);
    } else {
        _imp->_horizLayout->addWidget(page->tab);
    }
}

void
DockablePanel::removePageFromContainer(const KnobPageGuiPtr& page)
{
    if (_imp->_tabWidget) {
        int index = _imp->_tabWidget->indexOf(page->tab);
        if (index != -1) {
            _imp->_tabWidget->removeTab(index);
        }
    }
}

void
DockablePanel::setPagesOrder(const std::list<KnobPageGuiPtr>& orderedPages,
                             const KnobPageGuiPtr& curPage,
                             bool restorePageIndex)
{
    _imp->_tabWidget->clear();


    int index = 0;
    int i = 0;
    for (std::list<KnobPageGuiPtr>::const_iterator it = orderedPages.begin(); it != orderedPages.end(); ++it, ++i) {
        QString tabName = QString::fromUtf8( (*it)->pageKnob.lock()->getLabel().c_str() );
        _imp->_tabWidget->addTab( (*it)->tab, tabName );
        if ( restorePageIndex && (*it == curPage) ) {
            index = i;
        }
    }

    if ( (index >= 0) && ( index < int( orderedPages.size() ) ) ) {
        _imp->_tabWidget->setCurrentIndex(index);
    }
}

void
DockablePanel::onKnobsRecreated()
{
    NodeSettingsPanel* isNodePanel = dynamic_cast<NodeSettingsPanel*>(this);

    // Refresh the curve editor with potential new animated knobs
    if (isNodePanel) {

        Gui* gui = getGui();
        NodeGuiPtr node = isNodePanel->getNodeGui();
        if (gui && node) {
            getGui()->removeNodeGuiFromAnimationModuleEditor(node);
            getGui()->addNodeGuiToAnimationModuleEditor(node);
        }
    }
}

void
DockablePanel::onPageIndexChanged(int index)
{
    if (!_imp->_tabWidget) {
        return;
    }
    QWidget* curTab = _imp->_tabWidget->widget(index);
    const PagesMap& pages = getPages();

    for (PagesMap::const_iterator it = pages.begin(); it != pages.end(); ++it) {
        if (it->second->tab == curTab) {
            setCurrentPage(it->second);
            EffectInstancePtr isEffect = toEffectInstance(_imp->_holder.lock());
            if (isEffect) {
                NodePtr node = isEffect->getNode();
                if (node && node->getEffectInstance()->hasOverlayInteract(eOverlayViewportTypeViewer) ) {
                    isEffect->getApp()->redrawAllViewers();
                }
            }
        }
    }
}

void
DockablePanel::refreshCurrentPage()
{
    onPageIndexChanged( _imp->_tabWidget ? _imp->_tabWidget->currentIndex() : 0);
}

void
DockablePanel::onPageActivated(const KnobPageGuiPtr& page)
{
    if (!page) {
        return;
    }
    for (int i = 0; i < _imp->_tabWidget->count(); ++i) {
        if (_imp->_tabWidget->widget(i) == page->tab) {
            _imp->_tabWidget->setCurrentIndex(i);
            break;
        }
    }
}

void
DockablePanel::onPagingTurnedOff()
{
    setFrameShape(QFrame::NoFrame);
    delete _imp->_tabWidget;
    _imp->_tabWidget = 0;
    delete _imp->_verticalColorBar;
    _imp->_verticalColorBar = 0;

}

void
DockablePanel::setPluginIDAndVersion(const std::string& pluginLabel,
                                     const std::string& pluginID,
                                     const std::string& pluginDesc,
                                     unsigned int majorVersion,
                                     unsigned int minorVersion)
{
    if (_imp->_iconLabel) {
        QString pluginLabelVersioned = tr("%1 version %2.%3").arg( QString::fromUtf8( pluginLabel.c_str() ) ).arg(majorVersion).arg(minorVersion);
        _imp->_iconLabel->setToolTip(pluginLabelVersioned);
    }
    if (_imp->_helpButton) {
        _imp->_helpToolTip = QString::fromUtf8( pluginDesc.c_str() );
        _imp->_helpButton->setToolTip( helpString() );
        EffectInstancePtr iseffect = toEffectInstance(_imp->_holder.lock());
        if (iseffect) {
            _imp->_pluginID = QString::fromUtf8( pluginID.c_str() );
            _imp->_pluginVersionMajor = majorVersion;
            _imp->_pluginVersionMinor = minorVersion;
            _imp->_helpButton->setToolTip( helpString() );
        }
    }
}

void
DockablePanel::setPluginIcon(const QPixmap& pix)
{
    if (_imp->_iconLabel) {
        _imp->_iconLabel->setPixmap(pix);
        if ( !_imp->_iconLabel->isVisible() ) {
            _imp->_iconLabel->show();
        }
    }
}

void
DockablePanel::onNodeScriptChanged(const QString& label)
{
    if (_imp->_nameLineEdit) {
        _imp->_nameLineEdit->setToolTip( QString::fromUtf8("<p>%1<br /><b><font size=4>%2</b></font></p>").arg( tr("Script name:") ).arg(label) );
    } else if (_imp->_nameLabel) {
        _imp->_nameLabel->setToolTip( QString::fromUtf8("<p>%1<br /><b><font size=4>%2</b></font></p>").arg( tr("Script name:") ).arg(label) );
    }
}

void
DockablePanel::onGuiClosing()
{
    KnobHolderPtr holder = _imp->_holder.lock();
    if (holder) {
        holder->discardPanelPointer();
    }
    if (_imp->_nameLineEdit) {
        QObject::disconnect( _imp->_nameLineEdit, SIGNAL(editingFinished()), this, SLOT(onLineEditNameEditingFinished()) );
    }
    _imp->_gui = 0;
}

KnobHolderPtr
DockablePanel::getHolder() const
{
    return _imp->_holder.lock();
}

void
DockablePanel::onRestoreDefaultsButtonClicked()
{
<<<<<<< HEAD
    NodeSettingsPanel* isNodePanel = dynamic_cast<NodeSettingsPanel*>(this);
    if (isNodePanel) {
        NodeGuiPtr node = isNodePanel->getNodeGui();
        if (!node) {
            return;
=======
    std::list<KnobIPtr> knobsList;
    MultiInstancePanelPtr multiPanel = getMultiInstancePanel();

    if (multiPanel) {
        const std::list<std::pair<NodeWPtr, bool> > & instances = multiPanel->getInstances();
        for (std::list<std::pair<NodeWPtr, bool> >::const_iterator it = instances.begin(); it != instances.end(); ++it) {
            const std::vector<KnobIPtr> & knobs = it->first.lock()->getKnobs();
            for (std::vector<KnobIPtr>::const_iterator it2 = knobs.begin(); it2 != knobs.end(); ++it2) {
                KnobButton* isBtn = dynamic_cast<KnobButton*>( it2->get() );
                KnobPage* isPage = dynamic_cast<KnobPage*>( it2->get() );
                KnobGroup* isGroup = dynamic_cast<KnobGroup*>( it2->get() );
                KnobSeparator* isSeparator = dynamic_cast<KnobSeparator*>( it2->get() );
                if ( !isBtn && !isPage && !isGroup && !isSeparator && ( (*it2)->getName() != kUserLabelKnobName ) &&
                     ( (*it2)->getName() != kNatronOfxParamStringSublabelName ) ) {
                    knobsList.push_back(*it2);
                }
            }
>>>>>>> cfea4528
        }
        NodesGuiList nodes;
        nodes.push_back(node);
        pushUndoCommand( new RestoreNodeToDefaultCommand(nodes) );
        
    } else {
<<<<<<< HEAD
        std::list<KnobIPtr> knobsList;
        const std::vector<KnobIPtr> & knobs = _imp->_holder.lock()->getKnobs();
        for (std::vector<KnobIPtr>::const_iterator it = knobs.begin(); it != knobs.end(); ++it) {
            KnobButtonPtr isBtn = toKnobButton(*it);
            KnobPagePtr isPage = toKnobPage(*it);
            KnobGroupPtr isGroup = toKnobGroup(*it);
            KnobSeparatorPtr isSeparator = toKnobSeparator(*it);
=======
        const std::vector<KnobIPtr> & knobs = _imp->_holder->getKnobs();
        for (std::vector<KnobIPtr>::const_iterator it = knobs.begin(); it != knobs.end(); ++it) {
            KnobButton* isBtn = dynamic_cast<KnobButton*>( it->get() );
            KnobPage* isPage = dynamic_cast<KnobPage*>( it->get() );
            KnobGroup* isGroup = dynamic_cast<KnobGroup*>( it->get() );
            KnobSeparator* isSeparator = dynamic_cast<KnobSeparator*>( it->get() );
>>>>>>> cfea4528
            if ( !isBtn && !isPage && !isGroup && !isSeparator && ( (*it)->getName() != kUserLabelKnobName ) ) {
                knobsList.push_back(*it);
            }
        }

        pushUndoCommand( new RestoreDefaultsCommand(knobsList, DimSpec::all(), ViewSetSpec::all()) );
    }
}

void
DockablePanel::onLineEditNameEditingFinished()
{
    if ( _imp->_gui->getApp()->isClosing() ) {
        return;
    }

    NodeSettingsPanel* panel = dynamic_cast<NodeSettingsPanel*>(this);
    NodeGuiPtr node;
    QString newName = _imp->_nameLineEdit->text();
    QString oldName;
    if (panel) {
        node = panel->getNodeGui();
        assert(node);
        if (node) {
            oldName = QString::fromUtf8( node->getNode()->getLabel().c_str() );
        }
    }

    if (oldName == newName) {
        return;
    }

    assert(node);

    if (node) {
        pushUndoCommand( new RenameNodeUndoRedoCommand(node, oldName, newName) );
    }
}

void
DockablePanel::onKnobsInitialized()
{
<<<<<<< HEAD
    if (_imp->_tabWidget) {
        _imp->_rightContainerLayout->addWidget(_imp->_tabWidget);
=======
    assert(_imp->_tabWidget);
    _imp->_rightContainerLayout->addWidget(_imp->_tabWidget);


    RotoPanel* roto = initializeRotoPanel();
    if (roto) {
        _imp->_rightContainerLayout->addWidget(roto);
    }


    assert(!_imp->_trackerPanel);
    _imp->_trackerPanel = initializeTrackerPanel();

    if (_imp->_trackerPanel) {
        if ( !_imp->_tabWidget->count() ) {
            // No page, add it to the bottom
            _imp->_rightContainerLayout->addWidget(_imp->_trackerPanel);
        } else {
            // There is a page, add it to the first page

            QGridLayout* layout = dynamic_cast<QGridLayout*>( _imp->_tabWidget->widget(0)->layout() );
            assert(layout);
            if (layout) {
                layout->addWidget(_imp->_trackerPanel, layout->rowCount(), 0, 1, 2);
            }
        }
    }

    initializeExtraGui(_imp->_rightContainerLayout);

    NodeSettingsPanel* isNodePanel = dynamic_cast<NodeSettingsPanel*>(this);
    if (isNodePanel) {
        NodeGuiPtr nodeGui = isNodePanel->getNode();
        NodePtr node;
        assert(nodeGui);
        if (nodeGui) {
            node = nodeGui->getNode();
        }
        assert(node);
        if (node) {
            NodeCollectionPtr collec = node->getGroup();
            NodeGroup* isGroup = dynamic_cast<NodeGroup*>( collec.get() );
            if (isGroup) {
                if ( !isGroup->getNode()->hasPyPlugBeenEdited() ) {
                    setEnabled(false);
                }
            }
        }
>>>>>>> cfea4528
    }
} // DockablePanel::initializeKnobsInternal


void
DockablePanel::refreshTabWidgetMaxHeight()
{
    /*
       Make the tab widget have the same height across all tabs to avoid the
       layout being adjusted everytimes the user switches from tab to tab
     */

    //Disabled for now - it leads to bad behaviour if the Node tab is bigger than the main actual tab
#if 0
    if (_imp->_tabWidget && !_imp->_useScrollAreasForTabs) {
        //Compute the tab maximum height
        int maxHeight = -1;
        for (int i = 0; i < _imp->_tabWidget->count(); ++i) {
            QWidget* w = _imp->_tabWidget->widget(i);
            if (w) {
                maxHeight = std::max(w->sizeHint().height(), maxHeight);
            }
        }
        if (maxHeight > 0) {
            _imp->_tabWidget->setFixedHeight(maxHeight);
        }
    }
#endif
}

void
DockablePanel::refreshUndoRedoButtonsEnabledNess(bool canUndo,
                                                 bool canRedo)
{
    if (_imp->_undoButton && _imp->_redoButton) {
        _imp->_undoButton->setEnabled(canUndo);
        _imp->_redoButton->setEnabled(canRedo);
    }
}

void
DockablePanel::onUndoClicked()
{
    QUndoStackPtr stack = getUndoStack();

    stack->undo();
    if (_imp->_undoButton && _imp->_redoButton) {
        _imp->_undoButton->setEnabled( stack->canUndo() );
        _imp->_redoButton->setEnabled( stack->canRedo() );
    }
    Q_EMIT undoneChange();
}

void
DockablePanel::onRedoPressed()
{
    QUndoStackPtr stack = getUndoStack();

    stack->redo();
    if (_imp->_undoButton && _imp->_redoButton) {
        _imp->_undoButton->setEnabled( stack->canUndo() );
        _imp->_redoButton->setEnabled( stack->canRedo() );
    }
    Q_EMIT redoneChange();
}

QString
DockablePanel::helpString() const
{
    //Base help
    QString tt;
    bool isMarkdown = false;
    EffectInstancePtr iseffect = toEffectInstance(_imp->_holder.lock());

    if (iseffect) {
        isMarkdown = iseffect->getNode()->getPlugin()->getPropertyUnsafe<bool>(kNatronPluginPropDescriptionIsMarkdown);
    }

    if (Qt::mightBeRichText(_imp->_helpToolTip) || isMarkdown) {
        tt = _imp->_helpToolTip;
    } else {
        tt = NATRON_NAMESPACE::convertFromPlainText(_imp->_helpToolTip, NATRON_NAMESPACE::WhiteSpaceNormal);
    }

    if (iseffect) {
        //Prepend the plugin ID
        if ( !_imp->_pluginID.isEmpty() ) {
            QString pluginLabelVersioned = tr("%1 version %2.%3")
                                            .arg(_imp->_pluginID)
                                            .arg(_imp->_pluginVersionMajor)
                                            .arg(_imp->_pluginVersionMinor);
            if ( !pluginLabelVersioned.isEmpty() ) {
                if (isMarkdown) {
                    tt.prepend(pluginLabelVersioned + QString::fromUtf8("\n=========\n\n"));
                } else {
                    QString toPrepend = QString::fromUtf8("<p><b>");
                    toPrepend.append(pluginLabelVersioned);
                    toPrepend.append( QString::fromUtf8("</b></p>") );
                    tt.prepend(toPrepend);
                }
            }
        }
    }

    if (isMarkdown) {
        tt = Markdown::convert2html(tt);
        // Shrink H1/H2 (Can't do it in qt stylesheet)
        tt.replace( QString::fromUtf8("<h1>"), QString::fromUtf8("<h1 style=\"font-size:large;\">") );
        tt.replace( QString::fromUtf8("<h2>"), QString::fromUtf8("<h2 style=\"font-size:large;\">") );
    }

    return tt;
}

void
DockablePanel::showHelp()
{
    EffectInstancePtr iseffect = toEffectInstance(_imp->_holder.lock());

    if (iseffect) {
        NodePtr node = iseffect->getNode();
        int serverPort = appPTR->getDocumentationServerPort();
        QString localUrl = QString::fromUtf8("http://localhost:") + QString::number(serverPort) + QString::fromUtf8("/_plugin.html?id=") + _imp->_pluginID;
#ifdef NATRON_DOCUMENTATION_ONLINE
        QString remoteUrl = QString::fromUtf8(NATRON_DOCUMENTATION_ONLINE) + QString::fromUtf8("/plugins/") + _imp->_pluginID + QString::fromUtf8(".html");
        int docSource = appPTR->getCurrentSettings()->getDocumentationSource();
        if ( (serverPort == 0) && (docSource == 0) ) {
            docSource = 1;
        }
        switch (docSource) {
            case 0:
                QDesktopServices::openUrl( QUrl(localUrl) );
                break;
            case 1:
                QDesktopServices::openUrl( QUrl(remoteUrl) );
                break;
            case 2:
                Dialogs::informationDialog(_imp->_pluginLabel.toStdString(), helpString().toStdString(), true);
                break;
        }
#else
        QDesktopServices::openUrl( QUrl(localUrl) );
#endif
    }
}

void
DockablePanel::setClosed(bool c)
{
    setVisible(!c);

    setClosedInternal(c);
} // setClosed

void
DockablePanel::setClosedInternal(bool closed)
{
    if (!_imp->_gui) {
        return;
    }

    {
        QMutexLocker l(&_imp->_isClosedMutex);
        if (closed == _imp->_isClosed) {
            return;
        }
        _imp->_isClosed = closed;
    }


    if (_imp->_floating) {
        floatPanel();

        return;
    }

    if (!closed) {
        _imp->_gui->addVisibleDockablePanel(this);
    } else {
        _imp->_gui->removeVisibleDockablePanel(this);
        _imp->_gui->buildTabFocusOrderPropertiesBin();
    }

    ///Remove any color picker active
    const KnobsGuiMapping& knobs = getKnobsMapping();
    for (KnobsGuiMapping::const_iterator it = knobs.begin(); it != knobs.end(); ++it) {
        KnobColorPtr ck = toKnobColor(it->first.lock());
        if (ck) {
            ck->setPickingEnabled(ViewSetSpec::all(), false);
        }
    }

    NodeSettingsPanel* nodePanel = dynamic_cast<NodeSettingsPanel*>(this);
    if (nodePanel) {
        NodeGuiPtr nodeGui = nodePanel->getNodeGui();
        NodePtr internalNode = nodeGui->getNode();

        Gui* gui = getGui();
        if (gui) {
            if (internalNode && !internalNode->getEffectInstance()->isKeepInAnimationModuleButtonDown()) {
                if (!closed) {
                    gui->addNodeGuiToAnimationModuleEditor(nodeGui);
                } else {
                    gui->removeNodeGuiFromAnimationModuleEditor(nodeGui);
                }
            }
            if (internalNode && !closed) {
                // when a panel is open, refresh its knob values
                GuiAppInstancePtr app = gui->getApp();
                if (app) {
                    TimeLinePtr timeline = app->getTimeLine();
                    if (timeline) {
                        internalNode->getEffectInstance()->refreshAfterTimeChange( false, TimeValue(timeline->currentFrame()) );
                    }
                }
            }
        }
<<<<<<< HEAD
=======

        MultiInstancePanelPtr panel = getMultiInstancePanel();

        if (gui) {
            if (!c) {
                gui->addNodeGuiToCurveEditor(nodeGui);
                gui->addNodeGuiToDopeSheetEditor(nodeGui);

                NodesList children;
                internalNode->getChildrenMultiInstance(&children);
                for (NodesList::iterator it = children.begin(); it != children.end(); ++it) {
                    NodeGuiIPtr gui_i = (*it)->getNodeGui();
                    assert(gui_i);
                    NodeGuiPtr childGui = boost::dynamic_pointer_cast<NodeGui>(gui_i);
                    assert(childGui);
                    gui->addNodeGuiToCurveEditor(childGui);
                    gui->addNodeGuiToDopeSheetEditor(childGui);
                }
            } else {
                gui->removeNodeGuiFromCurveEditor(nodeGui);
                gui->removeNodeGuiFromDopeSheetEditor(nodeGui);

                NodesList children;
                internalNode->getChildrenMultiInstance(&children);
                for (NodesList::iterator it = children.begin(); it != children.end(); ++it) {
                    NodeGuiIPtr gui_i = (*it)->getNodeGui();
                    assert(gui_i);
                    NodeGuiPtr childGui = boost::dynamic_pointer_cast<NodeGui>(gui_i);
                    assert(childGui);
                    gui->removeNodeGuiFromCurveEditor(childGui);
                    gui->removeNodeGuiFromDopeSheetEditor(childGui);
                }
            }
        }

        if (panel) {
            ///show all selected instances
            const std::list<std::pair<NodeWPtr, bool> > & childrenInstances = panel->getInstances();
            std::list<std::pair<NodeWPtr, bool> >::const_iterator next = childrenInstances.begin();
            if ( next != childrenInstances.end() ) {
                ++next;
            }
            for (std::list<std::pair<NodeWPtr, bool> >::const_iterator it = childrenInstances.begin();
                 it != childrenInstances.end();
                 ++it) {
                if (c) {
                    it->first.lock()->hideKeyframesFromTimeline( next == childrenInstances.end() );
                } else if (!c && it->second) {
                    it->first.lock()->showKeyframesOnTimeline( next == childrenInstances.end() );
                }

                // increment for next iteration
                if ( next != childrenInstances.end() ) {
                    ++next;
                }
            } // for(it)
        } else {
            ///Regular show/hide
            if (c) {
                internalNode->hideKeyframesFromTimeline(true);
            } else {
                internalNode->showKeyframesOnTimeline(true);
            }
        }
>>>>>>> cfea4528
    }

    Q_EMIT closeChanged(closed);
} // DockablePanel::setClosedInternal

void
DockablePanel::closePanel()
{
    close();
    setClosedInternal(true);

    ///Closing a panel always gives focus to some line-edit in the application which is quite annoying
    QWidget* hasFocus = qApp->focusWidget();
    if (hasFocus) {
        hasFocus->clearFocus();
    }

    Gui* gui = getGui();
    if (gui) {
        const std::list<ViewerTab*>& viewers = gui->getViewersList();
        for (std::list<ViewerTab*>::const_iterator it = viewers.begin(); it != viewers.end(); ++it) {
            (*it)->getViewer()->redraw();
        }
    }
}

void
DockablePanel::minimizeOrMaximize(bool toggled)
{
    _imp->_minimized = toggled;
    if (_imp->_minimized) {
        Q_EMIT minimized();
    } else {
        Q_EMIT maximized();
    }
    _imp->_rightContainer->setVisible(!_imp->_minimized);
    std::vector<QWidget*> _panels;
    for (int i = 0; i < _imp->_container->count(); ++i) {
        if ( QWidget * myItem = dynamic_cast <QWidget*>( _imp->_container->itemAt(i) ) ) {
            _panels.push_back(myItem);
            _imp->_container->removeWidget(myItem);
        }
    }
    for (U32 i = 0; i < _panels.size(); ++i) {
        _imp->_container->addWidget(_panels[i]);
    }
    Gui* gui = getGui();
    if (gui) {
        gui->buildTabFocusOrderPropertiesBin();
    }
    update();
}

FloatingWidget*
DockablePanel::getFloatingWindow() const
{
    return _imp->_floatingWidget;
}

void
DockablePanel::floatPanelInWindow(FloatingWidget* window)
{
    _imp->_floating = !_imp->_floating;
    {
        QMutexLocker k(&_imp->_isClosedMutex);
        _imp->_isClosed = false;
    }
    if (_imp->_floating) {
        assert(!_imp->_floatingWidget);

        QSize curSize = sizeHint();


        _imp->_floatingWidget = window;
        QObject::connect( _imp->_floatingWidget, SIGNAL(closed()), this, SLOT(closePanel()) );
        _imp->_container->removeWidget(this);
        _imp->_floatingWidget->setWidget(this);
        _imp->_floatingWidget->resize(curSize);
        _imp->_gui->getApp()->registerFloatingWindow(_imp->_floatingWidget);
    } else {
        assert(_imp->_floatingWidget);
        _imp->_gui->getApp()->unregisterFloatingWindow(_imp->_floatingWidget);
        _imp->_floatingWidget->removeEmbeddedWidget();
        //setParent( _imp->_container->parentWidget() );
        //_imp->_container->insertWidget(0, this);
        _imp->_gui->addVisibleDockablePanel(this);
        _imp->_floatingWidget->deleteLater();
        _imp->_floatingWidget = 0;
    }
    Gui* gui = getGui();
    if (gui) {
        gui->buildTabFocusOrderPropertiesBin();
    }

}

FloatingWidget*
DockablePanel::floatPanel()
{
    if (!_imp->_floating) {
        FloatingWidget* window = new FloatingWidget(_imp->_gui, _imp->_gui);
        floatPanelInWindow(window);
        assert(_imp->_floatingWidget == window);
    }
    return _imp->_floatingWidget;
}

void
DockablePanel::setName(const QString & str)
{
    if (_imp->_nameLabel) {
        _imp->_nameLabel->setText(str);
    } else if (_imp->_nameLineEdit) {
        _imp->_nameLineEdit->setText(str);
    }
}

Button*
DockablePanel::insertHeaderButton(int headerPosition)
{
    Button* ret = new Button(_imp->_headerWidget);

    _imp->_headerLayout->insertWidget(headerPosition, ret);

    return ret;
}

Gui*
DockablePanel::getGui() const
{
    return _imp->_gui;
}

void
DockablePanel::insertHeaderWidget(int index,
                                  QWidget* widget)
{
    if (_imp->_mode != eHeaderModeNoHeader) {
        _imp->_headerLayout->insertWidget(index, widget);
    }
}

void
DockablePanel::appendHeaderWidget(QWidget* widget)
{
    if (_imp->_mode != eHeaderModeNoHeader) {
        _imp->_headerLayout->addWidget(widget);
    }
}

QWidget*
DockablePanel::getHeaderWidget() const
{
    return _imp->_headerWidget;
}

bool
DockablePanel::isMinimized() const
{
    return _imp->_minimized;
}

QVBoxLayout*
DockablePanel::getContainer() const
{
    return _imp->_container;
}

bool
DockablePanel::isClosed() const
{
    QMutexLocker l(&_imp->_isClosedMutex);

    return _imp->_isClosed;
}

bool
DockablePanel::isFloating() const
{
    return _imp->_floating;
}

void
DockablePanel::onColorDialogColorChanged(const QColor & color)
{
    if ( (_imp->_mode != eHeaderModeReadOnlyName) && _imp->_colorButton ) {
        QPixmap p(15, 15);
        p.fill(color);
        _imp->_colorButton->setIcon( QIcon(p) );
        if (_imp->_verticalColorBar) {
            _imp->_verticalColorBar->setColor(color);
        }
    }
}

void
DockablePanel::onOverlayColorDialogColorChanged(const QColor& color)
{
    NodeSettingsPanel* nodePanel = dynamic_cast<NodeSettingsPanel*>(this);

    if (!nodePanel) {
        return;
    }
    NodePtr node = nodePanel->getNodeGui()->getNode();
    if (!node) {
        return;
    }


    if ( (_imp->_mode  != eHeaderModeReadOnlyName) && _imp->_overlayButton ) {

        // Replace the circle portion from the icon with the color picked by the user
        int iconSize = TO_DPIX(NATRON_MEDIUM_BUTTON_ICON_SIZE);
        QPixmap pixOverlay;
        appPTR->getIcon(NATRON_PIXMAP_OVERLAY, iconSize, &pixOverlay);

        QImage img = pixOverlay.toImage();
        if (!img.isNull()) {
            int width = img.width();
            int height = img.height();

            for (int y = 0; y < height; ++y) {
                QRgb* pix = reinterpret_cast<QRgb*>(img.scanLine(y));
                for (int x = 0; x < width; ++x) {
                    int alpha = qAlpha(*pix);
                    int r = int((float)color.red() * alpha * (1.f / 255));
                    int g = int((float)color.green() * alpha * (1.f / 255));
                    int b = int((float)color.blue() * alpha * (1.f / 255));

                    *pix = qRgba(r,g,b, alpha);
                    ++pix;
                }
            }
        }
        //QPixmap p(15, 15);
        //p.fill(color);
        QPixmap p = QPixmap::fromImage(img);
        _imp->_overlayButton->setIcon( QIcon(p) );

        node->onNodeUIOverlayColorChanged(color.redF(), color.greenF(), color.blueF());
        Gui* gui = getGui();
        if (gui) {
            gui->getApp()->redrawAllViewers();
        }

    }

}

void
DockablePanel::onColorButtonClicked()
{
    QColorDialog dialog(this);

    dialog.setOption(QColorDialog::DontUseNativeDialog);
    QColor oldColor;
    {
        oldColor = getCurrentColor();
        dialog.setCurrentColor(oldColor);
    }
    QObject::connect( &dialog, SIGNAL(currentColorChanged(QColor)), this, SLOT(onColorDialogColorChanged(QColor)) );

    if ( dialog.exec() ) {
        QColor c = dialog.currentColor();
        Q_EMIT colorChanged(c);
    } else {
        onColorDialogColorChanged(oldColor);
    }
}

void
DockablePanel::onOverlayButtonClicked()
{
    NodeSettingsPanel* nodePanel = dynamic_cast<NodeSettingsPanel*>(this);

    if (!nodePanel) {
        return;
    }
    NodePtr node = nodePanel->getNodeGui()->getNode();
    if (!node) {
        return;
    }
    QColorDialog dialog(this);
    dialog.setOption(QColorDialog::DontUseNativeDialog);
    dialog.setOption(QColorDialog::ShowAlphaChannel);

    double curOverlayColor[3];
    node->getOverlayColor(&curOverlayColor[0], &curOverlayColor[1], &curOverlayColor[2]);
    {
        QColor c;
        c.setRgbF(Image::clamp(curOverlayColor[0], 0., 1.),
                  Image::clamp(curOverlayColor[1], 0., 1.),
                  Image::clamp(curOverlayColor[2], 0., 1.));
        dialog.setCurrentColor(c);
    }
    QObject::connect( &dialog, SIGNAL(currentColorChanged(QColor)), this, SLOT(onOverlayColorDialogColorChanged(QColor)) );

    if ( dialog.exec() ) {
        QColor c = dialog.currentColor();
        node->onNodeUIOverlayColorChanged(c.redF(), c.greenF(), c.blueF());
    } else {
        if (curOverlayColor[0] == -1 && curOverlayColor[1] == -1 && curOverlayColor[2] == -1) {
            // The node didn't have an overlay color before, update icon
            QPixmap pixOverlay;
            appPTR->getIcon(NATRON_PIXMAP_OVERLAY, NATRON_MEDIUM_BUTTON_ICON_SIZE, &pixOverlay);
            _imp->_overlayButton->setIcon( QIcon(pixOverlay) );
        }
    }
    Gui* gui = getGui();
    if (gui) {
        gui->getApp()->redrawAllViewers();
    }

}

void
DockablePanel::setCurrentColor(const QColor & c)
{
    onColorDialogColorChanged(c);
}

void
DockablePanel::resetHostOverlayColor()
{
    NodeSettingsPanel* nodePanel = dynamic_cast<NodeSettingsPanel*>(this);

    if (!nodePanel) {
        return;
    }
    NodePtr node = nodePanel->getNodeGui()->getNode();
    if (!node) {
        return;
    }
    node->onNodeUIOverlayColorChanged(-1, -1, -1);

    QPixmap pixOverlay;
    appPTR->getIcon(NATRON_PIXMAP_OVERLAY, NATRON_MEDIUM_BUTTON_ICON_SIZE, &pixOverlay);
    _imp->_overlayButton->setIcon( QIcon(pixOverlay) );

    Gui* gui = getGui();
    if (gui) {
        gui->getApp()->redrawAllViewers();
    }
}

void
DockablePanel::setOverlayColor(const QColor& c)
{
    onOverlayColorDialogColorChanged(c);
}

void
DockablePanel::focusInEvent(QFocusEvent* e)
{
    QFrame::focusInEvent(e);

    getUndoStack()->setActive();
}

void
DockablePanel::onPanelSelected(const QPoint& /*pos*/)
{
    NodeSettingsPanel* isNodePanel = dynamic_cast<NodeSettingsPanel*>(this);
    if (!isNodePanel) {
        return;
    }
    NodeGuiPtr node = isNodePanel->getNodeGui();
    if (!node) {
        return;
    }
    node->getDagGui()->selectNode(node, false);
}

void
DockablePanel::onRightClickMenuRequested(const QPoint & pos)
{
    QWidget* emitter = qobject_cast<QWidget*>( sender() );

    assert(emitter);

    EffectInstancePtr isEffect = toEffectInstance(_imp->_holder.lock());
    if (isEffect) {
        Menu menu(this);
        //menu.setFont( QFont(appFont,appFontSize) );
        QAction* userParams = new QAction(tr("Manage user parameters..."), &menu);
        menu.addAction(userParams);


        QAction* setKeys = new QAction(tr("Set key on all parameters"), &menu);
        menu.addAction(setKeys);

        QAction* removeAnimation = new QAction(tr("Remove animation on all parameters"), &menu);
        menu.addAction(removeAnimation);

        KnobHolderPtr holder = _imp->_holder.lock();
        if ( !holder || !holder->getApp() || holder->getApp()->isGuiFrozen() ) {
            setKeys->setEnabled(false);
            removeAnimation->setEnabled(false);
        }

        QAction* ret = menu.exec( emitter->mapToGlobal(pos) );
        if (ret == setKeys) {
            setKeyOnAllParameters();
        } else if (ret == removeAnimation) {
            removeAnimationOnAllParameters();
        } else if (ret == userParams) {
            onManageUserParametersActionTriggered();
        }
    }
} // onRightClickMenuRequested

void
DockablePanel::onManageUserParametersActionTriggered()
{
    KnobHolderPtr holder = getHolder();
    if (!holder) {
        return;
    }
    EffectInstance* isEffect = dynamic_cast<EffectInstance*>(holder.get());
    if (!isEffect) {
        return;
    }
    NodePtr node = isEffect->getNode();
    if (!node) {
        return;
    }
    // If this is a pyplug, warn that the user is about to break it
    if (node->isPyPlug()) {
        NodeGroup* isGrp = dynamic_cast<NodeGroup*>(isEffect);
        if (isGrp) {
            StandardButtons rep = Dialogs::questionDialog(tr("PyPlug").toStdString(), tr("You are about to edit parameters of this node which will "
                                                                                         "automatically convert this node as a Group. Are you sure "
                                                                                         "you want to edit it?").toStdString(), false);
            if (rep != eStandardButtonYes) {
                return;
            }
            isGrp->setSubGraphEditedByUser(true);

        }
        

    }
    ManageUserParamsDialog dialog(this, this);

    ignore_result( dialog.exec() );
}

void
DockablePanel::setKeyOnAllParameters()
{

    NodeSettingsPanel* isNodePanel = dynamic_cast<NodeSettingsPanel*>(this);
    if (!isNodePanel) {
        return;
    }
    NodeGuiPtr nodeUi = isNodePanel->getNodeGui();
    if (!nodeUi) {
        return;
    }
    Gui* gui = getGui();
    if (!gui) {
        return;
    }
<<<<<<< HEAD
    AnimationModulePtr model = gui->getAnimationModuleEditor()->getModel();
    if (!model) {
        return;
    }
    NodeAnimPtr nodeAnim = model->findNodeAnim(nodeUi->getNode());
    if (!nodeAnim) {
        return;
    }
=======
    double time = gui->getApp()->getTimeLine()->currentFrame();
    AddKeysCommand::KeysToAddList keys;
    const KnobsGuiMapping& knobsMap = getKnobsMapping();

    for (KnobsGuiMapping::const_iterator it = knobsMap.begin(); it != knobsMap.end(); ++it) {
        KnobIPtr knob = it->first.lock();
        if ( knob->isAnimationEnabled() ) {
            for (int i = 0; i < knob->getDimension(); ++i) {
                std::list<CurveGuiPtr> curves = gui->getCurveEditor()->findCurve(it->second, i);
                for (std::list<CurveGuiPtr>::iterator it2 = curves.begin(); it2 != curves.end(); ++it2) {
                    AddKeysCommand::KeyToAdd k;
                    KeyFrame kf;
                    kf.setTime(time);
                    KnobIntBase* isInt = dynamic_cast<KnobIntBase*>( knob.get() );
                    KnobBoolBase* isBool = dynamic_cast<KnobBoolBase*>( knob.get() );
                    AnimatingKnobStringHelper* isString = dynamic_cast<AnimatingKnobStringHelper*>( knob.get() );
                    KnobDoubleBase* isDouble = dynamic_cast<KnobDoubleBase*>( knob.get() );

                    if (isInt) {
                        kf.setValue( isInt->getValueAtTime(time, i) );
                    } else if (isBool) {
                        kf.setValue( isBool->getValueAtTime(time, i) );
                    } else if (isDouble) {
                        kf.setValue( isDouble->getValueAtTime(time, i) );
                    } else if (isString) {
                        std::string v = isString->getValueAtTime(time, i);
                        double dv;
                        isString->stringToKeyFrameValue(time, ViewIdx(0), v, &dv);
                        kf.setValue(dv);
                    }
>>>>>>> cfea4528

    const std::vector<KnobAnimPtr>& knobs = nodeAnim->getKnobs();

    AnimItemDimViewKeyFramesMap keys;
    TimeValue time(getGui()->getApp()->getTimeLine()->currentFrame());



    for (std::vector<KnobAnimPtr>::const_iterator it = knobs.begin(); it != knobs.end(); ++it) {
        int nDims = (*it)->getNDimensions();
        KnobIPtr internalKnob = (*it)->getInternalKnob();
        KnobIntBasePtr isInt = toKnobIntBase(internalKnob);
        KnobBoolBasePtr isBool = toKnobBoolBase(internalKnob);
        KnobStringBasePtr isString = boost::dynamic_pointer_cast<KnobStringBase>(internalKnob);
        KnobDoubleBasePtr isDouble = toKnobDoubleBase(internalKnob);

        std::list<ViewIdx> views = (*it)->getViewsList();
        for (std::list<ViewIdx>::const_iterator it2 = views.begin(); it2 != views.end(); ++it2) {
            for (int i = 0; i < nDims; ++i) {

                CurvePtr curve = internalKnob->getAnimationCurve(*it2, DimIdx(i));
                KeyFrame kf = curve->getValueAt(time);

                AnimItemDimViewIndexID id(*it, *it2, DimIdx(i));
                keys[id].insert(kf);
            }
        }

    }
    pushUndoCommand(new AddKeysCommand(keys, model, false /*replaceAnimation*/));

}

void
DockablePanel::removeAnimationOnAllParameters()
{
    NodeSettingsPanel* isNodePanel = dynamic_cast<NodeSettingsPanel*>(this);
    if (!isNodePanel) {
        return;
    }
    NodeGuiPtr nodeUi = isNodePanel->getNodeGui();
    if (!nodeUi) {
        return;
    }
    Gui* gui = getGui();
    if (!gui) {
        return;
    }
<<<<<<< HEAD
    AnimationModulePtr model = gui->getAnimationModuleEditor()->getModel();
    if (!model) {
        return;
    }
    NodeAnimPtr nodeAnim = model->findNodeAnim(nodeUi->getNode());
    if (!nodeAnim) {
        return;
    }

    const std::vector<KnobAnimPtr>& knobs = nodeAnim->getKnobs();

    AnimItemDimViewKeyFramesMap keys;
    for (std::vector<KnobAnimPtr>::const_iterator it = knobs.begin(); it != knobs.end(); ++it) {
        int nDims = (*it)->getNDimensions();
        KnobIPtr internalKnob = (*it)->getInternalKnob();
        KnobStringBasePtr isString = boost::dynamic_pointer_cast<KnobStringBase>(internalKnob);

        std::list<ViewIdx> views = (*it)->getViewsList();
        for (std::list<ViewIdx>::const_iterator it2 = views.begin(); it2 != views.end(); ++it2) {
            for (int i = 0; i < nDims; ++i) {
                CurveGuiPtr curve = (*it)->getCurveGui(DimIdx(i), *it2);
                if (!curve) {
                    continue;
=======
    std::map<CurveGuiPtr, std::vector<KeyFrame> > keysToRemove;
    const KnobsGuiMapping& knobsMap = getKnobsMapping();

    for (KnobsGuiMapping::const_iterator it = knobsMap.begin(); it != knobsMap.end(); ++it) {
        KnobIPtr knob = it->first.lock();
        if ( knob->isAnimationEnabled() ) {
            for (int i = 0; i < knob->getDimension(); ++i) {
                std::list<CurveGuiPtr> curves = gui->getCurveEditor()->findCurve(it->second, i);

                for (std::list<CurveGuiPtr>::iterator it2 = curves.begin(); it2 != curves.end(); ++it2) {
                    KeyFrameSet keys = (*it2)->getInternalCurve()->getKeyFrames_mt_safe();
                    std::vector<KeyFrame > vect;
                    for (KeyFrameSet::const_iterator it3 = keys.begin(); it3 != keys.end(); ++it3) {
                        vect.push_back(*it3);
                    }
                    keysToRemove.insert( std::make_pair(*it2, vect) );
>>>>>>> cfea4528
                }
                KeyFrameSet internalSet = curve->getKeyFrames();
                AnimItemDimViewIndexID id(*it, *it2, DimIdx(i));
                KeyFrameSet& keysToRemove = keys[id];
                for (KeyFrameSet::const_iterator it3 = internalSet.begin(); it3 != internalSet.end(); ++it3) {
                    keysToRemove.insert(*it3);
                }

            }
        }
        
    }
    pushUndoCommand(new RemoveKeysCommand(keys, model));

}

void
DockablePanel::onCenterButtonClicked()
{
    centerOnItem();
}

void
DockablePanel::onSubGraphEditionChanged(bool /*editable*/)
{
    // _imp->_enterInGroupButton->setVisible(editable);
}

void
DockablePanel::onEnterInGroupClicked()
{
    NodeSettingsPanel* panel = dynamic_cast<NodeSettingsPanel*>(this);

    assert(panel);
    if (!panel) {
        throw std::logic_error("");
    }
    NodeGuiPtr node = panel->getNodeGui();
    assert(node);
    if (!node) {
        throw std::logic_error("");
    }
    EffectInstancePtr effect = node->getNode()->getEffectInstance();
    assert(effect);
    if (!effect) {
        throw std::logic_error("");
    }
    NodeGroupPtr group = toNodeGroup(effect);
    assert(group);
    if (!group) {
        throw std::logic_error("");
    }
    NodeGraphI* graph_i = group->getNodeGraph();
    assert(graph_i);
    if (!graph_i) {
        throw std::logic_error("");
    }
    NodeGraph* graph = dynamic_cast<NodeGraph*>(graph_i);
    assert(graph);
    if (!graph) {
        throw std::logic_error("");
    }
    TabWidget* isParentTab = dynamic_cast<TabWidget*>( graph->parentWidget() );
    if (isParentTab) {
        isParentTab->setCurrentWidget(graph);
    } else {
        NodeGraph* lastSelectedGraph = _imp->_gui->getLastSelectedGraph();
        if (!lastSelectedGraph) {
            std::list<TabWidgetI*> panes = _imp->_gui->getApp()->getTabWidgetsSerialization();
            assert(panes.size() >= 1);
            isParentTab = dynamic_cast<TabWidget*>(panes.front());
        } else {
            isParentTab = dynamic_cast<TabWidget*>( lastSelectedGraph->parentWidget() );
        }

        assert(isParentTab);
        if (!isParentTab) {
            throw std::logic_error("");
        }
        isParentTab->appendTab(graph, graph);
    }
    QTimer::singleShot( 25, graph, SLOT(centerOnAllNodes()) );
} // DockablePanel::onEnterInGroupClicked

void
DockablePanel::onHideUnmodifiedButtonClicked(bool checked)
{
    if (checked) {
        _imp->_knobsVisibilityBeforeHideModif.clear();
        const KnobsGuiMapping& knobsMap = getKnobsMapping();
        KnobsGuiMapping groups;
        std::set<KnobGuiPtr> toHideGui;
        std::set<KnobIPtr> toHide;
        //printf("hiding...\n");
        for (KnobsGuiMapping::const_iterator it = knobsMap.begin(); it != knobsMap.end(); ++it) {
            KnobIPtr knob = it->first.lock();
<<<<<<< HEAD
            KnobGroupPtr isGroup = toKnobGroup(knob);
            KnobParametricPtr isParametric = toKnobParametric(knob);
=======
            KnobGroup* isGroup = dynamic_cast<KnobGroup*>( knob.get() );
            KnobParametric* isParametric = dynamic_cast<KnobParametric*>( knob.get() );
>>>>>>> cfea4528
            if (isGroup) {
                //printf("groups += %s\n",knob->getName().c_str());
                groups.push_back(std::make_pair(it->first, it->second));
            } else if (!isParametric && !knob->hasModifications() && knob->getName() != kNatronWriteParamStartRender) {
                //printf("toHide += %s\n",knob->getName().c_str());
                toHide.insert(knob);
                toHideGui.insert(it->second);
            }
        }
        // now check if each groups is empty, i.e. all its children are either not visible or going to be hidden
        for (KnobsGuiMapping::const_iterator it = groups.begin(); it != groups.end(); ++it) {
            KnobIPtr knob = it->first.lock();
<<<<<<< HEAD
            KnobGroupPtr isGroup = toKnobGroup(knob);
=======
            KnobGroup* isGroup = dynamic_cast<KnobGroup*>( knob.get() );
>>>>>>> cfea4528
            assert(isGroup);
            std::vector<KnobIPtr> children = isGroup->getChildren();
            bool hideMe = true;
            //printf("should we hide group %s?\n",knob->getName().c_str());
            for (std::vector<KnobIPtr>::const_iterator it2 = children.begin(); it2 != children.end(); ++it2) {
                KnobGroup* isGroup2 = dynamic_cast<KnobGroup*>( (*it2).get() );
                if (!isGroup2 && toHide.find(*it2) == toHide.end() && !(*it2)->getIsSecret()) {
                    //printf("- child %s still visible: NO\n",(*it2)->getName().c_str());
                    hideMe = false;
                    break;
                }
            }
            if (hideMe) {
                toHideGui.insert(it->second);
            }
        }
        for (std::set<KnobGuiPtr>::const_iterator it = toHideGui.begin(); it != toHideGui.end(); ++it) {
            _imp->_knobsVisibilityBeforeHideModif.insert( std::make_pair( *it, (*it)->isSecretRecursive() ) );
            (*it)->hide();
        }
    } else {
        for (std::map<KnobGuiWPtr, bool>::iterator it = _imp->_knobsVisibilityBeforeHideModif.begin();
             it != _imp->_knobsVisibilityBeforeHideModif.end(); ++it) {
            KnobGuiPtr knobGui = it->first.lock();
            if (!it->second && knobGui) {
                knobGui->show();
            }
        }
    }
}

<<<<<<< HEAD
std::string
DockablePanel::getHolderFullyQualifiedScriptName() const
{
    KnobHolderPtr holder = getHolder();
    EffectInstancePtr isEffect = toEffectInstance(holder);
    if (isEffect) {
        return isEffect->getNode()->getFullyQualifiedName();
    } else if (holder->isProject()) {
        return kNatronProjectSettingsPanelSerializationNameNew;
    } else {
        assert(false);
        return std::string();
=======
NATRON_NAMESPACE_ANONYMOUS_ENTER

struct TreeItem
{
    QTreeWidgetItem* item;
    KnobIPtr knob;
};

struct ManageUserParamsDialogPrivate
{
    DockablePanel* panel;
    QHBoxLayout* mainLayout;
    QTreeWidget* tree;
    std::list<TreeItem> items;
    QWidget* buttonsContainer;
    QVBoxLayout* buttonsLayout;
    Button* addButton;
    Button* pickButton;
    Button* editButton;
    Button* removeButton;
    Button* upButton;
    Button* downButton;
    Button* closeButton;


    ManageUserParamsDialogPrivate(DockablePanel* panel)
        : panel(panel)
        , mainLayout(0)
        , tree(0)
        , items()
        , buttonsContainer(0)
        , buttonsLayout(0)
        , addButton(0)
        , pickButton(0)
        , editButton(0)
        , removeButton(0)
        , upButton(0)
        , downButton(0)
        , closeButton(0)
    {
>>>>>>> cfea4528
    }
}

KnobItemsTableGuiPtr
DockablePanel::createKnobItemsTable(const KnobItemsTablePtr& table, QWidget* parent)
{
   
    KnobItemsTableGuiPtr ret(new KnobItemsTableGui(table, this, parent));
    return ret;
}


NATRON_NAMESPACE_EXIT


NATRON_NAMESPACE_USING
#include "moc_DockablePanel.cpp"<|MERGE_RESOLUTION|>--- conflicted
+++ resolved
@@ -717,38 +717,17 @@
 void
 DockablePanel::onRestoreDefaultsButtonClicked()
 {
-<<<<<<< HEAD
     NodeSettingsPanel* isNodePanel = dynamic_cast<NodeSettingsPanel*>(this);
     if (isNodePanel) {
         NodeGuiPtr node = isNodePanel->getNodeGui();
         if (!node) {
             return;
-=======
-    std::list<KnobIPtr> knobsList;
-    MultiInstancePanelPtr multiPanel = getMultiInstancePanel();
-
-    if (multiPanel) {
-        const std::list<std::pair<NodeWPtr, bool> > & instances = multiPanel->getInstances();
-        for (std::list<std::pair<NodeWPtr, bool> >::const_iterator it = instances.begin(); it != instances.end(); ++it) {
-            const std::vector<KnobIPtr> & knobs = it->first.lock()->getKnobs();
-            for (std::vector<KnobIPtr>::const_iterator it2 = knobs.begin(); it2 != knobs.end(); ++it2) {
-                KnobButton* isBtn = dynamic_cast<KnobButton*>( it2->get() );
-                KnobPage* isPage = dynamic_cast<KnobPage*>( it2->get() );
-                KnobGroup* isGroup = dynamic_cast<KnobGroup*>( it2->get() );
-                KnobSeparator* isSeparator = dynamic_cast<KnobSeparator*>( it2->get() );
-                if ( !isBtn && !isPage && !isGroup && !isSeparator && ( (*it2)->getName() != kUserLabelKnobName ) &&
-                     ( (*it2)->getName() != kNatronOfxParamStringSublabelName ) ) {
-                    knobsList.push_back(*it2);
-                }
-            }
->>>>>>> cfea4528
         }
         NodesGuiList nodes;
         nodes.push_back(node);
         pushUndoCommand( new RestoreNodeToDefaultCommand(nodes) );
         
     } else {
-<<<<<<< HEAD
         std::list<KnobIPtr> knobsList;
         const std::vector<KnobIPtr> & knobs = _imp->_holder.lock()->getKnobs();
         for (std::vector<KnobIPtr>::const_iterator it = knobs.begin(); it != knobs.end(); ++it) {
@@ -756,14 +735,6 @@
             KnobPagePtr isPage = toKnobPage(*it);
             KnobGroupPtr isGroup = toKnobGroup(*it);
             KnobSeparatorPtr isSeparator = toKnobSeparator(*it);
-=======
-        const std::vector<KnobIPtr> & knobs = _imp->_holder->getKnobs();
-        for (std::vector<KnobIPtr>::const_iterator it = knobs.begin(); it != knobs.end(); ++it) {
-            KnobButton* isBtn = dynamic_cast<KnobButton*>( it->get() );
-            KnobPage* isPage = dynamic_cast<KnobPage*>( it->get() );
-            KnobGroup* isGroup = dynamic_cast<KnobGroup*>( it->get() );
-            KnobSeparator* isSeparator = dynamic_cast<KnobSeparator*>( it->get() );
->>>>>>> cfea4528
             if ( !isBtn && !isPage && !isGroup && !isSeparator && ( (*it)->getName() != kUserLabelKnobName ) ) {
                 knobsList.push_back(*it);
             }
@@ -806,59 +777,8 @@
 void
 DockablePanel::onKnobsInitialized()
 {
-<<<<<<< HEAD
     if (_imp->_tabWidget) {
         _imp->_rightContainerLayout->addWidget(_imp->_tabWidget);
-=======
-    assert(_imp->_tabWidget);
-    _imp->_rightContainerLayout->addWidget(_imp->_tabWidget);
-
-
-    RotoPanel* roto = initializeRotoPanel();
-    if (roto) {
-        _imp->_rightContainerLayout->addWidget(roto);
-    }
-
-
-    assert(!_imp->_trackerPanel);
-    _imp->_trackerPanel = initializeTrackerPanel();
-
-    if (_imp->_trackerPanel) {
-        if ( !_imp->_tabWidget->count() ) {
-            // No page, add it to the bottom
-            _imp->_rightContainerLayout->addWidget(_imp->_trackerPanel);
-        } else {
-            // There is a page, add it to the first page
-
-            QGridLayout* layout = dynamic_cast<QGridLayout*>( _imp->_tabWidget->widget(0)->layout() );
-            assert(layout);
-            if (layout) {
-                layout->addWidget(_imp->_trackerPanel, layout->rowCount(), 0, 1, 2);
-            }
-        }
-    }
-
-    initializeExtraGui(_imp->_rightContainerLayout);
-
-    NodeSettingsPanel* isNodePanel = dynamic_cast<NodeSettingsPanel*>(this);
-    if (isNodePanel) {
-        NodeGuiPtr nodeGui = isNodePanel->getNode();
-        NodePtr node;
-        assert(nodeGui);
-        if (nodeGui) {
-            node = nodeGui->getNode();
-        }
-        assert(node);
-        if (node) {
-            NodeCollectionPtr collec = node->getGroup();
-            NodeGroup* isGroup = dynamic_cast<NodeGroup*>( collec.get() );
-            if (isGroup) {
-                if ( !isGroup->getNode()->hasPyPlugBeenEdited() ) {
-                    setEnabled(false);
-                }
-            }
-        }
->>>>>>> cfea4528
     }
 } // DockablePanel::initializeKnobsInternal
 
@@ -1076,73 +996,6 @@
                 }
             }
         }
-<<<<<<< HEAD
-=======
-
-        MultiInstancePanelPtr panel = getMultiInstancePanel();
-
-        if (gui) {
-            if (!c) {
-                gui->addNodeGuiToCurveEditor(nodeGui);
-                gui->addNodeGuiToDopeSheetEditor(nodeGui);
-
-                NodesList children;
-                internalNode->getChildrenMultiInstance(&children);
-                for (NodesList::iterator it = children.begin(); it != children.end(); ++it) {
-                    NodeGuiIPtr gui_i = (*it)->getNodeGui();
-                    assert(gui_i);
-                    NodeGuiPtr childGui = boost::dynamic_pointer_cast<NodeGui>(gui_i);
-                    assert(childGui);
-                    gui->addNodeGuiToCurveEditor(childGui);
-                    gui->addNodeGuiToDopeSheetEditor(childGui);
-                }
-            } else {
-                gui->removeNodeGuiFromCurveEditor(nodeGui);
-                gui->removeNodeGuiFromDopeSheetEditor(nodeGui);
-
-                NodesList children;
-                internalNode->getChildrenMultiInstance(&children);
-                for (NodesList::iterator it = children.begin(); it != children.end(); ++it) {
-                    NodeGuiIPtr gui_i = (*it)->getNodeGui();
-                    assert(gui_i);
-                    NodeGuiPtr childGui = boost::dynamic_pointer_cast<NodeGui>(gui_i);
-                    assert(childGui);
-                    gui->removeNodeGuiFromCurveEditor(childGui);
-                    gui->removeNodeGuiFromDopeSheetEditor(childGui);
-                }
-            }
-        }
-
-        if (panel) {
-            ///show all selected instances
-            const std::list<std::pair<NodeWPtr, bool> > & childrenInstances = panel->getInstances();
-            std::list<std::pair<NodeWPtr, bool> >::const_iterator next = childrenInstances.begin();
-            if ( next != childrenInstances.end() ) {
-                ++next;
-            }
-            for (std::list<std::pair<NodeWPtr, bool> >::const_iterator it = childrenInstances.begin();
-                 it != childrenInstances.end();
-                 ++it) {
-                if (c) {
-                    it->first.lock()->hideKeyframesFromTimeline( next == childrenInstances.end() );
-                } else if (!c && it->second) {
-                    it->first.lock()->showKeyframesOnTimeline( next == childrenInstances.end() );
-                }
-
-                // increment for next iteration
-                if ( next != childrenInstances.end() ) {
-                    ++next;
-                }
-            } // for(it)
-        } else {
-            ///Regular show/hide
-            if (c) {
-                internalNode->hideKeyframesFromTimeline(true);
-            } else {
-                internalNode->showKeyframesOnTimeline(true);
-            }
-        }
->>>>>>> cfea4528
     }
 
     Q_EMIT closeChanged(closed);
@@ -1606,7 +1459,6 @@
     if (!gui) {
         return;
     }
-<<<<<<< HEAD
     AnimationModulePtr model = gui->getAnimationModuleEditor()->getModel();
     if (!model) {
         return;
@@ -1615,38 +1467,6 @@
     if (!nodeAnim) {
         return;
     }
-=======
-    double time = gui->getApp()->getTimeLine()->currentFrame();
-    AddKeysCommand::KeysToAddList keys;
-    const KnobsGuiMapping& knobsMap = getKnobsMapping();
-
-    for (KnobsGuiMapping::const_iterator it = knobsMap.begin(); it != knobsMap.end(); ++it) {
-        KnobIPtr knob = it->first.lock();
-        if ( knob->isAnimationEnabled() ) {
-            for (int i = 0; i < knob->getDimension(); ++i) {
-                std::list<CurveGuiPtr> curves = gui->getCurveEditor()->findCurve(it->second, i);
-                for (std::list<CurveGuiPtr>::iterator it2 = curves.begin(); it2 != curves.end(); ++it2) {
-                    AddKeysCommand::KeyToAdd k;
-                    KeyFrame kf;
-                    kf.setTime(time);
-                    KnobIntBase* isInt = dynamic_cast<KnobIntBase*>( knob.get() );
-                    KnobBoolBase* isBool = dynamic_cast<KnobBoolBase*>( knob.get() );
-                    AnimatingKnobStringHelper* isString = dynamic_cast<AnimatingKnobStringHelper*>( knob.get() );
-                    KnobDoubleBase* isDouble = dynamic_cast<KnobDoubleBase*>( knob.get() );
-
-                    if (isInt) {
-                        kf.setValue( isInt->getValueAtTime(time, i) );
-                    } else if (isBool) {
-                        kf.setValue( isBool->getValueAtTime(time, i) );
-                    } else if (isDouble) {
-                        kf.setValue( isDouble->getValueAtTime(time, i) );
-                    } else if (isString) {
-                        std::string v = isString->getValueAtTime(time, i);
-                        double dv;
-                        isString->stringToKeyFrameValue(time, ViewIdx(0), v, &dv);
-                        kf.setValue(dv);
-                    }
->>>>>>> cfea4528
 
     const std::vector<KnobAnimPtr>& knobs = nodeAnim->getKnobs();
 
@@ -1695,7 +1515,6 @@
     if (!gui) {
         return;
     }
-<<<<<<< HEAD
     AnimationModulePtr model = gui->getAnimationModuleEditor()->getModel();
     if (!model) {
         return;
@@ -1719,24 +1538,6 @@
                 CurveGuiPtr curve = (*it)->getCurveGui(DimIdx(i), *it2);
                 if (!curve) {
                     continue;
-=======
-    std::map<CurveGuiPtr, std::vector<KeyFrame> > keysToRemove;
-    const KnobsGuiMapping& knobsMap = getKnobsMapping();
-
-    for (KnobsGuiMapping::const_iterator it = knobsMap.begin(); it != knobsMap.end(); ++it) {
-        KnobIPtr knob = it->first.lock();
-        if ( knob->isAnimationEnabled() ) {
-            for (int i = 0; i < knob->getDimension(); ++i) {
-                std::list<CurveGuiPtr> curves = gui->getCurveEditor()->findCurve(it->second, i);
-
-                for (std::list<CurveGuiPtr>::iterator it2 = curves.begin(); it2 != curves.end(); ++it2) {
-                    KeyFrameSet keys = (*it2)->getInternalCurve()->getKeyFrames_mt_safe();
-                    std::vector<KeyFrame > vect;
-                    for (KeyFrameSet::const_iterator it3 = keys.begin(); it3 != keys.end(); ++it3) {
-                        vect.push_back(*it3);
-                    }
-                    keysToRemove.insert( std::make_pair(*it2, vect) );
->>>>>>> cfea4528
                 }
                 KeyFrameSet internalSet = curve->getKeyFrames();
                 AnimItemDimViewIndexID id(*it, *it2, DimIdx(i));
@@ -1833,13 +1634,8 @@
         //printf("hiding...\n");
         for (KnobsGuiMapping::const_iterator it = knobsMap.begin(); it != knobsMap.end(); ++it) {
             KnobIPtr knob = it->first.lock();
-<<<<<<< HEAD
             KnobGroupPtr isGroup = toKnobGroup(knob);
             KnobParametricPtr isParametric = toKnobParametric(knob);
-=======
-            KnobGroup* isGroup = dynamic_cast<KnobGroup*>( knob.get() );
-            KnobParametric* isParametric = dynamic_cast<KnobParametric*>( knob.get() );
->>>>>>> cfea4528
             if (isGroup) {
                 //printf("groups += %s\n",knob->getName().c_str());
                 groups.push_back(std::make_pair(it->first, it->second));
@@ -1852,11 +1648,7 @@
         // now check if each groups is empty, i.e. all its children are either not visible or going to be hidden
         for (KnobsGuiMapping::const_iterator it = groups.begin(); it != groups.end(); ++it) {
             KnobIPtr knob = it->first.lock();
-<<<<<<< HEAD
             KnobGroupPtr isGroup = toKnobGroup(knob);
-=======
-            KnobGroup* isGroup = dynamic_cast<KnobGroup*>( knob.get() );
->>>>>>> cfea4528
             assert(isGroup);
             std::vector<KnobIPtr> children = isGroup->getChildren();
             bool hideMe = true;
@@ -1888,7 +1680,6 @@
     }
 }
 
-<<<<<<< HEAD
 std::string
 DockablePanel::getHolderFullyQualifiedScriptName() const
 {
@@ -1901,48 +1692,6 @@
     } else {
         assert(false);
         return std::string();
-=======
-NATRON_NAMESPACE_ANONYMOUS_ENTER
-
-struct TreeItem
-{
-    QTreeWidgetItem* item;
-    KnobIPtr knob;
-};
-
-struct ManageUserParamsDialogPrivate
-{
-    DockablePanel* panel;
-    QHBoxLayout* mainLayout;
-    QTreeWidget* tree;
-    std::list<TreeItem> items;
-    QWidget* buttonsContainer;
-    QVBoxLayout* buttonsLayout;
-    Button* addButton;
-    Button* pickButton;
-    Button* editButton;
-    Button* removeButton;
-    Button* upButton;
-    Button* downButton;
-    Button* closeButton;
-
-
-    ManageUserParamsDialogPrivate(DockablePanel* panel)
-        : panel(panel)
-        , mainLayout(0)
-        , tree(0)
-        , items()
-        , buttonsContainer(0)
-        , buttonsLayout(0)
-        , addButton(0)
-        , pickButton(0)
-        , editButton(0)
-        , removeButton(0)
-        , upButton(0)
-        , downButton(0)
-        , closeButton(0)
-    {
->>>>>>> cfea4528
     }
 }
 
