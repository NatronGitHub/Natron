/* ***** BEGIN LICENSE BLOCK *****
 * This file is part of Natron <http://www.natron.fr/>,
 * Copyright (C) 2013-2017 INRIA and Alexandre Gauthier-Foichat
 *
 * Natron is free software: you can redistribute it and/or modify
 * it under the terms of the GNU General Public License as published by
 * the Free Software Foundation; either version 2 of the License, or
 * (at your option) any later version.
 *
 * Natron is distributed in the hope that it will be useful,
 * but WITHOUT ANY WARRANTY; without even the implied warranty of
 * MERCHANTABILITY or FITNESS FOR A PARTICULAR PURPOSE.  See the
 * GNU General Public License for more details.
 *
 * You should have received a copy of the GNU General Public License
 * along with Natron.  If not, see <http://www.gnu.org/licenses/gpl-2.0.html>
 * ***** END LICENSE BLOCK ***** */

// ***** BEGIN PYTHON BLOCK *****
// from <https://docs.python.org/3/c-api/intro.html#include-files>:
// "Since Python may define some pre-processor definitions which affect the standard headers on some systems, you must include Python.h before any standard headers are included."
#include <Python.h>
// ***** END PYTHON BLOCK *****

#include "DockablePanel.h"

#include <stdexcept>

#include <QApplication> // qApp
#include <QColorDialog>
#include <QtCore/QTimer>
GCC_DIAG_UNUSED_PRIVATE_FIELD_OFF
// /opt/local/include/QtGui/qmime.h:119:10: warning: private field 'type' is not used [-Wunused-private-field]
#include <QMouseEvent>
GCC_DIAG_UNUSED_PRIVATE_FIELD_ON
#include <QHBoxLayout>
#include <QVBoxLayout>
#include <QtCore/QFile>
#include <QtCore/QTextStream>
#include <QDesktopServices>
#include <QTextDocument>

#include <ofxNatron.h>

#include "Engine/Image.h" // Image::clamp
#include "Engine/KnobTypes.h" // KnobButton
#include "Engine/GroupOutput.h"
#include "Engine/Node.h"
#include "Engine/NodeGroup.h"
#include "Engine/NodeGuiI.h"
#include "Engine/Plugin.h"
#include "Engine/ReadNode.h"
#include "Engine/Settings.h"
#include "Engine/Utils.h" // convertFromPlainText
#include "Engine/ViewIdx.h"
#include "Engine/WriteNode.h"

#include "Global/StrUtils.h"

#include "Gui/AnimationModuleEditor.h"
#include "Gui/AnimationModule.h"
#include "Gui/AnimationModuleUndoRedo.h"
#include "Gui/Button.h"
#include "Gui/CurveGui.h"
#include "Gui/DockablePanelPrivate.h"
#include "Gui/DockablePanelTabWidget.h"
#include "Gui/FloatingWidget.h"
#include "Gui/Gui.h"
#include "Gui/GuiApplicationManager.h"
#include "Gui/NodeAnim.h"
#include "Gui/KnobAnim.h"
#include "Gui/GuiDefines.h"
#include "Gui/GuiMacros.h" // triggerButtonIsRight...
#include "Gui/KnobItemsTableGui.h"
#include "Gui/KnobGui.h"
#include "Gui/KnobGuiColor.h"
#include "Gui/KnobGuiGroup.h"
#include "Gui/KnobUndoCommand.h" // RestoreDefaultsCommand
#include "Gui/Label.h"
#include "Gui/LineEdit.h"
#include "Gui/ManageUserParamsDialog.h"
#include "Gui/Menu.h"
#include "Gui/NodeGraph.h"
#include "Gui/NodeGraphUndoRedo.h" // RenameNodeUndoRedoCommand
#include "Gui/NodeGui.h"
#include "Gui/NodeSettingsPanel.h"
#include "Gui/RightClickableWidget.h"
#include "Gui/PropertiesBinWrapper.h"
#include "Gui/TabGroup.h"
#include "Gui/TabWidget.h"
#include "Gui/VerticalColorBar.h"
#include "Gui/ViewerGL.h"
#include "Gui/ViewerTab.h"

using std::make_pair;


NATRON_NAMESPACE_ENTER;

// called by NodeSettingsPanel::NodeSettingsPanel()
DockablePanel::DockablePanel(Gui* gui,
                             const KnobHolderPtr& holder,
                             QVBoxLayout* container,
                             HeaderModeEnum headerMode,
                             bool useScrollAreasForTabs,
                             const boost::shared_ptr<QUndoStack>& stack,
                             const QString & initialName,
                             const QString & helpToolTip,
                             QWidget *parent)
    : QFrame(parent)
    , KnobGuiContainerHelper(holder, stack)
    , _imp( new DockablePanelPrivate(this, gui, holder, container, headerMode, useScrollAreasForTabs, helpToolTip) )
{
    setContainerWidget(this);


    _imp->_mainLayout = new QVBoxLayout(this);
    _imp->_mainLayout->setSpacing(0);
    _imp->_mainLayout->setContentsMargins(0, 0, 0, 0);
    setLayout(_imp->_mainLayout);
    setSizePolicy(QSizePolicy::Expanding, QSizePolicy::Fixed);
    setFrameShape(QFrame::Box);
    setFocusPolicy(Qt::NoFocus);

<<<<<<< HEAD
    EffectInstancePtr isEffect = toEffectInstance(holder);
=======
    NodePtr node;
    NodePtr nodeForDocumentation;
    EffectInstance* isEffect = dynamic_cast<EffectInstance*>(holder);
>>>>>>> f52c5059
    QString pluginLabelVersioned;
    if (isEffect) {
        if ( toGroupOutput(isEffect) ) {
            headerMode = eHeaderModeReadOnlyName;
        }
        // if this is a Read or Write plugin, get the info from the embedded plugin
        NodePtr node = isEffect->getNode();
        nodeForDocumentation = node;
        if (node) {
            const std::string pluginID = isEffect->getPluginID();
            if (pluginID == PLUGINID_NATRON_READ ||
                pluginID == PLUGINID_NATRON_WRITE) {
                EffectInstPtr effectInstance = node->getEffectInstance();
                if ( effectInstance && effectInstance->isReader() ) {
                    ReadNode* isReadNode = dynamic_cast<ReadNode*>( effectInstance.get() );

                    if (isReadNode) {
                        NodePtr subnode = isReadNode->getEmbeddedReader();
                        if (subnode) {
                            nodeForDocumentation = subnode;
                        }
                    }
                } else if ( effectInstance && effectInstance->isWriter() ) {
                    WriteNode* isWriteNode = dynamic_cast<WriteNode*>( effectInstance.get() );

                    if (isWriteNode) {
                        NodePtr subnode = isWriteNode->getEmbeddedWriter();
                        if (subnode) {
                            nodeForDocumentation = subnode;
                        }
                    }
                }
            }

<<<<<<< HEAD
        PluginPtr plugin = isEffect->getNode()->getPlugin();
        _imp->_pluginVersionMajor = plugin->getProperty<unsigned int>(kNatronPluginPropVersion, 0);
        _imp->_pluginVersionMinor = plugin->getProperty<unsigned int>(kNatronPluginPropVersion, 1);
        pluginLabelVersioned = tr("%1 version %2.%3").arg(QString::fromUtf8(plugin->getPluginLabel().c_str())).arg(_imp->_pluginVersionMajor).arg(_imp->_pluginVersionMinor);
=======
            const Plugin* plugin = nodeForDocumentation->getPlugin();
            if (plugin) {
                _imp->_helpToolTip = QString::fromUtf8( node->getPluginDescription().c_str() );
                _imp->_pluginLabel = plugin->getPluginLabel();
                _imp->_pluginID = plugin->getPluginID();
                _imp->_pluginVersionMajor = plugin->getMajorVersion();
                _imp->_pluginVersionMinor = plugin->getMinorVersion();
                pluginLabelVersioned = tr("%1 version %2.%3").arg(_imp->_pluginLabel).arg(_imp->_pluginVersionMajor).arg(_imp->_pluginVersionMinor);
            }
        }
    }
    MultiInstancePanel* isMultiInstance = dynamic_cast<MultiInstancePanel*>(holder);
    if (isMultiInstance) {
        isEffect = isMultiInstance->getMainInstance()->getEffectInstance().get();
        assert(isEffect);
        if (!isEffect) {
            throw std::logic_error("");
        }
>>>>>>> f52c5059
    }


    const QSize mediumBSize( TO_DPIX(NATRON_MEDIUM_BUTTON_SIZE), TO_DPIY(NATRON_MEDIUM_BUTTON_SIZE) );
    const QSize mediumIconSize( TO_DPIX(NATRON_MEDIUM_BUTTON_ICON_SIZE), TO_DPIY(NATRON_MEDIUM_BUTTON_ICON_SIZE) );
    const QSize smallIconSize( TO_DPIX(NATRON_SMALL_BUTTON_ICON_SIZE), TO_DPIY(NATRON_SMALL_BUTTON_ICON_SIZE) );
    int iconSize = TO_DPIX(NATRON_MEDIUM_BUTTON_ICON_SIZE);
    QColor currentColor;
    if (headerMode != eHeaderModeNoHeader) {
        _imp->_headerWidget = new QFrame(this);
        _imp->_headerWidget->setFrameShape(QFrame::Box);
        _imp->_headerLayout = new QHBoxLayout(_imp->_headerWidget);
        _imp->_headerLayout->setContentsMargins(0, 0, 0, 0);
        _imp->_headerWidget->setSizePolicy(QSizePolicy::Preferred, QSizePolicy::Fixed);
        _imp->_headerLayout->setSpacing(TO_DPIX(2));
        _imp->_headerWidget->setLayout(_imp->_headerLayout);

        if (isEffect) {
            _imp->_iconLabel = new Label( getHeaderWidget() );
            _imp->_iconLabel->setContentsMargins(TO_DPIX(2), TO_DPIX(2), TO_DPIX(2), TO_DPIX(2));
            _imp->_iconLabel->setToolTip(pluginLabelVersioned);
            _imp->_headerLayout->addWidget(_imp->_iconLabel);

            PluginPtr plugin = isEffect->getNode()->getPlugin();
            assert(plugin);

            QString resourcesPath = QString::fromUtf8(plugin->getProperty<std::string>(kNatronPluginPropResourcesPath).c_str());

<<<<<<< HEAD
            QString iconFilePath = resourcesPath;
            StrUtils::ensureLastPathSeparator(iconFilePath);
            iconFilePath += QString::fromUtf8(plugin->getProperty<std::string>(kNatronPluginPropIconFilePath).c_str());
;
            if (QFile::exists(iconFilePath)) {
                QPixmap ic(iconFilePath);
                if (!ic.isNull()) {
=======
            std::string iconFilePath = nodeForDocumentation->getPluginIconFilePath();
            if ( !iconFilePath.empty() ) {
                QPixmap ic;
                if ( ic.load( QString::fromUtf8( iconFilePath.c_str() ) ) ) {
>>>>>>> f52c5059
                    int size = TO_DPIX(NATRON_MEDIUM_BUTTON_ICON_SIZE);
                    if (std::max( ic.width(), ic.height() ) != size) {
                        ic = ic.scaled(size, size, Qt::KeepAspectRatio, Qt::SmoothTransformation);
                    }
                    _imp->_iconLabel->setPixmap(ic);
                } else {
                    _imp->_iconLabel->hide();
                }
            } else {
                _imp->_iconLabel->hide();
            }


            QPixmap pixCenter;
            appPTR->getIcon(NATRON_PIXMAP_VIEWER_CENTER, iconSize, &pixCenter);
            _imp->_centerNodeButton = new Button( QIcon(pixCenter), QString(), getHeaderWidget() );
            _imp->_centerNodeButton->setFixedSize(mediumBSize);
            _imp->_centerNodeButton->setIconSize(smallIconSize);
            _imp->_centerNodeButton->setToolTip( NATRON_NAMESPACE::convertFromPlainText(tr("Centers the node graph on this item."), NATRON_NAMESPACE::WhiteSpaceNormal) );
            _imp->_centerNodeButton->setFocusPolicy(Qt::NoFocus);
            QObject::connect( _imp->_centerNodeButton, SIGNAL(clicked()), this, SLOT(onCenterButtonClicked()) );
            _imp->_headerLayout->addWidget(_imp->_centerNodeButton);

            NodeGroupPtr isGroup = toNodeGroup(isEffect);
            if ( isGroup && isGroup->isSubGraphUserVisible() ) {
                QPixmap enterPix;
                appPTR->getIcon(NATRON_PIXMAP_ENTER_GROUP, iconSize, &enterPix);
                _imp->_enterInGroupButton = new Button(QIcon(enterPix), QString(), _imp->_headerWidget);
                QObject::connect( _imp->_enterInGroupButton, SIGNAL(clicked(bool)), this, SLOT(onEnterInGroupClicked()) );
                QObject::connect( isGroup.get(), SIGNAL(graphEditableChanged(bool)), this, SLOT(onSubGraphEditionChanged(bool)) );
                _imp->_enterInGroupButton->setFixedSize(mediumBSize);
                _imp->_enterInGroupButton->setIconSize(mediumIconSize);
                _imp->_enterInGroupButton->setFocusPolicy(Qt::NoFocus);
                _imp->_enterInGroupButton->setToolTip( NATRON_NAMESPACE::convertFromPlainText(tr("Pressing this button will show the underlying node graph used for the implementation of this node."), NATRON_NAMESPACE::WhiteSpaceNormal) );
            }

            QPixmap pixHelp;
            appPTR->getIcon(NATRON_PIXMAP_HELP_WIDGET, iconSize, &pixHelp);
            _imp->_helpButton = new Button(QIcon(pixHelp), QString(), _imp->_headerWidget);

<<<<<<< HEAD

            _imp->_pluginID = QString::fromUtf8(plugin->getPluginID().c_str());

=======
>>>>>>> f52c5059
            _imp->_helpButton->setToolTip( helpString() );
            _imp->_helpButton->setFixedSize(mediumBSize);
            _imp->_helpButton->setIconSize(smallIconSize);
            _imp->_helpButton->setFocusPolicy(Qt::NoFocus);

            QObject::connect( _imp->_helpButton, SIGNAL(clicked()), this, SLOT(showHelp()) );
            QPixmap pixHide, pixShow;
            appPTR->getIcon(NATRON_PIXMAP_UNHIDE_UNMODIFIED, iconSize, &pixShow);
            appPTR->getIcon(NATRON_PIXMAP_HIDE_UNMODIFIED, iconSize, &pixHide);
            QIcon icHideShow;
            icHideShow.addPixmap(pixShow, QIcon::Normal, QIcon::Off);
            icHideShow.addPixmap(pixHide, QIcon::Normal, QIcon::On);
            _imp->_hideUnmodifiedButton = new Button(icHideShow, QString(), _imp->_headerWidget);
            _imp->_hideUnmodifiedButton->setToolTip( NATRON_NAMESPACE::convertFromPlainText(tr("Show/Hide all parameters without modifications."), NATRON_NAMESPACE::WhiteSpaceNormal) );
            _imp->_hideUnmodifiedButton->setFocusPolicy(Qt::NoFocus);
            _imp->_hideUnmodifiedButton->setFixedSize(mediumBSize);
            _imp->_hideUnmodifiedButton->setIconSize(smallIconSize);
            _imp->_hideUnmodifiedButton->setCheckable(true);
            _imp->_hideUnmodifiedButton->setChecked(false);
            QObject::connect( _imp->_hideUnmodifiedButton, SIGNAL(clicked(bool)), this, SLOT(onHideUnmodifiedButtonClicked(bool)) );
        }
        QPixmap pixM;
        appPTR->getIcon(NATRON_PIXMAP_MINIMIZE_WIDGET, iconSize, &pixM);

        QPixmap pixC;
        appPTR->getIcon(NATRON_PIXMAP_CLOSE_WIDGET, iconSize, &pixC);

        QPixmap pixF;
        appPTR->getIcon(NATRON_PIXMAP_MAXIMIZE_WIDGET, iconSize, &pixF);

        _imp->_minimize = new Button(QIcon(pixM), QString(), _imp->_headerWidget);
        _imp->_minimize->setFixedSize(mediumBSize);
        _imp->_minimize->setIconSize(smallIconSize);
        _imp->_minimize->setCheckable(true);
        _imp->_minimize->setFocusPolicy(Qt::NoFocus);
        QObject::connect( _imp->_minimize, SIGNAL(toggled(bool)), this, SLOT(minimizeOrMaximize(bool)) );

        _imp->_floatButton = new Button(QIcon(pixF), QString(), _imp->_headerWidget);
        _imp->_floatButton->setFixedSize(mediumBSize);
        _imp->_floatButton->setIconSize(smallIconSize);
        _imp->_floatButton->setFocusPolicy(Qt::NoFocus);
        QObject::connect( _imp->_floatButton, SIGNAL(clicked()), this, SLOT(floatPanel()) );


        _imp->_cross = new Button(QIcon(pixC), QString(), _imp->_headerWidget);
        _imp->_cross->setFixedSize(mediumBSize);
        _imp->_cross->setIconSize(smallIconSize);
        _imp->_cross->setFocusPolicy(Qt::NoFocus);
        QObject::connect( _imp->_cross, SIGNAL(clicked()), this, SLOT(closePanel()) );


<<<<<<< HEAD
        if (isEffect) {
            NodeGuiIPtr gui_i = isEffect->getNode()->getNodeGui();
=======
        if (node) {
            boost::shared_ptr<NodeGuiI> gui_i = node->getNodeGui();
>>>>>>> f52c5059
            assert(gui_i);
            double r, g, b;
            isEffect->getNode()->getColor(&r, &g, &b);
            currentColor.setRgbF( Image::clamp(r, 0., 1.),
                                  Image::clamp(g, 0., 1.),
                                  Image::clamp(b, 0., 1.) );
            QPixmap p(NATRON_MEDIUM_BUTTON_ICON_SIZE, NATRON_MEDIUM_BUTTON_ICON_SIZE);
            p.fill(currentColor);


            _imp->_colorButton = new Button(QIcon(p), QString(), _imp->_headerWidget);
            _imp->_colorButton->setFixedSize(mediumBSize);
            _imp->_colorButton->setIconSize(mediumIconSize);
            _imp->_colorButton->setToolTip( NATRON_NAMESPACE::convertFromPlainText(tr("Set here the color of the node in the nodegraph. "
                                                                              "By default the color of the node is the one set in the "
                                                                              "preferences of %1.").arg( QString::fromUtf8(NATRON_APPLICATION_NAME) ),
                                                                           NATRON_NAMESPACE::WhiteSpaceNormal) );
            _imp->_colorButton->setFocusPolicy(Qt::NoFocus);
            QObject::connect( _imp->_colorButton, SIGNAL(clicked()), this, SLOT(onColorButtonClicked()) );

<<<<<<< HEAD

            if (isEffect->getNode()->hasOverlay()) {
=======
            if ( node && !node->isMultiInstance() ) {
                ///Show timeline keyframe markers to be consistent with the fact that the panel is opened by default
                node->showKeyframesOnTimeline(true);
            }


            if ( node && node->hasOverlay() ) {
>>>>>>> f52c5059
                QPixmap pixOverlay;
                appPTR->getIcon(NATRON_PIXMAP_OVERLAY, iconSize, &pixOverlay);
                _imp->_overlayButton = new OverlayColorButton(this, QIcon(pixOverlay), _imp->_headerWidget);
                _imp->_overlayButton->setFixedSize(mediumBSize);
                _imp->_overlayButton->setIconSize(mediumIconSize);
                _imp->_overlayButton->setToolTip( NATRON_NAMESPACE::convertFromPlainText(tr("You can suggest here a color for the overlay on the viewer. "
                                                                                    "Some plug-ins understand it and will use it to change the color of "
                                                                                    "the overlay."), NATRON_NAMESPACE::WhiteSpaceNormal) );
                _imp->_overlayButton->setFocusPolicy(Qt::NoFocus);
                QObject::connect( _imp->_overlayButton, SIGNAL(clicked()), this, SLOT(onOverlayButtonClicked()) );
            }
        } // isEffect
        QPixmap pixUndo;
        appPTR->getIcon(NATRON_PIXMAP_UNDO, iconSize, &pixUndo);
        QPixmap pixUndo_gray;
        appPTR->getIcon(NATRON_PIXMAP_UNDO_GRAYSCALE, iconSize, &pixUndo_gray);
        QIcon icUndo;
        icUndo.addPixmap(pixUndo, QIcon::Normal);
        icUndo.addPixmap(pixUndo_gray, QIcon::Disabled);
        _imp->_undoButton = new Button(icUndo, QString(), _imp->_headerWidget);
        _imp->_undoButton->setFixedSize(mediumBSize);
        _imp->_undoButton->setIconSize(smallIconSize);
        _imp->_undoButton->setToolTip( NATRON_NAMESPACE::convertFromPlainText(tr("Undo the last change made to this operator."), NATRON_NAMESPACE::WhiteSpaceNormal) );
        _imp->_undoButton->setEnabled(false);
        _imp->_undoButton->setFocusPolicy(Qt::NoFocus);
        QPixmap pixRedo;
        appPTR->getIcon(NATRON_PIXMAP_REDO, iconSize, &pixRedo);
        QPixmap pixRedo_gray;
        appPTR->getIcon(NATRON_PIXMAP_REDO_GRAYSCALE, iconSize, &pixRedo_gray);
        QIcon icRedo;
        icRedo.addPixmap(pixRedo, QIcon::Normal);
        icRedo.addPixmap(pixRedo_gray, QIcon::Disabled);
        _imp->_redoButton = new Button(icRedo, QString(), _imp->_headerWidget);
        _imp->_redoButton->setFixedSize(mediumBSize);
        _imp->_redoButton->setIconSize(smallIconSize);
        _imp->_redoButton->setToolTip( NATRON_NAMESPACE::convertFromPlainText(tr("Redo the last change undone to this operator."), NATRON_NAMESPACE::WhiteSpaceNormal) );
        _imp->_redoButton->setEnabled(false);
        _imp->_redoButton->setFocusPolicy(Qt::NoFocus);

        QPixmap pixRestore;
        appPTR->getIcon(NATRON_PIXMAP_RESTORE_DEFAULTS_ENABLED, iconSize, &pixRestore);
        QIcon icRestore;
        icRestore.addPixmap(pixRestore);
        _imp->_restoreDefaultsButton = new Button(icRestore, QString(), _imp->_headerWidget);
        _imp->_restoreDefaultsButton->setFixedSize(mediumBSize);
        _imp->_restoreDefaultsButton->setIconSize(smallIconSize);
        _imp->_restoreDefaultsButton->setToolTip( NATRON_NAMESPACE::convertFromPlainText(tr("Restore default values for this operator."), NATRON_NAMESPACE::WhiteSpaceNormal) );
        _imp->_restoreDefaultsButton->setFocusPolicy(Qt::NoFocus);
        QObject::connect( _imp->_restoreDefaultsButton, SIGNAL(clicked()), this, SLOT(onRestoreDefaultsButtonClicked()) );
        QObject::connect( _imp->_undoButton, SIGNAL(clicked()), this, SLOT(onUndoClicked()) );
        QObject::connect( _imp->_redoButton, SIGNAL(clicked()), this, SLOT(onRedoPressed()) );

        if (headerMode != eHeaderModeReadOnlyName) {
            _imp->_nameLineEdit = new LineEdit(_imp->_headerWidget);
            if (isEffect) {
                onNodeScriptChanged( QString::fromUtf8( isEffect->getScriptName().c_str() ) );
                QObject::connect( node.get(), SIGNAL(scriptNameChanged(QString)), this, SLOT(onNodeScriptChanged(QString)) );
            }
            _imp->_nameLineEdit->setText(initialName);
            QObject::connect( _imp->_nameLineEdit, SIGNAL(editingFinished()), this, SLOT(onLineEditNameEditingFinished()) );
            _imp->_headerLayout->addWidget(_imp->_nameLineEdit);
        } else {
            _imp->_nameLabel = new Label(initialName, _imp->_headerWidget);
            if (isEffect) {
                onNodeScriptChanged( QString::fromUtf8( isEffect->getScriptName().c_str() ) );
            }
            _imp->_headerLayout->addWidget(_imp->_nameLabel);
        }

        _imp->_headerLayout->addStretch();

        if ( (headerMode != eHeaderModeReadOnlyName) && _imp->_colorButton ) {
            _imp->_headerLayout->addWidget(_imp->_colorButton);
        }
        if ( (headerMode != eHeaderModeReadOnlyName) && _imp->_overlayButton ) {
            _imp->_headerLayout->addWidget(_imp->_overlayButton);
        }
        _imp->_headerLayout->addWidget(_imp->_undoButton);
        _imp->_headerLayout->addWidget(_imp->_redoButton);
        _imp->_headerLayout->addWidget(_imp->_restoreDefaultsButton);

        _imp->_headerLayout->addStretch();
        if (_imp->_enterInGroupButton) {
            _imp->_headerLayout->addWidget(_imp->_enterInGroupButton);
        }
        if (_imp->_helpButton) {
            _imp->_headerLayout->addWidget(_imp->_helpButton);
        }
        if (_imp->_hideUnmodifiedButton) {
            _imp->_headerLayout->addWidget(_imp->_hideUnmodifiedButton);
        }
        _imp->_headerLayout->addWidget(_imp->_minimize);
        _imp->_headerLayout->addWidget(_imp->_floatButton);
        _imp->_headerLayout->addWidget(_imp->_cross);

        _imp->_mainLayout->addWidget(_imp->_headerWidget);
    }


    _imp->_horizContainer = new QWidget(this);
    _imp->_horizLayout = new QHBoxLayout(_imp->_horizContainer);
    _imp->_horizLayout->setContentsMargins(0, TO_DPIX(3), TO_DPIX(3), 0);
    _imp->_horizLayout->setSpacing(TO_DPIX(2));

    _imp->_rightContainer = new QWidget(_imp->_horizContainer);
    _imp->_rightContainerLayout = new QVBoxLayout(_imp->_rightContainer);
    _imp->_rightContainerLayout->setSpacing(0);
    _imp->_rightContainerLayout->setContentsMargins(0, 0, 0, 0);

    if (isEffect) {
        _imp->_verticalColorBar = new VerticalColorBar(_imp->_horizContainer);
        _imp->_verticalColorBar->setColor(currentColor);
        _imp->_horizLayout->addWidget(_imp->_verticalColorBar);
    }

    if (useScrollAreasForTabs) {
        _imp->_tabWidget = new QTabWidget(_imp->_horizContainer);
        _imp->_tabWidget->setSizePolicy(QSizePolicy::Preferred, QSizePolicy::Preferred);
    } else {
        DockablePanelTabWidget* tabWidget = new DockablePanelTabWidget(this);
        _imp->_tabWidget = tabWidget;
        tabWidget->getTabBar()->setObjectName( QString::fromUtf8("DockablePanelTabWidget") );
        _imp->_tabWidget->setSizePolicy(QSizePolicy::Ignored, QSizePolicy::Preferred);
    }
    QObject::connect( _imp->_tabWidget, SIGNAL(currentChanged(int)), this, SLOT(onPageIndexChanged(int)) );
    _imp->_horizLayout->addWidget(_imp->_rightContainer);
    _imp->_mainLayout->addWidget(_imp->_horizContainer);
}

DockablePanel::~DockablePanel()
{
    
}

bool
DockablePanel::useScrollAreaForTabs() const
{
    return _imp->_useScrollAreasForTabs;
}

NodeGuiPtr
DockablePanel::getNodeGui() const
{
    return NodeGuiPtr();
}


QWidget*
DockablePanel::createKnobHorizontalFieldContainer(QWidget* parent) const
{
    RightClickableWidget* clickableWidget = new RightClickableWidget(this, parent);
    QObject::connect( clickableWidget, SIGNAL(rightClicked(QPoint)), this, SLOT(onRightClickMenuRequested(QPoint)) );
    QObject::connect( clickableWidget, SIGNAL(clicked(QPoint)), this, SLOT(onPanelSelected(QPoint)) );
    QObject::connect( clickableWidget, SIGNAL(escapePressed()), this, SLOT(closePanel()) );
    clickableWidget->setFocusPolicy(Qt::NoFocus);
    return clickableWidget;
}

QWidget*
DockablePanel::getPagesContainer() const
{
    if (_imp->_tabWidget) {
        return _imp->_tabWidget;
    } else {
        return (QWidget*)_imp->_horizContainer;
    }
}

QWidget*
DockablePanel::createPageMainWidget(QWidget* parent) const
{
    RightClickableWidget* clickableWidget = new RightClickableWidget(this, parent);
    QObject::connect( clickableWidget, SIGNAL(rightClicked(QPoint)), this, SLOT(onRightClickMenuRequested(QPoint)) );
    QObject::connect( clickableWidget, SIGNAL(clicked(QPoint)), this, SLOT(onPanelSelected(QPoint)) );
    QObject::connect( clickableWidget, SIGNAL(escapePressed()), this, SLOT(closePanel()) );

    clickableWidget->setFocusPolicy(Qt::NoFocus);

    return clickableWidget;
}

void
DockablePanel::onPageLabelChanged(const KnobPageGuiPtr& page)
{
    if (_imp->_tabWidget) {
        int nTabs = _imp->_tabWidget->count();
        for (int i = 0; i < nTabs; ++i) {
            if (_imp->_tabWidget->widget(i) == page->tab) {
                QString newLabel = QString::fromUtf8( page->pageKnob.lock()->getLabel().c_str() );
                _imp->_tabWidget->setTabText(i, newLabel);
                break;
            }
        }
    }
}

void
DockablePanel::addPageToPagesContainer(const KnobPageGuiPtr& page)
{
    if (_imp->_tabWidget) {
        QString name = QString::fromUtf8( page->pageKnob.lock()->getLabel().c_str() );
        _imp->_tabWidget->addTab(page->tab, name);
    } else {
        _imp->_horizLayout->addWidget(page->tab);
    }
}

void
DockablePanel::removePageFromContainer(const KnobPageGuiPtr& page)
{
    if (_imp->_tabWidget) {
        int index = _imp->_tabWidget->indexOf(page->tab);
        if (index != -1) {
            _imp->_tabWidget->removeTab(index);
        }
    }
}

void
DockablePanel::setPagesOrder(const std::list<KnobPageGuiPtr>& orderedPages,
                             const KnobPageGuiPtr& curPage,
                             bool restorePageIndex)
{
    _imp->_tabWidget->clear();


    int index = 0;
    int i = 0;
    for (std::list<KnobPageGuiPtr>::const_iterator it = orderedPages.begin(); it != orderedPages.end(); ++it, ++i) {
        QString tabName = QString::fromUtf8( (*it)->pageKnob.lock()->getLabel().c_str() );
        _imp->_tabWidget->addTab( (*it)->tab, tabName );
        if ( restorePageIndex && (*it == curPage) ) {
            index = i;
        }
    }

    if ( (index >= 0) && ( index < int( orderedPages.size() ) ) ) {
        _imp->_tabWidget->setCurrentIndex(index);
    }
}

void
DockablePanel::onKnobsRecreated()
{
    NodeSettingsPanel* isNodePanel = dynamic_cast<NodeSettingsPanel*>(this);

    // Refresh the curve editor with potential new animated knobs
    if (isNodePanel) {

        Gui* gui = getGui();
        NodeGuiPtr node = isNodePanel->getNodeGui();
        if (gui && node) {
            getGui()->removeNodeGuiFromAnimationModuleEditor(node);
            getGui()->addNodeGuiToAnimationModuleEditor(node);
        }
    }
}

void
DockablePanel::onPageIndexChanged(int index)
{
    if (!_imp->_tabWidget) {
        return;
    }
    QWidget* curTab = _imp->_tabWidget->widget(index);
    const PagesMap& pages = getPages();

    for (PagesMap::const_iterator it = pages.begin(); it != pages.end(); ++it) {
        if (it->second->tab == curTab) {
            setCurrentPage(it->second);
<<<<<<< HEAD
            EffectInstancePtr isEffect = toEffectInstance(_imp->_holder.lock());
            if ( isEffect && isEffect->getNode()->hasOverlay() ) {
                isEffect->getApp()->redrawAllViewers();
=======
            EffectInstance* isEffect = dynamic_cast<EffectInstance*>(_imp->_holder);
            if (isEffect) {
                NodePtr node = isEffect->getNode();
                if (node && node->hasOverlay() ) {
                    isEffect->getApp()->redrawAllViewers();
                }
>>>>>>> f52c5059
            }
        }
    }
}

void
DockablePanel::refreshCurrentPage()
{
    onPageIndexChanged( _imp->_tabWidget ? _imp->_tabWidget->currentIndex() : 0);
}

void
DockablePanel::onPageActivated(const KnobPageGuiPtr& page)
{
    if (!page) {
        return;
    }
    for (int i = 0; i < _imp->_tabWidget->count(); ++i) {
        if (_imp->_tabWidget->widget(i) == page->tab) {
            _imp->_tabWidget->setCurrentIndex(i);
            break;
        }
    }
}

void
DockablePanel::onPagingTurnedOff()
{
    setFrameShape(QFrame::NoFrame);
    delete _imp->_tabWidget;
    _imp->_tabWidget = 0;
    delete _imp->_verticalColorBar;
    _imp->_verticalColorBar = 0;

}

void
DockablePanel::setPluginIDAndVersion(const std::string& pluginLabel,
                                     const std::string& pluginID,
                                     const std::string& pluginDesc,
                                     unsigned int majorVersion,
                                     unsigned int minorVersion)
{
    if (_imp->_iconLabel) {
        QString pluginLabelVersioned = tr("%1 version %2.%3").arg( QString::fromUtf8( pluginLabel.c_str() ) ).arg(majorVersion).arg(minorVersion);
        _imp->_iconLabel->setToolTip(pluginLabelVersioned);
    }
    if (_imp->_helpButton) {
        _imp->_helpToolTip = QString::fromUtf8( pluginDesc.c_str() );
        _imp->_helpButton->setToolTip( helpString() );
        EffectInstancePtr iseffect = toEffectInstance(_imp->_holder.lock());
        if (iseffect) {
            _imp->_pluginID = QString::fromUtf8( pluginID.c_str() );
            _imp->_pluginVersionMajor = majorVersion;
            _imp->_pluginVersionMinor = minorVersion;
            _imp->_helpButton->setToolTip( helpString() );
        }
    }
}

void
DockablePanel::setPluginIcon(const QPixmap& pix)
{
    if (_imp->_iconLabel) {
        _imp->_iconLabel->setPixmap(pix);
        if ( !_imp->_iconLabel->isVisible() ) {
            _imp->_iconLabel->show();
        }
    }
}

void
DockablePanel::onNodeScriptChanged(const QString& label)
{
    if (_imp->_nameLineEdit) {
        _imp->_nameLineEdit->setToolTip( QString::fromUtf8("<p>Script name: <br/><b><font size=4>") + label + QString::fromUtf8("</b></font></p>") );
    } else if (_imp->_nameLabel) {
        _imp->_nameLabel->setToolTip( QString::fromUtf8("<p>Script name: <br/><b><font size=4>") + label + QString::fromUtf8("</b></font></p>") );
    }
}

void
DockablePanel::onGuiClosing()
{
    KnobHolderPtr holder = _imp->_holder.lock();
    if (holder) {
        holder->discardPanelPointer();
    }
    if (_imp->_nameLineEdit) {
        QObject::disconnect( _imp->_nameLineEdit, SIGNAL(editingFinished()), this, SLOT(onLineEditNameEditingFinished()) );
    }
    _imp->_gui = 0;
}

KnobHolderPtr
DockablePanel::getHolder() const
{
    return _imp->_holder.lock();
}

void
DockablePanel::onRestoreDefaultsButtonClicked()
{
    NodeSettingsPanel* isNodePanel = dynamic_cast<NodeSettingsPanel*>(this);
    if (isNodePanel) {
        NodeGuiPtr node = isNodePanel->getNodeGui();
        if (!node) {
            return;
        }
        NodesGuiList nodes;
        nodes.push_back(node);
        pushUndoCommand( new RestoreNodeToDefaultCommand(nodes) );
        
    } else {
        std::list<KnobIPtr > knobsList;
        const std::vector<KnobIPtr > & knobs = _imp->_holder.lock()->getKnobs();
        for (std::vector<KnobIPtr >::const_iterator it = knobs.begin(); it != knobs.end(); ++it) {
            KnobButtonPtr isBtn = toKnobButton(*it);
            KnobPagePtr isPage = toKnobPage(*it);
            KnobGroupPtr isGroup = toKnobGroup(*it);
            KnobSeparatorPtr isSeparator = toKnobSeparator(*it);
            if ( !isBtn && !isPage && !isGroup && !isSeparator && ( (*it)->getName() != kUserLabelKnobName ) ) {
                knobsList.push_back(*it);
            }
        }

        pushUndoCommand( new RestoreDefaultsCommand(knobsList, DimSpec::all(), ViewSetSpec::all()) );
    }
}

void
DockablePanel::onLineEditNameEditingFinished()
{
    if ( _imp->_gui->getApp()->isClosing() ) {
        return;
    }

    NodeSettingsPanel* panel = dynamic_cast<NodeSettingsPanel*>(this);
    NodeGuiPtr node;
    QString newName = _imp->_nameLineEdit->text();
    QString oldName;
    if (panel) {
        node = panel->getNodeGui();
        assert(node);
        if (node) {
            oldName = QString::fromUtf8( node->getNode()->getLabel().c_str() );
        }
    }

    if (oldName == newName) {
        return;
    }

    assert(node);

    if (node) {
        pushUndoCommand( new RenameNodeUndoRedoCommand(node, oldName, newName) );
    }
}

void
DockablePanel::onKnobsInitialized()
{
<<<<<<< HEAD
    if (_imp->_tabWidget) {
        _imp->_rightContainerLayout->addWidget(_imp->_tabWidget);
=======
    assert(_imp->_tabWidget);
    _imp->_rightContainerLayout->addWidget(_imp->_tabWidget);


    RotoPanel* roto = initializeRotoPanel();
    if (roto) {
        _imp->_rightContainerLayout->addWidget(roto);
    }


    assert(!_imp->_trackerPanel);
    _imp->_trackerPanel = initializeTrackerPanel();

    if (_imp->_trackerPanel) {
        if ( !_imp->_tabWidget->count() ) {
            // No page, add it to the bottom
            _imp->_rightContainerLayout->addWidget(_imp->_trackerPanel);
        } else {
            // There is a page, add it to the first page

            QGridLayout* layout = dynamic_cast<QGridLayout*>( _imp->_tabWidget->widget(0)->layout() );
            assert(layout);
            if (layout) {
                layout->addWidget(_imp->_trackerPanel, layout->rowCount(), 0, 1, 2);
            }
        }
    }

    initializeExtraGui(_imp->_rightContainerLayout);

    NodeSettingsPanel* isNodePanel = dynamic_cast<NodeSettingsPanel*>(this);
    if (isNodePanel) {
        NodeGuiPtr nodeGui = isNodePanel->getNode();
        NodePtr node;
        assert(nodeGui);
        if (nodeGui) {
            node = nodeGui->getNode();
        }
        assert(node);
        if (node) {
            boost::shared_ptr<NodeCollection> collec = node->getGroup();
            NodeGroup* isGroup = dynamic_cast<NodeGroup*>( collec.get() );
            if (isGroup) {
                if ( !isGroup->getNode()->hasPyPlugBeenEdited() ) {
                    setEnabled(false);
                }
            }
        }
>>>>>>> f52c5059
    }
} // DockablePanel::initializeKnobsInternal


void
DockablePanel::refreshTabWidgetMaxHeight()
{
    /*
       Make the tab widget have the same height across all tabs to avoid the
       layout being adjusted everytimes the user switches from tab to tab
     */

    //Disabled for now - it leads to bad behaviour if the Node tab is bigger than the main actual tab
#if 0
    if (_imp->_tabWidget && !_imp->_useScrollAreasForTabs) {
        //Compute the tab maximum height
        int maxHeight = -1;
        for (int i = 0; i < _imp->_tabWidget->count(); ++i) {
            QWidget* w = _imp->_tabWidget->widget(i);
            if (w) {
                maxHeight = std::max(w->sizeHint().height(), maxHeight);
            }
        }
        if (maxHeight > 0) {
            _imp->_tabWidget->setFixedHeight(maxHeight);
        }
    }
#endif
}

void
DockablePanel::refreshUndoRedoButtonsEnabledNess(bool canUndo,
                                                 bool canRedo)
{
    if (_imp->_undoButton && _imp->_redoButton) {
        _imp->_undoButton->setEnabled(canUndo);
        _imp->_redoButton->setEnabled(canRedo);
    }
}

void
DockablePanel::onUndoClicked()
{
    boost::shared_ptr<QUndoStack> stack = getUndoStack();

    stack->undo();
    if (_imp->_undoButton && _imp->_redoButton) {
        _imp->_undoButton->setEnabled( stack->canUndo() );
        _imp->_redoButton->setEnabled( stack->canRedo() );
    }
    Q_EMIT undoneChange();
}

void
DockablePanel::onRedoPressed()
{
    boost::shared_ptr<QUndoStack> stack = getUndoStack();

    stack->redo();
    if (_imp->_undoButton && _imp->_redoButton) {
        _imp->_undoButton->setEnabled( stack->canUndo() );
        _imp->_redoButton->setEnabled( stack->canRedo() );
    }
    Q_EMIT redoneChange();
}

QString
DockablePanel::helpString() const
{
    //Base help
    QString tt;
    bool isMarkdown = false;
    EffectInstancePtr iseffect = toEffectInstance(_imp->_holder.lock());

    if (iseffect) {
        isMarkdown = iseffect->getNode()->getPlugin()->getProperty<bool>(kNatronPluginPropDescriptionIsMarkdown);
    }

    if (Qt::mightBeRichText(_imp->_helpToolTip) || isMarkdown) {
        tt = _imp->_helpToolTip;
    } else {
        tt = NATRON_NAMESPACE::convertFromPlainText(_imp->_helpToolTip, NATRON_NAMESPACE::WhiteSpaceNormal);
    }

    if (iseffect) {
        //Prepend the plugin ID
        if ( !_imp->_pluginID.isEmpty() ) {
            QString pluginLabelVersioned = tr("%1 version %2.%3")
                                            .arg(_imp->_pluginID)
                                            .arg(_imp->_pluginVersionMajor)
                                            .arg(_imp->_pluginVersionMinor);
            if ( !pluginLabelVersioned.isEmpty() ) {
                if (isMarkdown) {
                    tt.prepend(pluginLabelVersioned + QString::fromUtf8("\n=========\n\n"));
                } else {
                    QString toPrepend = QString::fromUtf8("<p><b>");
                    toPrepend.append(pluginLabelVersioned);
                    toPrepend.append( QString::fromUtf8("</b></p>") );
                    tt.prepend(toPrepend);
                }
            }
        }
    }

    if (isMarkdown) {
        tt = Markdown::convert2html(tt);
        // Shrink H1/H2 (Can't do it in qt stylesheet)
        tt.replace( QString::fromUtf8("<h1>"), QString::fromUtf8("<h1 style=\"font-size:large;\">") );
        tt.replace( QString::fromUtf8("<h2>"), QString::fromUtf8("<h2 style=\"font-size:large;\">") );
    }

    return tt;
}

void
DockablePanel::showHelp()
{
    EffectInstancePtr iseffect = toEffectInstance(_imp->_holder.lock());

    if (iseffect) {
        NodePtr node = iseffect->getNode();
        int serverPort = appPTR->getDocumentationServerPort();
        QString localUrl = QString::fromUtf8("http://localhost:") + QString::number(serverPort) + QString::fromUtf8("/_plugin.html?id=") + _imp->_pluginID;
#ifdef NATRON_DOCUMENTATION_ONLINE
        QString remoteUrl = QString::fromUtf8(NATRON_DOCUMENTATION_ONLINE) + QString::fromUtf8("/plugins/") + _imp->_pluginID + QString::fromUtf8(".html");
        int docSource = appPTR->getCurrentSettings()->getDocumentationSource();
        if ( (serverPort == 0) && (docSource == 0) ) {
            docSource = 1;
        }
        switch (docSource) {
            case 0:
                QDesktopServices::openUrl( QUrl(localUrl) );
                break;
            case 1:
                QDesktopServices::openUrl( QUrl(remoteUrl) );
                break;
            case 2:
                Dialogs::informationDialog(_imp->_pluginLabel.toStdString(), helpString().toStdString(), true);
                break;
        }
#else
        QDesktopServices::openUrl( QUrl(localUrl) );
#endif
    }
}

void
DockablePanel::setClosed(bool c)
{
    setVisible(!c);

    setClosedInternal(c);
} // setClosed

void
DockablePanel::setClosedInternal(bool closed)
{
    if (!_imp->_gui) {
        return;
    }

    {
        QMutexLocker l(&_imp->_isClosedMutex);
        if (closed == _imp->_isClosed) {
            return;
        }
        _imp->_isClosed = closed;
    }


    if (_imp->_floating) {
        floatPanel();

        return;
    }

    if (!closed) {
        _imp->_gui->addVisibleDockablePanel(this);
    } else {
        _imp->_gui->removeVisibleDockablePanel(this);
        _imp->_gui->buildTabFocusOrderPropertiesBin();
    }

    ///Remove any color picker active
    const KnobsGuiMapping& knobs = getKnobsMapping();
    for (KnobsGuiMapping::const_iterator it = knobs.begin(); it != knobs.end(); ++it) {
        KnobColorPtr ck = toKnobColor(it->first.lock());
        if (ck) {
            ck->setPickingEnabled(ViewSetSpec::all(), false);
        }
    }

    NodeSettingsPanel* nodePanel = dynamic_cast<NodeSettingsPanel*>(this);
    if (nodePanel) {
        NodeGuiPtr nodeGui = nodePanel->getNodeGui();
        NodePtr internalNode = nodeGui->getNode();

        Gui* gui = getGui();
        if (gui) {
            if (internalNode && !internalNode->isKeepInAnimationModuleButtonDown()) {
                if (!closed) {
                    gui->addNodeGuiToAnimationModuleEditor(nodeGui);
                } else {
                    gui->removeNodeGuiFromAnimationModuleEditor(nodeGui);
                }
            }
            if (internalNode) {
                GuiAppInstancePtr app = gui->getApp();
                if (app) {
                    boost::shared_ptr<TimeLine> timeline = app->getTimeLine();
                    if (timeline) {
                        internalNode->getEffectInstance()->refreshAfterTimeChange( false, TimeValue(timeline->currentFrame()) );
                    }
                }
            }
        }
    }

    Q_EMIT closeChanged(closed);
} // DockablePanel::setClosedInternal

void
DockablePanel::closePanel()
{
    close();
    setClosedInternal(true);

    ///Closing a panel always gives focus to some line-edit in the application which is quite annoying
    QWidget* hasFocus = qApp->focusWidget();
    if (hasFocus) {
        hasFocus->clearFocus();
    }

    Gui* gui = getGui();
    if (gui) {
        const std::list<ViewerTab*>& viewers = gui->getViewersList();
        for (std::list<ViewerTab*>::const_iterator it = viewers.begin(); it != viewers.end(); ++it) {
            (*it)->getViewer()->redraw();
        }
    }
}

void
DockablePanel::minimizeOrMaximize(bool toggled)
{
    _imp->_minimized = toggled;
    if (_imp->_minimized) {
        Q_EMIT minimized();
    } else {
        Q_EMIT maximized();
    }
    _imp->_rightContainer->setVisible(!_imp->_minimized);
    std::vector<QWidget*> _panels;
    for (int i = 0; i < _imp->_container->count(); ++i) {
        if ( QWidget * myItem = dynamic_cast <QWidget*>( _imp->_container->itemAt(i) ) ) {
            _panels.push_back(myItem);
            _imp->_container->removeWidget(myItem);
        }
    }
    for (U32 i = 0; i < _panels.size(); ++i) {
        _imp->_container->addWidget(_panels[i]);
    }
    Gui* gui = getGui();
    if (gui) {
        gui->buildTabFocusOrderPropertiesBin();
    }
    update();
}

FloatingWidget*
DockablePanel::getFloatingWindow() const
{
    return _imp->_floatingWidget;
}

void
DockablePanel::floatPanelInWindow(FloatingWidget* window)
{
    _imp->_floating = !_imp->_floating;
    {
        QMutexLocker k(&_imp->_isClosedMutex);
        _imp->_isClosed = false;
    }
    if (_imp->_floating) {
        assert(!_imp->_floatingWidget);

        QSize curSize = sizeHint();


        _imp->_floatingWidget = window;
        QObject::connect( _imp->_floatingWidget, SIGNAL(closed()), this, SLOT(closePanel()) );
        _imp->_container->removeWidget(this);
        _imp->_floatingWidget->setWidget(this);
        _imp->_floatingWidget->resize(curSize);
        _imp->_gui->getApp()->registerFloatingWindow(_imp->_floatingWidget);
    } else {
        assert(_imp->_floatingWidget);
        _imp->_gui->getApp()->unregisterFloatingWindow(_imp->_floatingWidget);
        _imp->_floatingWidget->removeEmbeddedWidget();
        //setParent( _imp->_container->parentWidget() );
        //_imp->_container->insertWidget(0, this);
        _imp->_gui->addVisibleDockablePanel(this);
        _imp->_floatingWidget->deleteLater();
        _imp->_floatingWidget = 0;
    }
    Gui* gui = getGui();
    if (gui) {
        gui->buildTabFocusOrderPropertiesBin();
    }

}

FloatingWidget*
DockablePanel::floatPanel()
{
    if (!_imp->_floating) {
        FloatingWidget* window = new FloatingWidget(_imp->_gui, _imp->_gui);
        floatPanelInWindow(window);
        assert(_imp->_floatingWidget == window);
    }
    return _imp->_floatingWidget;
}

void
DockablePanel::setName(const QString & str)
{
    if (_imp->_nameLabel) {
        _imp->_nameLabel->setText(str);
    } else if (_imp->_nameLineEdit) {
        _imp->_nameLineEdit->setText(str);
    }
}

Button*
DockablePanel::insertHeaderButton(int headerPosition)
{
    Button* ret = new Button(_imp->_headerWidget);

    _imp->_headerLayout->insertWidget(headerPosition, ret);

    return ret;
}

Gui*
DockablePanel::getGui() const
{
    return _imp->_gui;
}

void
DockablePanel::insertHeaderWidget(int index,
                                  QWidget* widget)
{
    if (_imp->_mode != eHeaderModeNoHeader) {
        _imp->_headerLayout->insertWidget(index, widget);
    }
}

void
DockablePanel::appendHeaderWidget(QWidget* widget)
{
    if (_imp->_mode != eHeaderModeNoHeader) {
        _imp->_headerLayout->addWidget(widget);
    }
}

QWidget*
DockablePanel::getHeaderWidget() const
{
    return _imp->_headerWidget;
}

bool
DockablePanel::isMinimized() const
{
    return _imp->_minimized;
}

QVBoxLayout*
DockablePanel::getContainer() const
{
    return _imp->_container;
}

bool
DockablePanel::isClosed() const
{
    QMutexLocker l(&_imp->_isClosedMutex);

    return _imp->_isClosed;
}

bool
DockablePanel::isFloating() const
{
    return _imp->_floating;
}

void
DockablePanel::onColorDialogColorChanged(const QColor & color)
{
    if ( (_imp->_mode != eHeaderModeReadOnlyName) && _imp->_colorButton ) {
        QPixmap p(15, 15);
        p.fill(color);
        _imp->_colorButton->setIcon( QIcon(p) );
        if (_imp->_verticalColorBar) {
            _imp->_verticalColorBar->setColor(color);
        }
    }
}

void
DockablePanel::onOverlayColorDialogColorChanged(const QColor& color)
{
    NodeSettingsPanel* nodePanel = dynamic_cast<NodeSettingsPanel*>(this);

    if (!nodePanel) {
        return;
    }
    NodePtr node = nodePanel->getNodeGui()->getNode();
    if (!node) {
        return;
    }


    if ( (_imp->_mode  != eHeaderModeReadOnlyName) && _imp->_overlayButton ) {

        // Replace the circle portion from the icon with the color picked by the user
        int iconSize = TO_DPIX(NATRON_MEDIUM_BUTTON_ICON_SIZE);
        QPixmap pixOverlay;
        appPTR->getIcon(NATRON_PIXMAP_OVERLAY, iconSize, &pixOverlay);

        QImage img = pixOverlay.toImage();
        if (!img.isNull()) {
            int width = img.width();
            int height = img.height();

            for (int y = 0; y < height; ++y) {
                QRgb* pix = reinterpret_cast<QRgb*>(img.scanLine(y));
                for (int x = 0; x < width; ++x) {
                    int alpha = qAlpha(*pix);
                    int r = int((float)color.red() * alpha / 255.f);
                    int g = int((float)color.green() * alpha / 255.f);
                    int b = int((float)color.blue() * alpha / 255.f);

                    *pix = qRgba(r,g,b, alpha);
                    ++pix;
                }
            }
        }
        //QPixmap p(15, 15);
        //p.fill(color);
        QPixmap p = QPixmap::fromImage(img);
        _imp->_overlayButton->setIcon( QIcon(p) );

        node->onNodeUIOverlayColorChanged(color.redF(), color.greenF(), color.blueF());
        Gui* gui = getGui();
        if (gui) {
            gui->getApp()->redrawAllViewers();
        }

    }

}

void
DockablePanel::onColorButtonClicked()
{
    QColorDialog dialog(this);

    dialog.setOption(QColorDialog::DontUseNativeDialog);
    QColor oldColor;
    {
        oldColor = getCurrentColor();
        dialog.setCurrentColor(oldColor);
    }
    QObject::connect( &dialog, SIGNAL(currentColorChanged(QColor)), this, SLOT(onColorDialogColorChanged(QColor)) );

    if ( dialog.exec() ) {
        QColor c = dialog.currentColor();
        Q_EMIT colorChanged(c);
    } else {
        onColorDialogColorChanged(oldColor);
    }
}

void
DockablePanel::onOverlayButtonClicked()
{
    NodeSettingsPanel* nodePanel = dynamic_cast<NodeSettingsPanel*>(this);

    if (!nodePanel) {
        return;
    }
    NodePtr node = nodePanel->getNodeGui()->getNode();
    if (!node) {
        return;
    }
    QColorDialog dialog(this);
    dialog.setOption(QColorDialog::DontUseNativeDialog);
    dialog.setOption(QColorDialog::ShowAlphaChannel);

    double curOverlayColor[3];
    node->getOverlayColor(&curOverlayColor[0], &curOverlayColor[1], &curOverlayColor[2]);
    {
        QColor c;
        c.setRgbF(Image::clamp(curOverlayColor[0], 0., 1.),
                  Image::clamp(curOverlayColor[1], 0., 1.),
                  Image::clamp(curOverlayColor[2], 0., 1.));
        dialog.setCurrentColor(c);
    }
    QObject::connect( &dialog, SIGNAL(currentColorChanged(QColor)), this, SLOT(onOverlayColorDialogColorChanged(QColor)) );

    if ( dialog.exec() ) {
        QColor c = dialog.currentColor();
        node->onNodeUIOverlayColorChanged(c.redF(), c.greenF(), c.blueF());
    } else {
        if (curOverlayColor[0] == -1 && curOverlayColor[1] == -1 && curOverlayColor[2] == -1) {
            // The node didn't have an overlay color before, update icon
            QPixmap pixOverlay;
            appPTR->getIcon(NATRON_PIXMAP_OVERLAY, NATRON_MEDIUM_BUTTON_ICON_SIZE, &pixOverlay);
            _imp->_overlayButton->setIcon( QIcon(pixOverlay) );
        }
    }
    Gui* gui = getGui();
    if (gui) {
        gui->getApp()->redrawAllViewers();
    }

}

void
DockablePanel::setCurrentColor(const QColor & c)
{
    onColorDialogColorChanged(c);
}

void
DockablePanel::resetHostOverlayColor()
{
    NodeSettingsPanel* nodePanel = dynamic_cast<NodeSettingsPanel*>(this);

    if (!nodePanel) {
        return;
    }
    NodePtr node = nodePanel->getNodeGui()->getNode();
    if (!node) {
        return;
    }
    node->onNodeUIOverlayColorChanged(-1, -1, -1);

    QPixmap pixOverlay;
    appPTR->getIcon(NATRON_PIXMAP_OVERLAY, NATRON_MEDIUM_BUTTON_ICON_SIZE, &pixOverlay);
    _imp->_overlayButton->setIcon( QIcon(pixOverlay) );

    Gui* gui = getGui();
    if (gui) {
        gui->getApp()->redrawAllViewers();
    }
}

void
DockablePanel::setOverlayColor(const QColor& c)
{
    onOverlayColorDialogColorChanged(c);
}

void
DockablePanel::focusInEvent(QFocusEvent* e)
{
    QFrame::focusInEvent(e);

    getUndoStack()->setActive();
}

void
DockablePanel::onPanelSelected(const QPoint& /*pos*/)
{
    NodeSettingsPanel* isNodePanel = dynamic_cast<NodeSettingsPanel*>(this);
    if (!isNodePanel) {
        return;
    }
    NodeGuiPtr node = isNodePanel->getNodeGui();
    if (!node) {
        return;
    }
    node->getDagGui()->selectNode(node, false);
}

void
DockablePanel::onRightClickMenuRequested(const QPoint & pos)
{
    QWidget* emitter = qobject_cast<QWidget*>( sender() );

    assert(emitter);

    EffectInstancePtr isEffect = toEffectInstance(_imp->_holder.lock());
    if (isEffect) {
        Menu menu(this);
        //menu.setFont( QFont(appFont,appFontSize) );
        QAction* userParams = new QAction(tr("Manage user parameters..."), &menu);
        menu.addAction(userParams);


        QAction* setKeys = new QAction(tr("Set key on all parameters"), &menu);
        menu.addAction(setKeys);

        QAction* removeAnimation = new QAction(tr("Remove animation on all parameters"), &menu);
        menu.addAction(removeAnimation);

        KnobHolderPtr holder = _imp->_holder.lock();
        if ( !holder || !holder->getApp() || holder->getApp()->isGuiFrozen() ) {
            setKeys->setEnabled(false);
            removeAnimation->setEnabled(false);
        }

        QAction* ret = menu.exec( emitter->mapToGlobal(pos) );
        if (ret == setKeys) {
            setKeyOnAllParameters();
        } else if (ret == removeAnimation) {
            removeAnimationOnAllParameters();
        } else if (ret == userParams) {
            onManageUserParametersActionTriggered();
        }
    }
} // onRightClickMenuRequested

void
DockablePanel::onManageUserParametersActionTriggered()
{
    KnobHolderPtr holder = getHolder();
    if (!holder) {
        return;
    }
    EffectInstance* isEffect = dynamic_cast<EffectInstance*>(holder.get());
    if (!isEffect) {
        return;
    }
    NodePtr node = isEffect->getNode();
    if (!node) {
        return;
    }
    // If this is a pyplug, warn that the user is about to break it
    if (node->isPyPlug()) {
        NodeGroup* isGrp = dynamic_cast<NodeGroup*>(isEffect);
        if (isGrp) {
            StandardButtons rep = Dialogs::questionDialog(tr("PyPlug").toStdString(), tr("You are about to edit parameters of this node which will "
                                                                                         "automatically convert this node as a Group. Are you sure "
                                                                                         "you want to edit it?").toStdString(), false);
            if (rep != eStandardButtonYes) {
                return;
            }
            isGrp->setSubGraphEditedByUser(true);

        }
        

    }
    ManageUserParamsDialog dialog(this, this);

    ignore_result( dialog.exec() );
}

void
DockablePanel::setKeyOnAllParameters()
{

    NodeSettingsPanel* isNodePanel = dynamic_cast<NodeSettingsPanel*>(this);
    if (!isNodePanel) {
        return;
    }
    NodeGuiPtr nodeUi = isNodePanel->getNodeGui();
    if (!nodeUi) {
        return;
    }
    Gui* gui = getGui();
    if (!gui) {
        return;
    }
    AnimationModulePtr model = gui->getAnimationModuleEditor()->getModel();
    if (!model) {
        return;
    }
    NodeAnimPtr nodeAnim = model->findNodeAnim(nodeUi->getNode());
    if (!nodeAnim) {
        return;
    }

    const std::vector<KnobAnimPtr>& knobs = nodeAnim->getKnobs();

    AnimItemDimViewKeyFramesMap keys;
    TimeValue time(getGui()->getApp()->getTimeLine()->currentFrame());



    for (std::vector<KnobAnimPtr>::const_iterator it = knobs.begin(); it != knobs.end(); ++it) {
        int nDims = (*it)->getNDimensions();
        KnobIPtr internalKnob = (*it)->getInternalKnob();
        KnobIntBasePtr isInt = toKnobIntBase(internalKnob);
        KnobBoolBasePtr isBool = toKnobBoolBase(internalKnob);
        AnimatingKnobStringHelperPtr isString = boost::dynamic_pointer_cast<AnimatingKnobStringHelper>(internalKnob);
        KnobDoubleBasePtr isDouble = toKnobDoubleBase(internalKnob);

        std::list<ViewIdx> views = (*it)->getViewsList();
        for (std::list<ViewIdx>::const_iterator it2 = views.begin(); it2 != views.end(); ++it2) {
            for (int i = 0; i < nDims; ++i) {

                KeyFrameWithString kf;
                kf.key.setTime(time);

                if (isInt) {
                    kf.key.setValue( isInt->getValueAtTime(time, DimIdx(i), *it2));
                } else if (isBool) {
                    kf.key.setValue( isBool->getValueAtTime(time, DimIdx(i), *it2));
                } else if (isDouble) {
                    kf.key.setValue( isDouble->getValueAtTime(time, DimIdx(i), *it2));
                } else if (isString) {
                    std::string v = isString->getValueAtTime(time, DimIdx(i), *it2);
                    double dv;
                    isString->stringToKeyFrameValue(time, *it2, v, &dv);
                    kf.string = v;
                    kf.key.setValue(dv);
                }

                AnimItemDimViewIndexID id(*it, *it2, DimIdx(i));
                keys[id].insert(kf);
            }
        }

    }
    pushUndoCommand(new AddKeysCommand(keys, model, false /*replaceAnimation*/));

}

void
DockablePanel::removeAnimationOnAllParameters()
{
    NodeSettingsPanel* isNodePanel = dynamic_cast<NodeSettingsPanel*>(this);
    if (!isNodePanel) {
        return;
    }
    NodeGuiPtr nodeUi = isNodePanel->getNodeGui();
    if (!nodeUi) {
        return;
    }
    Gui* gui = getGui();
    if (!gui) {
        return;
    }
    AnimationModulePtr model = gui->getAnimationModuleEditor()->getModel();
    if (!model) {
        return;
    }
    NodeAnimPtr nodeAnim = model->findNodeAnim(nodeUi->getNode());
    if (!nodeAnim) {
        return;
    }

    const std::vector<KnobAnimPtr>& knobs = nodeAnim->getKnobs();

    AnimItemDimViewKeyFramesMap keys;
    for (std::vector<KnobAnimPtr>::const_iterator it = knobs.begin(); it != knobs.end(); ++it) {
        int nDims = (*it)->getNDimensions();
        KnobIPtr internalKnob = (*it)->getInternalKnob();
        AnimatingKnobStringHelperPtr isString = boost::dynamic_pointer_cast<AnimatingKnobStringHelper>(internalKnob);

        std::list<ViewIdx> views = (*it)->getViewsList();
        for (std::list<ViewIdx>::const_iterator it2 = views.begin(); it2 != views.end(); ++it2) {
            for (int i = 0; i < nDims; ++i) {
                CurveGuiPtr curve = (*it)->getCurveGui(DimIdx(i), *it2);
                if (!curve) {
                    continue;
                }
                KeyFrameSet internalSet = curve->getKeyFrames();
                AnimItemDimViewIndexID id(*it, *it2, DimIdx(i));
                KeyFrameWithStringSet& keysToRemove = keys[id];
                for (KeyFrameSet::const_iterator it3 = internalSet.begin(); it3 != internalSet.end(); ++it3) {
                    KeyFrameWithString kf;
                    kf.key = *it3;
                    if (isString) {
                        kf.string = isString->getValueAtTime(it3->getTime(), DimIdx(i), *it2);

                    }

                    keysToRemove.insert(kf);
                }

            }
        }
        
    }
    pushUndoCommand(new RemoveKeysCommand(keys, model));

}

void
DockablePanel::onCenterButtonClicked()
{
    centerOnItem();
}

void
DockablePanel::onSubGraphEditionChanged(bool /*editable*/)
{
    // _imp->_enterInGroupButton->setVisible(editable);
}

void
DockablePanel::onEnterInGroupClicked()
{
    NodeSettingsPanel* panel = dynamic_cast<NodeSettingsPanel*>(this);

    assert(panel);
    if (!panel) {
        throw std::logic_error("");
    }
    NodeGuiPtr node = panel->getNodeGui();
    assert(node);
    if (!node) {
        throw std::logic_error("");
    }
    EffectInstancePtr effect = node->getNode()->getEffectInstance();
    assert(effect);
    if (!effect) {
        throw std::logic_error("");
    }
    NodeGroupPtr group = toNodeGroup(effect);
    assert(group);
    if (!group) {
        throw std::logic_error("");
    }
    NodeGraphI* graph_i = group->getNodeGraph();
    assert(graph_i);
    if (!graph_i) {
        throw std::logic_error("");
    }
    NodeGraph* graph = dynamic_cast<NodeGraph*>(graph_i);
    assert(graph);
    if (!graph) {
        throw std::logic_error("");
    }
    TabWidget* isParentTab = dynamic_cast<TabWidget*>( graph->parentWidget() );
    if (isParentTab) {
        isParentTab->setCurrentWidget(graph);
    } else {
        NodeGraph* lastSelectedGraph = _imp->_gui->getLastSelectedGraph();
        if (!lastSelectedGraph) {
            std::list<TabWidgetI*> panes = _imp->_gui->getApp()->getTabWidgetsSerialization();
            assert(panes.size() >= 1);
            isParentTab = dynamic_cast<TabWidget*>(panes.front());
        } else {
            isParentTab = dynamic_cast<TabWidget*>( lastSelectedGraph->parentWidget() );
        }

        assert(isParentTab);
        if (!isParentTab) {
            throw std::logic_error("");
        }
        isParentTab->appendTab(graph, graph);
    }
    QTimer::singleShot( 25, graph, SLOT(centerOnAllNodes()) );
} // DockablePanel::onEnterInGroupClicked

void
DockablePanel::onHideUnmodifiedButtonClicked(bool checked)
{
    if (checked) {
        _imp->_knobsVisibilityBeforeHideModif.clear();
        const KnobsGuiMapping& knobsMap = getKnobsMapping();
        for (KnobsGuiMapping::const_iterator it = knobsMap.begin(); it != knobsMap.end(); ++it) {
            KnobIPtr knob = it->first.lock();
            KnobGroupPtr isGroup = toKnobGroup(knob);
            KnobParametricPtr isParametric = toKnobParametric(knob);
            if (!isGroup && !isParametric) {
                _imp->_knobsVisibilityBeforeHideModif.insert( std::make_pair( it->second, it->second->isSecretRecursive() ) );
                if ( !knob->hasModifications() ) {
                    it->second->hide();
                }
            }
        }
    } else {
        for (std::map<KnobGuiWPtr, bool>::iterator it = _imp->_knobsVisibilityBeforeHideModif.begin();
             it != _imp->_knobsVisibilityBeforeHideModif.end(); ++it) {
            KnobGuiPtr knobGui = it->first.lock();
            if (!it->second && knobGui) {
                knobGui->show();
            }
        }
    }
}

std::string
DockablePanel::getHolderFullyQualifiedScriptName() const
{
    KnobHolderPtr holder = getHolder();
    EffectInstancePtr isEffect = toEffectInstance(holder);
    if (isEffect) {
        return isEffect->getNode()->getFullyQualifiedName();
    } else if (holder->isProject()) {
        return kNatronProjectSettingsPanelSerializationNameNew;
    } else {
        assert(false);
        return std::string();
    }
}

KnobItemsTableGuiPtr
DockablePanel::createKnobItemsTable(QWidget* parent)
{
    KnobItemsTablePtr table = getHolder()->getItemsTable();
    if (!table) {
        return KnobItemsTableGuiPtr();
    }
    KnobItemsTableGuiPtr ret(new KnobItemsTableGui(table, this, parent));
    return ret;
}


NATRON_NAMESPACE_EXIT;
NATRON_NAMESPACE_USING;
#include "moc_DockablePanel.cpp"<|MERGE_RESOLUTION|>--- conflicted
+++ resolved
@@ -122,13 +122,9 @@
     setFrameShape(QFrame::Box);
     setFocusPolicy(Qt::NoFocus);
 
-<<<<<<< HEAD
-    EffectInstancePtr isEffect = toEffectInstance(holder);
-=======
     NodePtr node;
     NodePtr nodeForDocumentation;
-    EffectInstance* isEffect = dynamic_cast<EffectInstance*>(holder);
->>>>>>> f52c5059
+    EffectInstancePtr isEffect = toEffectInstance(holder);
     QString pluginLabelVersioned;
     if (isEffect) {
         if ( toGroupOutput(isEffect) ) {
@@ -163,13 +159,7 @@
                 }
             }
 
-<<<<<<< HEAD
-        PluginPtr plugin = isEffect->getNode()->getPlugin();
-        _imp->_pluginVersionMajor = plugin->getProperty<unsigned int>(kNatronPluginPropVersion, 0);
-        _imp->_pluginVersionMinor = plugin->getProperty<unsigned int>(kNatronPluginPropVersion, 1);
-        pluginLabelVersioned = tr("%1 version %2.%3").arg(QString::fromUtf8(plugin->getPluginLabel().c_str())).arg(_imp->_pluginVersionMajor).arg(_imp->_pluginVersionMinor);
-=======
-            const Plugin* plugin = nodeForDocumentation->getPlugin();
+            const PluginPtr plugin = nodeForDocumentation->getPlugin();
             if (plugin) {
                 _imp->_helpToolTip = QString::fromUtf8( node->getPluginDescription().c_str() );
                 _imp->_pluginLabel = plugin->getPluginLabel();
@@ -180,14 +170,6 @@
             }
         }
     }
-    MultiInstancePanel* isMultiInstance = dynamic_cast<MultiInstancePanel*>(holder);
-    if (isMultiInstance) {
-        isEffect = isMultiInstance->getMainInstance()->getEffectInstance().get();
-        assert(isEffect);
-        if (!isEffect) {
-            throw std::logic_error("");
-        }
->>>>>>> f52c5059
     }
 
 
@@ -211,12 +193,11 @@
             _imp->_iconLabel->setToolTip(pluginLabelVersioned);
             _imp->_headerLayout->addWidget(_imp->_iconLabel);
 
-            PluginPtr plugin = isEffect->getNode()->getPlugin();
+            PluginPtr plugin = nodeForDocumentation->getPlugin();
             assert(plugin);
 
             QString resourcesPath = QString::fromUtf8(plugin->getProperty<std::string>(kNatronPluginPropResourcesPath).c_str());
 
-<<<<<<< HEAD
             QString iconFilePath = resourcesPath;
             StrUtils::ensureLastPathSeparator(iconFilePath);
             iconFilePath += QString::fromUtf8(plugin->getProperty<std::string>(kNatronPluginPropIconFilePath).c_str());
@@ -224,12 +205,6 @@
             if (QFile::exists(iconFilePath)) {
                 QPixmap ic(iconFilePath);
                 if (!ic.isNull()) {
-=======
-            std::string iconFilePath = nodeForDocumentation->getPluginIconFilePath();
-            if ( !iconFilePath.empty() ) {
-                QPixmap ic;
-                if ( ic.load( QString::fromUtf8( iconFilePath.c_str() ) ) ) {
->>>>>>> f52c5059
                     int size = TO_DPIX(NATRON_MEDIUM_BUTTON_ICON_SIZE);
                     if (std::max( ic.width(), ic.height() ) != size) {
                         ic = ic.scaled(size, size, Qt::KeepAspectRatio, Qt::SmoothTransformation);
@@ -269,13 +244,6 @@
             QPixmap pixHelp;
             appPTR->getIcon(NATRON_PIXMAP_HELP_WIDGET, iconSize, &pixHelp);
             _imp->_helpButton = new Button(QIcon(pixHelp), QString(), _imp->_headerWidget);
-
-<<<<<<< HEAD
-
-            _imp->_pluginID = QString::fromUtf8(plugin->getPluginID().c_str());
-
-=======
->>>>>>> f52c5059
             _imp->_helpButton->setToolTip( helpString() );
             _imp->_helpButton->setFixedSize(mediumBSize);
             _imp->_helpButton->setIconSize(smallIconSize);
@@ -327,13 +295,8 @@
         QObject::connect( _imp->_cross, SIGNAL(clicked()), this, SLOT(closePanel()) );
 
 
-<<<<<<< HEAD
-        if (isEffect) {
-            NodeGuiIPtr gui_i = isEffect->getNode()->getNodeGui();
-=======
         if (node) {
-            boost::shared_ptr<NodeGuiI> gui_i = node->getNodeGui();
->>>>>>> f52c5059
+            NodeGuiIPtr gui_i = node->getNodeGui();
             assert(gui_i);
             double r, g, b;
             isEffect->getNode()->getColor(&r, &g, &b);
@@ -354,18 +317,8 @@
             _imp->_colorButton->setFocusPolicy(Qt::NoFocus);
             QObject::connect( _imp->_colorButton, SIGNAL(clicked()), this, SLOT(onColorButtonClicked()) );
 
-<<<<<<< HEAD
-
-            if (isEffect->getNode()->hasOverlay()) {
-=======
-            if ( node && !node->isMultiInstance() ) {
-                ///Show timeline keyframe markers to be consistent with the fact that the panel is opened by default
-                node->showKeyframesOnTimeline(true);
-            }
-
 
             if ( node && node->hasOverlay() ) {
->>>>>>> f52c5059
                 QPixmap pixOverlay;
                 appPTR->getIcon(NATRON_PIXMAP_OVERLAY, iconSize, &pixOverlay);
                 _imp->_overlayButton = new OverlayColorButton(this, QIcon(pixOverlay), _imp->_headerWidget);
@@ -636,18 +589,12 @@
     for (PagesMap::const_iterator it = pages.begin(); it != pages.end(); ++it) {
         if (it->second->tab == curTab) {
             setCurrentPage(it->second);
-<<<<<<< HEAD
             EffectInstancePtr isEffect = toEffectInstance(_imp->_holder.lock());
-            if ( isEffect && isEffect->getNode()->hasOverlay() ) {
-                isEffect->getApp()->redrawAllViewers();
-=======
-            EffectInstance* isEffect = dynamic_cast<EffectInstance*>(_imp->_holder);
             if (isEffect) {
                 NodePtr node = isEffect->getNode();
                 if (node && node->hasOverlay() ) {
                     isEffect->getApp()->redrawAllViewers();
                 }
->>>>>>> f52c5059
             }
         }
     }
@@ -811,59 +758,8 @@
 void
 DockablePanel::onKnobsInitialized()
 {
-<<<<<<< HEAD
     if (_imp->_tabWidget) {
         _imp->_rightContainerLayout->addWidget(_imp->_tabWidget);
-=======
-    assert(_imp->_tabWidget);
-    _imp->_rightContainerLayout->addWidget(_imp->_tabWidget);
-
-
-    RotoPanel* roto = initializeRotoPanel();
-    if (roto) {
-        _imp->_rightContainerLayout->addWidget(roto);
-    }
-
-
-    assert(!_imp->_trackerPanel);
-    _imp->_trackerPanel = initializeTrackerPanel();
-
-    if (_imp->_trackerPanel) {
-        if ( !_imp->_tabWidget->count() ) {
-            // No page, add it to the bottom
-            _imp->_rightContainerLayout->addWidget(_imp->_trackerPanel);
-        } else {
-            // There is a page, add it to the first page
-
-            QGridLayout* layout = dynamic_cast<QGridLayout*>( _imp->_tabWidget->widget(0)->layout() );
-            assert(layout);
-            if (layout) {
-                layout->addWidget(_imp->_trackerPanel, layout->rowCount(), 0, 1, 2);
-            }
-        }
-    }
-
-    initializeExtraGui(_imp->_rightContainerLayout);
-
-    NodeSettingsPanel* isNodePanel = dynamic_cast<NodeSettingsPanel*>(this);
-    if (isNodePanel) {
-        NodeGuiPtr nodeGui = isNodePanel->getNode();
-        NodePtr node;
-        assert(nodeGui);
-        if (nodeGui) {
-            node = nodeGui->getNode();
-        }
-        assert(node);
-        if (node) {
-            boost::shared_ptr<NodeCollection> collec = node->getGroup();
-            NodeGroup* isGroup = dynamic_cast<NodeGroup*>( collec.get() );
-            if (isGroup) {
-                if ( !isGroup->getNode()->hasPyPlugBeenEdited() ) {
-                    setEnabled(false);
-                }
-            }
-        }
->>>>>>> f52c5059
     }
 } // DockablePanel::initializeKnobsInternal
 
