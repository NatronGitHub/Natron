/* ***** BEGIN LICENSE BLOCK *****
 * This file is part of Natron <http://www.natron.fr/>,
 * Copyright (C) 2013-2018 INRIA and Alexandre Gauthier-Foichat
 *
 * Natron is free software: you can redistribute it and/or modify
 * it under the terms of the GNU General Public License as published by
 * the Free Software Foundation; either version 2 of the License, or
 * (at your option) any later version.
 *
 * Natron is distributed in the hope that it will be useful,
 * but WITHOUT ANY WARRANTY; without even the implied warranty of
 * MERCHANTABILITY or FITNESS FOR A PARTICULAR PURPOSE.  See the
 * GNU General Public License for more details.
 *
 * You should have received a copy of the GNU General Public License
 * along with Natron.  If not, see <http://www.gnu.org/licenses/gpl-2.0.html>
 * ***** END LICENSE BLOCK ***** */

#ifndef NATRON_GUI_TIMELINE_H
#define NATRON_GUI_TIMELINE_H

// ***** BEGIN PYTHON BLOCK *****
// from <https://docs.python.org/3/c-api/intro.html#include-files>:
// "Since Python may define some pre-processor definitions which affect the standard headers on some systems, you must include Python.h before any standard headers are included."
#include <Python.h>
// ***** END PYTHON BLOCK *****

#include "Global/Macros.h"

#include <list>

#if !defined(Q_MOC_RUN) && !defined(SBK_RUN)
#include <boost/shared_ptr.hpp>
#include <boost/scoped_ptr.hpp>
#endif

CLANG_DIAG_OFF(deprecated)
CLANG_DIAG_OFF(uninitialized)
#include "Global/GLIncludes.h" //!<must be included before QGLWidget because of gl.h and glew.h
#include <QtOpenGL/QGLWidget>
#include "Global/GLObfuscate.h" //!<must be included after QGLWidget
#include <QtCore/QList>
#include <QtCore/QPointF>
CLANG_DIAG_ON(deprecated)
CLANG_DIAG_ON(uninitialized)
#include "Engine/OverlaySupport.h"

#include "Global/GlobalDefines.h"

#include "Gui/GuiFwd.h"

NATRON_NAMESPACE_ENTER

struct TimelineGuiPrivate;

class TimeLineGui
    : public QGLWidget
    , public OverlaySupport
{
GCC_DIAG_SUGGEST_OVERRIDE_OFF
    Q_OBJECT
GCC_DIAG_SUGGEST_OVERRIDE_ON

public:
    explicit TimeLineGui(const ViewerNodePtr& viewer,
                         const TimeLinePtr& timeLine,
                         Gui* gui,
                         ViewerTab* viewerTab);

    virtual ~TimeLineGui() OVERRIDE;

    void discardGuiPointer();

    void setTimeline(const TimeLinePtr& timeline);
    TimeLinePtr getTimeline() const;

    /*initialises the boundaries on the timeline*/
    void setBoundaries(SequenceTime first, SequenceTime last);


    SequenceTime leftBound() const;
    SequenceTime rightBound() const;
    SequenceTime currentFrame() const;

    void getBounds(SequenceTime* left, SequenceTime* right) const;

    void setCursorColor(const QColor & cursorColor);
    void setBoundsColor(const QColor & boundsColor);
    void setCachedLineColor(const QColor & cachedLineColor);
    void setTicksColor(const QColor & ticksColor);
    void setBackGroundColor(const QColor & backgroundColor);
    void setScaleColor(const QColor & scaleColor);

    void seek(SequenceTime time);

    void renderText(double x,
                    double y,
                    const QString & text,
                    const QColor & color,
                    const QFont & font,
                    int flags = 0) const; //!< see http://doc.qt.io/qt-4.8/qpainter.html#drawText-10


    /**
     *@brief See toZoomCoordinates in ViewerGL.h
     **/
    QPointF toTimeLineCoordinates(double x, double y) const;
    double toTimeLine(double x) const;

    /**
     *@brief See toWidgetCoordinates in ViewerGL.h
     **/
    QPointF toWidgetCoordinates(double x, double y) const;
    double toWidget(double t) const;

    /**
     * @brief Activates the SLOT onViewerCacheFrameAdded() and the SIGNALS removedLRUCachedFrame() and  clearedViewerCache()
     * by connecting them to the ViewerCache emitted signals. They in turn are used by the GUI to refresh the "cached line" on
     * the timeline.
     **/
    void connectSlotsToViewerCache();

    bool isFrameRangeEdited() const;

    void setFrameRangeEdited(bool edited);

    void setTimeFormatFrames(bool value);

    void centerOn_tripleSync(SequenceTime left, SequenceTime right);

    void getVisibleRange(SequenceTime* left, SequenceTime* right) const;


    // Overriden from OverlaySupport
    virtual void toWidgetCoordinates(double *x, double *y) const OVERRIDE FINAL;
    virtual void toCanonicalCoordinates(double *x, double *y) const OVERRIDE FINAL;
    virtual int getWidgetFontHeight() const OVERRIDE FINAL;
    virtual int getStringWidthForCurrentFont(const std::string& string) const OVERRIDE FINAL;
    virtual RectD getViewportRect() const OVERRIDE FINAL;
    virtual void getCursorPosition(double& x, double& y) const OVERRIDE FINAL;
    virtual RangeD getFrameRange() const OVERRIDE FINAL;
    virtual bool renderText(double x,
                            double y,
                            const std::string &string,
                            double r,
                            double g,
                            double b,
                            double a,
                            int flags = 0) OVERRIDE FINAL;
    virtual void swapOpenGLBuffers() OVERRIDE FINAL;
    virtual void redraw() OVERRIDE FINAL;
    virtual void getOpenGLContextFormat(int* depthPerComponents, bool* hasAlpha) const OVERRIDE FINAL;
    virtual void getViewportSize(double &width, double &height) const OVERRIDE FINAL;
    virtual void getPixelScale(double & xScale, double & yScale) const  OVERRIDE FINAL;
#ifdef OFX_EXTENSIONS_NATRON
    virtual double getScreenPixelRatio() const OVERRIDE FINAL;
#endif
   virtual void getBackgroundColour(double &r, double &g, double &b) const OVERRIDE FINAL;
    virtual void saveOpenGLContext() OVERRIDE FINAL;
    virtual void restoreOpenGLContext() OVERRIDE FINAL;
    virtual unsigned int getCurrentRenderScale() const OVERRIDE FINAL;

    ////

public Q_SLOTS:


    void recenterOnBounds();

    void centerOn(SequenceTime left, SequenceTime right, int margin = 5);

    void onFrameChanged(SequenceTime, int);

    void onProjectFrameRangeChanged(int, int);

<<<<<<< HEAD

=======
    void onTimeFormatChanged(int);

    void onKeyframeChangesUpdateTimerTimeout();
>>>>>>> 09e48da6

private:

    void setBoundariesInternal(SequenceTime first, SequenceTime last, bool emitSignal);

    virtual void initializeGL() OVERRIDE FINAL;
    virtual void resizeGL(int width, int height) OVERRIDE FINAL;
    virtual void paintGL() OVERRIDE FINAL;
    virtual void mousePressEvent(QMouseEvent* e) OVERRIDE FINAL;
    virtual void mouseMoveEvent(QMouseEvent* e) OVERRIDE FINAL;
    virtual void mouseReleaseEvent(QMouseEvent* e) OVERRIDE FINAL;
    virtual void wheelEvent(QWheelEvent* e) OVERRIDE FINAL;
    virtual void enterEvent(QEvent* e) OVERRIDE FINAL;
    virtual void leaveEvent(QEvent* e) OVERRIDE FINAL;
    virtual void focusInEvent(QFocusEvent* e) OVERRIDE FINAL;
    virtual void focusOutEvent(QFocusEvent* e) OVERRIDE FINAL;
    virtual void keyPressEvent(QKeyEvent* e) OVERRIDE FINAL;
    virtual void keyReleaseEvent(QKeyEvent* e) OVERRIDE FINAL;
    virtual QSize sizeHint() const OVERRIDE FINAL;

Q_SIGNALS:

    
    void boundariesChanged(SequenceTime, SequenceTime);

private:

    boost::scoped_ptr<TimelineGuiPrivate> _imp;
};

NATRON_NAMESPACE_EXIT

#endif /* defined(NATRON_GUI_TIMELINE_H_) */<|MERGE_RESOLUTION|>--- conflicted
+++ resolved
@@ -173,13 +173,8 @@
 
     void onProjectFrameRangeChanged(int, int);
 
-<<<<<<< HEAD
-
-=======
     void onTimeFormatChanged(int);
 
-    void onKeyframeChangesUpdateTimerTimeout();
->>>>>>> 09e48da6
 
 private:
 
