--- conflicted
+++ resolved
@@ -230,14 +230,10 @@
 {
     NodeGraph* _publicInterface;
     Gui* _gui;
-<<<<<<< HEAD
     
     boost::weak_ptr<NodeCollection> group;
     
-    QPointF _lastScenePosClick;
-=======
     QPoint _lastMousePos;
->>>>>>> 6a40adc1
     QPointF _lastNodeDragStartPoint;
     QPoint _lastSelectionStartPoint;
     EventStateEnum _evtState;
@@ -286,13 +282,12 @@
     bool _hasMovedOnce;
     
     NodeGraphPrivate(Gui* gui,
-<<<<<<< HEAD
                      NodeGraph* p,
                      const boost::shared_ptr<NodeCollection>& group)
     : _publicInterface(p)
     , _gui(gui)
     , group(group)
-    , _lastScenePosClick()
+    , _lastMousePos()
     , _lastNodeDragStartPoint()
     , _lastSelectionStartPoint()
     , _evtState(eEventStateNone)
@@ -332,53 +327,6 @@
     , _detailsVisible(false)
     , _mergeMoveCommands(false)
     , _hasMovedOnce(false)
-=======
-                     NodeGraph* p)
-        : _publicInterface(p)
-          , _gui(gui)
-          , _lastMousePos()
-          , _lastNodeDragStartPoint()
-          , _lastSelectionStartPoint()
-          , _evtState(eEventStateNone)
-          , _magnifiedNode()
-          , _nodeSelectedScaleBeforeMagnif(1.)
-          , _magnifOn(false)
-          , _arrowSelected(NULL)
-          , _nodesMutex()
-          , _nodes()
-          , _nodesTrash()
-          , _nodeCreationShortcutEnabled(false)
-          , _lastNodeCreatedName()
-          , _root(NULL)
-          , _nodeRoot(NULL)
-          , _cacheSizeText(NULL)
-          , _refreshCacheTextTimer()
-          , _navigator(NULL)
-          , _undoStack(NULL)
-          , _menu(NULL)
-          , _tL(NULL)
-          , _tR(NULL)
-          , _bR(NULL)
-          , _bL(NULL)
-          , _refreshOverlays(false)
-          , _nodeClipBoard()
-          , _highLightedEdge(NULL)
-          , _mergeHintNode()
-          , _hintInputEdge(NULL)
-          , _hintOutputEdge(NULL)
-          , _backdrops()
-          , _backdropResized(NULL)
-          , _firstMove(true)
-          , _selection()
-          , _nodesWithinBDAtPenDown()
-          , _selectionRect(NULL)
-          , _bendPointsVisible(false)
-          , _knobLinksVisible(true)
-          , _accumDelta(0)
-          , _detailsVisible(false)
-          , _mergeMoveCommands(false)
-          , _hasMovedOnce(false)
->>>>>>> 6a40adc1
     {
     }
 
@@ -1081,12 +1029,11 @@
     {
         
         QMutexLocker l(&_imp->_nodesMutex);
-<<<<<<< HEAD
         
         ///Find matches, sorted by depth
         std::map<double,NodeGuiPtr> matches;
         for (NodeGuiList::reverse_iterator it = _imp->_nodes.rbegin(); it != _imp->_nodes.rend(); ++it) {
-            QPointF evpt = (*it)->mapFromScene(_imp->_lastScenePosClick);
+            QPointF evpt = (*it)->mapFromScene(lastMousePosScene);
             if ( (*it)->isVisible() && (*it)->isActive() ) {
                 
                 BackDropGui* isBd = dynamic_cast<BackDropGui*>(it->get());
@@ -1105,14 +1052,6 @@
                     }
                 }
                 
-                
-=======
-        for (std::list<boost::shared_ptr<NodeGui> >::reverse_iterator it = _imp->_nodes.rbegin(); it != _imp->_nodes.rend(); ++it) {
-            QPointF evpt = (*it)->mapFromScene(lastMousePosScene);
-            if ( (*it)->isVisible() && (*it)->isActive() && (*it)->contains(evpt) ) {
-                selected = *it;
-                break;
->>>>>>> 6a40adc1
             }
         }
         if (!matches.empty() && _imp->_evtState != eEventStateResizingBackdrop) {
@@ -1120,23 +1059,14 @@
         }
         if (!selected) {
             ///try to find a selected edge
-<<<<<<< HEAD
             for (NodeGuiList::reverse_iterator it = _imp->_nodes.rbegin(); it != _imp->_nodes.rend(); ++it) {
-                Edge* bendPointEdge = (*it)->hasBendPointNearbyPoint(_imp->_lastScenePosClick);
-=======
-            for (std::list<boost::shared_ptr<NodeGui> >::reverse_iterator it = _imp->_nodes.rbegin(); it != _imp->_nodes.rend(); ++it) {
-                boost::shared_ptr<NodeGui> & n = *it;
-                Edge* bendPointEdge = n->hasBendPointNearbyPoint(lastMousePosScene);
->>>>>>> 6a40adc1
+                Edge* bendPointEdge = (*it)->hasBendPointNearbyPoint(lastMousePosScene);
+
                 if (bendPointEdge) {
                     selectedBendPoint = bendPointEdge;
                     break;
                 }
-<<<<<<< HEAD
-                Edge* edge = (*it)->hasEdgeNearbyPoint(_imp->_lastScenePosClick);
-=======
-                Edge* edge = n->hasEdgeNearbyPoint(lastMousePosScene);
->>>>>>> 6a40adc1
+                Edge* edge = (*it)->hasEdgeNearbyPoint(lastMousePosScene);
                 if (edge) {
                     selectedEdge = edge;
                 }
@@ -1223,13 +1153,9 @@
         assert(ok);
         
         _imp->_gui->getApp()->getProject()->connectNodes(inputNb,dotNode,outputNode.get());
-<<<<<<< HEAD
-        
-        QPointF pos = dotNodeGui->mapToParent( dotNodeGui->mapFromScene(_imp->_lastScenePosClick) );
-=======
-
+        
         QPointF pos = dotNodeGui->mapToParent( dotNodeGui->mapFromScene(lastMousePosScene) );
->>>>>>> 6a40adc1
+
         dotNodeGui->refreshPosition( pos.x(), pos.y() );
         if ( !dotNodeGui->getIsSelected() ) {
             selectNode( dotNodeGui, modCASIsShift(e) );
@@ -1258,32 +1184,6 @@
             didSomething = true;
         }
     }
-<<<<<<< HEAD
-=======
-                      
-
-    if (_imp->_evtState == eEventStateNone) {
-        ///check if nearby a backdrop
-        for (std::list<NodeBackDrop*>::iterator it = _imp->_backdrops.begin(); it != _imp->_backdrops.end(); ++it) {
-            if ( buttonDownIsLeft(e) ) {
-                bool nearbyHeader = (*it)->isNearbyHeader(lastMousePosScene);
-                bool nearbyResizeHandle = (*it)->isNearbyResizeHandle(lastMousePosScene);
-
-
-                if (nearbyHeader || nearbyResizeHandle) {
-                    if ( buttonDownIsLeft(e) ) {
-                        didSomething = true;
-                        if ( !(*it)->getIsSelected() ) {
-                            selectBackDrop( *it, modCASIsShift(e) );
-                        } else if ( modCASIsShift(e) ) {
-                            std::list<NodeBackDrop* >::iterator found = std::find(_imp->_selection.bds.begin(),
-                                                                                  _imp->_selection.bds.end(),*it);
-                            if ( found != _imp->_selection.bds.end() ) {
-                                (*it)->setUserSelected(false);
-                                _imp->_selection.bds.erase(found);
-                            }
-                        }
->>>>>>> 6a40adc1
 
     ///Don't forget to reset back to null the _backdropResized pointer
     if (_imp->_evtState != eEventStateResizingBackdrop) {
@@ -1721,14 +1621,8 @@
 
             mustUpdateNavigator = true;
             pushUndoCommand( new MoveMultipleNodesCommand(nodesToMove,
-<<<<<<< HEAD
-                                                          newPos.x() - _imp->_lastScenePosClick.x(),
-                                                          newPos.y() - _imp->_lastScenePosClick.y(),
-=======
-                                                          _imp->_selection.bds,
                                                           newPos.x() - lastMousePosScene.x(),
                                                           newPos.y() - lastMousePosScene.y(),
->>>>>>> 6a40adc1
                                                           _imp->_mergeMoveCommands,
                                                           newPos) );
             if (!_imp->_mergeMoveCommands) {
@@ -2022,13 +1916,15 @@
 void
 NodeGraph::mouseDoubleClickEvent(QMouseEvent* /*e*/)
 {
-<<<<<<< HEAD
+    
+    QPointF lastMousePosScene = mapToScene(_imp->_lastMousePos);
+
     NodeGuiList nodes = getAllActiveNodes_mt_safe();
     
     ///Matches sorted by depth
     std::map<double,NodeGuiPtr> matches;
     for (NodeGuiList::iterator it = nodes.begin(); it != nodes.end(); ++it) {
-        QPointF evpt = (*it)->mapFromScene(_imp->_lastScenePosClick);
+        QPointF evpt = (*it)->mapFromScene(lastMousePosScene);
         if ( (*it)->isVisible() && (*it)->isActive() && (*it)->contains(evpt) && (*it)->getSettingPanel() ) {
             matches.insert(std::make_pair((*it)->zValue(), *it));
         }
@@ -2060,75 +1956,7 @@
                     isParentTab = dynamic_cast<TabWidget*>(lastSelectedGraph->parentWidget());
                     assert(isParentTab);
                     isParentTab->setCurrentWidget(graph);
-=======
-    std::list<boost::shared_ptr<NodeGui> > nodes = getAllActiveNodes_mt_safe();
-
-    QPointF lastMousePosScene = mapToScene(_imp->_lastMousePos);
-    
-    for (std::list<boost::shared_ptr<NodeGui> >::iterator it = nodes.begin(); it != nodes.end(); ++it) {
-        QPointF evpt = (*it)->mapFromScene(lastMousePosScene);
-        if ( (*it)->isVisible() && (*it)->isActive() && (*it)->contains(evpt) ) {
-            
-            if ((*it)->getSettingPanel()) {
-                if ( !(*it)->isSettingsPanelVisible() ) {
-                    (*it)->setVisibleSettingsPanel(true);
-                }
-                if ( !(*it)->wasBeginEditCalled() ) {
-                    (*it)->beginEditKnobs();
-                }
-                _imp->_gui->putSettingsPanelFirst( (*it)->getSettingPanel() );
-                getGui()->getApp()->redrawAllViewers();
-            }
-            
-            ///For viewers, double click make the tab current in the TabWidget
-            ViewerInstance* isViewer = dynamic_cast<ViewerInstance*>((*it)->getNode()->getLiveInstance());
-            if (isViewer) {
-                OpenGLViewerI* oglViewer = isViewer->getUiContext();
-                if (oglViewer) {
-                    ViewerGL* glViewer = dynamic_cast<ViewerGL*>(oglViewer);
-                    assert(glViewer);
-                    ViewerTab* tab = glViewer->getViewerTab();
-                    assert(tab);
-                    QWidget* parent = tab->parentWidget();
-                    if (parent) {
-                        TabWidget* isTabWidget = dynamic_cast<TabWidget*>(parent);
-                        if (isTabWidget) {
-                            for (int i = 0; i < isTabWidget->count(); ++i) {
-                                if (isTabWidget->tabAt(i) == tab) {
-                                    isTabWidget->makeCurrentTab(i);
-                                    break;
-                                }
-                            }
-                        }
-                    }
-                }
-            }
-            return;
-        }
-    }
-
-    for (std::list<NodeBackDrop*>::iterator it = _imp->_backdrops.begin(); it != _imp->_backdrops.end(); ++it) {
-        if ( (*it)->isNearbyHeader(lastMousePosScene) ) {
-            
-            if (e->modifiers().testFlag(Qt::ControlModifier)) {
-                ///Clear all visible panels and open the panels of all nodes in the backdrop
-                _imp->_gui->clearAllVisiblePanels();
-                
-                int maxPanels = appPTR->getCurrentSettings()->getMaxPanelsOpened();
-                std::list<boost::shared_ptr<NodeGui> > containedNodes = getNodesWithinBackDrop(*it);
-                int count = 0;
-                for (std::list<boost::shared_ptr<NodeGui> >::iterator it2 = containedNodes.begin(); it2 != containedNodes.end(); ++it2,++count) {
-                    if (count >= maxPanels) {
-                        break;
-                    }
-                    (*it2)->setVisibleSettingsPanel(true);
-                }
-                
-                
-            } else {
-                if ( (*it)->isSettingsPanelClosed() ) {
-                    (*it)->setSettingsPanelClosed(false);
->>>>>>> 6a40adc1
+
                 }
                 QTimer::singleShot(25, graph, SLOT(centerOnAllNodes()));
             }
