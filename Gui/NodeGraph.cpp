//  Natron
/* This Source Code Form is subject to the terms of the Mozilla Public
 * License, v. 2.0. If a copy of the MPL was not distributed with this
 * file, You can obtain one at http://mozilla.org/MPL/2.0/. */
/*
 * Created by Alexandre GAUTHIER-FOICHAT on 6/1/2012.
 * contact: immarespond at gmail dot com
 *
 */

#include "NodeGraph.h"

#include <cstdlib>
#include <set>
#include <map>
#include <vector>
#include <locale>
CLANG_DIAG_OFF(unused-private-field)
// /opt/local/include/QtGui/qmime.h:119:10: warning: private field 'type' is not used [-Wunused-private-field]
#include <QGraphicsProxyWidget>
CLANG_DIAG_ON(unused-private-field)
#include <QGraphicsTextItem>
#include <QFileSystemModel>
#include <QScrollBar>
#include <QVBoxLayout>
#include <QGraphicsLineItem>
#include <QGraphicsPixmapItem>
#include <QDialogButtonBox>
#include <QUndoStack>
#include <QMenu>
#include <QToolButton>
#include <QThread>
#include <QDropEvent>
#include <QApplication>
#include <QCheckBox>
#include <QMimeData>
#include <QLineEdit>
#include <QDebug>
#include <QtCore/QRectF>
#include <QRegExp>
#include <QtCore/QTimer>
#include <QLabel>
#include <QAction>
#include <QPainter>
CLANG_DIAG_OFF(deprecated)
CLANG_DIAG_OFF(uninitialized)
#include <QMutex>
CLANG_DIAG_ON(deprecated)
CLANG_DIAG_ON(uninitialized)

#include <SequenceParsing.h>

#include "Engine/AppManager.h"

#include "Engine/OfxEffectInstance.h"
#include "Engine/ViewerInstance.h"
#include "Engine/Hash64.h"
#include "Engine/FrameEntry.h"
#include "Engine/Settings.h"
#include "Engine/KnobFile.h"
#include "Engine/Project.h"
#include "Engine/Plugin.h"
#include "Engine/NodeSerialization.h"
#include "Engine/Node.h"
#include "Engine/NoOp.h"
#include "Engine/OutputSchedulerThread.h"
#include "Engine/NodeGroup.h"

#include "Gui/TabWidget.h"
#include "Gui/Edge.h"
#include "Gui/Gui.h"
#include "Gui/DockablePanel.h"
#include "Gui/ToolButton.h"
#include "Gui/KnobGui.h"
#include "Gui/ViewerGL.h"
#include "Gui/ViewerTab.h"
#include "Gui/NodeGui.h"
#include "Gui/Gui.h"
#include "Gui/TimeLineGui.h"
#include "Gui/SequenceFileDialog.h"
#include "Gui/GuiAppInstance.h"
#include "Gui/NodeGuiSerialization.h"
#include "Gui/CurveEditor.h"
#include "Gui/NodeBackDrop.h"
#include "Gui/NodeBackDropSerialization.h"
#include "Gui/NodeGraphUndoRedo.h"
#include "Gui/NodeCreationDialog.h"
#include "Gui/GuiMacros.h"
#include "Gui/ActionShortcuts.h"
#include "Gui/CurveWidget.h"
#include "Gui/GuiApplicationManager.h"
#include "Gui/Histogram.h"

#define NATRON_CACHE_SIZE_TEXT_REFRESH_INTERVAL_MS 1000

#define NATRON_BACKDROP_DEFAULT_WIDTH 80
#define NATRON_BACKDROP_DEFAULT_HEIGHT 80

#define NATRON_NODE_DUPLICATE_X_OFFSET 50

///These are percentages of the size of the NodeGraph in widget coordinates.
#define NATRON_NAVIGATOR_BASE_HEIGHT 0.2
#define NATRON_NAVIGATOR_BASE_WIDTH 0.2

#define NATRON_SCENE_MIN 0
#define NATRON_SCENE_MAX INT_MAX

using namespace Natron;
using std::cout; using std::endl;


namespace {
struct NodeClipBoard
{
    std::list<boost::shared_ptr<NodeSerialization> > nodes;
    std::list<boost::shared_ptr<NodeGuiSerialization> > nodesUI;
    std::list<boost::shared_ptr<NodeBackDropSerialization> > bds;

    NodeClipBoard()
        : nodes()
          , nodesUI()
          , bds()
    {
    }

    bool isEmpty() const
    {
        return nodes.empty() && nodesUI.empty() && bds.empty();
    }
};

enum EVENT_STATE
{
    DEFAULT,
    MOVING_AREA,
    ARROW_DRAGGING,
    NAVIGATOR_DRAGGING,
    NODE_DRAGGING,
    BACKDROP_DRAGGING,
    BACKDROP_RESIZING,
    SELECTION_RECT,
};

struct NodeSelection
{
    std::list< boost::shared_ptr<NodeGui> > nodes;
    std::list<NodeBackDrop*> bds;
};

class Navigator
    : public QGraphicsPixmapItem
{
    QGraphicsLineItem* _navLeftEdge;
    QGraphicsLineItem* _navBottomEdge;
    QGraphicsLineItem* _navRightEdge;
    QGraphicsLineItem* _navTopEdge;

public:

    Navigator(QGraphicsItem* parent = 0)
        : QGraphicsPixmapItem(parent)
          , _navLeftEdge(NULL)
          , _navBottomEdge(NULL)
          , _navRightEdge(NULL)
          , _navTopEdge(NULL)
    {
        QPen p;

        p.setBrush( QColor(200,200,200) );
        p.setWidth(2);

        _navLeftEdge = new QGraphicsLineItem(this);
        _navLeftEdge->setPen(p);

        _navBottomEdge = new QGraphicsLineItem(this);
        _navBottomEdge->setPen(p);

        _navRightEdge = new QGraphicsLineItem(this);
        _navRightEdge->setPen(p);

        _navTopEdge = new QGraphicsLineItem(this);
        _navTopEdge->setPen(p);
    }

    virtual ~Navigator()
    {
    }

    int getLineWidth() const
    {
        return _navLeftEdge->pen().width();
    }

    void refreshPosition(const QPointF & navTopLeftScene,
                         double width,
                         double height)
    {
        setPos(navTopLeftScene);

        _navLeftEdge->setLine(0,
                              height,
                              0,
                              0);

        _navTopEdge->setLine(0,
                             0,
                             width,
                             0);

        _navRightEdge->setLine(width,
                               0,
                               width,
                               height);

        _navBottomEdge->setLine(width,
                                height,
                                0,
                                height);
    }
};

class SelectionRectangle
    : public QGraphicsRectItem
{
public:

    SelectionRectangle(QGraphicsItem* parent = 0)
        : QGraphicsRectItem(parent)
    {
    }

    virtual void paint(QPainter *painter,
                       const QStyleOptionGraphicsItem */*option*/,
                       QWidget */*widget*/) OVERRIDE FINAL
    {
        QRectF r = rect();
        QColor color(16,84,200,20);

        painter->setBrush(color);
        painter->drawRect(r);
        double w = painter->pen().widthF();
        painter->fillRect(QRect(r.x() + w,r.y() + w,r.width() - w,r.height() - w),color);
    }
};
}

struct NodeGraphPrivate
{
    NodeGraph* _publicInterface;
    Gui* _gui;
    
    boost::weak_ptr<NodeCollection> group;
    
    QPointF _lastScenePosClick;
    QPointF _lastNodeDragStartPoint;
    QPointF _lastSelectionStartPoint;
    EVENT_STATE _evtState;
    boost::shared_ptr<NodeGui> _magnifiedNode;
    double _nodeSelectedScaleBeforeMagnif;
    bool _magnifOn;
    Edge* _arrowSelected;
    mutable QMutex _nodesMutex;
    std::list<boost::shared_ptr<NodeGui> > _nodes;
    std::list<boost::shared_ptr<NodeGui> > _nodesTrash;

    ///Enables the "Tab" shortcut to popup the node creation dialog.
    ///This is set to true on enterEvent and set back to false on leaveEvent
    bool _nodeCreationShortcutEnabled;
    QString _lastNodeCreatedName;
    QGraphicsItem* _root; ///< this is the parent of all items in the graph
    QGraphicsItem* _nodeRoot; ///< this is the parent of all nodes
    QGraphicsTextItem* _cacheSizeText;
    QTimer _refreshCacheTextTimer;
    Navigator* _navigator;
    QUndoStack* _undoStack;
    QMenu* _menu;
    QGraphicsItem *_tL,*_tR,*_bR,*_bL;
    bool _refreshOverlays;
    NodeClipBoard _nodeClipBoard;
    Edge* _highLightedEdge;
    boost::shared_ptr<NodeGui> _mergeHintNode;

    ///This is a hint edge we show when _highLightedEdge is not NULL to display a possible connection.
    Edge* _hintInputEdge;
    Edge* _hintOutputEdge;
    std::list<NodeBackDrop*> _backdrops;
    NodeBackDrop* _backdropResized; //< the backdrop being resized
    bool _firstMove;
    NodeSelection _selection;
    
    std::map<NodeBackDrop*,std::list<boost::shared_ptr<NodeGui> > > _nodesWithinBDAtPenDown;
    
    QGraphicsRectItem* _selectionRect;
    bool _bendPointsVisible;
    bool _knobLinksVisible;
    double _accumDelta;
    bool _detailsVisible;
    bool _mergeMoveCommands;
    
    NodeGraphPrivate(Gui* gui,
                     NodeGraph* p,
                     const boost::shared_ptr<NodeCollection>& group)
        : _publicInterface(p)
          , _gui(gui)
          , group(group)
          , _lastScenePosClick()
          , _lastNodeDragStartPoint()
          , _lastSelectionStartPoint()
          , _evtState(DEFAULT)
          , _magnifiedNode()
          , _nodeSelectedScaleBeforeMagnif(1.)
          , _magnifOn(false)
          , _arrowSelected(NULL)
          , _nodesMutex()
          , _nodes()
          , _nodesTrash()
          , _nodeCreationShortcutEnabled(false)
          , _lastNodeCreatedName()
          , _root(NULL)
          , _nodeRoot(NULL)
          , _cacheSizeText(NULL)
          , _refreshCacheTextTimer()
          , _navigator(NULL)
          , _undoStack(NULL)
          , _menu(NULL)
          , _tL(NULL)
          , _tR(NULL)
          , _bR(NULL)
          , _bL(NULL)
          , _refreshOverlays(false)
          , _nodeClipBoard()
          , _highLightedEdge(NULL)
          , _mergeHintNode()
          , _hintInputEdge(NULL)
          , _hintOutputEdge(NULL)
          , _backdrops()
          , _backdropResized(NULL)
          , _firstMove(true)
          , _selection()
          , _nodesWithinBDAtPenDown()
          , _selectionRect(NULL)
          , _bendPointsVisible(false)
          , _knobLinksVisible(true)
          , _accumDelta(0)
          , _detailsVisible(false)
          , _mergeMoveCommands(false)
    {
    }

    void resetAllClipboards();

    QRectF calcNodesBoundingRect();

    void copyNodesInternal(NodeClipBoard & clipboard);
    void pasteNodesInternal(const NodeClipBoard & clipboard,const QPointF& scenPos);

    /**
     * @brief Create a new node given the serialization of another one
     * @param offset[in] The offset applied to the new node position relative to the serialized node's position.
     **/
    boost::shared_ptr<NodeGui> pasteNode(const NodeSerialization & internalSerialization,
                                         const NodeGuiSerialization & guiSerialization,
                                         const QPointF & offset);

    /**
     * @brief Create a new node backdrop given the serialization of another one
     * @param offset[in] The offset applied to the new backdrop position relative to the serialized backdrop's position.
     **/
    NodeBackDrop* pasteBackdrop(const NodeBackDropSerialization & serialization,
                                const QPointF & offset);

    /**
     * @brief This is called once all nodes of a clipboard have been pasted to try to restore connections between them
     * WARNING: The 2 lists must be ordered the same: each item in serializations corresponds to the same item in the newNodes
     * list. We're not using 2 lists to avoid a copy from the paste function.
     **/
    void restoreConnections(const std::list<boost::shared_ptr<NodeSerialization> > & serializations,
                            const std::list<boost::shared_ptr<NodeGui> > & newNodes);

    void editSelectionFromSelectionRectangle(bool addToSelection);

    void resetSelection();

    void setNodesBendPointsVisible(bool visible);

    void rearrangeSelectedNodes();

    void toggleSelectedNodesEnabled();
    
    
};

NodeGraph::NodeGraph(Gui* gui,
                     const boost::shared_ptr<NodeCollection>& group,
                     QGraphicsScene* scene,
                     QWidget *parent)
    : QGraphicsView(scene,parent)
      , _imp( new NodeGraphPrivate(gui,this, group) )
{
    
    group->setNodeGraphPointer(this);
    
    setAcceptDrops(true);

    QObject::connect( group.get(), SIGNAL( nodesCleared() ), this, SLOT( onProjectNodesCleared() ) );

    setMouseTracking(true);
    setCacheMode(CacheBackground);
    setViewportUpdateMode(QGraphicsView::FullViewportUpdate);
    setRenderHint(QPainter::Antialiasing);
    setTransformationAnchor(QGraphicsView::AnchorUnderMouse);
    //setTransformationAnchor(QGraphicsView::AnchorUnderMouse);
    //setResizeAnchor(QGraphicsView::AnchorUnderMouse);
    scale(0.8,0.8);

    _imp->_root = new QGraphicsTextItem(0);
    _imp->_nodeRoot = new QGraphicsTextItem(_imp->_root);
    scene->addItem(_imp->_root);

    _imp->_selectionRect = new SelectionRectangle(_imp->_root);
    _imp->_selectionRect->setZValue(1);
    _imp->_selectionRect->hide();

    _imp->_navigator = new Navigator(0);
    scene->addItem(_imp->_navigator);
    _imp->_navigator->setFlag(QGraphicsItem::ItemIgnoresTransformations);
    _imp->_navigator->hide();


    _imp->_cacheSizeText = new QGraphicsTextItem(0);
    scene->addItem(_imp->_cacheSizeText);
    _imp->_cacheSizeText->setFlag(QGraphicsItem::ItemIgnoresTransformations);
    _imp->_cacheSizeText->setDefaultTextColor( QColor(200,200,200) );

    QObject::connect( &_imp->_refreshCacheTextTimer,SIGNAL( timeout() ),this,SLOT( updateCacheSizeText() ) );
    _imp->_refreshCacheTextTimer.start(NATRON_CACHE_SIZE_TEXT_REFRESH_INTERVAL_MS);

    _imp->_undoStack = new QUndoStack(this);
    _imp->_undoStack->setUndoLimit( appPTR->getCurrentSettings()->getMaximumUndoRedoNodeGraph() );
    _imp->_gui->registerNewUndoStack(_imp->_undoStack);

    _imp->_hintInputEdge = new Edge(0,0,boost::shared_ptr<NodeGui>(),_imp->_nodeRoot);
    _imp->_hintInputEdge->setDefaultColor( QColor(0,255,0,100) );
    _imp->_hintInputEdge->hide();

    _imp->_hintOutputEdge = new Edge(0,0,boost::shared_ptr<NodeGui>(),_imp->_nodeRoot);
    _imp->_hintOutputEdge->setDefaultColor( QColor(0,255,0,100) );
    _imp->_hintOutputEdge->hide();

    _imp->_tL = new QGraphicsTextItem(0);
    _imp->_tL->setFlag(QGraphicsItem::ItemIgnoresTransformations);
    scene->addItem(_imp->_tL);

    _imp->_tR = new QGraphicsTextItem(0);
    _imp->_tR->setFlag(QGraphicsItem::ItemIgnoresTransformations);
    scene->addItem(_imp->_tR);

    _imp->_bR = new QGraphicsTextItem(0);
    _imp->_bR->setFlag(QGraphicsItem::ItemIgnoresTransformations);
    scene->addItem(_imp->_bR);

    _imp->_bL = new QGraphicsTextItem(0);
    _imp->_bL->setFlag(QGraphicsItem::ItemIgnoresTransformations);
    scene->addItem(_imp->_bL);

    _imp->_tL->setPos( _imp->_tL->mapFromScene( QPointF(NATRON_SCENE_MIN,NATRON_SCENE_MAX) ) );
    _imp->_tR->setPos( _imp->_tR->mapFromScene( QPointF(NATRON_SCENE_MAX,NATRON_SCENE_MAX) ) );
    _imp->_bR->setPos( _imp->_bR->mapFromScene( QPointF(NATRON_SCENE_MAX,NATRON_SCENE_MIN) ) );
    _imp->_bL->setPos( _imp->_bL->mapFromScene( QPointF(NATRON_SCENE_MIN,NATRON_SCENE_MIN) ) );
    centerOn(0,0);
    setSceneRect(NATRON_SCENE_MIN,NATRON_SCENE_MIN,NATRON_SCENE_MAX,NATRON_SCENE_MAX);

    setVerticalScrollBarPolicy(Qt::ScrollBarAlwaysOff);
    setHorizontalScrollBarPolicy(Qt::ScrollBarAlwaysOff);

    _imp->_menu = new QMenu(this);
    _imp->_menu->setFont( QFont(appFont,appFontSize) );

    QObject::connect( _imp->_gui->getApp()->getTimeLine().get(),SIGNAL( frameChanged(SequenceTime,int) ),
                      this,SLOT( onTimeChanged(SequenceTime,int) ) );
}

NodeGraph::~NodeGraph()
{
    for (std::list<boost::shared_ptr<NodeGui> >::iterator it = _imp->_nodes.begin();
         it != _imp->_nodes.end();
         ++it) {
        (*it)->discardGraphPointer();
    }
    for (std::list<boost::shared_ptr<NodeGui> >::iterator it = _imp->_nodesTrash.begin();
         it != _imp->_nodesTrash.end();
         ++it) {
        (*it)->discardGraphPointer();
    }

    if (_imp->_gui) {
        QGraphicsScene* scene = _imp->_hintInputEdge->scene();
        if (scene) {
            scene->removeItem(_imp->_hintInputEdge);
        }
        _imp->_hintInputEdge->setParentItem(NULL);
        delete _imp->_hintInputEdge;

        scene = _imp->_hintOutputEdge->scene();
        if (scene) {
            scene->removeItem(_imp->_hintOutputEdge);
        }
        _imp->_hintOutputEdge->setParentItem(NULL);
        delete _imp->_hintOutputEdge;
    }

    QObject::disconnect( &_imp->_refreshCacheTextTimer,SIGNAL( timeout() ),this,SLOT( updateCacheSizeText() ) );
    _imp->_nodeCreationShortcutEnabled = false;

    //onProjectNodesCleared();
}


const std::list< boost::shared_ptr<NodeGui> > &
NodeGraph::getSelectedNodes() const
{
    return _imp->_selection.nodes;
}

boost::shared_ptr<NodeCollection>
NodeGraph::getGroup() const
{
    return _imp->group.lock();
}

QGraphicsItem*
NodeGraph::getRootItem() const
{
    return _imp->_root;
}

Gui*
NodeGraph::getGui() const
{
    return _imp->_gui;
}

void
NodeGraph::discardGuiPointer()
{
    _imp->_gui = 0;
    boost::shared_ptr<NodeCollection> group = getGroup();
    if (group) {
        group->discardNodeGraphPointer();
    }
}

void
NodeGraph::onProjectNodesCleared()
{
    _imp->_selection.nodes.clear();
    std::list<boost::shared_ptr<NodeGui> > nodesCpy;
    {
        QMutexLocker l(&_imp->_nodesMutex);
        nodesCpy = _imp->_nodes;
    }
    for (std::list<boost::shared_ptr<NodeGui> >::iterator it = nodesCpy.begin(); it != nodesCpy.end(); ++it) {
        deleteNodepluginsly( *it );
    }

    while ( !_imp->_nodesTrash.empty() ) {
        deleteNodepluginsly( *( _imp->_nodesTrash.begin() ) );
    }
    _imp->_selection.nodes.clear();
    _imp->_magnifiedNode.reset();
    _imp->_nodes.clear();
    _imp->_nodesTrash.clear();
    _imp->_undoStack->clear();

    for (std::list<NodeBackDrop*>::iterator it = _imp->_backdrops.begin(); it != _imp->_backdrops.end(); ++it) {
        delete *it;
    }
    _imp->_backdrops.clear();
}

void
NodeGraph::resizeEvent(QResizeEvent* e)
{
    _imp->_refreshOverlays = true;
    QGraphicsView::resizeEvent(e);
}

void
NodeGraph::paintEvent(QPaintEvent* e)
{
    if (getGui() && getGui()->getApp() && getGui()->getApp()->getProject()->isLoadingProjectInternal()) {
        return;
    }
    if (_imp->_refreshOverlays) {
        ///The visible portion of the scene, in scene coordinates
        QRectF visibleScene = visibleSceneRect();
        QRect visibleWidget = visibleWidgetRect();

        ///Set the cache size overlay to be in the top left corner of the view
        _imp->_cacheSizeText->setPos( visibleScene.topLeft() );

        double navWidth = NATRON_NAVIGATOR_BASE_WIDTH * width();
        double navHeight = NATRON_NAVIGATOR_BASE_HEIGHT * height();
        QPoint btmRightWidget = visibleWidget.bottomRight();
        QPoint navTopLeftWidget = btmRightWidget - QPoint(navWidth,navHeight );
        QPointF navTopLeftScene = mapToScene(navTopLeftWidget);

        _imp->_navigator->refreshPosition(navTopLeftScene,navWidth,navHeight);
        updateNavigator();
        _imp->_refreshOverlays = false;
    }
    QGraphicsView::paintEvent(e);
}

QRectF
NodeGraph::visibleSceneRect() const
{
    return mapToScene( visibleWidgetRect() ).boundingRect();
}

QRect
NodeGraph::visibleWidgetRect() const
{
    return viewport()->rect();
}

boost::shared_ptr<NodeGui>
NodeGraph::createNodeGUI(QVBoxLayout *dockContainer,
                         const boost::shared_ptr<Natron::Node> & node,
                         bool requestedByLoad,
                         double xPosHint,
                         double yPosHint,
                         bool pushUndoRedoCommand,
                         bool autoConnect)
{
    boost::shared_ptr<NodeGui> node_ui;
    Dot* isDot = dynamic_cast<Dot*>( node->getLiveInstance() );

    if (!isDot) {
        node_ui.reset( new NodeGui(_imp->_nodeRoot) );
    } else {
        node_ui.reset( new DotGui(_imp->_nodeRoot) );
    }
    node_ui->initialize(this, dockContainer, node, requestedByLoad);

    ///only move main instances
    if ( node->getParentMultiInstanceName().empty() ) {
        if (_imp->_selection.nodes.empty()) {
            autoConnect = false;
        }
        if ( (xPosHint != INT_MIN) && (yPosHint != INT_MIN) && !autoConnect ) {
            QPointF pos = node_ui->mapToParent( node_ui->mapFromScene( QPointF(xPosHint,yPosHint) ) );
            node_ui->refreshPosition( pos.x(),pos.y(), true );
        } else {
            moveNodesForIdealPosition(node_ui,autoConnect);
        }
    }

    {
        QMutexLocker l(&_imp->_nodesMutex);
        _imp->_nodes.push_back(node_ui);
    }
    QUndoStack* nodeStack = node_ui->getUndoStack();
    if (nodeStack) {
        _imp->_gui->registerNewUndoStack(nodeStack);
    }

    if (pushUndoRedoCommand) {
        pushUndoCommand( new AddMultipleNodesCommand(this,node_ui) );
    }
    _imp->_evtState = DEFAULT;
    
    return node_ui;
}

void
NodeGraph::moveNodesForIdealPosition(boost::shared_ptr<NodeGui> node,bool autoConnect)
{
    QRectF viewPos = visibleSceneRect();

    ///3 possible values:
    /// 0 = default , i.e: we pop the node in the middle of the graph's current view
    /// 1 = pop the node above the selected node and move the inputs of the selected node a little
    /// 2 = pop the node below the selected node and move the outputs of the selected node a little
    int behavior = 0;
    boost::shared_ptr<NodeGui> selected;

    if (_imp->_selection.nodes.size() == 1) {
        selected = _imp->_selection.nodes.front();
    }

    if (!selected || !autoConnect) {
        behavior = 0;
    } else {
        ///this function is redundant with Project::autoConnect, depending on the node selected
        ///and this node we make some assumptions on to where we could put the node.

        //        1) selected is output
        //          a) created is output --> fail
        //          b) created is input --> connect input
        //          c) created is regular --> connect input
        //        2) selected is input
        //          a) created is output --> connect output
        //          b) created is input --> fail
        //          c) created is regular --> connect output
        //        3) selected is regular
        //          a) created is output--> connect output
        //          b) created is input --> connect input
        //          c) created is regular --> connect output

        ///1)
        if ( selected->getNode()->isOutputNode() ) {
            ///case 1-a) just do default we don't know what else to do
            if ( node->getNode()->isOutputNode() ) {
                behavior = 0;
            } else {
                ///for either cases 1-b) or 1-c) we just connect the created node as input of the selected node.
                behavior = 1;
            }
        }
        ///2) and 3) are similar except for case b)
        else {
            ///case 2 or 3- a): connect the created node as output of the selected node.
            if ( node->getNode()->isOutputNode() ) {
                behavior = 2;
            }
            ///case b)
            else if (node->getNode()->getMaxInputCount() == 0) {
                if (selected->getNode()->getMaxInputCount() == 0) {
                    ///case 2-b) just do default we don't know what else to do
                    behavior = 0;
                } else {
                    ///case 3-b): connect the created node as input of the selected node
                    behavior = 1;
                }
            }
            ///case c) connect created as output of the selected node
            else {
                behavior = 2;
            }
        }
    }

    ///if behaviour is 1 , just check that we can effectively connect the node to avoid moving them for nothing
    ///otherwise fallback on behaviour 0
    if (behavior == 1) {
        const std::vector<boost::shared_ptr<Natron::Node> > & inputs = selected->getNode()->getInputs_mt_safe();
        bool oneInputEmpty = false;
        for (U32 i = 0; i < inputs.size(); ++i) {
            if (!inputs[i]) {
                oneInputEmpty = true;
                break;
            }
        }
        if (!oneInputEmpty) {
            behavior = 0;
        }
    }

    ///default
    QPointF position;
    if (behavior == 0) {
        position.setX( ( viewPos.bottomRight().x() + viewPos.topLeft().x() ) / 2. );
        position.setY( ( viewPos.topLeft().y() + viewPos.bottomRight().y() ) / 2. );
    }
    ///pop it above the selected node
    else if (behavior == 1) {
        QSize selectedNodeSize = selected->getSize();
        QSize createdNodeSize = node->getSize();
        QPointF selectedNodeMiddlePos = selected->scenePos() +
                                        QPointF(selectedNodeSize.width() / 2, selectedNodeSize.height() / 2);


        position.setX(selectedNodeMiddlePos.x() - createdNodeSize.width() / 2);
        position.setY( selectedNodeMiddlePos.y() - selectedNodeSize.height() / 2 - NodeGui::DEFAULT_OFFSET_BETWEEN_NODES
                       - createdNodeSize.height() );

        QRectF createdNodeRect( position.x(),position.y(),createdNodeSize.width(),createdNodeSize.height() );

        ///now that we have the position of the node, move the inputs of the selected node to make some space for this node
        const std::map<int,Edge*> & selectedNodeInputs = selected->getInputsArrows();
        for (std::map<int,Edge*>::const_iterator it = selectedNodeInputs.begin(); it != selectedNodeInputs.end(); ++it) {
            if ( it->second->hasSource() ) {
                it->second->getSource()->moveAbovePositionRecursively(createdNodeRect);
            }
        }
    }
    ///pop it below the selected node
    else {
        QSize selectedNodeSize = selected->getSize();
        QSize createdNodeSize = node->getSize();
        QPointF selectedNodeMiddlePos = selected->scenePos() +
                                        QPointF(selectedNodeSize.width() / 2, selectedNodeSize.height() / 2);

        ///actually move the created node where the selected node is
        position.setX(selectedNodeMiddlePos.x() - createdNodeSize.width() / 2);
        position.setY(selectedNodeMiddlePos.y() + (selectedNodeSize.height() / 2) + NodeGui::DEFAULT_OFFSET_BETWEEN_NODES);

        QRectF createdNodeRect( position.x(),position.y(),createdNodeSize.width(),createdNodeSize.height() );

        ///and move the selected node below recusively
        const std::list<Natron::Node* > & outputs = selected->getNode()->getOutputs();
        for (std::list<Natron::Node* >::const_iterator it = outputs.begin(); it != outputs.end(); ++it) {
            assert(*it);
            boost::shared_ptr<NodeGuiI> output_i = (*it)->getNodeGui();
            NodeGui* output = dynamic_cast<NodeGui*>(output_i.get());
            assert(output);
            output->moveBelowPositionRecursively(createdNodeRect);
        }
    }
    position = node->mapFromScene(position);
    position = node->mapToParent(position);
    node->setPos( position.x(), position.y() );
} // moveNodesForIdealPosition

void
NodeGraph::mousePressEvent(QMouseEvent* e)
{
    assert(e);
    _imp->_mergeMoveCommands = false;
    if ( buttonDownIsMiddle(e) ) {
        _imp->_evtState = MOVING_AREA;

        return;
    }

    bool didSomething = false;

    _imp->_lastScenePosClick = mapToScene( e->pos() );

    boost::shared_ptr<NodeGui> selected;
    Edge* selectedEdge = 0;
    Edge* selectedBendPoint = 0;
    {
        QMutexLocker l(&_imp->_nodesMutex);
        for (std::list<boost::shared_ptr<NodeGui> >::reverse_iterator it = _imp->_nodes.rbegin(); it != _imp->_nodes.rend(); ++it) {
            QPointF evpt = (*it)->mapFromScene(_imp->_lastScenePosClick);
            if ( (*it)->isVisible() && (*it)->isActive() && (*it)->contains(evpt) ) {
                selected = *it;
                break;
            }
        }
        if (!selected) {
            ///try to find a selected edge
            for (std::list<boost::shared_ptr<NodeGui> >::reverse_iterator it = _imp->_nodes.rbegin(); it != _imp->_nodes.rend(); ++it) {
                boost::shared_ptr<NodeGui> & n = *it;
                Edge* bendPointEdge = n->hasBendPointNearbyPoint(_imp->_lastScenePosClick);
                if (bendPointEdge) {
                    selectedBendPoint = bendPointEdge;
                    break;
                }
                Edge* edge = n->hasEdgeNearbyPoint(_imp->_lastScenePosClick);
                if (edge) {
                    selectedEdge = edge;
                }
                
            }
        }
    }
    
    if (selected) {
        didSomething = true;
        if ( buttonDownIsLeft(e) ) {
            _imp->_magnifiedNode = selected;
            if ( !selected->getIsSelected() ) {
                selectNode( selected, modCASIsShift(e) );
            } else if ( modCASIsShift(e) ) {
                std::list<boost::shared_ptr<NodeGui> >::iterator it = std::find(_imp->_selection.nodes.begin(),
                                                                                _imp->_selection.nodes.end(),selected);
                if ( it != _imp->_selection.nodes.end() ) {
                    (*it)->setUserSelected(false);
                    _imp->_selection.nodes.erase(it);
                }
            }
            _imp->_evtState = NODE_DRAGGING;
            _imp->_lastNodeDragStartPoint = selected->pos();
        } else if ( buttonDownIsRight(e) ) {
            if ( !selected->getIsSelected() ) {
                selectNode(selected,true); ///< don't wipe the selection
            }
        }
    } else if (selectedBendPoint) {
        _imp->setNodesBendPointsVisible(false);

        CreateNodeArgs args(PLUGINID_NATRON_DOT,
                            std::string(),
                            -1,
                            -1,
                            -1,
                            false, //< don't autoconnect
                            INT_MIN,
                            INT_MIN,
                            false, //<< don't push an undo command
                            true,
                            QString(),
                            CreateNodeArgs::DefaultValuesList(),
                            _imp->group.lock());
        boost::shared_ptr<Natron::Node> dotNode = _imp->_gui->getApp()->createNode(args);
        assert(dotNode);
        boost::shared_ptr<NodeGuiI> dotNodeGui_i = dotNode->getNodeGui();
        boost::shared_ptr<NodeGui> dotNodeGui = boost::dynamic_pointer_cast<NodeGui>(dotNodeGui_i);
        assert(dotNodeGui);

        std::list<boost::shared_ptr<NodeGui> > nodesList;
        nodesList.push_back(dotNodeGui);

        ///Now connect the node to the edge input
        boost::shared_ptr<Natron::Node> inputNode = selectedBendPoint->getSource()->getNode();
        assert(inputNode);
        ///disconnect previous connection
        boost::shared_ptr<Natron::Node> outputNode = selectedBendPoint->getDest()->getNode();
        assert(outputNode);

        int inputNb = outputNode->inputIndex( inputNode.get() );
        assert(inputNb != -1);
        bool ok = _imp->_gui->getApp()->getProject()->disconnectNodes(inputNode.get(), outputNode.get());
        assert(ok);

        ok = _imp->_gui->getApp()->getProject()->connectNodes(0, inputNode, dotNode.get());
        assert(ok);

        _imp->_gui->getApp()->getProject()->connectNodes(inputNb,dotNode,outputNode.get());

        QPointF pos = dotNodeGui->mapToParent( dotNodeGui->mapFromScene(_imp->_lastScenePosClick) );
        dotNodeGui->refreshPosition( pos.x(), pos.y() );
        if ( !dotNodeGui->getIsSelected() ) {
            selectNode( dotNodeGui, modCASIsShift(e) );
        }
        pushUndoCommand( new AddMultipleNodesCommand( this,nodesList,std::list<NodeBackDrop*>() ) );

        
        _imp->_evtState = NODE_DRAGGING;
        _imp->_lastNodeDragStartPoint = dotNodeGui->pos();
        didSomething = true;
    } else if (selectedEdge) {
        _imp->_arrowSelected = selectedEdge;
        didSomething = true;
        _imp->_evtState = ARROW_DRAGGING;
    }
    
    ///Test if mouse is inside the navigator
    {
        QPointF mousePosSceneCoordinates;
        bool insideNavigator = isNearbyNavigator(e->pos(), mousePosSceneCoordinates);
        if (insideNavigator) {
            updateNavigator();
            _imp->_refreshOverlays = true;
            centerOn(mousePosSceneCoordinates);
            _imp->_evtState = NAVIGATOR_DRAGGING;
            didSomething = true;
        }
    }
                      

    if (_imp->_evtState == DEFAULT) {
        ///check if nearby a backdrop
        for (std::list<NodeBackDrop*>::iterator it = _imp->_backdrops.begin(); it != _imp->_backdrops.end(); ++it) {
            if ( buttonDownIsLeft(e) ) {
                bool nearbyHeader = (*it)->isNearbyHeader(_imp->_lastScenePosClick);
                bool nearbyResizeHandle = (*it)->isNearbyResizeHandle(_imp->_lastScenePosClick);


                if (nearbyHeader || nearbyResizeHandle) {
                    if ( buttonDownIsLeft(e) ) {
                        didSomething = true;
                        if ( !(*it)->getIsSelected() ) {
                            selectBackDrop( *it, modCASIsShift(e) );
                        } else if ( modCASIsShift(e) ) {
                            std::list<NodeBackDrop* >::iterator found = std::find(_imp->_selection.bds.begin(),
                                                                                  _imp->_selection.bds.end(),*it);
                            if ( found != _imp->_selection.bds.end() ) {
                                (*it)->setUserSelected(false);
                                _imp->_selection.bds.erase(found);
                            }
                        }

                        if (nearbyHeader) {
                            _imp->_evtState = BACKDROP_DRAGGING;
                        } else if (nearbyResizeHandle) {
                            _imp->_backdropResized = *it;
                            _imp->_evtState = BACKDROP_RESIZING;
                        }
                    } else if ( buttonDownIsRight(e) ) {
                        if ( !(*it)->getIsSelected() ) {
                            selectBackDrop(*it,true); ///< don't wipe the selection
                        }
                    }
                    break;
                }
            }
        }
    }
    if (_imp->_evtState == BACKDROP_DRAGGING) {
        ///build the _nodesWithinBDAtPenDown map
        _imp->_nodesWithinBDAtPenDown.clear();
        for (std::list<NodeBackDrop*>::iterator it = _imp->_backdrops.begin(); it != _imp->_backdrops.end(); ++it) {
            if ((*it)->getIsSelected()) {
                std::list<boost::shared_ptr<NodeGui> > nodesWithin = getNodesWithinBackDrop(*it);
                _imp->_nodesWithinBDAtPenDown.insert(std::make_pair(*it,nodesWithin));
            }
        }
    }
    
    ///Don't forget to reset back to null the _backdropResized pointer
    if (_imp->_evtState != BACKDROP_RESIZING) {
        _imp->_backdropResized = NULL;
    }

    if ( buttonDownIsRight(e) ) {
        showMenu( mapToGlobal( e->pos() ) );
        didSomething = true;
    }
    if (!didSomething) {
        if ( buttonDownIsLeft(e) ) {
            if ( !modCASIsShift(e) ) {
                deselect();
            }
            _imp->_evtState = SELECTION_RECT;
            _imp->_lastSelectionStartPoint = _imp->_lastScenePosClick;
            QPointF clickPos = _imp->_selectionRect->mapFromScene(_imp->_lastScenePosClick);
            _imp->_selectionRect->setRect(clickPos.x(), clickPos.y(), 0, 0);
            _imp->_selectionRect->show();
        } else if ( buttonDownIsMiddle(e) ) {
            _imp->_evtState = MOVING_AREA;
            QGraphicsView::mousePressEvent(e);
        }
    }
} // mousePressEvent

bool
NodeGraph::isNearbyNavigator(const QPoint& widgetPos,QPointF& scenePos) const
{
    if (!_imp->_navigator->isVisible()) {
        return false;
    }
    
    QRect visibleWidget = visibleWidgetRect();
    
    int navWidth = std::ceil(width() * NATRON_NAVIGATOR_BASE_WIDTH);
    int navHeight = std::ceil(height() * NATRON_NAVIGATOR_BASE_HEIGHT);

    QPoint btmRightWidget = visibleWidget.bottomRight();
    QPoint navTopLeftWidget = btmRightWidget - QPoint(navWidth,navHeight );
    
    if (widgetPos.x() >= navTopLeftWidget.x() && widgetPos.x() < btmRightWidget.x() &&
        widgetPos.y() >= navTopLeftWidget.y() && widgetPos.y() <= btmRightWidget.y()) {
        
        ///The bbox of all nodes in the nodegraph
        QRectF sceneR = _imp->calcNodesBoundingRect();
        
        ///The visible portion of the nodegraph
        QRectF viewRect = visibleSceneRect();
        sceneR = sceneR.united(viewRect);
        
        ///Make sceneR and viewRect keep the same aspect ratio as the navigator
        double xScale = navWidth / sceneR.width();
        double yScale =  navHeight / sceneR.height();
        double scaleFactor = std::max(0.001,std::min(xScale,yScale));

        ///Make the widgetPos relative to the navTopLeftWidget
        QPoint clickNavPos(widgetPos.x() - navTopLeftWidget.x(), widgetPos.y() - navTopLeftWidget.y());
        
        scenePos.rx() = clickNavPos.x() / scaleFactor;
        scenePos.ry() = clickNavPos.y() / scaleFactor;
        
        ///Now scenePos is in scene coordinates, but relative to the sceneR top left
        scenePos.rx() += sceneR.x();
        scenePos.ry() += sceneR.y();
        return true;
    }
    
    return false;
    
}

void
NodeGraph::pushUndoCommand(QUndoCommand* command)
{
    _imp->_undoStack->setActive();
    _imp->_undoStack->push(command);
}

bool
NodeGraph::areOptionalInputsAutoHidden() const
{
    return appPTR->getCurrentSettings()->areOptionalInputsAutoHidden();
}

void
NodeGraph::deselect()
{
    {
        QMutexLocker l(&_imp->_nodesMutex);
        for (std::list<boost::shared_ptr<NodeGui> >::iterator it = _imp->_selection.nodes.begin(); it != _imp->_selection.nodes.end(); ++it) {
            (*it)->setUserSelected(false);
        }
    }
    for (std::list<NodeBackDrop*>::iterator it = _imp->_selection.bds.begin(); it != _imp->_selection.bds.end(); ++it) {
        (*it)->setUserSelected(false);
    }
    _imp->_selection.nodes.clear();
    _imp->_selection.bds.clear();

    if (_imp->_magnifiedNode && _imp->_magnifOn) {
        _imp->_magnifOn = false;
        _imp->_magnifiedNode->setScale_natron(_imp->_nodeSelectedScaleBeforeMagnif);
    }
}

void
NodeGraph::mouseReleaseEvent(QMouseEvent* e)
{
    EVENT_STATE state = _imp->_evtState;

    _imp->_nodesWithinBDAtPenDown.clear();
    _imp->_mergeMoveCommands = false;
    _imp->_firstMove = true;
    _imp->_evtState = DEFAULT;
    _imp->_nodesWithinBDAtPenDown.clear();
    if (state == ARROW_DRAGGING) {
        
        QRectF sceneR = visibleSceneRect();
        
        bool foundSrc = false;
        assert(_imp->_arrowSelected);
        boost::shared_ptr<NodeGui> nodeHoldingEdge = _imp->_arrowSelected->isOutputEdge() ?
                                                     _imp->_arrowSelected->getSource() : _imp->_arrowSelected->getDest();
        assert(nodeHoldingEdge);
        
        std::list<boost::shared_ptr<NodeGui> > nodes = getAllActiveNodes_mt_safe();
        QPointF ep = mapToScene( e->pos() );
        
        for (std::list<boost::shared_ptr<NodeGui> >::iterator it = _imp->_nodes.begin(); it != _imp->_nodes.end(); ++it) {
            boost::shared_ptr<NodeGui> & n = *it;
            
            QRectF bbox = n->mapToScene(n->boundingRect()).boundingRect();
            
            if (n->isActive() && n->isVisible() && bbox.intersects(sceneR) &&
                n->isNearby(ep) &&
                n->getNode()->getName() != nodeHoldingEdge->getNode()->getName()) {
                
                if ( !_imp->_arrowSelected->isOutputEdge() ) {
                    
                    Natron::Node::CanConnectInputReturnValue linkRetCode =
                    nodeHoldingEdge->getNode()->canConnectInput(n->getNode(), _imp->_arrowSelected->getInputNumber());
                    if (linkRetCode != Natron::Node::eCanConnectInput_ok && linkRetCode != Natron::Node::eCanConnectInput_inputAlreadyConnected) {
                        if (linkRetCode == Natron::Node::eCanConnectInput_differentPars) {
                            
                            QString error = QString(tr("You cannot connect ") +  "%1" + " to " + "%2"  + tr(" because they don't have the same pixel aspect ratio (")
                                                    + "%3 / %4 " +  tr(") and ") + "%1 " + " doesn't support inputs with different pixel aspect ratio.")
                            .arg(nodeHoldingEdge->getNode()->getName().c_str())
                            .arg(n->getNode()->getName().c_str())
                            .arg(nodeHoldingEdge->getNode()->getLiveInstance()->getPreferredAspectRatio())
                            .arg(n->getNode()->getLiveInstance()->getPreferredAspectRatio());
                            Natron::errorDialog(tr("Different pixel aspect").toStdString(),
                                                error.toStdString());
                        } else if (linkRetCode == Natron::Node::eCanConnectInput_differentFPS) {
                            QString error = QString(tr("You cannot connect ") +  "%1" + " to " + "%2"  + tr(" because they don't have the same frame rate (") + "%3 / %4)")
                            .arg(nodeHoldingEdge->getNode()->getName().c_str())
                            .arg(n->getNode()->getName().c_str())
                            .arg(nodeHoldingEdge->getNode()->getLiveInstance()->getPreferredFrameRate())
                            .arg(n->getNode()->getLiveInstance()->getPreferredFrameRate());
                            Natron::errorDialog(tr("Different frame rate").toStdString(),
                                                error.toStdString());

                        }
                        break;
                    }
         
                    _imp->_arrowSelected->stackBefore( n.get() );
                    pushUndoCommand( new ConnectCommand(this,_imp->_arrowSelected,_imp->_arrowSelected->getSource(),n) );
                } else {
                    ///Find the input edge of the node we just released the mouse over,
                    ///and use that edge to connect to the source of the selected edge.
                    int preferredInput = n->getNode()->getPreferredInputForConnection();
                    if (preferredInput != -1) {
                        
                        Natron::Node::CanConnectInputReturnValue linkRetCode = n->getNode()->canConnectInput(nodeHoldingEdge->getNode(), preferredInput);
                        if (linkRetCode != Natron::Node::eCanConnectInput_ok  && linkRetCode != Natron::Node::eCanConnectInput_inputAlreadyConnected) {
                            
                            if (linkRetCode == Natron::Node::eCanConnectInput_differentPars) {
                                
                                QString error = QString(tr("You cannot connect ") +  "%1" + " to " + "%2"  + tr(" because they don't have the same pixel aspect ratio (")
                                                        + "%3 / %4 " +  tr(") and ") + "%1 " + " doesn't support inputs with different pixel aspect ratio.")
                                .arg(n->getNode()->getName().c_str())
                                .arg(nodeHoldingEdge->getNode()->getName().c_str())
                                .arg(n->getNode()->getLiveInstance()->getPreferredAspectRatio())
                                .arg(nodeHoldingEdge->getNode()->getLiveInstance()->getPreferredAspectRatio());
                                Natron::errorDialog(tr("Different pixel aspect").toStdString(),
                                                    error.toStdString());
                            } else if (linkRetCode == Natron::Node::eCanConnectInput_differentFPS) {
                                QString error = QString(tr("You cannot connect ") +  "%1" + " to " + "%2"  + tr(" because they don't have the same frame rate (") + "%3 / %4)")
                                .arg(nodeHoldingEdge->getNode()->getName().c_str())
                                .arg(n->getNode()->getName().c_str())
                                .arg(nodeHoldingEdge->getNode()->getLiveInstance()->getPreferredFrameRate())
                                .arg(n->getNode()->getLiveInstance()->getPreferredFrameRate());
                                Natron::errorDialog(tr("Different frame rate").toStdString(),
                                                    error.toStdString());

                            }

                            
                            break;
                        }
                        
                        const std::map<int,Edge*> & inputEdges = n->getInputsArrows();
                        std::map<int,Edge*>::const_iterator foundInput = inputEdges.find(preferredInput);
                        assert( foundInput != inputEdges.end() );
                        pushUndoCommand( new ConnectCommand( this,foundInput->second,
                                                                  foundInput->second->getSource(),_imp->_arrowSelected->getSource() ) );
                    }
                }
                foundSrc = true;
                
                break;
            }
        }
        ///if we disconnected the input edge, use the undo/redo stack.
        ///Output edges can never be really connected, they're just there
        ///So the user understands some nodes can have output
        if ( !foundSrc && !_imp->_arrowSelected->isOutputEdge() && _imp->_arrowSelected->getSource() ) {
            pushUndoCommand( new ConnectCommand( this,_imp->_arrowSelected,_imp->_arrowSelected->getSource(),
                                                      boost::shared_ptr<NodeGui>() ) );
        }
        
        
        
        nodeHoldingEdge->refreshEdges();
        scene()->update();
    } else if (state == NODE_DRAGGING) {
        if ( !_imp->_selection.nodes.empty() ) {
            ///now if there was a hint displayed, use it to actually make connections.
            if (_imp->_highLightedEdge) {
                boost::shared_ptr<NodeGui> selectedNode = _imp->_selection.nodes.front();
                if ( _imp->_highLightedEdge->isOutputEdge() ) {
                    int prefInput = selectedNode->getNode()->getPreferredInputForConnection();
                    if (prefInput != -1) {
                        Edge* inputEdge = selectedNode->getInputArrow(prefInput);
                        assert(inputEdge);
                        pushUndoCommand( new ConnectCommand( this,inputEdge,inputEdge->getSource(),
                                                                    _imp->_highLightedEdge->getSource() ) );
                    }
                } else {
                    boost::shared_ptr<NodeGui> src = _imp->_highLightedEdge->getSource();
                    pushUndoCommand( new ConnectCommand(this,_imp->_highLightedEdge,_imp->_highLightedEdge->getSource(),
                                                               selectedNode) );

                    ///find out if the node is already connected to what the edge is connected
                    bool alreadyConnected = false;
                    const std::vector<boost::shared_ptr<Natron::Node> > & inpNodes = selectedNode->getNode()->getInputs_mt_safe();
                    if (src) {
                        for (U32 i = 0; i < inpNodes.size(); ++i) {
                            if ( inpNodes[i] == src->getNode() ) {
                                alreadyConnected = true;
                                break;
                            }
                        }
                    }

                    if (src && !alreadyConnected) {
                        ///push a second command... this is a bit dirty but I don't have time to add a whole new command just for this
                        int prefInput = selectedNode->getNode()->getPreferredInputForConnection();
                        if (prefInput != -1) {
                            Edge* inputEdge = selectedNode->getInputArrow(prefInput);
                            assert(inputEdge);
                            pushUndoCommand( new ConnectCommand(this,inputEdge,inputEdge->getSource(),src) );
                        }
                    }
                }
                _imp->_highLightedEdge->setUseHighlight(false);
                _imp->_highLightedEdge = 0;
                _imp->_hintInputEdge->hide();
                _imp->_hintOutputEdge->hide();
            } else if (_imp->_mergeHintNode) {
                _imp->_mergeHintNode->setMergeHintActive(false);
                boost::shared_ptr<NodeGui> selectedNode = _imp->_selection.nodes.front();
                selectedNode->setMergeHintActive(false);
                
                if (getGui()) {
                    
                    QRectF selectedNodeBbox = selectedNode->mapToScene(selectedNode->boundingRect()).boundingRect();
                    QRectF mergeHintNodeBbox = _imp->_mergeHintNode->mapToScene(_imp->_mergeHintNode->boundingRect()).boundingRect();
                    QPointF mergeHintCenter = mergeHintNodeBbox.center();
                    
                    ///Place the selected node on the right of the hint node
                    selectedNode->setPosition(mergeHintCenter.x() + mergeHintNodeBbox.width() / 2. + NATRON_NODE_DUPLICATE_X_OFFSET,
                                              mergeHintCenter.y() - selectedNodeBbox.height() / 2.);
                    
                    selectedNodeBbox = selectedNode->mapToScene(selectedNode->boundingRect()).boundingRect();
                    
                    QPointF selectedNodeCenter = selectedNodeBbox.center();
                    ///Place the new merge node exactly in the middle of the 2, with an Y offset
                    QPointF newNodePos((mergeHintCenter.x() + selectedNodeCenter.x()) / 2. - 40,
                                       std::max((mergeHintCenter.y() + mergeHintNodeBbox.height() / 2.),
                                                selectedNodeCenter.y() + selectedNodeBbox.height() / 2.) + NodeGui::DEFAULT_OFFSET_BETWEEN_NODES);
                    
                    
<<<<<<< HEAD
                    CreateNodeArgs args(PLUGINID_OFX_MERGE, "", -1, -1, -1, false, newNodePos.x(), newNodePos.y(), true, true, QString(),
                                        CreateNodeArgs::DefaultValuesList());
=======
                    CreateNodeArgs args("net.sf.openfx.MergePlugin",
                                        "",
                                        -1,
                                        -1,
                                        -1,
                                        false,
                                        newNodePos.x(),newNodePos.y(),
                                        true,
                                        true,
                                        QString(),
                                        CreateNodeArgs::DefaultValuesList(),
                                        getGroup());
>>>>>>> 2e8b97db
                    
                    boost::shared_ptr<Natron::Node> mergeNode = getGui()->getApp()->createNode(args);
                    if (mergeNode) {
                        mergeNode->connectInput(selectedNode->getNode(), 1);
                        mergeNode->connectInput(_imp->_mergeHintNode->getNode(), 2);
                    }
                    
                   
                }
                
                _imp->_mergeHintNode.reset();
            }
        }
    } else if (state == SELECTION_RECT) {
        _imp->_selectionRect->hide();
        _imp->editSelectionFromSelectionRectangle( modCASIsShift(e) );
    }
    scene()->update();
    update();
    setCursor( QCursor(Qt::ArrowCursor) );
} // mouseReleaseEvent

void
NodeGraph::mouseMoveEvent(QMouseEvent* e)
{
    QPointF newPos = mapToScene( e->pos() );
    double dx = _imp->_root->mapFromScene(newPos).x() - _imp->_root->mapFromScene(_imp->_lastScenePosClick).x();
    double dy = _imp->_root->mapFromScene(newPos).y() - _imp->_root->mapFromScene(_imp->_lastScenePosClick).y();

    

    
    QRectF sceneR = visibleSceneRect();
    if (_imp->_evtState != SELECTION_RECT && _imp->_evtState != ARROW_DRAGGING) {
        ///set cursor
        boost::shared_ptr<NodeGui> selected;
        Edge* selectedEdge = 0;
        {
            bool optionalInputsAutoHidden = areOptionalInputsAutoHidden();
            QMutexLocker l(&_imp->_nodesMutex);
            for (std::list<boost::shared_ptr<NodeGui> >::iterator it = _imp->_nodes.begin(); it != _imp->_nodes.end(); ++it) {
                boost::shared_ptr<NodeGui> & n = *it;
                QPointF evpt = n->mapFromScene(newPos);
                
                QRectF bbox = n->mapToScene(n->boundingRect()).boundingRect();
                if (n->isActive() && bbox.intersects(sceneR)) {
                    if (n->contains(evpt)) {
                        selected = n;
                        if (optionalInputsAutoHidden) {
                            n->setOptionalInputsVisible(true);
                        } else {
                            break;
                        }
                    } else {
                        Edge* edge = n->hasEdgeNearbyPoint(newPos);
                        if (edge) {
                            selectedEdge = edge;
                            if (!optionalInputsAutoHidden) {
                                break;
                            }
                        } else if (optionalInputsAutoHidden && !n->getIsSelected()) {
                            n->setOptionalInputsVisible(false);
                        }
                    }
                }
                
            }
        }
        if (selected) {
            setCursor( QCursor(Qt::OpenHandCursor) );
        } else if (selectedEdge) {
        } else if (!selectedEdge && !selected) {
            setCursor( QCursor(Qt::ArrowCursor) );
        }
    }

    bool mustUpdateNavigator = false;
    ///Apply actions
    switch (_imp->_evtState) {
    case ARROW_DRAGGING: {
        QPointF np = _imp->_arrowSelected->mapFromScene(newPos);
        if ( _imp->_arrowSelected->isOutputEdge() ) {
            _imp->_arrowSelected->dragDest(np);
        } else {
            _imp->_arrowSelected->dragSource(np);
        }
        break;
    }
    case NODE_DRAGGING:
    case BACKDROP_DRAGGING: {
        if ( !_imp->_selection.nodes.empty() || !_imp->_selection.bds.empty() ) {
            std::list<MoveMultipleNodesCommand::NodeToMove> nodesToMove;
            for (std::list<boost::shared_ptr<NodeGui> >::iterator it = _imp->_selection.nodes.begin();
                 it != _imp->_selection.nodes.end(); ++it) {
                MoveMultipleNodesCommand::NodeToMove n;
                n.node = *it;
                n.isWithinBD = false;
                nodesToMove.push_back(n);
            }
            //= _imp->_selection.nodes;

            if ( ( ( _imp->_evtState == BACKDROP_DRAGGING) && !modCASIsControl(e) ) ||
                 ( _imp->_evtState == NODE_DRAGGING) ) {
                ///For all backdrops also move all the nodes contained within it
                for (std::list<NodeBackDrop*>::iterator it = _imp->_selection.bds.begin(); it != _imp->_selection.bds.end(); ++it) {
                    
                    std::map<NodeBackDrop*,std::list<boost::shared_ptr<NodeGui> > >::iterator foundBd = _imp->_nodesWithinBDAtPenDown.find(*it);
                    if (foundBd != _imp->_nodesWithinBDAtPenDown.end()) {
                        
                        for (std::list<boost::shared_ptr<NodeGui> >::iterator it2 = foundBd->second.begin();
                             it2 != foundBd->second.end(); ++it2) {
                            ///add it only if it's not already in the list
                            bool found = false;
                            for (std::list<MoveMultipleNodesCommand::NodeToMove>::iterator it3 = nodesToMove.begin();
                                 it3 != nodesToMove.end(); ++it3) {
                                if (it3->node.lock() == *it2) {
                                    found = true;
                                    break;
                                }
                            }
                            if (!found) {
                                MoveMultipleNodesCommand::NodeToMove n;
                                n.node = *it2;
                                n.isWithinBD = true;
                                nodesToMove.push_back(n);
                            }
                        }

                    }
                }
            }
            mustUpdateNavigator = true;
            pushUndoCommand( new MoveMultipleNodesCommand(nodesToMove,
                                                          _imp->_selection.bds,
                                                          newPos.x() - _imp->_lastScenePosClick.x(),
                                                          newPos.y() - _imp->_lastScenePosClick.y(),
                                                          _imp->_mergeMoveCommands,
                                                          newPos) );
            if (!_imp->_mergeMoveCommands) {
                _imp->_mergeMoveCommands = true;
            }
        }
        
        if (_imp->_selection.nodes.size() == 1) {
            ///try to find a nearby edge
            boost::shared_ptr<NodeGui> selectedNode = _imp->_selection.nodes.front();
            boost::shared_ptr<Natron::Node> internalNode = selectedNode->getNode();
            
            bool doMergeHints = e->modifiers().testFlag(Qt::ControlModifier) && e->modifiers().testFlag(Qt::ShiftModifier);
            
            bool doHints = appPTR->getCurrentSettings()->isConnectionHintEnabled();
            
            if (!doMergeHints) {
                ///for readers already connected don't show hint
                if ( ( internalNode->getMaxInputCount() == 0) && internalNode->hasOutputConnected() ) {
                    doHints = false;
                } else if ( ( internalNode->getMaxInputCount() > 0) && internalNode->hasInputConnected() && internalNode->hasOutputConnected() ) {
                    doHints = false;
                }
            }
            
            if (doHints) {
                QRectF rect = selectedNode->mapToParent( selectedNode->boundingRect() ).boundingRect();
                double tolerance = 20;
                rect.adjust(-tolerance, -tolerance, tolerance, tolerance);
                
                boost::shared_ptr<NodeGui> nodeToShowMergeRect;
                
                boost::shared_ptr<Natron::Node> selectedNodeInternalNode = selectedNode->getNode();

                Edge* edge = 0;
                {
                    QMutexLocker l(&_imp->_nodesMutex);
                    for (std::list<boost::shared_ptr<NodeGui> >::iterator it = _imp->_nodes.begin(); it != _imp->_nodes.end(); ++it) {
                        boost::shared_ptr<NodeGui> & n = *it;
                        
                        QRectF nodeBbox = n->mapToScene(n->boundingRect()).boundingRect();
                        if ( n != selectedNode && n->isVisible() && nodeBbox.intersects(sceneR)) {
                            
                            if (doMergeHints) {
                                
                                QRectF nodeRect = n->mapToParent(n->boundingRect()).boundingRect();
                                
                                boost::shared_ptr<Natron::Node> internalNode = n->getNode();
                                
                                
                                if (!internalNode->isOutputNode() && nodeRect.intersects(rect)) {
                                    
                                    bool nHasInput = internalNode->hasInputConnected();
                                    int nMaxInput = internalNode->getMaxInputCount();
                                    bool selectedHasInput = selectedNodeInternalNode->hasInputConnected();
                                    int selectedMaxInput = selectedNodeInternalNode->getMaxInputCount();
                                    double nPAR = internalNode->getLiveInstance()->getPreferredAspectRatio();
                                    double selectedPAR = selectedNodeInternalNode->getLiveInstance()->getPreferredAspectRatio();
                                    double nFPS = internalNode->getLiveInstance()->getPreferredFrameRate();
                                    double selectedFPS = selectedNodeInternalNode->getLiveInstance()->getPreferredFrameRate();
                                    
                                    bool isValid = true;
                                    
                                    if (selectedPAR != nPAR || std::abs(nFPS - selectedFPS) > 0.01) {
                                        if (nHasInput || selectedHasInput) {
                                            isValid = false;
                                        } else if (!nHasInput && nMaxInput == 0 && !selectedHasInput && selectedMaxInput == 0) {
                                            isValid = false;
                                        }
                                    }
                                    if (isValid) {
                                        nodeToShowMergeRect = n;
                                    }
                                } else {
                                    n->setMergeHintActive(false);
                                }
                                
                            } else {
                                
                                edge = n->hasEdgeNearbyRect(rect);
                                
                                ///if the edge input is the selected node don't continue
                                if ( edge && ( edge->getSource() == selectedNode) ) {
                                    edge = 0;
                                }
                                
                                if ( edge && edge->isOutputEdge() ) {
                                    
                                    
                                    int prefInput = selectedNodeInternalNode->getPreferredInputForConnection();
                                    if (prefInput == -1) {
                                        edge = 0;
                                    } else {
                                        Natron::Node::CanConnectInputReturnValue ret = selectedNodeInternalNode->canConnectInput(edge->getSource()->getNode(),
                                                                                                                                 prefInput);
                                        if (ret != Natron::Node::eCanConnectInput_ok) {
                                            edge = 0;
                                        }
                                    }
                                }
                                
                                if ( edge && !edge->isOutputEdge() ) {
                                    
                                    Natron::Node::CanConnectInputReturnValue ret = edge->getDest()->getNode()->canConnectInput(selectedNodeInternalNode, edge->getInputNumber());
                                    if (ret == Natron::Node::eCanConnectInput_inputAlreadyConnected &&
                                        !selectedNodeInternalNode->isInputNode()) {
                                        ret = Natron::Node::eCanConnectInput_ok;
                                    }
                                    
                                    if (ret != Natron::Node::eCanConnectInput_ok) {
                                        edge = 0;
                                    }
                                    
                                }
                                
                                if (edge) {
                                    edge->setUseHighlight(true);
                                    break;
                                }
                            }
                        }
                    }
                } // QMutexLocker l(&_imp->_nodesMutex);
                
                if ( _imp->_highLightedEdge && ( _imp->_highLightedEdge != edge) ) {
                    _imp->_highLightedEdge->setUseHighlight(false);
                    _imp->_hintInputEdge->hide();
                    _imp->_hintOutputEdge->hide();
                }

                _imp->_highLightedEdge = edge;

                if ( edge && edge->getSource() && edge->getDest() ) {
                    ///setup the hints edge

                    ///find out if the node is already connected to what the edge is connected
                    bool alreadyConnected = false;
                    const std::vector<boost::shared_ptr<Natron::Node> > & inpNodes = selectedNode->getNode()->getInputs_mt_safe();
                    for (U32 i = 0; i < inpNodes.size(); ++i) {
                        if ( inpNodes[i] == edge->getSource()->getNode() ) {
                            alreadyConnected = true;
                            break;
                        }
                    }

                    if ( !_imp->_hintInputEdge->isVisible() ) {
                        if (!alreadyConnected) {
                            int prefInput = selectedNode->getNode()->getPreferredInputForConnection();
                            _imp->_hintInputEdge->setInputNumber(prefInput != -1 ? prefInput : 0);
                            _imp->_hintInputEdge->setSourceAndDestination(edge->getSource(), selectedNode);
                            _imp->_hintInputEdge->setVisible(true);
                        }
                        _imp->_hintOutputEdge->setInputNumber( edge->getInputNumber() );
                        _imp->_hintOutputEdge->setSourceAndDestination( selectedNode, edge->getDest() );
                        _imp->_hintOutputEdge->setVisible(true);
                    } else {
                        if (!alreadyConnected) {
                            _imp->_hintInputEdge->initLine();
                        }
                        _imp->_hintOutputEdge->initLine();
                    }
                } else if (edge) {
                    ///setup only 1 of the hints edge

                    if ( _imp->_highLightedEdge && !_imp->_hintInputEdge->isVisible() ) {
                        if ( edge->isOutputEdge() ) {
                            int prefInput = selectedNode->getNode()->getPreferredInputForConnection();
                            _imp->_hintInputEdge->setInputNumber(prefInput != -1 ? prefInput : 0);
                            _imp->_hintInputEdge->setSourceAndDestination(edge->getSource(), selectedNode);
                        } else {
                            _imp->_hintInputEdge->setInputNumber( edge->getInputNumber() );
                            _imp->_hintInputEdge->setSourceAndDestination( selectedNode,edge->getDest() );
                        }
                        _imp->_hintInputEdge->setVisible(true);
                    } else if ( _imp->_highLightedEdge && _imp->_hintInputEdge->isVisible() ) {
                        _imp->_hintInputEdge->initLine();
                    }
                } else if (nodeToShowMergeRect) {
                    nodeToShowMergeRect->setMergeHintActive(true);
                    selectedNode->setMergeHintActive(true);
                    _imp->_mergeHintNode = nodeToShowMergeRect;
                } else {
                    selectedNode->setMergeHintActive(false);
                    _imp->_mergeHintNode.reset();
                }
                
                
            } // if (doHints) {
        } //  if (_imp->_selection.nodes.size() == 1) {
        setCursor( QCursor(Qt::ClosedHandCursor) );
        break;
    }
    case MOVING_AREA: {
        mustUpdateNavigator = true;
        _imp->_root->moveBy(dx, dy);
        setCursor( QCursor(Qt::SizeAllCursor) );
        break;
    }
    case BACKDROP_RESIZING: {
        mustUpdateNavigator = true;
        assert(_imp->_backdropResized);
        QPointF p = _imp->_backdropResized->scenePos();
        int w = newPos.x() - p.x();
        int h = newPos.y() - p.y();
        pushUndoCommand( new ResizeBackDropCommand(_imp->_backdropResized,w,h) );
        break;
    }
    case SELECTION_RECT: {
        QPointF startDrag = _imp->_selectionRect->mapFromScene(_imp->_lastSelectionStartPoint);
        QPointF cur = _imp->_selectionRect->mapFromScene(newPos);
        double xmin = std::min( cur.x(),startDrag.x() );
        double xmax = std::max( cur.x(),startDrag.x() );
        double ymin = std::min( cur.y(),startDrag.y() );
        double ymax = std::max( cur.y(),startDrag.y() );
        _imp->_selectionRect->setRect(xmin,ymin,xmax - xmin,ymax - ymin);
        break;
    }
    case NAVIGATOR_DRAGGING: {
        QPointF mousePosSceneCoordinates;
        bool insideNavigator = isNearbyNavigator(e->pos(), mousePosSceneCoordinates);
        if (insideNavigator) {
            _imp->_refreshOverlays = true;
            centerOn(mousePosSceneCoordinates);
            _imp->_lastScenePosClick = newPos;
            return;
        }
    } break;
    default:
        break;
    } // switch

    
    _imp->_lastScenePosClick = newPos;

    if (mustUpdateNavigator) {
        _imp->_refreshOverlays = true;
    }

    update();
    QGraphicsView::mouseMoveEvent(e);
} // mouseMoveEvent

void
NodeGraphPrivate::resetSelection()
{
    for (std::list<boost::shared_ptr<NodeGui> >::iterator it = _selection.nodes.begin(); it != _selection.nodes.end(); ++it) {
        (*it)->setUserSelected(false);
    }
    for (std::list<NodeBackDrop*>::iterator it = _selection.bds.begin(); it != _selection.bds.end(); ++it) {
        (*it)->setUserSelected(false);
    }

    _selection.nodes.clear();
    _selection.bds.clear();
}

void
NodeGraphPrivate::editSelectionFromSelectionRectangle(bool addToSelection)
{
    if (!addToSelection) {
        resetSelection();
    }

    QRectF selection = _selectionRect->mapToScene( _selectionRect->rect() ).boundingRect();

    for (std::list<boost::shared_ptr<NodeGui> >::iterator it = _nodes.begin(); it != _nodes.end(); ++it) {
        QRectF bbox = (*it)->mapToScene( (*it)->boundingRect() ).boundingRect();
        if ( selection.contains(bbox) ) {
            
            std::list<boost::shared_ptr<NodeGui> >::iterator foundInSel = std::find(_selection.nodes.begin(),_selection.nodes.end(),*it);
            if (foundInSel != _selection.nodes.end()) {
                continue;
            }
            
            _selection.nodes.push_back(*it);
            (*it)->setUserSelected(true);
        }
    }
    for (std::list<NodeBackDrop*>::iterator it = _backdrops.begin(); it != _backdrops.end(); ++it) {
        QRectF bbox = (*it)->mapToScene( (*it)->boundingRect() ).boundingRect();
        if ( selection.contains(bbox) ) {
            
            std::list<NodeBackDrop* >::iterator foundInSel = std::find(_selection.bds.begin(),_selection.bds.end(),*it);
            if (foundInSel != _selection.bds.end()) {
                continue;
            }
            
            _selection.bds.push_back(*it);
            (*it)->setUserSelected(true);
        }
    }
}

void
NodeGraph::mouseDoubleClickEvent(QMouseEvent* e)
{
    std::list<boost::shared_ptr<NodeGui> > nodes = getAllActiveNodes_mt_safe();

    for (std::list<boost::shared_ptr<NodeGui> >::iterator it = nodes.begin(); it != nodes.end(); ++it) {
        QPointF evpt = (*it)->mapFromScene(_imp->_lastScenePosClick);
        if ( (*it)->isVisible() && (*it)->isActive() && (*it)->contains(evpt) && (*it)->getSettingPanel() ) {
            if ( !(*it)->isSettingsPanelVisible() ) {
                (*it)->setVisibleSettingsPanel(true);
            }
            if ( !(*it)->wasBeginEditCalled() ) {
                (*it)->beginEditKnobs();
            }
            _imp->_gui->putSettingsPanelFirst( (*it)->getSettingPanel() );
            getGui()->getApp()->redrawAllViewers();

            return;
        }
    }

    for (std::list<NodeBackDrop*>::iterator it = _imp->_backdrops.begin(); it != _imp->_backdrops.end(); ++it) {
        if ( (*it)->isNearbyHeader(_imp->_lastScenePosClick) ) {
            
            if (e->modifiers().testFlag(Qt::ControlModifier)) {
                ///Clear all visible panels and open the panels of all nodes in the backdrop
                _imp->_gui->clearAllVisiblePanels();
                
                int maxPanels = appPTR->getCurrentSettings()->getMaxPanelsOpened();
                std::list<boost::shared_ptr<NodeGui> > containedNodes = getNodesWithinBackDrop(*it);
                int count = 0;
                for (std::list<boost::shared_ptr<NodeGui> >::iterator it2 = containedNodes.begin(); it2 != containedNodes.end(); ++it2,++count) {
                    if (count >= maxPanels) {
                        break;
                    }
                    (*it2)->setVisibleSettingsPanel(true);
                }
                
                
            } else {
                if ( (*it)->isSettingsPanelClosed() ) {
                    (*it)->setSettingsPanelClosed(false);
                }
                _imp->_gui->putSettingsPanelFirst( (*it)->getSettingsPanel() );
            }
            return;
        }
    }
}

bool
NodeGraph::event(QEvent* e)
{
    if (!_imp->_gui) {
        return false;
    }
    if (e->type() == QEvent::KeyPress) {
        QKeyEvent* ke = dynamic_cast<QKeyEvent*>(e);
        assert(ke);
        if (ke && (ke->key() == Qt::Key_Tab) && _imp->_nodeCreationShortcutEnabled) {
            NodeCreationDialog* nodeCreation = new NodeCreationDialog(_imp->_lastNodeCreatedName,this);

            ///This allows us to have a non-modal dialog: when the user clicks outside of the dialog,
            ///it closes it.
            QObject::connect( nodeCreation,SIGNAL( accepted() ),this,SLOT( onNodeCreationDialogFinished() ) );
            QObject::connect( nodeCreation,SIGNAL( rejected() ),this,SLOT( onNodeCreationDialogFinished() ) );
            nodeCreation->show();


            ke->accept();

            return true;
        }
    }

    return QGraphicsView::event(e);
}

void
NodeGraph::onNodeCreationDialogFinished()
{
    NodeCreationDialog* dialog = qobject_cast<NodeCreationDialog*>( sender() );

    if (dialog) {
        QDialog::DialogCode ret = (QDialog::DialogCode)dialog->result();
        int major;
        QString res = dialog->getNodeName(&major);
        _imp->_lastNodeCreatedName = res;
        dialog->deleteLater();

        switch (ret) {
        case QDialog::Accepted: {
            
            const Natron::PluginsMap & allPlugins = appPTR->getPluginsList();
            Natron::PluginsMap::const_iterator found = allPlugins.find(res.toStdString());
            if (found != allPlugins.end()) {
                QPointF posHint = mapToScene( mapFromGlobal( QCursor::pos() ) );
                getGui()->getApp()->createNode( CreateNodeArgs( res,
                                                               "",
                                                               major,
                                                               -1,
                                                               -1,
                                                               true,
                                                               posHint.x(),
                                                               posHint.y(),
                                                               true,
                                                               true,
                                                               QString(),
                                                               CreateNodeArgs::DefaultValuesList(),
                                                               getGroup()) );
            }
            break;
        }
        case QDialog::Rejected:
        default:
            break;
        }
    }
}

void
NodeGraph::keyPressEvent(QKeyEvent* e)
{
    Qt::KeyboardModifiers modifiers = e->modifiers();
    Qt::Key key = (Qt::Key)e->key();

    if (key == Qt::Key_Escape) {
        return QGraphicsView::keyPressEvent(e);
    }
    
    if ( isKeybind(kShortcutGroupGlobal, kShortcutIDActionShowPaneFullScreen, modifiers, key) ) {
        QKeyEvent* ev = new QKeyEvent(QEvent::KeyPress, key, modifiers);
        QCoreApplication::postEvent(parentWidget(),ev);
    } else if ( isKeybind(kShortcutGroupNodegraph, kShortcutIDActionGraphCreateReader, modifiers, key) ) {
        _imp->_gui->createReader();
    } else if ( isKeybind(kShortcutGroupNodegraph, kShortcutIDActionGraphCreateWriter, modifiers, key) ) {
        _imp->_gui->createWriter();
    } else if ( isKeybind(kShortcutGroupNodegraph, kShortcutIDActionGraphRemoveNodes, modifiers, key) ) {
        deleteSelection();
    } else if ( isKeybind(kShortcutGroupNodegraph, kShortcutIDActionGraphForcePreview, modifiers, key) ) {
        forceRefreshAllPreviews();
    } else if ( isKeybind(kShortcutGroupNodegraph, kShortcutIDActionGraphCopy, modifiers, key) ) {
        copySelectedNodes();
    } else if ( isKeybind(kShortcutGroupNodegraph, kShortcutIDActionGraphPaste, modifiers, key) ) {
        pasteNodeClipBoards();
    } else if ( isKeybind(kShortcutGroupNodegraph, kShortcutIDActionGraphCut, modifiers, key) ) {
        cutSelectedNodes();
    } else if ( isKeybind(kShortcutGroupNodegraph, kShortcutIDActionGraphDuplicate, modifiers, key) ) {
        duplicateSelectedNodes();
    } else if ( isKeybind(kShortcutGroupNodegraph, kShortcutIDActionGraphClone, modifiers, key) ) {
        cloneSelectedNodes();
    } else if ( isKeybind(kShortcutGroupNodegraph, kShortcutIDActionGraphDeclone, modifiers, key) ) {
        decloneSelectedNodes();
    } else if ( isKeybind(kShortcutGroupNodegraph, kShortcutIDActionGraphFrameNodes, modifiers, key) ) {
        centerOnAllNodes();
    } else if ( isKeybind(kShortcutGroupNodegraph, kShortcutIDActionGraphEnableHints, modifiers, key) ) {
        toggleConnectionHints();
    } else if ( isKeybind(kShortcutGroupNodegraph, kShortcutIDActionGraphSwitchInputs, modifiers, key) ) {
        ///No need to make an undo command for this, the user just have to do it a second time to reverse the effect
        switchInputs1and2ForSelectedNodes();
    } else if ( isKeybind(kShortcutGroupNodegraph, kShortcutIDActionGraphSelectAll, modifiers, key) ) {
        selectAllNodes(false);
    } else if ( isKeybind(kShortcutGroupNodegraph, kShortcutIDActionGraphSelectAllVisible, modifiers, key) ) {
        selectAllNodes(true);
    } else if (key == Qt::Key_Control) {
        _imp->setNodesBendPointsVisible(true);
    } else if ( isKeybind(kShortcutGroupNodegraph, kShortcutIDActionGraphSelectUp, modifiers, key) ||
                isKeybind(kShortcutGroupNodegraph, kShortcutIDActionGraphNavigateUpstream, modifiers, key) ) {
        ///We try to find if the last selected node has an input, if so move selection (or add to selection)
        ///the first valid input node
        if ( !_imp->_selection.nodes.empty() ) {
            boost::shared_ptr<NodeGui> lastSelected = ( *_imp->_selection.nodes.rbegin() );
            const std::map<int,Edge*> & inputs = lastSelected->getInputsArrows();
            for (std::map<int,Edge*>::const_iterator it = inputs.begin(); it != inputs.end(); ++it) {
                if ( it->second->hasSource() ) {
                    boost::shared_ptr<NodeGui> input = it->second->getSource();
                    if ( input->getIsSelected() && modCASIsShift(e) ) {
                        std::list<boost::shared_ptr<NodeGui> >::iterator found = std::find(_imp->_selection.nodes.begin(),
                                                                                           _imp->_selection.nodes.end(),lastSelected);
                        if ( found != _imp->_selection.nodes.end() ) {
                            lastSelected->setUserSelected(false);
                            _imp->_selection.nodes.erase(found);
                        }
                    } else {
                        selectNode( it->second->getSource(), modCASIsShift(e) );
                    }
                    break;
                }
            }
        }
    } else if ( isKeybind(kShortcutGroupNodegraph, kShortcutIDActionGraphSelectDown, modifiers, key) ||
                isKeybind(kShortcutGroupNodegraph, kShortcutIDActionGraphNavigateDownstream, modifiers, key) ) {
        ///We try to find if the last selected node has an output, if so move selection (or add to selection)
        ///the first valid output node
        if ( !_imp->_selection.nodes.empty() ) {
            boost::shared_ptr<NodeGui> lastSelected = ( *_imp->_selection.nodes.rbegin() );
            const std::list<Natron::Node* > & outputs = lastSelected->getNode()->getOutputs();
            if ( !outputs.empty() ) {
                boost::shared_ptr<NodeGuiI> output_i = outputs.front()->getNodeGui();
                boost::shared_ptr<NodeGui> output = boost::dynamic_pointer_cast<NodeGui>(output_i);
                assert(output);
                if ( output->getIsSelected() && modCASIsShift(e) ) {
                    std::list<boost::shared_ptr<NodeGui> >::iterator found = std::find(_imp->_selection.nodes.begin(),
                                                                                       _imp->_selection.nodes.end(),lastSelected);
                    if ( found != _imp->_selection.nodes.end() ) {
                        lastSelected->setUserSelected(false);
                        _imp->_selection.nodes.erase(found);
                    }
                } else {
                    selectNode( output, modCASIsShift(e) );
                }
            }
        }
    } else if ( isKeybind(kShortcutGroupPlayer, kShortcutIDActionPlayerFirst, modifiers, key) ) {
        if ( getGui()->getLastSelectedViewer() ) {
            getGui()->getLastSelectedViewer()->firstFrame();
        }
    } else if ( isKeybind(kShortcutGroupPlayer, kShortcutIDActionPlayerLast, modifiers, key) ) {
        if ( getGui()->getLastSelectedViewer() ) {
            getGui()->getLastSelectedViewer()->lastFrame();
        }
    } else if ( isKeybind(kShortcutGroupPlayer, kShortcutIDActionPlayerPrevIncr, modifiers, key) ) {
        if ( getGui()->getLastSelectedViewer() ) {
            getGui()->getLastSelectedViewer()->previousIncrement();
        }
    } else if ( isKeybind(kShortcutGroupPlayer, kShortcutIDActionPlayerNextIncr, modifiers, key) ) {
        if ( getGui()->getLastSelectedViewer() ) {
            getGui()->getLastSelectedViewer()->nextIncrement();
        }
    }else if ( isKeybind(kShortcutGroupPlayer, kShortcutIDActionPlayerNext, modifiers, key) ) {
        if ( getGui()->getLastSelectedViewer() ) {
            getGui()->getLastSelectedViewer()->nextFrame();
        }
    } else if ( isKeybind(kShortcutGroupPlayer, kShortcutIDActionPlayerPrevious, modifiers, key) ) {
        if ( getGui()->getLastSelectedViewer() ) {
            getGui()->getLastSelectedViewer()->previousFrame();
        }
    }else if ( isKeybind(kShortcutGroupPlayer, kShortcutIDActionPlayerPrevKF, modifiers, key) ) {
        getGui()->getApp()->getTimeLine()->goToPreviousKeyframe();
    } else if ( isKeybind(kShortcutGroupPlayer, kShortcutIDActionPlayerNextKF, modifiers, key) ) {
        getGui()->getApp()->getTimeLine()->goToNextKeyframe();
    } else if ( isKeybind(kShortcutGroupNodegraph, kShortcutIDActionGraphRearrangeNodes, modifiers, key) ) {
        _imp->rearrangeSelectedNodes();
    } else if ( isKeybind(kShortcutGroupNodegraph, kShortcutIDActionGraphDisableNodes, modifiers, key) ) {
        _imp->toggleSelectedNodesEnabled();
    } else if ( isKeybind(kShortcutGroupNodegraph, kShortcutIDActionGraphShowExpressions, modifiers, key) ) {
        toggleKnobLinksVisible();
    } else if ( isKeybind(kShortcutGroupNodegraph, kShortcutIDActionGraphToggleAutoPreview, modifiers, key) ) {
        toggleAutoPreview();
    } else if ( isKeybind(kShortcutGroupNodegraph, kShortcutIDActionGraphToggleAutoTurbo, modifiers, key) ) {
        toggleAutoTurbo();
    } else if ( isKeybind(kShortcutGroupNodegraph, kShortcutIDActionGraphAutoHideInputs, modifiers, key) ) {
        toggleAutoHideInputs(true);
    } else if ( isKeybind(kShortcutGroupNodegraph, kShortcutIDActionGraphFindNode, modifiers, key) ) {
        popFindDialog(QCursor::pos());
    } else if ( isKeybind(kShortcutGroupNodegraph, kShortcutIDActionGraphRenameNode, modifiers, key) ) {
        popRenameDialog(QCursor::pos());
    } else if ( isKeybind(kShortcutGroupNodegraph, kShortcutIDActionGraphExtractNode, modifiers, key) ) {
        pushUndoCommand(new ExtractNodeUndoRedoCommand(this,_imp->_selection.nodes));
    } else if ( isKeybind(kShortcutGroupNodegraph, kShortcutIDActionGraphTogglePreview, modifiers, key) ) {
        togglePreviewsForSelectedNodes();
    } else {
        bool intercepted = false;
        
        if ( modifiers.testFlag(Qt::ControlModifier) && (key == Qt::Key_Up || key == Qt::Key_Down)) {
            ///These shortcuts pans the graphics view but we don't want it
            intercepted = true;
        }
        
        if (!intercepted) {
            /// Search for a node which has a shortcut bound
            const Natron::PluginsMap & allPlugins = appPTR->getPluginsList();
            for (Natron::PluginsMap::const_iterator it = allPlugins.begin() ;it != allPlugins.end() ;++it) {
                
                assert(!it->second.empty());
                Natron::Plugin* plugin = *it->second.rbegin();
                
                if ( plugin->getHasShortcut() ) {
                    QString group(kShortcutGroupNodes);
                    QStringList groupingSplit = plugin->getGrouping();
                    for (int j = 0; j < groupingSplit.size(); ++j) {
                        group.push_back('/');
                        group.push_back(groupingSplit[j]);
                    }
                    if ( isKeybind(group.toStdString().c_str(), plugin->getPluginID(), modifiers, key) ) {
                        QPointF hint = mapToScene( mapFromGlobal( QCursor::pos() ) );
                        getGui()->getApp()->createNode( CreateNodeArgs( plugin->getPluginID(),
                                                                       "",
                                                                       -1,-1,
                                                                       -1,
                                                                       true,
                                                                       hint.x(),hint.y(),
                                                                       true,
                                                                       true,
                                                                       QString(),
                                                                       CreateNodeArgs::DefaultValuesList(),
                                                                       getGroup()) );
                        intercepted = true;
                        break;
                    }
                }
            }
        }
        
        
        if (!intercepted) {
            QGraphicsView::keyPressEvent(e);
        }
    }
} // keyPressEvent

void
NodeGraph::toggleAutoTurbo()
{
    appPTR->getCurrentSettings()->setAutoTurboModeEnabled(!appPTR->getCurrentSettings()->isAutoTurboEnabled());
}

void
NodeGraphPrivate::rearrangeSelectedNodes()
{
    if ( !_selection.nodes.empty() ) {
        _publicInterface->pushUndoCommand( new RearrangeNodesCommand(_selection.nodes) );
    }
}

void
NodeGraphPrivate::setNodesBendPointsVisible(bool visible)
{
    _bendPointsVisible = visible;

    for (std::list<boost::shared_ptr<NodeGui> >::iterator it = _nodes.begin(); it != _nodes.end(); ++it) {
        const std::map<int,Edge*> & edges = (*it)->getInputsArrows();
        for (std::map<int,Edge*>::const_iterator it2 = edges.begin(); it2 != edges.end(); ++it2) {
            if (visible) {
                if ( !it2->second->isOutputEdge() && it2->second->hasSource() && (it2->second->line().length() > 50) ) {
                    it2->second->setBendPointVisible(visible);
                }
            } else {
                if ( !it2->second->isOutputEdge() ) {
                    it2->second->setBendPointVisible(visible);
                }
            }
        }
    }
}

void
NodeGraph::selectAllNodes(bool onlyInVisiblePortion)
{
    _imp->resetSelection();
    if (onlyInVisiblePortion) {
        QRectF r = visibleSceneRect();
        for (std::list<boost::shared_ptr<NodeGui> >::iterator it = _imp->_nodes.begin(); it != _imp->_nodes.end(); ++it) {
            QRectF bbox = (*it)->mapToScene( (*it)->boundingRect() ).boundingRect();
            if ( r.intersects(bbox) && (*it)->isActive() && (*it)->isVisible() ) {
                (*it)->setUserSelected(true);
                _imp->_selection.nodes.push_back(*it);
            }
        }
        for (std::list<NodeBackDrop*>::iterator it = _imp->_backdrops.begin(); it != _imp->_backdrops.end(); ++it) {
            QRectF bbox = (*it)->mapToScene( (*it)->boundingRect() ).boundingRect();
            if ( r.intersects(bbox) ) {
                (*it)->setUserSelected(true);
                _imp->_selection.bds.push_back(*it);
            }
        }
    } else {
        for (std::list<boost::shared_ptr<NodeGui> >::iterator it = _imp->_nodes.begin(); it != _imp->_nodes.end(); ++it) {
            if ( (*it)->isActive() && (*it)->isVisible() ) {
                (*it)->setUserSelected(true);
                _imp->_selection.nodes.push_back(*it);
            }
        }
        for (std::list<NodeBackDrop*>::iterator it = _imp->_backdrops.begin(); it != _imp->_backdrops.end(); ++it) {
            (*it)->setUserSelected(true);
            _imp->_selection.bds.push_back(*it);
        }
    }
}

void
NodeGraph::connectCurrentViewerToSelection(int inputNB)
{
    if ( !_imp->_gui->getLastSelectedViewer() ) {
        _imp->_gui->getApp()->createNode(  CreateNodeArgs(PLUGINID_NATRON_VIEWER,
                                                          "",
                                                          -1,-1,
                                                          -1,
                                                          true,
                                                          INT_MIN,INT_MIN,
                                                          true,
                                                          true,
                                                          QString(),
                                                          CreateNodeArgs::DefaultValuesList(),
                                                          getGroup()) );
    }

    ///get a pointer to the last user selected viewer
    boost::shared_ptr<InspectorNode> v = boost::dynamic_pointer_cast<InspectorNode>( _imp->_gui->getLastSelectedViewer()->
                                                                                     getInternalNode()->getNode() );

    ///if the node is no longer active (i.e: it was deleted by the user), don't do anything.
    if ( !v->isActivated() ) {
        return;
    }

    ///get a ptr to the NodeGui
    boost::shared_ptr<NodeGuiI> gui_i = v->getNodeGui();
    boost::shared_ptr<NodeGui> gui = boost::dynamic_pointer_cast<NodeGui>(gui_i);
    assert(gui);

    ///if there's no selected node or the viewer is selected, then try refreshing that input nb if it is connected.
    bool viewerAlreadySelected = std::find(_imp->_selection.nodes.begin(),_imp->_selection.nodes.end(),gui) != _imp->_selection.nodes.end();
    if (_imp->_selection.nodes.empty() || (_imp->_selection.nodes.size() > 1) || viewerAlreadySelected) {
        v->setActiveInputAndRefresh(inputNB);
        gui->refreshEdges();

        return;
    }

    boost::shared_ptr<NodeGui> selected = _imp->_selection.nodes.front();


    if ( !selected->getNode()->canOthersConnectToThisNode() ) {
        return;
    }

    ///if the node doesn't have the input 'inputNb' created yet, populate enough input
    ///so it can be created.
    NodeGui::InputEdgesMap::const_iterator it = gui->getInputsArrows().find(inputNB);
    while ( it == gui->getInputsArrows().end() ) {
        v->addEmptyInput();
        it = gui->getInputsArrows().find(inputNB);
    }

    ///and push a connect command to the selected node.
    pushUndoCommand( new ConnectCommand(this,it->second,it->second->getSource(),selected) );

    ///Set the viewer as the selected node (also wipe the current selection)
    selectNode(gui,false);
} // connectCurrentViewerToSelection

void
NodeGraph::enterEvent(QEvent* e)
{
    QGraphicsView::enterEvent(e);
    
    QWidget* currentFocus = qApp->focusWidget();
    
    bool canSetFocus = !currentFocus ||
    dynamic_cast<ViewerGL*>(currentFocus) ||
    dynamic_cast<CurveWidget*>(currentFocus) ||
    dynamic_cast<Histogram*>(currentFocus) ||
    dynamic_cast<NodeGraph*>(currentFocus) ||
    dynamic_cast<QToolButton*>(currentFocus) ||
    currentFocus->objectName() == "Properties" ||
    currentFocus->objectName() == "SettingsPanel" ||
    currentFocus->objectName() == "qt_tabwidget_tabbar";
    
    if (canSetFocus) {
        setFocus();
    }

    _imp->_nodeCreationShortcutEnabled = true;
   
}

void
NodeGraph::leaveEvent(QEvent* e)
{
    QGraphicsView::leaveEvent(e);

    _imp->_nodeCreationShortcutEnabled = false;
   // setFocus();
}

void
NodeGraph::setVisibleNodeDetails(bool visible)
{
    if (visible == _imp->_detailsVisible) {
        return;
    }
    _imp->_detailsVisible = visible;
    QMutexLocker k(&_imp->_nodesMutex);
    for (std::list<boost::shared_ptr<NodeGui> >::const_iterator it = _imp->_nodes.begin(); it!= _imp->_nodes.end(); ++it) {
        (*it)->setVisibleDetails(visible);
    }
    for (std::list<NodeBackDrop*>::const_iterator it =_imp->_backdrops.begin(); it != _imp->_backdrops.end(); ++it) {
        (*it)->setVisibleDetails(visible);
    }
}

void
NodeGraph::wheelEvent(QWheelEvent* e)
{
    if (e->orientation() != Qt::Vertical) {
        return;
    }
    QPointF newPos = mapToScene( e->pos() );
    
    double scaleFactor = pow( NATRON_WHEEL_ZOOM_PER_DELTA, e->delta() );
    
    QTransform transfo = transform();
    
    double currentZoomFactor = transfo.mapRect( QRectF(0, 0, 1, 1) ).width();
    double newZoomfactor = currentZoomFactor * scaleFactor;
    if (newZoomfactor < 0.05 || newZoomfactor > 40) {
        return;
    }
    if (newZoomfactor < 0.4) {
        setVisibleNodeDetails(false);
    } else if (newZoomfactor >= 0.4) {
        setVisibleNodeDetails(true);
    }
    
    if (modCASIsControl(e) && _imp->_magnifiedNode) {
        if (!_imp->_magnifOn) {
            _imp->_magnifOn = true;
            _imp->_nodeSelectedScaleBeforeMagnif = _imp->_magnifiedNode->scale();
        }
        _imp->_magnifiedNode->setScale_natron(_imp->_magnifiedNode->scale() * scaleFactor);
    } else {
//        QPointF centerScene = visibleSceneRect().center();
//        QPoint center = visibleWidgetRect().center();
//        QPointF deltaScene;
//        deltaScene.rx() = e->x() - center.x();
//        deltaScene.ry() = e->y() - center.y();
//        QTransform t = transform();
//        centerOn(newPos);
//        //t.translate(-deltaScene.x(),-deltaScene.y());
//        t.scale(scaleFactor,scaleFactor);
//        //t.translate(deltaScene.x(),deltaScene.y());
//        setTransform(t);
//        centerOn(centerScene);
 
        //       scale(scaleFactor,scaleFactor);
        //QPointF delta =
        

        _imp->_accumDelta += e->delta();
        if (std::abs(_imp->_accumDelta) > 60) {
            scaleFactor = pow( NATRON_WHEEL_ZOOM_PER_DELTA, _imp->_accumDelta );
            setSceneRect(NATRON_SCENE_MIN,NATRON_SCENE_MIN,NATRON_SCENE_MAX,NATRON_SCENE_MAX);
            scale(scaleFactor,scaleFactor);
            _imp->_accumDelta = 0;
        }
        _imp->_refreshOverlays = true;

    }
    _imp->_lastScenePosClick = newPos;
}

void
NodeGraph::keyReleaseEvent(QKeyEvent* e)
{
    if (e->key() == Qt::Key_Control) {
        if (_imp->_magnifOn) {
            _imp->_magnifOn = false;
            _imp->_magnifiedNode->setScale_natron(_imp->_nodeSelectedScaleBeforeMagnif);
        }
        if (_imp->_bendPointsVisible) {
            _imp->setNodesBendPointsVisible(false);
        }
    }
}

void
NodeGraph::removeNode(const boost::shared_ptr<NodeGui> & node)
{
    const std::vector<boost::shared_ptr<KnobI> > & knobs = node->getNode()->getKnobs();

    for (U32 i = 0; i < knobs.size(); ++i) {
        std::list<KnobI*> listeners;
        knobs[i]->getListeners(listeners);
        ///For all listeners make sure they belong to a node
        bool foundEffect = false;
        for (std::list<KnobI*>::iterator it2 = listeners.begin(); it2 != listeners.end(); ++it2) {
            EffectInstance* isEffect = dynamic_cast<EffectInstance*>( (*it2)->getHolder() );
            if ( isEffect && ( isEffect != node->getNode()->getLiveInstance() ) ) {
                foundEffect = true;
                break;
            }
        }
        if (foundEffect) {
            Natron::StandardButtonEnum reply = Natron::questionDialog( tr("Delete").toStdString(), tr("This node has one or several "
                                                                                                  "parameters from which other parameters "
                                                                                                  "of the project rely on through expressions "
                                                                                                  "or links. Deleting this node will "
                                                                                                  "remove these expressions  "
                                                                                                  "and undoing the action will not recover "
                                                                                                  "them. Do you wish to continue ?")
                                                                   .toStdString(), false );
            if (reply == Natron::eStandardButtonNo) {
                return;
            }
            break;
        }
    }

    node->setUserSelected(false);
    std::list<boost::shared_ptr<NodeGui> > nodesToRemove;
    std::list<NodeBackDrop*> bds;
    nodesToRemove.push_back(node);
    pushUndoCommand( new RemoveMultipleNodesCommand(this,nodesToRemove,bds) );
}

void
NodeGraph::deleteSelection()
{
    if ( !_imp->_selection.nodes.empty() || !_imp->_selection.bds.empty() ) {
        std::list<boost::shared_ptr<NodeGui> > nodesToRemove = _imp->_selection.nodes;

        ///For all backdrops also move all the nodes contained within it
        for (std::list<NodeBackDrop*>::iterator it = _imp->_selection.bds.begin(); it != _imp->_selection.bds.end(); ++it) {
            std::list<boost::shared_ptr<NodeGui> > nodesWithinBD = getNodesWithinBackDrop(*it);
            for (std::list<boost::shared_ptr<NodeGui> >::iterator it2 = nodesWithinBD.begin(); it2 != nodesWithinBD.end(); ++it2) {
                std::list<boost::shared_ptr<NodeGui> >::iterator found = std::find(nodesToRemove.begin(),nodesToRemove.end(),*it2);
                if ( found == nodesToRemove.end() ) {
                    nodesToRemove.push_back(*it2);
                }
            }
        }


        for (std::list<boost::shared_ptr<NodeGui> >::iterator it = nodesToRemove.begin(); it != nodesToRemove.end(); ++it) {
            const std::vector<boost::shared_ptr<KnobI> > & knobs = (*it)->getNode()->getKnobs();
            bool mustBreak = false;
            for (U32 i = 0; i < knobs.size(); ++i) {
                std::list<KnobI*> listeners;
                knobs[i]->getListeners(listeners);

                ///For all listeners make sure they belong to a node
                bool foundEffect = false;
                for (std::list<KnobI*>::iterator it2 = listeners.begin(); it2 != listeners.end(); ++it2) {
                    EffectInstance* isEffect = dynamic_cast<EffectInstance*>( (*it2)->getHolder() );
                    if ( isEffect && ( isEffect != (*it)->getNode()->getLiveInstance() ) ) {
                        foundEffect = true;
                        break;
                    }
                }
                if (foundEffect) {
                    Natron::StandardButtonEnum reply = Natron::questionDialog( tr("Delete").toStdString(),
                                                                           tr("This node has one or several "
                                                                              "parameters from which other parameters "
                                                                              "of the project rely on through expressions "
                                                                              "or links. Deleting this node will "
                                                                              "remove these expressions pluginsly "
                                                                              "and undoing the action will not recover "
                                                                              "them. Do you wish to continue ?")
                                                                           .toStdString(), false );
                    if (reply == Natron::eStandardButtonNo) {
                        return;
                    }
                    mustBreak = true;
                    break;
                }
            }
            if (mustBreak) {
                break;
            }
        }

        for (std::list<NodeBackDrop*>::iterator it = _imp->_selection.bds.begin(); it != _imp->_selection.bds.end(); ++it) {
            (*it)->setUserSelected(false);
        }

        for (std::list<boost::shared_ptr<NodeGui> >::iterator it = nodesToRemove.begin(); it != nodesToRemove.end(); ++it) {
            (*it)->setUserSelected(false);
        }


        pushUndoCommand( new RemoveMultipleNodesCommand(this,nodesToRemove,_imp->_selection.bds) );
        _imp->_selection.nodes.clear();
        _imp->_selection.bds.clear();
    }
} // deleteSelection

void
NodeGraph::selectNode(const boost::shared_ptr<NodeGui> & n,
                      bool addToSelection)
{
    if ( !n->isVisible() ) {
        return;
    }
    bool alreadyInSelection = std::find(_imp->_selection.nodes.begin(),_imp->_selection.nodes.end(),n) != _imp->_selection.nodes.end();


    assert(n);
    if (addToSelection && !alreadyInSelection) {
        _imp->_selection.nodes.push_back(n);
    } else if (!addToSelection) {
        clearSelection();
        _imp->_selection.nodes.push_back(n);
    }

    n->setUserSelected(true);

    ViewerInstance* isViewer = dynamic_cast<ViewerInstance*>( n->getNode()->getLiveInstance() );
    if (isViewer) {
        OpenGLViewerI* viewer = isViewer->getUiContext();
        const std::list<ViewerTab*> & viewerTabs = _imp->_gui->getViewersList();
        for (std::list<ViewerTab*>::const_iterator it = viewerTabs.begin(); it != viewerTabs.end(); ++it) {
            if ( (*it)->getViewer() == viewer ) {
                _imp->_gui->setLastSelectedViewer( (*it) );
            }
        }
    }

    bool magnifiedNodeSelected = false;
    if (_imp->_magnifiedNode) {
        magnifiedNodeSelected = std::find(_imp->_selection.nodes.begin(),_imp->_selection.nodes.end(),_imp->_magnifiedNode)
                                != _imp->_selection.nodes.end();
    }
    if (magnifiedNodeSelected && _imp->_magnifOn) {
        _imp->_magnifOn = false;
        _imp->_magnifiedNode->setScale_natron(_imp->_nodeSelectedScaleBeforeMagnif);
    }
}

void
NodeGraph::setSelection(const std::list<boost::shared_ptr<NodeGui> >& nodes)
{
    clearSelection();
    for (std::list<boost::shared_ptr<NodeGui> >::const_iterator it = nodes.begin(); it!=nodes.end(); ++it) {
        selectNode(*it, true);
    }
}

void
NodeGraph::clearSelection()
{
    {
        QMutexLocker l(&_imp->_nodesMutex);
        for (std::list<boost::shared_ptr<NodeGui> >::iterator it = _imp->_selection.nodes.begin(); it != _imp->_selection.nodes.end(); ++it) {
            (*it)->setUserSelected(false);
        }
    }
    for (std::list<NodeBackDrop*>::iterator it = _imp->_selection.bds.begin(); it != _imp->_selection.bds.end(); ++it) {
        (*it)->setUserSelected(false);
    }
    _imp->_selection.nodes.clear();
    _imp->_selection.bds.clear();

}

void
NodeGraph::selectBackDrop(NodeBackDrop* bd,
                          bool addToSelection)
{
    bool alreadyInSelection = std::find(_imp->_selection.bds.begin(),_imp->_selection.bds.end(),bd) != _imp->_selection.bds.end();

    assert(bd);
    if (addToSelection && !alreadyInSelection) {
        _imp->_selection.bds.push_back(bd);
    } else if (!addToSelection) {
        {
            QMutexLocker l(&_imp->_nodesMutex);
            for (std::list<boost::shared_ptr<NodeGui> >::iterator it = _imp->_selection.nodes.begin(); it != _imp->_selection.nodes.end(); ++it) {
                (*it)->setUserSelected(false);
            }
        }
        for (std::list<NodeBackDrop*>::iterator it = _imp->_selection.bds.begin(); it != _imp->_selection.bds.end(); ++it) {
            (*it)->setUserSelected(false);
        }
        _imp->_selection.bds.clear();
        _imp->_selection.nodes.clear();
        _imp->_selection.bds.push_back(bd);
    }
    bd->setUserSelected(true);
}

void
NodeGraph::updateNavigator()
{
    if ( !areAllNodesVisible() ) {
        _imp->_navigator->setPixmap( QPixmap::fromImage( getFullSceneScreenShot() ) );
        _imp->_navigator->show();
    } else {
        _imp->_navigator->hide();
    }
}

bool
NodeGraph::areAllNodesVisible()
{
    QRectF rect = visibleSceneRect();
    QMutexLocker l(&_imp->_nodesMutex);

    for (std::list<boost::shared_ptr<NodeGui> >::iterator it = _imp->_nodes.begin(); it != _imp->_nodes.end(); ++it) {
        if ( (*it)->isVisible() ) {
            if ( !rect.contains( (*it)->boundingRectWithEdges() ) ) {
                return false;
            }
        }
    }
    for (std::list<NodeBackDrop*>::iterator it = _imp->_backdrops.begin(); it != _imp->_backdrops.end(); ++it) {
        if ((*it)->isVisible()) {
            QRectF bbox = (*it)->mapToScene( (*it)->boundingRect() ).boundingRect();
            if ( !rect.contains(bbox) ) {
                return false;
            }
        }
    }

    return true;
}

QImage
NodeGraph::getFullSceneScreenShot()
{
    ///The bbox of all nodes in the nodegraph
    QRectF sceneR = _imp->calcNodesBoundingRect();

    ///The visible portion of the nodegraph
    QRectF viewRect = visibleSceneRect();

    ///Make sure the visible rect is included in the scene rect
    sceneR = sceneR.united(viewRect);

    int navWidth = std::ceil(width() * NATRON_NAVIGATOR_BASE_WIDTH);
    int navHeight = std::ceil(height() * NATRON_NAVIGATOR_BASE_HEIGHT);

    ///Make sceneR and viewRect keep the same aspect ratio as the navigator
    double xScale = navWidth / sceneR.width();
    double yScale =  navHeight / sceneR.height();
    double scaleFactor = std::max(0.001,std::min(xScale,yScale));
    
    int sceneW_navPixelCoord = std::floor(sceneR.width() * scaleFactor);
    int sceneH_navPixelCoord = std::floor(sceneR.height() * scaleFactor);

    ///Render the scene in an image with the same aspect ratio  as the scene rect
    QImage renderImage(sceneW_navPixelCoord,sceneH_navPixelCoord,QImage::Format_ARGB32_Premultiplied);
    
    ///Fill the background
    renderImage.fill( QColor(71,71,71,255) );

    ///Offset the visible rect corner as an offset relative to the scene rect corner
    viewRect.setX( viewRect.x() - sceneR.x() );
    viewRect.setY( viewRect.y() - sceneR.y() );
    viewRect.setWidth( viewRect.width() - sceneR.x() );
    viewRect.setHeight( viewRect.height() - sceneR.y() );

    QRectF viewRect_navCoordinates = viewRect;
    viewRect_navCoordinates.setLeft(viewRect.left() * scaleFactor);
    viewRect_navCoordinates.setBottom(viewRect.bottom() * scaleFactor);
    viewRect_navCoordinates.setRight(viewRect.right() * scaleFactor);
    viewRect_navCoordinates.setTop(viewRect.top() * scaleFactor);

    ///Paint the visible portion with a highlight
    QPainter painter(&renderImage);

    ///Remove the overlays from the scene before rendering it
    scene()->removeItem(_imp->_cacheSizeText);
    scene()->removeItem(_imp->_navigator);

    ///Render into the QImage with downscaling
    scene()->render(&painter,renderImage.rect(),sceneR,Qt::KeepAspectRatio);

    ///Add the overlays back
    scene()->addItem(_imp->_navigator);
    scene()->addItem(_imp->_cacheSizeText);

    ///Fill the highlight with a semi transparant whitish grey
    painter.fillRect( viewRect_navCoordinates, QColor(200,200,200,100) );
    
    ///Draw a border surrounding the
    QPen p;
    p.setWidth(2);
    p.setBrush(Qt::yellow);
    painter.setPen(p);
    ///Make sure the border is visible
    viewRect_navCoordinates.adjust(2, 2, -2, -2);
    painter.drawRect(viewRect_navCoordinates);

    ///Now make an image of the requested size of the navigator and center the render image into it
    QImage img(navWidth, navHeight, QImage::Format_ARGB32_Premultiplied);
    img.fill( QColor(71,71,71,255) );

    int xOffset = ( img.width() - renderImage.width() ) / 2;
    int yOffset = ( img.height() - renderImage.height() ) / 2;
    assert( ( xOffset + renderImage.width() ) <= img.width() && ( yOffset + renderImage.height() ) <= img.height() );

    int yDest = yOffset;
    for (int y = 0; y < renderImage.height(); ++y,++yDest) {
        QRgb* dst_pixels = (QRgb*)img.scanLine(yDest);
        const QRgb* src_pixels = (const QRgb*)renderImage.scanLine(y);
        int xDest = xOffset;
        for (int x = 0; x < renderImage.width(); ++x,++xDest) {
            dst_pixels[xDest] = src_pixels[x];
        }
    }

    return img;
} // getFullSceneScreenShot

const std::list<boost::shared_ptr<NodeGui> > &
NodeGraph::getAllActiveNodes() const
{
    return _imp->_nodes;
}

std::list<boost::shared_ptr<NodeGui> >
NodeGraph::getAllActiveNodes_mt_safe() const
{
    QMutexLocker l(&_imp->_nodesMutex);

    return _imp->_nodes;
}

void
NodeGraph::moveToTrash(NodeGui* node)
{
    assert(node);
    QMutexLocker l(&_imp->_nodesMutex);
    for (std::list<boost::shared_ptr<NodeGui> >::iterator it = _imp->_nodes.begin(); it != _imp->_nodes.end(); ++it) {
        if ( (*it).get() == node ) {
            _imp->_nodesTrash.push_back(*it);
            _imp->_nodes.erase(it);
            break;
        }
    }
}

void
NodeGraph::restoreFromTrash(NodeGui* node)
{
    assert(node);
    QMutexLocker l(&_imp->_nodesMutex);
    for (std::list<boost::shared_ptr<NodeGui> >::iterator it = _imp->_nodesTrash.begin(); it != _imp->_nodesTrash.end(); ++it) {
        if ( (*it).get() == node ) {
            _imp->_nodes.push_back(*it);
            _imp->_nodesTrash.erase(it);
            break;
        }
    }
}

void
NodeGraph::refreshAllEdges()
{
    QMutexLocker l(&_imp->_nodesMutex);

    for (std::list<boost::shared_ptr<NodeGui> >::iterator it = _imp->_nodes.begin(); it != _imp->_nodes.end(); ++it) {
        (*it)->refreshEdges();
    }
}

// grabbed from QDirModelPrivate::size() in qtbase/src/widgets/itemviews/qdirmodel.cpp
static
QString
QDirModelPrivate_size(quint64 bytes)
{
    // According to the Si standard KB is 1000 bytes, KiB is 1024
    // but on windows sizes are calulated by dividing by 1024 so we do what they do.
    const quint64 kb = 1024;
    const quint64 mb = 1024 * kb;
    const quint64 gb = 1024 * mb;
    const quint64 tb = 1024 * gb;

    if (bytes >= tb) {
        return QFileSystemModel::tr("%1 TB").arg( QLocale().toString(qreal(bytes) / tb, 'f', 3) );
    }
    if (bytes >= gb) {
        return QFileSystemModel::tr("%1 GB").arg( QLocale().toString(qreal(bytes) / gb, 'f', 2) );
    }
    if (bytes >= mb) {
        return QFileSystemModel::tr("%1 MB").arg( QLocale().toString(qreal(bytes) / mb, 'f', 1) );
    }
    if (bytes >= kb) {
        return QFileSystemModel::tr("%1 KB").arg( QLocale().toString(bytes / kb) );
    }

    return QFileSystemModel::tr("%1 byte(s)").arg( QLocale().toString(bytes) );
}

void
NodeGraph::updateCacheSizeText()
{
    _imp->_cacheSizeText->setPlainText( tr("Memory cache size: %1")
                                        .arg( QDirModelPrivate_size( appPTR->getCachesTotalMemorySize() ) ) );
}

QRectF
NodeGraphPrivate::calcNodesBoundingRect()
{
    QRectF ret;
    QMutexLocker l(&_nodesMutex);

    for (std::list<boost::shared_ptr<NodeGui> >::iterator it = _nodes.begin(); it != _nodes.end(); ++it) {
        if ( (*it)->isVisible() ) {
            ret = ret.united( (*it)->boundingRectWithEdges() );
        }
    }
    for (std::list<NodeBackDrop*>::iterator it = _backdrops.begin(); it != _backdrops.end(); ++it) {
        ret = ret.united( (*it)->mapToScene( (*it)->boundingRect() ).boundingRect() );
    }

    return ret;
}

void
NodeGraph::toggleCacheInfo()
{
    if ( _imp->_cacheSizeText->isVisible() ) {
        _imp->_cacheSizeText->hide();
    } else {
        _imp->_cacheSizeText->show();
    }
}

void
NodeGraph::toggleKnobLinksVisible()
{
    _imp->_knobLinksVisible = !_imp->_knobLinksVisible;
    {
        QMutexLocker l(&_imp->_nodesMutex);
        for (std::list<boost::shared_ptr<NodeGui> >::iterator it = _imp->_nodes.begin(); it != _imp->_nodes.end(); ++it) {
            (*it)->setKnobLinksVisible(_imp->_knobLinksVisible);
        }
        for (std::list<boost::shared_ptr<NodeGui> >::iterator it = _imp->_nodesTrash.begin(); it != _imp->_nodesTrash.end(); ++it) {
            (*it)->setKnobLinksVisible(_imp->_knobLinksVisible);
        }
    }
}

void
NodeGraph::toggleAutoPreview()
{
    _imp->_gui->getApp()->getProject()->toggleAutoPreview();
}

void
NodeGraph::forceRefreshAllPreviews()
{
    _imp->_gui->forceRefreshAllPreviews();
}

void
NodeGraph::showMenu(const QPoint & pos)
{
    _imp->_menu->clear();
    
    QAction* findAction = new ActionWithShortcut(kShortcutGroupNodegraph,kShortcutIDActionGraphFindNode,
                                                 kShortcutDescActionGraphFindNode,_imp->_menu);
    _imp->_menu->addAction(findAction);
    _imp->_menu->addSeparator();
    
    QFont font(appFont,appFontSize);
    QMenu* editMenu = new QMenu(tr("Edit"),_imp->_menu);
    editMenu->setFont(font);
    _imp->_menu->addAction( editMenu->menuAction() );
    
    QAction* copyAction = new ActionWithShortcut(kShortcutGroupNodegraph,kShortcutIDActionGraphCopy,
                                                 kShortcutDescActionGraphCopy,editMenu);
    QObject::connect( copyAction,SIGNAL( triggered() ),this,SLOT( copySelectedNodes() ) );
    editMenu->addAction(copyAction);
    
    QAction* cutAction = new ActionWithShortcut(kShortcutGroupNodegraph,kShortcutIDActionGraphCut,
                                                kShortcutDescActionGraphCut,editMenu);
    QObject::connect( cutAction,SIGNAL( triggered() ),this,SLOT( cutSelectedNodes() ) );
    editMenu->addAction(cutAction);
    
    
    QAction* pasteAction = new ActionWithShortcut(kShortcutGroupNodegraph,kShortcutIDActionGraphPaste,
                                                  kShortcutDescActionGraphPaste,editMenu);
    pasteAction->setEnabled( !_imp->_nodeClipBoard.isEmpty() );
    QObject::connect( pasteAction,SIGNAL( triggered() ),this,SLOT( pasteNodeClipBoards() ) );
    editMenu->addAction(pasteAction);
    
    QAction* deleteAction = new ActionWithShortcut(kShortcutGroupNodegraph,kShortcutIDActionGraphRemoveNodes,
                                                   kShortcutDescActionGraphRemoveNodes,editMenu);
    QObject::connect( deleteAction,SIGNAL( triggered() ),this,SLOT( deleteSelection() ) );
    editMenu->addAction(deleteAction);
    
    QAction* duplicateAction = new ActionWithShortcut(kShortcutGroupNodegraph,kShortcutIDActionGraphDuplicate,
                                                      kShortcutDescActionGraphDuplicate,editMenu);
    QObject::connect( duplicateAction,SIGNAL( triggered() ),this,SLOT( duplicateSelectedNodes() ) );
    editMenu->addAction(duplicateAction);
    
    QAction* cloneAction = new ActionWithShortcut(kShortcutGroupNodegraph,kShortcutIDActionGraphClone,
                                                  kShortcutDescActionGraphClone,editMenu);
    QObject::connect( cloneAction,SIGNAL( triggered() ),this,SLOT( cloneSelectedNodes() ) );
    editMenu->addAction(cloneAction);
    
    QAction* decloneAction = new ActionWithShortcut(kShortcutGroupNodegraph,kShortcutIDActionGraphDeclone,
                                                    kShortcutDescActionGraphDeclone,editMenu);
    QObject::connect( decloneAction,SIGNAL( triggered() ),this,SLOT( decloneSelectedNodes() ) );
    editMenu->addAction(decloneAction);
    
    QAction* switchInputs = new ActionWithShortcut(kShortcutGroupNodegraph,kShortcutIDActionGraphExtractNode,
                                                   kShortcutDescActionGraphExtractNode,editMenu);
    QObject::connect( switchInputs, SIGNAL( triggered() ), this, SLOT( extractSelectedNode() ) );
    editMenu->addAction(switchInputs);
    
    QAction* extractNode = new ActionWithShortcut(kShortcutGroupNodegraph,kShortcutIDActionGraphSwitchInputs,
                                                   kShortcutDescActionGraphSwitchInputs,editMenu);
    QObject::connect( extractNode, SIGNAL( triggered() ), this, SLOT( switchInputs1and2ForSelectedNodes() ) );
    editMenu->addAction(extractNode);
    
    QAction* disableNodes = new ActionWithShortcut(kShortcutGroupNodegraph,kShortcutIDActionGraphDisableNodes,
                                                   kShortcutDescActionGraphDisableNodes,editMenu);
    QObject::connect( disableNodes, SIGNAL( triggered() ), this, SLOT( toggleSelectedNodesEnabled() ) );
    editMenu->addAction(disableNodes);
    
    
    QAction* displayCacheInfoAction = new ActionWithShortcut(kShortcutGroupNodegraph,kShortcutIDActionGraphShowCacheSize,
                                                             kShortcutDescActionGraphShowCacheSize,_imp->_menu);
    displayCacheInfoAction->setCheckable(true);
    displayCacheInfoAction->setChecked( _imp->_cacheSizeText->isVisible() );
    QObject::connect( displayCacheInfoAction,SIGNAL( triggered() ),this,SLOT( toggleCacheInfo() ) );
    _imp->_menu->addAction(displayCacheInfoAction);
    
    QAction* turnOffPreviewAction = new ActionWithShortcut(kShortcutGroupNodegraph,kShortcutIDActionGraphTogglePreview,
                                                           kShortcutDescActionGraphTogglePreview,_imp->_menu);
    turnOffPreviewAction->setCheckable(true);
    turnOffPreviewAction->setChecked(false);
    QObject::connect( turnOffPreviewAction,SIGNAL( triggered() ),this,SLOT( togglePreviewsForSelectedNodes() ) );
    _imp->_menu->addAction(turnOffPreviewAction);
    
    QAction* connectionHints = new ActionWithShortcut(kShortcutGroupNodegraph,kShortcutIDActionGraphEnableHints,
                                                      kShortcutDescActionGraphEnableHints,_imp->_menu);
    connectionHints->setCheckable(true);
    connectionHints->setChecked( appPTR->getCurrentSettings()->isConnectionHintEnabled() );
    QObject::connect( connectionHints,SIGNAL( triggered() ),this,SLOT( toggleConnectionHints() ) );
    _imp->_menu->addAction(connectionHints);
    
    QAction* autoHideInputs = new ActionWithShortcut(kShortcutGroupNodegraph,kShortcutIDActionGraphAutoHideInputs,
                                                      kShortcutDescActionGraphAutoHideInputs,_imp->_menu);
    autoHideInputs->setCheckable(true);
    autoHideInputs->setChecked( appPTR->getCurrentSettings()->areOptionalInputsAutoHidden() );
    QObject::connect( autoHideInputs,SIGNAL( triggered() ),this,SLOT( toggleAutoHideInputs() ) );
    _imp->_menu->addAction(autoHideInputs);
    
    QAction* knobLinks = new ActionWithShortcut(kShortcutGroupNodegraph,kShortcutIDActionGraphShowExpressions,
                                                kShortcutDescActionGraphShowExpressions,_imp->_menu);
    knobLinks->setCheckable(true);
    knobLinks->setChecked( areKnobLinksVisible() );
    QObject::connect( knobLinks,SIGNAL( triggered() ),this,SLOT( toggleKnobLinksVisible() ) );
    _imp->_menu->addAction(knobLinks);
    
    QAction* autoPreview = new ActionWithShortcut(kShortcutGroupNodegraph,kShortcutIDActionGraphToggleAutoPreview,
                                                  kShortcutDescActionGraphToggleAutoPreview,_imp->_menu);
    autoPreview->setCheckable(true);
    autoPreview->setChecked( _imp->_gui->getApp()->getProject()->isAutoPreviewEnabled() );
    QObject::connect( autoPreview,SIGNAL( triggered() ),this,SLOT( toggleAutoPreview() ) );
    QObject::connect( _imp->_gui->getApp()->getProject().get(),SIGNAL( autoPreviewChanged(bool) ),autoPreview,SLOT( setChecked(bool) ) );
    _imp->_menu->addAction(autoPreview);
    
    QAction* autoTurbo = new ActionWithShortcut(kShortcutGroupNodegraph,kShortcutIDActionGraphToggleAutoTurbo,
                                               kShortcutDescActionGraphToggleAutoTurbo,_imp->_menu);
    autoTurbo->setCheckable(true);
    autoTurbo->setChecked( appPTR->getCurrentSettings()->isAutoTurboEnabled() );
    QObject::connect( autoTurbo,SIGNAL( triggered() ),this,SLOT( toggleAutoTurbo() ) );
    _imp->_menu->addAction(autoTurbo);

    
    QAction* forceRefreshPreviews = new ActionWithShortcut(kShortcutGroupNodegraph,kShortcutIDActionGraphForcePreview,
                                                           kShortcutDescActionGraphForcePreview,_imp->_menu);
    QObject::connect( forceRefreshPreviews,SIGNAL( triggered() ),this,SLOT( forceRefreshAllPreviews() ) );
    _imp->_menu->addAction(forceRefreshPreviews);
    
    QAction* frameAllNodes = new ActionWithShortcut(kShortcutGroupNodegraph,kShortcutIDActionGraphFrameNodes,
                                                    kShortcutDescActionGraphFrameNodes,_imp->_menu);
    QObject::connect( frameAllNodes,SIGNAL( triggered() ),this,SLOT( centerOnAllNodes() ) );
    _imp->_menu->addAction(frameAllNodes);
    
    _imp->_menu->addSeparator();
    
    std::list<ToolButton*> orederedToolButtons = _imp->_gui->getToolButtonsOrdered();
    for (std::list<ToolButton*>::iterator it = orederedToolButtons.begin(); it != orederedToolButtons.end(); ++it) {
        (*it)->getMenu()->setIcon( (*it)->getIcon() );
        _imp->_menu->addAction( (*it)->getMenu()->menuAction() );
    }
    
    QAction* ret = _imp->_menu->exec(pos);
    if (ret == findAction) {
        popFindDialog();
    }
}

void
NodeGraph::dropEvent(QDropEvent* e)
{
    if ( !e->mimeData()->hasUrls() ) {
        return;
    }

    QStringList filesList;
    QList<QUrl> urls = e->mimeData()->urls();
    for (int i = 0; i < urls.size(); ++i) {
        const QUrl & rl = urls.at(i);
        QString path = rl.path();

#ifdef __NATRON_WIN32__
        if ( !path.isEmpty() && ( path.at(0) == QChar('/') ) || ( path.at(0) == QChar('\\') ) ) {
            path = path.remove(0,1);
        }
#endif
        QDir dir(path);

        //if the path dropped is not a directory append it
        if ( !dir.exists() ) {
            filesList << path;
        } else {
            //otherwise append everything inside the dir recursively
            SequenceFileDialog::appendFilesFromDirRecursively(&dir,&filesList);
        }
    }

    QStringList supportedExtensions;
    std::map<std::string,std::string> writersForFormat;
    appPTR->getCurrentSettings()->getFileFormatsForWritingAndWriter(&writersForFormat);
    for (std::map<std::string,std::string>::const_iterator it = writersForFormat.begin(); it != writersForFormat.end(); ++it) {
        supportedExtensions.push_back( it->first.c_str() );
    }

    std::vector< boost::shared_ptr<SequenceParsing::SequenceFromFiles> > files = SequenceFileDialog::fileSequencesFromFilesList(filesList,supportedExtensions);
    std::locale local;
    for (U32 i = 0; i < files.size(); ++i) {
        ///get all the decoders
        std::map<std::string,std::string> readersForFormat;
        appPTR->getCurrentSettings()->getFileFormatsForReadingAndReader(&readersForFormat);

        boost::shared_ptr<SequenceParsing::SequenceFromFiles> & sequence = files[i];

        ///find a decoder for this file type
        std::string ext = sequence->fileExtension();
        std::string extLower;
        for (size_t j = 0; j < ext.size(); ++j) {
            extLower.append( 1,std::tolower( ext.at(j),local ) );
        }
        std::map<std::string,std::string>::iterator found = readersForFormat.find(extLower);
        if ( found == readersForFormat.end() ) {
            errorDialog("Reader", "No plugin capable of decoding " + extLower + " was found.");
        } else {
            
            std::string pattern = sequence->generateValidSequencePattern();
            CreateNodeArgs::DefaultValuesList defaultValues;
            defaultValues.push_back(createDefaultValueForParam<std::string>(kOfxImageEffectFileParamName, pattern));
            
            CreateNodeArgs args(found->second.c_str(),
                                "",
                                -1,
                                -1,
                                -1,
                                true,
                                INT_MIN,INT_MIN,
                                true,
                                true,
                                QString(),
                                defaultValues,
                                getGroup());
            boost::shared_ptr<Natron::Node>  n = getGui()->getApp()->createNode(args);
        }
    }
} // dropEvent

void
NodeGraph::dragEnterEvent(QDragEnterEvent* e)
{
    e->accept();
}

void
NodeGraph::dragLeaveEvent(QDragLeaveEvent* e)
{
    e->accept();
}

void
NodeGraph::dragMoveEvent(QDragMoveEvent* e)
{
    e->accept();
}

void
NodeGraph::togglePreviewsForSelectedNodes()
{
    QMutexLocker l(&_imp->_nodesMutex);

    for (std::list<boost::shared_ptr<NodeGui> >::iterator it = _imp->_selection.nodes.begin();
         it != _imp->_selection.nodes.end();
         ++it) {
        (*it)->togglePreview();
    }
}

void
NodeGraph::switchInputs1and2ForSelectedNodes()
{
    QMutexLocker l(&_imp->_nodesMutex);

    for (std::list<boost::shared_ptr<NodeGui> >::iterator it = _imp->_selection.nodes.begin();
         it != _imp->_selection.nodes.end();
         ++it) {
        (*it)->onSwitchInputActionTriggered();
    }
}

void
NodeGraph::centerOnItem(QGraphicsItem* item)
{
    _imp->_refreshOverlays = true;
    centerOn(item);
}

void
NodeGraph::copySelectedNodes()
{
    if ( _imp->_selection.nodes.empty() && _imp->_selection.bds.empty() ) {
        Natron::warningDialog( tr("Copy").toStdString(), tr("You must select at least a node to copy first.").toStdString() );

        return;
    }

    _imp->copyNodesInternal(_imp->_nodeClipBoard);
}

void
NodeGraphPrivate::resetAllClipboards()
{
    _nodeClipBoard.nodesUI.clear();
    _nodeClipBoard.nodes.clear();
    _nodeClipBoard.bds.clear();
}

void
NodeGraph::cutSelectedNodes()
{
    if ( _imp->_selection.nodes.empty() && _imp->_selection.bds.empty() ) {
        Natron::warningDialog( tr("Cut").toStdString(), tr("You must select at least a node to cut first.").toStdString() );

        return;
    }
    copySelectedNodes();
    deleteSelection();
}

void
NodeGraph::pasteNodeClipBoards()
{
    QPointF position = _imp->_root->mapFromScene(mapToScene(mapFromGlobal(QCursor::pos())));
    _imp->pasteNodesInternal(_imp->_nodeClipBoard,position);
}

void
NodeGraphPrivate::copyNodesInternal(NodeClipBoard & clipboard)
{
    ///Clear clipboard
    clipboard.bds.clear();
    clipboard.nodes.clear();
    clipboard.nodesUI.clear();

    std::list<boost::shared_ptr<NodeGui> > nodesToCopy = _selection.nodes;
    for (std::list<NodeBackDrop*>::iterator it = _selection.bds.begin(); it != _selection.bds.end(); ++it) {
        boost::shared_ptr<NodeBackDropSerialization> bdS( new NodeBackDropSerialization() );
        bdS->initialize(*it);
        clipboard.bds.push_back(bdS);

        ///Also copy all nodes within the backdrop
        std::list<boost::shared_ptr<NodeGui> > nodesWithinBD = _publicInterface->getNodesWithinBackDrop(*it);
        for (std::list<boost::shared_ptr<NodeGui> >::iterator it2 = nodesWithinBD.begin(); it2 != nodesWithinBD.end(); ++it2) {
            std::list<boost::shared_ptr<NodeGui> >::iterator found = std::find(nodesToCopy.begin(),nodesToCopy.end(),*it2);
            if ( found == nodesToCopy.end() ) {
                nodesToCopy.push_back(*it2);
            }
        }
    }

    for (std::list<boost::shared_ptr<NodeGui> >::iterator it = nodesToCopy.begin(); it != nodesToCopy.end(); ++it) {
        if ( (*it)->getNode()->isMultiInstance() ) {
            QString err = QString("%1 cannot be copied.").arg( (*it)->getNode()->getName().c_str() );
            Natron::errorDialog( "Copy", err.toStdString() );

            return;
        }
    }

    for (std::list<boost::shared_ptr<NodeGui> >::iterator it = nodesToCopy.begin(); it != nodesToCopy.end(); ++it) {
        boost::shared_ptr<NodeSerialization> ns( new NodeSerialization( (*it)->getNode(), true ) );
        boost::shared_ptr<NodeGuiSerialization> nGuiS(new NodeGuiSerialization);
        (*it)->serialize( nGuiS.get() );
        clipboard.nodes.push_back(ns);
        clipboard.nodesUI.push_back(nGuiS);
    }
}

void
NodeGraphPrivate::pasteNodesInternal(const NodeClipBoard & clipboard,const QPointF& scenePos)
{
    if ( !clipboard.isEmpty() ) {
        std::list<boost::shared_ptr<NodeGui> > newNodes;
        std::list<NodeBackDrop*> newBds;
        double xmax = INT_MIN;
        double xmin = INT_MAX;
        double ymin = INT_MAX;
        double ymax = INT_MIN;
        ///find out what is the right most X coordinate and offset relative to that coordinate
        for (std::list <boost::shared_ptr<NodeBackDropSerialization> >::const_iterator it = clipboard.bds.begin();
             it != clipboard.bds.end(); ++it) {
            double x,y;
            int w,h;
            (*it)->getPos(x, y);
            (*it)->getSize(w, h);
            if ( (x + w) > xmax ) {
                xmax = x + w;
            }
            if (x < xmin) {
                xmin = x;
            }
            if ( (y + h) > ymax ) {
                ymax = y + h;
            }
            if (y < ymin) {
                ymin = y;
            }
        }
        for (std::list<boost::shared_ptr<NodeGuiSerialization> >::const_iterator it = clipboard.nodesUI.begin();
             it != clipboard.nodesUI.end(); ++it) {
            double x = (*it)->getX();
            double y = (*it)->getY();
            if (x > xmax) {
                xmax = x;
            }
            if (x < xmin) {
                xmin = x;
            }
            if (y > ymax) {
                ymax = y;
            }
            if (y < ymin) {
                ymin = y;
            }
        }


        QPointF offset(scenePos.x() - ((xmin + xmax) / 2.), scenePos.y() - ((ymin + ymax) / 2.));

        for (std::list <boost::shared_ptr<NodeBackDropSerialization> >::const_iterator it = clipboard.bds.begin();
             it != clipboard.bds.end(); ++it) {
            NodeBackDrop* bd = pasteBackdrop(**it,offset);
            newBds.push_back(bd);
        }


        assert( clipboard.nodes.size() == clipboard.nodesUI.size() );
        std::list<boost::shared_ptr<NodeSerialization> >::const_iterator itOther = clipboard.nodes.begin();
        for (std::list<boost::shared_ptr<NodeGuiSerialization> >::const_iterator it = clipboard.nodesUI.begin();
             it != clipboard.nodesUI.end(); ++it,++itOther) {
            boost::shared_ptr<NodeGui> node = pasteNode( **itOther,**it,offset);
            newNodes.push_back(node);
        }
        assert( clipboard.nodes.size() == newNodes.size() );

        ///Now that all nodes have been duplicated, try to restore nodes connections
        restoreConnections(clipboard.nodes, newNodes);


        _publicInterface->pushUndoCommand( new AddMultipleNodesCommand(_publicInterface,newNodes,newBds) );
    }
} // pasteNodesInternal

boost::shared_ptr<NodeGui>
NodeGraphPrivate::pasteNode(const NodeSerialization & internalSerialization,
                            const NodeGuiSerialization & guiSerialization,
                            const QPointF & offset)
{
    boost::shared_ptr<Natron::Node> n = _gui->getApp()->loadNode( LoadNodeArgs(internalSerialization.getPluginID().c_str(),
                                                                               "",
                                                                               internalSerialization.getPluginMajorVersion(),
                                                                               internalSerialization.getPluginMinorVersion(),&internalSerialization,false,
                                                                               group.lock()) );

    assert(n);
    boost::shared_ptr<NodeGuiI> gui_i = n->getNodeGui();
    boost::shared_ptr<NodeGui> gui = boost::dynamic_pointer_cast<NodeGui>(gui_i);
    assert(gui);

    int no = 1;
    
    std::stringstream ss;
    ss << internalSerialization.getPluginLabel();
    ss << '.';
    ss << no;
    while ( _publicInterface->checkIfNodeNameExists( ss.str(),gui.get() ) ) {
        ++no;
        ss.str( std::string() );
        ss.clear();
        ss << internalSerialization.getPluginLabel();
        ss << '.';
        ss << no;
    }

    n->setName( ss.str().c_str() );

    const std::string & masterNodeName = internalSerialization.getMasterNodeName();
    if ( masterNodeName.empty() ) {
        std::list<boost::shared_ptr<Natron::Node> > allNodes;
        _gui->getApp()->getProject()->getActiveNodes(&allNodes);
        n->restoreKnobsLinks(internalSerialization,allNodes);
    } else {
        boost::shared_ptr<Natron::Node> masterNode = _gui->getApp()->getProject()->getNodeByName(masterNodeName);

        ///the node could not exist any longer if the user deleted it in the meantime
        if ( masterNode && masterNode->isActivated() ) {
            n->getLiveInstance()->slaveAllKnobs( masterNode->getLiveInstance() );
        }
    }


    gui->copyFrom(guiSerialization);
    QPointF newPos = gui->pos() + offset;
    gui->refreshPosition( newPos.x(), newPos.y() );
    gui->forceComputePreview( _gui->getApp()->getProject()->currentFrame() );

    return gui;
}

void
NodeGraphPrivate::restoreConnections(const std::list<boost::shared_ptr<NodeSerialization> > & serializations,
                                     const std::list<boost::shared_ptr<NodeGui> > & newNodes)
{
    ///For all nodes restore its connections
    std::list<boost::shared_ptr<NodeSerialization> >::const_iterator itSer = serializations.begin();

    for (std::list<boost::shared_ptr<NodeGui> >::const_iterator it = newNodes.begin(); it != newNodes.end(); ++it,++itSer) {
        const std::vector<std::string> & inputNames = (*itSer)->getInputs();

        ///Restore each input
        for (U32 i = 0; i < inputNames.size(); ++i) {
            if ( inputNames[i].empty() ) {
                continue;
            }
            ///find a node with the containing the same name. It should not match exactly because there's already
            /// the "-copy" that was added to its name
            for (std::list<boost::shared_ptr<NodeGui> >::const_iterator it2 = newNodes.begin(); it2 != newNodes.end(); ++it2) {
                if ( (*it2)->getNode()->getName().find(inputNames[i]) != std::string::npos ) {
                    _publicInterface->getGui()->getApp()->getProject()->connectNodes( i, (*it2)->getNode(), (*it)->getNode().get() );
                    break;
                }
            }
        }
    }
}

NodeBackDrop*
NodeGraphPrivate::pasteBackdrop(const NodeBackDropSerialization & serialization,
                                const QPointF & offset)
{
    NodeBackDrop* bd = new NodeBackDrop(_publicInterface,_root);
    QString name( serialization.getName().c_str() );

    name.append(" - copy");
    QString bearName = name;
    int no = 0;
    while ( _publicInterface->checkIfBackDropNameExists(name,NULL) ) {
        ++no;
        name = bearName;
        name.append( QString::number(no) );
    }

    bd->initialize( name, true,serialization,_gui->getPropertiesLayout() );
    _publicInterface->insertNewBackDrop(bd);
    double x,y;
    serialization.getPos(x, y);
    bd->setPos_mt_safe(QPointF(x,y) + offset);

    return bd;
}

void
NodeGraph::duplicateSelectedNodes()
{
    if ( _imp->_selection.nodes.empty() && _imp->_selection.bds.empty() ) {
        Natron::warningDialog( tr("Duplicate").toStdString(), tr("You must select at least a node to duplicate first.").toStdString() );

        return;
    }

    ///Don't use the member clipboard as the user might have something copied
    NodeClipBoard tmpClipboard;
    _imp->copyNodesInternal(tmpClipboard);
    QPointF scenePos = _imp->_root->mapFromScene(mapToScene(mapFromGlobal(QCursor::pos())));
    _imp->pasteNodesInternal(tmpClipboard,scenePos);
}

void
NodeGraph::cloneSelectedNodes()
{
    QPointF scenePos = _imp->_root->mapFromScene(mapToScene(mapFromGlobal(QCursor::pos())));
    
    if ( _imp->_selection.nodes.empty() && _imp->_selection.bds.empty() ) {
        Natron::warningDialog( tr("Clone").toStdString(), tr("You must select at least a node to clone first.").toStdString() );

        return;
    }

    double xmax = INT_MIN;
    double xmin = INT_MAX;
    double ymin = INT_MAX;
    double ymax = INT_MIN;
    std::list<boost::shared_ptr<NodeGui> > nodesToCopy = _imp->_selection.nodes;
    for (std::list<NodeBackDrop*>::iterator it = _imp->_selection.bds.begin(); it != _imp->_selection.bds.end(); ++it) {
        if ( (*it)->isSlave() ) {
            Natron::errorDialog( tr("Clone").toStdString(), tr("You cannot clone a node which is already a clone.").toStdString() );

            return;
        }
        QRectF bbox = (*it)->mapToScene((*it)->boundingRect()).boundingRect();
        if ( ( bbox.x() + bbox.width() ) > xmax ) {
            xmax = ( bbox.x() + bbox.width() );
        }
        if (bbox.x() < xmin) {
            xmin = bbox.x();
        }
        
        if ( ( bbox.y() + bbox.height() ) > ymax ) {
            ymax = ( bbox.y() + bbox.height() );
        }
        if (bbox.y() < ymin) {
            ymin = bbox.y();
        }

        ///Also copy all nodes within the backdrop
        std::list<boost::shared_ptr<NodeGui> > nodesWithinBD = getNodesWithinBackDrop(*it);
        for (std::list<boost::shared_ptr<NodeGui> >::iterator it2 = nodesWithinBD.begin(); it2 != nodesWithinBD.end(); ++it2) {
            std::list<boost::shared_ptr<NodeGui> >::iterator found = std::find(nodesToCopy.begin(),nodesToCopy.end(),*it2);
            if ( found == nodesToCopy.end() ) {
                nodesToCopy.push_back(*it2);
            }
        }
    }

    for (std::list<boost::shared_ptr<NodeGui> >::iterator it = nodesToCopy.begin(); it != nodesToCopy.end(); ++it) {
        QRectF bbox = (*it)->mapToScene((*it)->boundingRect()).boundingRect();
        if ( ( bbox.x() + bbox.width() ) > xmax ) {
            xmax = bbox.x() + bbox.width();
        }
        if (bbox.x() < xmin) {
            xmin = bbox.x();
        }
        if ( ( bbox.y() + bbox.height() ) > ymax ) {
            ymax = ( bbox.y() + bbox.height() );
        }
        if (bbox.y() < ymin) {
            ymin = bbox.y();
        }
        
        if ( (*it)->getNode()->getLiveInstance()->isSlave() ) {
            Natron::errorDialog( tr("Clone").toStdString(), tr("You cannot clone a node which is already a clone.").toStdString() );

            return;
        }
        ViewerInstance* isViewer = dynamic_cast<ViewerInstance*>((*it)->getNode()->getLiveInstance());
        if (isViewer) {
            Natron::errorDialog( tr("Clone").toStdString(), tr("Cloning a viewer is not a valid operation.").toStdString() );

            return;
        }
        if ( (*it)->getNode()->isMultiInstance() ) {
            QString err = QString("%1 cannot be cloned.").arg( (*it)->getNode()->getName_mt_safe().c_str() );
            Natron::errorDialog( tr("Clone").toStdString(),
                                 tr( err.toStdString().c_str() ).toStdString() );

            return;
        }
    }

    QPointF offset(scenePos.x() - ((xmax + xmin) / 2.), scenePos.y() -  ((ymax + ymin) / 2.));
    std::list<boost::shared_ptr<NodeGui> > newNodes;
    std::list<NodeBackDrop*> newBackdrops;
    std::list <boost::shared_ptr<NodeSerialization> > serializations;
    for (std::list<boost::shared_ptr<NodeGui> >::iterator it = nodesToCopy.begin(); it != nodesToCopy.end(); ++it) {
        boost::shared_ptr<NodeSerialization>  internalSerialization( new NodeSerialization( (*it)->getNode() ) );
        NodeGuiSerialization guiSerialization;
        (*it)->serialize(&guiSerialization);
        boost::shared_ptr<NodeGui> clone = _imp->pasteNode( *internalSerialization, guiSerialization, offset );
        DotGui* isDot = dynamic_cast<DotGui*>( clone.get() );
        ///Dots cannot be cloned, just copy them
        if (!isDot) {
            clone->getNode()->getLiveInstance()->slaveAllKnobs( (*it)->getNode()->getLiveInstance() );
        }

        newNodes.push_back(clone);
        serializations.push_back(internalSerialization);
    }

    for (std::list<NodeBackDrop*>::iterator it = _imp->_selection.bds.begin(); it != _imp->_selection.bds.end(); ++it) {
        NodeBackDropSerialization s;
        s.initialize(*it);
        NodeBackDrop* bd = _imp->pasteBackdrop( s,offset );
        bd->slaveTo(*it);
        newBackdrops.push_back(bd);
    }

    assert( serializations.size() == newNodes.size() );
    ///restore connections
    _imp->restoreConnections(serializations, newNodes);


    pushUndoCommand( new AddMultipleNodesCommand(this,newNodes,newBackdrops) );
} // cloneSelectedNodes

void
NodeGraph::decloneSelectedNodes()
{
    if ( _imp->_selection.nodes.empty() && _imp->_selection.bds.empty() ) {
        Natron::warningDialog( tr("Declone").toStdString(), tr("You must select at least a node to declone first.").toStdString() );

        return;
    }
    std::list<boost::shared_ptr<NodeGui> > nodesToDeclone;


    for (std::list<boost::shared_ptr<NodeGui> >::iterator it = _imp->_selection.nodes.begin(); it != _imp->_selection.nodes.end(); ++it) {
        if ( (*it)->getNode()->getLiveInstance()->isSlave() ) {
            nodesToDeclone.push_back(*it);
        }
    }

    for (std::list<NodeBackDrop*>::iterator it = _imp->_selection.bds.begin(); it != _imp->_selection.bds.end(); ++it) {
        if ( (*it)->isSlave() ) {
            ///Also copy all nodes within the backdrop
            std::list<boost::shared_ptr<NodeGui> > nodesWithinBD = getNodesWithinBackDrop(*it);
            for (std::list<boost::shared_ptr<NodeGui> >::iterator it2 = nodesWithinBD.begin(); it2 != nodesWithinBD.end(); ++it2) {
                std::list<boost::shared_ptr<NodeGui> >::iterator found = std::find(nodesToDeclone.begin(),nodesToDeclone.end(),*it2);
                if ( found == nodesToDeclone.end() ) {
                    nodesToDeclone.push_back(*it2);
                }
            }
        }
    }
    pushUndoCommand( new DecloneMultipleNodesCommand(this,nodesToDeclone,_imp->_selection.bds) );
}

boost::shared_ptr<NodeGui>
NodeGraph::getNodeGuiSharedPtr(const NodeGui* n) const
{
    for (std::list<boost::shared_ptr<NodeGui> >::const_iterator it = _imp->_nodes.begin(); it != _imp->_nodes.end(); ++it) {
        if ( (*it).get() == n ) {
            return *it;
        }
    }
    for (std::list<boost::shared_ptr<NodeGui> >::const_iterator it = _imp->_nodesTrash.begin(); it != _imp->_nodesTrash.end(); ++it) {
        if ( (*it).get() == n ) {
            return *it;
        }
    }
    ///it must either be in the trash or in the active nodes
    assert(false);

    return boost::shared_ptr<NodeGui>();
}

void
NodeGraph::setUndoRedoStackLimit(int limit)
{
    _imp->_undoStack->clear();
    _imp->_undoStack->setUndoLimit(limit);
}

void
NodeGraph::deleteNodepluginsly(boost::shared_ptr<NodeGui> n)
{
    assert(n);
    boost::shared_ptr<Natron::Node> internalNode = n->getNode();

    if (internalNode) {
        internalNode->deactivate(std::list< Natron::Node* >(),false,false,true,false);
    }
    std::list<boost::shared_ptr<NodeGui> >::iterator it = std::find(_imp->_nodesTrash.begin(),_imp->_nodesTrash.end(),n);

    if ( it != _imp->_nodesTrash.end() ) {
        _imp->_nodesTrash.erase(it);
    }

    {
        QMutexLocker l(&_imp->_nodesMutex);
        std::list<boost::shared_ptr<NodeGui> >::iterator it = std::find(_imp->_nodes.begin(),_imp->_nodes.end(),n);
        if ( it != _imp->_nodes.end() ) {
            _imp->_nodes.erase(it);
        }
    }


    n->deleteReferences();
    n->discardGraphPointer();

    if ( getGui() ) {
        getGui()->removeRotoInterface(n.get(),true);

        ///now that we made the command dirty, delete the node everywhere in Natron
        getGui()->getApp()->deleteNode(n);


        getGui()->getCurveEditor()->removeNode( n.get() );
        std::list<boost::shared_ptr<NodeGui> >::iterator found = std::find(_imp->_selection.nodes.begin(),_imp->_selection.nodes.end(),n);
        if ( found != _imp->_selection.nodes.end() ) {
            n->setUserSelected(false);
            _imp->_selection.nodes.erase(found);
        }
        
        if (internalNode && internalNode->getLiveInstance()) {
            NodeGroup* isGrp = dynamic_cast<NodeGroup*>(internalNode->getLiveInstance());
            if (isGrp) {
                NodeGraphI* graph_i = isGrp->getNodeGraph();
                if (graph_i) {
                    NodeGraph* graph = dynamic_cast<NodeGraph*>(graph_i);
                    getGui()->removeGroupGui(graph, true);
                }
            }
        }
    }
    
    if (internalNode) {
        ///remove the node from the clipboard if it is
        for (std::list< boost::shared_ptr<NodeSerialization> >::iterator it = _imp->_nodeClipBoard.nodes.begin();
             it != _imp->_nodeClipBoard.nodes.end(); ++it) {
            if ( (*it)->getNode() == internalNode ) {
                _imp->_nodeClipBoard.nodes.erase(it);
                break;
            }
        }
        
        for (std::list<boost::shared_ptr<NodeGuiSerialization> >::iterator it = _imp->_nodeClipBoard.nodesUI.begin();
             it != _imp->_nodeClipBoard.nodesUI.end(); ++it) {
            if ( (*it)->getFullySpecifiedName() == internalNode->getFullySpecifiedName() ) {
                _imp->_nodeClipBoard.nodesUI.erase(it);
                break;
            }
        }
    }
} // deleteNodepluginsly

void
NodeGraph::invalidateAllNodesParenting()
{
    for (std::list<boost::shared_ptr<NodeGui> >::iterator it = _imp->_nodes.begin(); it != _imp->_nodes.end(); ++it) {
        (*it)->setParentItem(NULL);
        if ( (*it)->scene() ) {
            (*it)->scene()->removeItem( it->get() );
        }
    }
    for (std::list<boost::shared_ptr<NodeGui> >::iterator it = _imp->_nodesTrash.begin(); it != _imp->_nodesTrash.end(); ++it) {
        (*it)->setParentItem(NULL);
        if ( (*it)->scene() ) {
            (*it)->scene()->removeItem( it->get() );
        }
    }
    for (std::list<NodeBackDrop*>::iterator it = _imp->_backdrops.begin(); it != _imp->_backdrops.end(); ++it) {
        (*it)->setParentItem(NULL);
        if ( (*it)->scene() ) {
            (*it)->scene()->removeItem(*it);
        }
    }
}

void
NodeGraph::centerOnAllNodes()
{
    assert( QThread::currentThread() == qApp->thread() );
    double xmin = INT_MAX;
    double xmax = INT_MIN;
    double ymin = INT_MAX;
    double ymax = INT_MIN;
    if (_imp->_selection.nodes.empty() && _imp->_selection.bds.empty()) {
        QMutexLocker l(&_imp->_nodesMutex);


        for (std::list<boost::shared_ptr<NodeGui> >::iterator it = _imp->_nodes.begin(); it != _imp->_nodes.end(); ++it) {
            if ( /*(*it)->isActive() &&*/ (*it)->isVisible() ) {
                QSize size = (*it)->getSize();
                QPointF pos = (*it)->scenePos();
                xmin = std::min( xmin, pos.x() );
                xmax = std::max( xmax,pos.x() + size.width() );
                ymin = std::min( ymin,pos.y() );
                ymax = std::max( ymax,pos.y() + size.height() );
            }
        }
        
        for (std::list<NodeBackDrop*>::iterator it = _imp->_backdrops.begin(); it != _imp->_backdrops.end(); ++it) {
            if ((*it)->isVisible()) {
                QRectF bbox = (*it)->mapToScene( (*it)->boundingRect() ).boundingRect();
                xmin = std::min( xmin,bbox.x() );
                ymin = std::min( ymin,bbox.y() );
                xmax = std::max( xmax,bbox.x() + bbox.width() );
                ymax = std::max( ymax,bbox.y() + bbox.height() );
            }
        }
    } else {
        for (std::list<boost::shared_ptr<NodeGui> >::iterator it = _imp->_selection.nodes.begin(); it != _imp->_selection.nodes.end(); ++it) {
            if ( /*(*it)->isActive() && */(*it)->isVisible() ) {
                QSize size = (*it)->getSize();
                QPointF pos = (*it)->scenePos();
                xmin = std::min( xmin, pos.x() );
                xmax = std::max( xmax,pos.x() + size.width() );
                ymin = std::min( ymin,pos.y() );
                ymax = std::max( ymax,pos.y() + size.height() ); 
            }
        }
        
        for (std::list<NodeBackDrop*>::iterator it = _imp->_selection.bds.begin(); it != _imp->_selection.bds.end(); ++it) {
            if ((*it)->isVisible()) {
                QRectF bbox = (*it)->mapToScene( (*it)->boundingRect() ).boundingRect();
                xmin = std::min( xmin,bbox.x() );
                ymin = std::min( ymin,bbox.y() );
                xmax = std::max( xmax,bbox.x() + bbox.width() );
                ymax = std::max( ymax,bbox.y() + bbox.height() );
            }
        }

    }
    QRectF rect( xmin,ymin,(xmax - xmin),(ymax - ymin) );
    fitInView(rect,Qt::KeepAspectRatio);
    
    double currentZoomFactor = transform().mapRect( QRectF(0, 0, 1, 1) ).width();
    assert(currentZoomFactor != 0);
    //we want to fit at scale 1 at most
    if (currentZoomFactor > 1.) {
        double scaleFactor = 1. / currentZoomFactor;
        setTransformationAnchor(QGraphicsView::AnchorViewCenter);
        scale(scaleFactor,scaleFactor);
        setTransformationAnchor(QGraphicsView::AnchorUnderMouse);
    }
    
    currentZoomFactor = transform().mapRect( QRectF(0, 0, 1, 1) ).width();
    if (currentZoomFactor < 0.4) {
        setVisibleNodeDetails(false);
    } else if (currentZoomFactor >= 0.4) {
        setVisibleNodeDetails(true);
    }

    _imp->_refreshOverlays = true;
    update();
}

void
NodeGraph::toggleConnectionHints()
{
    appPTR->getCurrentSettings()->setConnectionHintsEnabled( !appPTR->getCurrentSettings()->isConnectionHintEnabled() );
}

void
NodeGraph::toggleAutoHideInputs(bool setSettings)
{
    bool autoHide ;
    if (setSettings) {
        autoHide = !appPTR->getCurrentSettings()->areOptionalInputsAutoHidden();
        appPTR->getCurrentSettings()->setOptionalInputsAutoHidden(autoHide);
    } else {
        autoHide = appPTR->getCurrentSettings()->areOptionalInputsAutoHidden();
    }
    if (!autoHide) {
        for (std::list<boost::shared_ptr<NodeGui> >::iterator it = _imp->_nodes.begin(); it!=_imp->_nodes.end(); ++it) {
            (*it)->setOptionalInputsVisible(true);
        }
        for (std::list<boost::shared_ptr<NodeGui> >::iterator it = _imp->_nodesTrash.begin(); it!=_imp->_nodesTrash.end(); ++it) {
            (*it)->setOptionalInputsVisible(true);
        }
    } else {
        
        QPointF evpt = mapFromScene(mapToScene(mapFromGlobal(QCursor::pos())));
        for (std::list<boost::shared_ptr<NodeGui> >::iterator it = _imp->_nodes.begin(); it!=_imp->_nodes.end(); ++it) {
            
            QRectF bbox = (*it)->mapToScene((*it)->boundingRect()).boundingRect();
            if (!(*it)->getIsSelected() && !bbox.contains(evpt)) {
                (*it)->setOptionalInputsVisible(false);
            }
            
        }
        for (std::list<boost::shared_ptr<NodeGui> >::iterator it = _imp->_nodesTrash.begin(); it!=_imp->_nodesTrash.end(); ++it) {
            (*it)->setOptionalInputsVisible(false);
        }
    }
}

NodeBackDrop*
NodeGraph::createBackDrop(QVBoxLayout *dockContainer,
                          bool requestedByLoad,
                          const NodeBackDropSerialization & serialization)
{
    QString name(NATRON_BACKDROP_NODE_NAME);
    int no = _imp->_backdrops.size() + 1;

    name += QString::number(no);
    while ( checkIfBackDropNameExists(name,NULL) ) {
        ++no;
        name = QString(NATRON_BACKDROP_NODE_NAME);
        name += QString::number(no);
    }
    NodeBackDrop* bd = new NodeBackDrop(this,_imp->_root);
    bd->initialize(name, requestedByLoad,serialization, dockContainer);
    _imp->_backdrops.push_back(bd);
    if (!requestedByLoad) {
        std::list<boost::shared_ptr<NodeGui> > selectedNodes = _imp->_selection.nodes;
        pushUndoCommand( new AddMultipleNodesCommand(this,bd) );
        if ( !selectedNodes.empty() ) {
            ///make the backdrop large enough to contain the selected nodes and position it correctly
            QRectF bbox;
            for (std::list<boost::shared_ptr<NodeGui> >::iterator it = selectedNodes.begin(); it != selectedNodes.end(); ++it) {
                QRectF nodeBbox = (*it)->mapToScene( (*it)->boundingRect() ).boundingRect();
                bbox = bbox.united(nodeBbox);
            }

            double border50 = mapToScene(QPoint(50,0)).x();
            double border0 = mapToScene(QPoint(0,0)).x();
            double border = border50 - border0;
            double headerHeight = bd->getHeaderHeight();
            QPointF scenePos(bbox.x() - border, bbox.y() - border);
            
            bd->setPos(bd->mapToParent(bd->mapFromScene(scenePos)));
            bd->resize(bbox.width() + 2 * border, bbox.height() + 2 * border - headerHeight);
        } else {
            QRectF viewPos = visibleSceneRect();
            QPointF mapped = bd->mapFromScene( QPointF( ( viewPos.bottomRight().x() + viewPos.topLeft().x() ) / 2.,
                                                        ( viewPos.topLeft().y() + viewPos.bottomRight().y() ) / 2. ) );
            mapped = bd->mapToParent(mapped);
            bd->setPos(mapped);
            bd->resize(NATRON_BACKDROP_DEFAULT_WIDTH,NATRON_BACKDROP_DEFAULT_HEIGHT);
        }
    }

    return bd;
}

bool
NodeGraph::checkIfBackDropNameExists(const QString & n,
                                     const NodeBackDrop* bd) const
{
    for (std::list<NodeBackDrop*>::const_iterator it = _imp->_backdrops.begin(); it != _imp->_backdrops.end(); ++it) {
        if ( ( (*it)->getName() == n ) && ( (*it) != bd ) ) {
            return true;
        }
    }

    return false;
}

bool
NodeGraph::checkIfNodeNameExists(const std::string & n,
                                 const NodeGui* node) const
{
    for (std::list<boost::shared_ptr<NodeGui> >::iterator it = _imp->_nodes.begin(); it != _imp->_nodes.end(); ++it) {
        if ( (it->get() != node) && ( (*it)->getNode()->getName() == n ) ) {
            return true;
        }
    }

    return false;
}

std::list<NodeBackDrop*>
NodeGraph::getBackDrops() const
{
    return _imp->_backdrops;
}

std::list<NodeBackDrop*>
NodeGraph::getActiveBackDrops() const
{
    std::list<NodeBackDrop*> ret;

    for (std::list<NodeBackDrop*>::const_iterator it = _imp->_backdrops.begin(); it != _imp->_backdrops.end(); ++it) {
        if ( (*it)->isVisible() ) {
            ret.push_back(*it);
        }
    }

    return ret;
}

std::list<boost::shared_ptr<NodeGui> > NodeGraph::getNodesWithinBackDrop(const NodeBackDrop* bd) const
{
    QRectF bbox = bd->mapToScene( bd->boundingRect() ).boundingRect();
    std::list<boost::shared_ptr<NodeGui> > ret;
    QMutexLocker l(&_imp->_nodesMutex);

    for (std::list<boost::shared_ptr<NodeGui> >::const_iterator it = _imp->_nodes.begin(); it != _imp->_nodes.end(); ++it) {
        QRectF nodeBbox = (*it)->mapToScene( (*it)->boundingRect() ).boundingRect();
        if ( bbox.contains(nodeBbox) ) {
            ret.push_back(*it);
        }
    }

    return ret;
}

void
NodeGraph::insertNewBackDrop(NodeBackDrop* bd)
{
    _imp->_backdrops.push_back(bd);
}

void
NodeGraph::removeBackDrop(NodeBackDrop* bd)
{
    std::list<NodeBackDrop*>::iterator it = std::find(_imp->_backdrops.begin(),_imp->_backdrops.end(),bd);

    if ( it != _imp->_backdrops.end() ) {
        _imp->_backdrops.erase(it);
    }
}

void
NodeGraph::refreshNodesKnobsAtTime(SequenceTime time)
{
    ///Refresh all knobs at the current time
    for (std::list<boost::shared_ptr<NodeGui> >::iterator it = _imp->_nodes.begin(); it != _imp->_nodes.end(); ++it) {
        (*it)->refreshKnobsAfterTimeChange(time);
    }
}


void
NodeGraph::onTimeChanged(SequenceTime time,
                         int reason)
{
    std::vector<ViewerInstance* > viewers;

    if (!_imp->_gui) {
        return;
    }
    boost::shared_ptr<Natron::Project> project = _imp->_gui->getApp()->getProject();

    ///Refresh all knobs at the current time
    for (std::list<boost::shared_ptr<NodeGui> >::iterator it = _imp->_nodes.begin(); it != _imp->_nodes.end(); ++it) {
        ViewerInstance* isViewer = dynamic_cast<ViewerInstance*>( (*it)->getNode()->getLiveInstance() );
        if (isViewer) {
            viewers.push_back(isViewer);
        }
        (*it)->refreshKnobsAfterTimeChange(time);
    }
    Natron::OutputEffectInstance* lastTimelineSeekCaller = project->getLastTimelineSeekCaller();

    ///Syncrhronize viewers
    for (U32 i = 0; i < viewers.size(); ++i) {
        if ( (viewers[i] != lastTimelineSeekCaller) || (reason == eTimelineChangeReasonUserSeek) ) {
            viewers[i]->renderCurrentFrame(reason != eTimelineChangeReasonPlaybackSeek);
        }
    }
}

void
NodeGraph::onGuiFrozenChanged(bool frozen)
{
    for (std::list<boost::shared_ptr<NodeGui> >::iterator it = _imp->_nodes.begin(); it != _imp->_nodes.end(); ++it) {
        (*it)->onGuiFrozenChanged(frozen);
    }
}

void
NodeGraph::refreshAllKnobsGui()
{
    for (std::list<boost::shared_ptr<NodeGui> >::iterator it = _imp->_nodes.begin(); it != _imp->_nodes.end(); ++it) {
        if ((*it)->isSettingsPanelVisible()) {
            const std::map<boost::shared_ptr<KnobI>,KnobGui*> & knobs = (*it)->getKnobs();
            
            for (std::map<boost::shared_ptr<KnobI>,KnobGui*>::const_iterator it2 = knobs.begin(); it2!=knobs.end(); ++it2) {
                if (!it2->first->getIsSecret()) {
                    for (int i = 0; i < it2->first->getDimension(); ++i) {
                        if (it2->first->isAnimated(i)) {
                            it2->second->onInternalValueChanged(i, Natron::eValueChangedReasonPluginEdited);
                            it2->second->onAnimationLevelChanged(i, Natron::eValueChangedReasonPluginEdited);
                        }
                    }
                }
            }
        }
    }
}

void
NodeGraph::focusInEvent(QFocusEvent* e)
{
    QGraphicsView::focusInEvent(e);
    if (_imp->_gui) {
        _imp->_gui->setLastSelectedGraph(this);
    }
    _imp->_undoStack->setActive();
}

void
NodeGraph::focusOutEvent(QFocusEvent* e)
{
    if (_imp->_bendPointsVisible) {
        _imp->setNodesBendPointsVisible(false);
    }
    QGraphicsView::focusOutEvent(e);
}

void
NodeGraph::toggleSelectedNodesEnabled()
{
    _imp->toggleSelectedNodesEnabled();
}

void
NodeGraphPrivate::toggleSelectedNodesEnabled()
{
    std::list<boost::shared_ptr<NodeGui> > toProcess;

    for (std::list<boost::shared_ptr<NodeGui> >::iterator it = _selection.nodes.begin(); it != _selection.nodes.end(); ++it) {
        if ( (*it)->getNode()->isNodeDisabled() ) {
            toProcess.push_back(*it);
        }
    }
    ///if some nodes are disabled , enable them before

    if ( toProcess.size() == _selection.nodes.size() ) {
        _publicInterface->pushUndoCommand( new EnableNodesCommand(_selection.nodes) );
    } else if (toProcess.size() > 0) {
        _publicInterface->pushUndoCommand( new EnableNodesCommand(toProcess) );
    } else {
        _publicInterface->pushUndoCommand( new DisableNodesCommand(_selection.nodes) );
    }
}

bool
NodeGraph::areKnobLinksVisible() const
{
    return _imp->_knobLinksVisible;
}

void
NodeGraph::popFindDialog(const QPoint& p)
{
    QPoint realPos = p;

    FindNodeDialog* dialog = new FindNodeDialog(this,this);
    
    if (realPos.x() == 0 && realPos.y() == 0) {
        QPoint global = QCursor::pos();
        QSize sizeH = dialog->sizeHint();
        global.rx() -= sizeH.width() / 2;
        global.ry() -= sizeH.height() / 2;
        realPos = global;
        
    }
    
    QObject::connect(dialog ,SIGNAL(rejected()), this, SLOT(onFindNodeDialogFinished()));
    QObject::connect(dialog ,SIGNAL(accepted()), this, SLOT(onFindNodeDialogFinished()));
    dialog->move( realPos.x(), realPos.y() );
    dialog->raise();
    dialog->show();
    
}

void
NodeGraph::popRenameDialog(const QPoint& pos)
{
    boost::shared_ptr<NodeGui> node;
    NodeBackDrop* bd = 0;
    if (_imp->_selection.nodes.size() == 1 && _imp->_selection.bds.empty()) {
        node = _imp->_selection.nodes.front();
    } else if (_imp->_selection.nodes.empty() && _imp->_selection.bds.size() == 1) {
        bd = _imp->_selection.bds.front();
    } else {
        return;
    }
    
    assert(node || bd);

    
    QPoint realPos = pos;
    
    EditNodeNameDialog* dialog = new EditNodeNameDialog(this,node,bd,this);
    
    if (realPos.x() == 0 && realPos.y() == 0) {
        QPoint global = QCursor::pos();
        QSize sizeH = dialog->sizeHint();
        global.rx() -= sizeH.width() / 2;
        global.ry() -= sizeH.height() / 2;
        realPos = global;
        
    }
    
    QObject::connect(dialog ,SIGNAL(rejected()), this, SLOT(onNodeNameEditDialogFinished()));
    QObject::connect(dialog ,SIGNAL(accepted()), this, SLOT(onNodeNameEditDialogFinished()));
    dialog->move( realPos.x(), realPos.y() );
    dialog->raise();
    dialog->show();
  
}

void
NodeGraph::onFindNodeDialogFinished()
{
    FindNodeDialog* dialog = qobject_cast<FindNodeDialog*>( sender() );
    
    if (dialog) {
        dialog->deleteLater();
    }
}

struct FindNodeDialogPrivate
{
    NodeGraph* graph;
    
    QString currentFilter;
    std::list<boost::shared_ptr<NodeGui> > nodeResults;
    std::list<NodeBackDrop*> bdResults;
    int currentFindIndex;
    
    QVBoxLayout* mainLayout;
    QLabel* label;
    

    QCheckBox* unixWildcards;
    QCheckBox* caseSensitivity;

    QLabel* resultLabel;
    LineEdit* filter;
    QDialogButtonBox* buttons;
    
    
    FindNodeDialogPrivate(NodeGraph* graph)
    : graph(graph)
    , currentFilter()
    , nodeResults()
    , bdResults()
    , currentFindIndex(-1)
    , mainLayout(0)
    , label(0)
    , unixWildcards(0)
    , caseSensitivity(0)
    , resultLabel(0)
    , filter(0)
    , buttons(0)
    {
        
    }
};

FindNodeDialog::FindNodeDialog(NodeGraph* graph,QWidget* parent)
: QDialog(parent)
, _imp(new FindNodeDialogPrivate(graph))
{
    setWindowFlags(Qt::Window | Qt::CustomizeWindowHint);
    
    _imp->mainLayout = new QVBoxLayout(this);
    _imp->mainLayout->setContentsMargins(0, 0, 0, 0);
    
    _imp->label = new QLabel(tr("Select all nodes containing this text:"),this);
    _imp->label->setFont(QFont(appFont,appFontSize));
    _imp->mainLayout->addWidget(_imp->label);

    _imp->filter = new LineEdit(this);
    QObject::connect(_imp->filter, SIGNAL(editingFinished()), this, SLOT(updateFindResultsWithCurrentFilter()));
    QObject::connect(_imp->filter, SIGNAL(textEdited(QString)), this, SLOT(updateFindResults(QString)));
    
    _imp->mainLayout->addWidget(_imp->filter);
    
    
    _imp->unixWildcards = new QCheckBox(tr("Use Unix wildcards (*, ?, etc..)"),this);
    _imp->unixWildcards->setChecked(false);
    QObject::connect(_imp->unixWildcards, SIGNAL(toggled(bool)), this, SLOT(forceUpdateFindResults()));
    _imp->mainLayout->addWidget(_imp->unixWildcards);
    
    _imp->caseSensitivity = new QCheckBox(tr("Case sensitive"),this);
    _imp->caseSensitivity->setChecked(false);
    QObject::connect(_imp->caseSensitivity, SIGNAL(toggled(bool)), this, SLOT(forceUpdateFindResults()));
    _imp->mainLayout->addWidget(_imp->caseSensitivity);
    
    
    _imp->resultLabel = new QLabel(this);
    _imp->mainLayout->addWidget(_imp->resultLabel);
    _imp->resultLabel->setFont(QFont(appFont,appFontSize));
    
    _imp->buttons = new QDialogButtonBox(QDialogButtonBox::Ok | QDialogButtonBox::Cancel,Qt::Horizontal,this);
    QObject::connect(_imp->buttons, SIGNAL(accepted()), this, SLOT(onOkClicked()));
    QObject::connect(_imp->buttons, SIGNAL(rejected()), this, SLOT(onCancelClicked()));
    
    _imp->mainLayout->addWidget(_imp->buttons);
    _imp->filter->setFocus();
}

FindNodeDialog::~FindNodeDialog()
{
    
}

void
FindNodeDialog::updateFindResults(const QString& filter)
{
    if (filter == _imp->currentFilter) {
        return;
    }

    _imp->currentFilter = filter;
    _imp->currentFindIndex = 0;
    _imp->nodeResults.clear();
    _imp->bdResults.clear();
    
    _imp->graph->deselect();
    
    if (_imp->currentFilter.isEmpty()) {
        _imp->resultLabel->setText("");
        return;
    }
    Qt::CaseSensitivity sensitivity = _imp->caseSensitivity->isChecked() ? Qt::CaseSensitive : Qt::CaseInsensitive;
    
    const std::list<boost::shared_ptr<NodeGui> >& activeNodes = _imp->graph->getAllActiveNodes();
    std::list<NodeBackDrop*> activeBds = _imp->graph->getActiveBackDrops();
    
    if (_imp->unixWildcards->isChecked()) {
        QRegExp exp(filter,sensitivity,QRegExp::Wildcard);
        if (!exp.isValid()) {
            return;
        }
        
        
        
        for (std::list<boost::shared_ptr<NodeGui> >::const_iterator it = activeNodes.begin(); it!=activeNodes.end(); ++it) {
            if ((*it)->isVisible() && exp.exactMatch((*it)->getNode()->getName().c_str())) {
                _imp->nodeResults.push_back(*it);
            }
        }
        
        for (std::list<NodeBackDrop*>::const_iterator it = activeBds.begin(); it!=activeBds.end(); ++it) {
            if (exp.exactMatch((*it)->getName())) {
                _imp->bdResults.push_back(*it);
            }
        }
    } else {
        for (std::list<boost::shared_ptr<NodeGui> >::const_iterator it = activeNodes.begin(); it!=activeNodes.end(); ++it) {
            if ((*it)->isVisible() && QString((*it)->getNode()->getName().c_str()).contains(filter,sensitivity)) {
                _imp->nodeResults.push_back(*it);
            }
        }
        
        for (std::list<NodeBackDrop*>::const_iterator it = activeBds.begin(); it!=activeBds.end(); ++it) {
            if ((*it)->getName().contains(filter,sensitivity)) {
                _imp->bdResults.push_back(*it);
            }
        }

    }
    
    if ((_imp->nodeResults.size() + _imp->bdResults.size()) == 0) {
        _imp->resultLabel->setText("");
    }

    
    selectNextResult();
}

void
FindNodeDialog::selectNextResult()
{
    if (_imp->currentFindIndex >= (int)(_imp->bdResults.size() + _imp->nodeResults.size())) {
        _imp->currentFindIndex = 0;
    }
    
    if (_imp->bdResults.empty() && _imp->nodeResults.empty()) {
        return;
    }
    
    if (_imp->currentFindIndex >= (int)_imp->nodeResults.size()) {
        std::list<NodeBackDrop*>::iterator it = _imp->bdResults.begin();
        int index = _imp->currentFindIndex - _imp->nodeResults.size();
        assert(index >= 0);
        std::advance(it,index);
        
        _imp->graph->selectBackDrop(*it, false);
        _imp->graph->centerOnItem(*it);
    } else {
        
        std::list<boost::shared_ptr<NodeGui> >::iterator it = _imp->nodeResults.begin();
        std::advance(it,_imp->currentFindIndex);
        
        _imp->graph->selectNode(*it, false);
        _imp->graph->centerOnItem(it->get());
    }
    
    QString text = QString("Selecting result %1 of %2").arg(_imp->currentFindIndex + 1).arg(_imp->nodeResults.size() + _imp->bdResults.size());
    _imp->resultLabel->setText(text);

    
    ++_imp->currentFindIndex;
    
}



void
FindNodeDialog::updateFindResultsWithCurrentFilter()
{
    updateFindResults(_imp->filter->text());
    
}

void
FindNodeDialog::forceUpdateFindResults()
{
    _imp->currentFilter.clear();
    updateFindResultsWithCurrentFilter();
}


void
FindNodeDialog::onOkClicked()
{
    QString filterText = _imp->filter->text();
    if (_imp->currentFilter != filterText) {
        updateFindResults(filterText);
    } else {
        selectNextResult();
    }
}

void
FindNodeDialog::onCancelClicked()
{
    reject();
}

void
FindNodeDialog::keyPressEvent(QKeyEvent* e)
{
    if ( (e->key() == Qt::Key_Return) || (e->key() == Qt::Key_Enter) ) {
        selectNextResult();
        _imp->filter->setFocus();
    } else if (e->key() == Qt::Key_Escape) {
        reject();
    } else {
        QDialog::keyPressEvent(e);
    }
}

void
FindNodeDialog::changeEvent(QEvent* e)
{
    if (e->type() == QEvent::ActivationChange) {
        if ( !isActiveWindow() ) {
            reject();
            
            return;
        }
    }
    QDialog::changeEvent(e);
}


struct EditNodeNameDialogPrivate
{
    
    LineEdit* field;
    boost::shared_ptr<NodeGui> node;
    NodeBackDrop* bd;
    NodeGraph* graph;
    
    EditNodeNameDialogPrivate(NodeGraph* graph,const boost::shared_ptr<NodeGui>& node,NodeBackDrop* bd)
    : field(0)
    , node(node)
    , bd(bd)
    , graph(graph)
    {
        
    }
};

EditNodeNameDialog::EditNodeNameDialog(NodeGraph* graph,const boost::shared_ptr<NodeGui>& node,NodeBackDrop* bd,QWidget* parent)
: QDialog(parent)
, _imp(new EditNodeNameDialogPrivate(graph,node,bd))
{
    QVBoxLayout* mainLayout = new QVBoxLayout(this);
    mainLayout->setContentsMargins(0, 0, 0, 0);
    setWindowFlags(Qt::Window | Qt::CustomizeWindowHint);
    _imp->field = new LineEdit(this);
    _imp->field->setPlaceholderText(tr("Edit node name"));
    mainLayout->addWidget(_imp->field);
}

EditNodeNameDialog::~EditNodeNameDialog()
{
    
}


void
EditNodeNameDialog::changeEvent(QEvent* e)
{
    if (e->type() == QEvent::ActivationChange) {
        if ( !isActiveWindow() ) {
            reject();
            
            return;
        }
    }
    QDialog::changeEvent(e);
}

void
EditNodeNameDialog::keyPressEvent(QKeyEvent* e)
{
    if ( (e->key() == Qt::Key_Return) || (e->key() == Qt::Key_Enter) ) {
        _imp->graph->pushUndoCommand(new RenameNodeUndoRedoCommand(_imp->node,_imp->bd,_imp->field->text()));
        accept();
    } else if (e->key() == Qt::Key_Escape) {
        reject();
    } else {
        QDialog::keyPressEvent(e);
    }
}

void
NodeGraph::onNodeNameEditDialogFinished()
{
    EditNodeNameDialog* dialog = qobject_cast<EditNodeNameDialog*>(sender());
    if (dialog) {
        dialog->deleteLater();
    }
}

void
NodeGraph::extractSelectedNode()
{
    pushUndoCommand(new ExtractNodeUndoRedoCommand(this,_imp->_selection.nodes));
}<|MERGE_RESOLUTION|>--- conflicted
+++ resolved
@@ -1294,12 +1294,8 @@
                                        std::max((mergeHintCenter.y() + mergeHintNodeBbox.height() / 2.),
                                                 selectedNodeCenter.y() + selectedNodeBbox.height() / 2.) + NodeGui::DEFAULT_OFFSET_BETWEEN_NODES);
                     
-                    
-<<<<<<< HEAD
-                    CreateNodeArgs args(PLUGINID_OFX_MERGE, "", -1, -1, -1, false, newNodePos.x(), newNodePos.y(), true, true, QString(),
-                                        CreateNodeArgs::DefaultValuesList());
-=======
-                    CreateNodeArgs args("net.sf.openfx.MergePlugin",
+
+                    CreateNodeArgs args(PLUGINID_OFX_MERGE,
                                         "",
                                         -1,
                                         -1,
@@ -1311,7 +1307,6 @@
                                         QString(),
                                         CreateNodeArgs::DefaultValuesList(),
                                         getGroup());
->>>>>>> 2e8b97db
                     
                     boost::shared_ptr<Natron::Node> mergeNode = getGui()->getApp()->createNode(args);
                     if (mergeNode) {
