--- conflicted
+++ resolved
@@ -2932,7 +2932,6 @@
         PythonSetInvalidViewName(view);
         return;
     }
-<<<<<<< HEAD
     try {
         ValueChangedReturnCodeEnum s = knob->setValueFromID(label.toStdString(), thisViewSpec);
         Q_UNUSED(s);
@@ -2951,9 +2950,7 @@
         if (!creatingNode) {
             PyErr_SetString(PyExc_ValueError, e.what());
         }
-=======
-    KnobHelper::ValueChangedReturnCodeEnum s = knob->setValueFromID(label.toStdString(), 0);
->>>>>>> 8128e21d
+
 
     }
 }
@@ -3003,7 +3000,6 @@
         PythonSetNullError();
         return;
     }
-<<<<<<< HEAD
     try {
         knob->setDefaultValueFromIDWithoutApplying( value.toStdString() );
     } catch (const std::exception& e) {
@@ -3022,9 +3018,7 @@
             PyErr_SetString(PyExc_ValueError, e.what());
         }
     }
-=======
-    knob->setDefaultValueFromIDWithoutApplying( value.toStdString() );
->>>>>>> 8128e21d
+
 }
 
 int
@@ -3073,14 +3067,9 @@
         PyErr_SetString(PyExc_ValueError, tr("Cannot add an empty option").toStdString().c_str());
         return;
     }
-<<<<<<< HEAD
     ChoiceOption c(optionID.toStdString(), optionLabel.toStdString(), optionHelper.toStdString());
     knob->appendChoice(c);
-=======
-
-    ChoiceOption opt(option.toStdString(), "", help.toStdString());
-    knob->appendChoice(opt);
->>>>>>> 8128e21d
+
 }
 
 void
@@ -3093,7 +3082,6 @@
         PythonSetNullError();
         return;
     }
-<<<<<<< HEAD
     if ( !knob->isUserKnob() ) {
         PythonSetNonUserKnobError();
         return;
@@ -3113,12 +3101,7 @@
         option.id = itID->toStdString();
         option.label = itLabel->toStdString();
         option.tooltip = itHelp->toStdString();
-=======
-
-    std::vector<ChoiceOption> entries;
-    for (std::list<std::pair<QString, QString> >::const_iterator it = options.begin(); it != options.end(); ++it) {
-        entries.push_back( ChoiceOption(it->first.toStdString(), "", it->second.toStdString()));
->>>>>>> 8128e21d
+
     }
     knob->populateChoices(entries);
 }
@@ -3131,11 +3114,8 @@
         PythonSetNullError();
         return false;
     }
-<<<<<<< HEAD
     std::vector<ChoiceOption> entries =  knob->getEntries();
-=======
-    std::vector<ChoiceOption> entries = knob->getEntries_mt_safe();
->>>>>>> 8128e21d
+
 
     if ( (index < 0) || ( index >= (int)entries.size() ) ) {
         PyErr_SetString(PyExc_IndexError, tr("Option index out of range").toStdString().c_str());
@@ -3147,7 +3127,6 @@
     return true;
 }
 
-<<<<<<< HEAD
 void
 ChoiceParam::getActiveOption(QString* optionID, QString* optionLabel, QString* optionHelp, const QString& view) const
 {
@@ -3165,9 +3144,7 @@
     *optionID = QString::fromUtf8(opt.id.c_str());
     *optionLabel = QString::fromUtf8(opt.label.c_str());
     *optionHelp = QString::fromUtf8(opt.tooltip.c_str());
-=======
-    return QString::fromUtf8( entries[index].id.c_str() );
->>>>>>> 8128e21d
+
 }
 
 int
@@ -3191,18 +3168,11 @@
         PythonSetNullError();
         return;
     }
-<<<<<<< HEAD
     std::vector<ChoiceOption> options =  knob->getEntries();
     for (std::size_t i = 0; i < options.size(); ++i) {
         optionIDs->push_back(QString::fromUtf8(options[i].id.c_str()));
         optionLabels->push_back(QString::fromUtf8(options[i].label.c_str()));
         optionHelps->push_back(QString::fromUtf8(options[i].tooltip.c_str()));
-=======
-    std::vector<ChoiceOption> entries = knob->getEntries_mt_safe();
-
-    for (std::size_t i = 0; i < entries.size(); ++i) {
-        ret.push_back( QString::fromUtf8( entries[i].id.c_str() ) );
->>>>>>> 8128e21d
     }
 
 }
