/* ***** BEGIN LICENSE BLOCK *****
 * This file is part of Natron <http://www.natron.fr/>,
 * Copyright (C) 2013-2017 INRIA and Alexandre Gauthier-Foichat
 *
 * Natron is free software: you can redistribute it and/or modify
 * it under the terms of the GNU General Public License as published by
 * the Free Software Foundation; either version 2 of the License, or
 * (at your option) any later version.
 *
 * Natron is distributed in the hope that it will be useful,
 * but WITHOUT ANY WARRANTY; without even the implied warranty of
 * MERCHANTABILITY or FITNESS FOR A PARTICULAR PURPOSE.  See the
 * GNU General Public License for more details.
 *
 * You should have received a copy of the GNU General Public License
 * along with Natron.  If not, see <http://www.gnu.org/licenses/gpl-2.0.html>
 * ***** END LICENSE BLOCK ***** */

#ifndef UNDOCOMMAND_H
#define UNDOCOMMAND_H

// ***** BEGIN PYTHON BLOCK *****
// from <https://docs.python.org/3/c-api/intro.html#include-files>:
// "Since Python may define some pre-processor definitions which affect the standard headers on some systems, you must include Python.h before any standard headers are included."
#include <Python.h>
// ***** END PYTHON BLOCK *****

#include "Global/Macros.h"

#include <string>

#include "Engine/EngineFwd.h"

<<<<<<< HEAD
NATRON_NAMESPACE_ENTER;
=======

NATRON_NAMESPACE_ENTER
>>>>>>> fe3f94e2

class UndoCommand
{
    std::string _text;

public:

    UndoCommand( const std::string& text = std::string() )
        : _text(text)
    {}

    virtual ~UndoCommand() {}

    std::string getText() const
    {
        return _text;
    }

    // Must be called before pushUndoCommand() otherwise the text does not get updated
    void setText(const std::string& text)
    {
        _text = text;
    }

    /**
     * @brief Called to redo the action
     **/
    virtual void redo() = 0;

    /**
     * @brief Called to undo the action
     **/
    virtual void undo() = 0;

    /**
     * @brief Called to merge the other action in this action (other is the newest action)
     **/
    virtual bool mergeWith(const UndoCommandPtr& /*other*/)
    {
        return false;
    }
};

NATRON_NAMESPACE_EXIT

#endif // UNDOCOMMAND_H<|MERGE_RESOLUTION|>--- conflicted
+++ resolved
@@ -31,12 +31,9 @@
 
 #include "Engine/EngineFwd.h"
 
-<<<<<<< HEAD
-NATRON_NAMESPACE_ENTER;
-=======
 
 NATRON_NAMESPACE_ENTER
->>>>>>> fe3f94e2
+
 
 class UndoCommand
 {
