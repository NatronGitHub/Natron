/* ***** BEGIN LICENSE BLOCK *****
 * This file is part of Natron <http://www.natron.fr/>,
 * Copyright (C) 2013-2017 INRIA and Alexandre Gauthier-Foichat
 *
 * Natron is free software: you can redistribute it and/or modify
 * it under the terms of the GNU General Public License as published by
 * the Free Software Foundation; either version 2 of the License, or
 * (at your option) any later version.
 *
 * Natron is distributed in the hope that it will be useful,
 * but WITHOUT ANY WARRANTY; without even the implied warranty of
 * MERCHANTABILITY or FITNESS FOR A PARTICULAR PURPOSE.  See the
 * GNU General Public License for more details.
 *
 * You should have received a copy of the GNU General Public License
 * along with Natron.  If not, see <http://www.gnu.org/licenses/gpl-2.0.html>
 * ***** END LICENSE BLOCK ***** */

#ifndef Engine_NoOpBase_h
#define Engine_NoOpBase_h

// ***** BEGIN PYTHON BLOCK *****
// from <https://docs.python.org/3/c-api/intro.html#include-files>:
// "Since Python may define some pre-processor definitions which affect the standard headers on some systems, you must include Python.h before any standard headers are included."
#include <Python.h>
// ***** END PYTHON BLOCK *****

#include "Global/Macros.h"

#if !defined(Q_MOC_RUN) && !defined(SBK_RUN)
#include <boost/shared_ptr.hpp>
#endif

#include "Engine/EffectInstance.h"
#include "Engine/ViewIdx.h"

#include "Engine/EngineFwd.h"

NATRON_NAMESPACE_ENTER

/**
 * @brief A NoOp is an effect that doesn't do anything. It is useful for scripting (adding custom parameters)
 * and it is also used to implement the "Dot" node.
 **/
class NoOpBase
    : public EffectInstance
{
public:

protected: // derives from EffectInstance, parent of Backdrop, Dot, groupInput, GroupOutput
    // constructors should be privatized in any class that derives from boost::enable_shared_from_this<>
    NoOpBase(const NodePtr& n);

    NoOpBase(const EffectInstancePtr& mainInstance, const FrameViewRenderKey& key);
public:
    //static EffectInstancePtr create(const NodePtr& node) WARN_UNUSED_RETURN
    //{
    //    return EffectInstancePtr( new NoOpBase(node) );
    //}

    virtual int getMaxInputCount() const OVERRIDE WARN_UNUSED_RETURN
    {
        return 1;
    }

    virtual bool getCanDistort() const OVERRIDE FINAL WARN_UNUSED_RETURN { return true; }

    virtual bool isInputOptional(int /*inputNb*/) const OVERRIDE
    {
        return false;
    }

    virtual void addAcceptedComponents(int inputNb, std::bitset<4>* comps) OVERRIDE FINAL;
    virtual void addSupportedBitDepth(std::list<ImageBitDepthEnum>* depths) const OVERRIDE FINAL;

    virtual bool isOutput() const OVERRIDE WARN_UNUSED_RETURN
    {
        return false;
    }

    virtual bool getCreateChannelSelectorKnob() const OVERRIDE FINAL WARN_UNUSED_RETURN { return false; }

    virtual bool isHostChannelSelectorSupported(bool* defaultR, bool* defaultG, bool* defaultB, bool* defaultA) const OVERRIDE FINAL;

private:

    /**
     * @brief A NoOp is always an identity on its input.
     **/
    virtual ActionRetCodeEnum isIdentity(TimeValue time,
                                         const RenderScale & scale,
                                         const RectI & roi,
                                         ViewIdx view,
                                         const ImagePlaneDesc& plane,
                                         TimeValue* inputTime,
                                         ViewIdx* inputView,
                                         int* inputNb,
                                         ImagePlaneDesc* inputPlane) OVERRIDE FINAL WARN_UNUSED_RETURN;
};

<<<<<<< HEAD
inline NoOpBasePtr
toNoOpBase(const EffectInstancePtr& effect)
{
    return boost::dynamic_pointer_cast<NoOpBase>(effect);
}

NATRON_NAMESPACE_EXIT;
=======
NATRON_NAMESPACE_EXIT
>>>>>>> fe3f94e2

#endif // Engine_NoOpBase_h<|MERGE_RESOLUTION|>--- conflicted
+++ resolved
@@ -98,16 +98,14 @@
                                          ImagePlaneDesc* inputPlane) OVERRIDE FINAL WARN_UNUSED_RETURN;
 };
 
-<<<<<<< HEAD
+
 inline NoOpBasePtr
 toNoOpBase(const EffectInstancePtr& effect)
 {
     return boost::dynamic_pointer_cast<NoOpBase>(effect);
 }
 
-NATRON_NAMESPACE_EXIT;
-=======
+
 NATRON_NAMESPACE_EXIT
->>>>>>> fe3f94e2
 
 #endif // Engine_NoOpBase_h