--- conflicted
+++ resolved
@@ -3283,12 +3283,7 @@
 Node::setLabel(const std::string& label)
 {
     assert( QThread::currentThread() == qApp->thread() );
-<<<<<<< HEAD
-    if ( isEffectGroupOutput() ) {
-        return;
-    }
-=======
->>>>>>> f3183b2d
+
 
     {
         QMutexLocker k(&_imp->nameMutex);
@@ -4229,7 +4224,7 @@
     findPluginFormatKnobs(knobs, loadingSerialization);
     findRightClickMenuKnob(knobs);
 
-    boost::shared_ptr<KnobPage> mainPage;
+    KnobPagePtr mainPage;
 
 
     // Scan all inputs to find masks and get inputs labels
@@ -4256,23 +4251,14 @@
         }
     }
 
-<<<<<<< HEAD
-    KnobPagePtr mainPage = getOrCreateMainPage();
-    assert(mainPage);
 
     // Create the Output Layer choice if needed plus input layers selectors
     KnobIPtr lastKnobBeforeAdvancedOption;
-    if ( _imp->effect->getCreateChannelSelectorKnob() ) {
-=======
     bool requiresLayerShuffle = _imp->effect->getCreateChannelSelectorKnob();
-
-    // Create the Output Layer choice if needed plus input layers selectors
-    KnobPtr lastKnobBeforeAdvancedOption;
     if (requiresLayerShuffle) {
         if (!mainPage) {
             mainPage = getOrCreateMainPage();
         }
->>>>>>> f3183b2d
         createChannelSelectors(hasMaskChannelSelector, inputLabels, mainPage, &lastKnobBeforeAdvancedOption);
     }
 
@@ -4280,31 +4266,19 @@
     findOrCreateChannelEnabled(mainPage);
 
     ///Find in the plug-in the Mask/Mix related parameter to re-order them so it is consistent across nodes
-<<<<<<< HEAD
     std::vector<std::pair<std::string, KnobIPtr > > foundPluginDefaultKnobsToReorder;
     foundPluginDefaultKnobsToReorder.push_back( std::make_pair( kOfxMaskInvertParamName, KnobIPtr() ) );
     foundPluginDefaultKnobsToReorder.push_back( std::make_pair( kOfxMixParamName, KnobIPtr() ) );
-    if (mainPage) {
-        ///Insert auto-added knobs before mask invert if found
-        for (std::size_t i = 0; i < knobs.size(); ++i) {
-            for (std::size_t j = 0; j < foundPluginDefaultKnobsToReorder.size(); ++j) {
-                if (knobs[i]->getName() == foundPluginDefaultKnobsToReorder[j].first) {
-                    foundPluginDefaultKnobsToReorder[j].second = knobs[i];
-                }
-=======
-    std::vector<std::pair<std::string, KnobPtr > > foundPluginDefaultKnobsToReorder;
-    foundPluginDefaultKnobsToReorder.push_back( std::make_pair( kOfxMaskInvertParamName, KnobPtr() ) );
-    foundPluginDefaultKnobsToReorder.push_back( std::make_pair( kOfxMixParamName, KnobPtr() ) );
-
     ///Insert auto-added knobs before mask invert if found
     for (std::size_t i = 0; i < knobs.size(); ++i) {
         for (std::size_t j = 0; j < foundPluginDefaultKnobsToReorder.size(); ++j) {
             if (knobs[i]->getName() == foundPluginDefaultKnobsToReorder[j].first) {
                 foundPluginDefaultKnobsToReorder[j].second = knobs[i];
->>>>>>> f3183b2d
-            }
-        }
-    }
+            }
+
+        }
+    }
+
 
 
     assert(foundPluginDefaultKnobsToReorder.size() > 0 && foundPluginDefaultKnobsToReorder[0].first == kOfxMaskInvertParamName);
@@ -4324,20 +4298,14 @@
     /*
      * Reposition the MaskInvert and Mix parameters declared by the plug-in
      */
-<<<<<<< HEAD
-    if (mainPage) {
-        for (std::size_t i = 0; i < foundPluginDefaultKnobsToReorder.size(); ++i) {
-            if ( foundPluginDefaultKnobsToReorder[i].second && (foundPluginDefaultKnobsToReorder[i].second->getParentKnob() == mainPage) ) {
-                mainPage->removeKnob(foundPluginDefaultKnobsToReorder[i].second);
-=======
+
     for (std::size_t i = 0; i < foundPluginDefaultKnobsToReorder.size(); ++i) {
         if (foundPluginDefaultKnobsToReorder[i].second) {
             if (!mainPage) {
                 mainPage = getOrCreateMainPage();
             }
             if (foundPluginDefaultKnobsToReorder[i].second->getParentKnob() == mainPage) {
-                mainPage->removeKnob( foundPluginDefaultKnobsToReorder[i].second.get() );
->>>>>>> f3183b2d
+                mainPage->removeKnob( foundPluginDefaultKnobsToReorder[i].second);
                 mainPage->addKnob(foundPluginDefaultKnobsToReorder[i].second);
             }
         }
