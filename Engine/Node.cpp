--- conflicted
+++ resolved
@@ -291,7 +291,7 @@
                 continue;
             }
         }
-       
+
         KnobIPtr masterKnob = other->getKnobByName((*it)->getName());
         if (!masterKnob) {
             continue;
@@ -1203,7 +1203,7 @@
 bool
 Node::isSubGraphEditedByUser() const
 {
-    
+
     NodeGroupPtr isGroup = isEffectNodeGroup();
     if (!isGroup) {
         return false;
@@ -1298,43 +1298,8 @@
 void
 Node::onRefreshIdentityStateRequestReceived()
 {
-<<<<<<< HEAD
 #pragma message WARN("Do this in NodeGui instead")
     if ( !_imp->guiPointer.lock() ) {
-=======
-    std::vector<std::string> args;
-    std::string error;
-    if (_publicInterface->getScriptName_mt_safe().empty()) {
-        return;
-    }
-    try {
-        NATRON_PYTHON_NAMESPACE::getFunctionArguments(cb, &error, &args);
-    } catch (const std::exception& e) {
-        _publicInterface->getApp()->appendToScriptEditor( std::string("Failed to get signature onNodeCreated callback: ")
-                                                          + e.what() );
-
-        return;
-    }
-
-    if ( !error.empty() ) {
-        _publicInterface->getApp()->appendToScriptEditor("Failed to get signature onNodeCreated callback: " + error);
-
-        return;
-    }
-
-    std::string signatureError;
-    signatureError.append("The on node created callback supports the following signature(s):\n");
-    signatureError.append("- callback(thisNode,app,userEdited)");
-    if (args.size() != 3) {
-        _publicInterface->getApp()->appendToScriptEditor("Wrong signature of onNodeCreated callback: " + signatureError);
-
-        return;
-    }
-
-    if ( (args[0] != "thisNode") || (args[1] != "app") || (args[2] != "userEdited") ) {
-        _publicInterface->getApp()->appendToScriptEditor("Wrong signature of onNodeCreated callback: " + signatureError);
-
->>>>>>> bc51e5e5
         return;
     }
 
@@ -1345,7 +1310,6 @@
         refreshStateCount = _imp->refreshIdentityStateRequestsCount;
         _imp->refreshIdentityStateRequestsCount = 0;
     }
-<<<<<<< HEAD
     if ( (refreshStateCount == 0) || !_imp->effect ) {
         //was already processed
         return;
@@ -1353,28 +1317,6 @@
 
     ProjectPtr project = getApp()->getProject();
     if (project->isLoadingProject()) {
-=======
-} // Node::Implementation::runOnNodeCreatedCBInternal
-
-void
-Node::Implementation::runOnNodeDeleteCBInternal(const std::string& cb)
-{
-    std::vector<std::string> args;
-    std::string error;
-
-    try {
-        NATRON_PYTHON_NAMESPACE::getFunctionArguments(cb, &error, &args);
-    } catch (const std::exception& e) {
-        _publicInterface->getApp()->appendToScriptEditor( std::string("Failed to get signature of onNodeDeletion callback: ")
-                                                          + e.what() );
-
-        return;
-    }
-
-    if ( !error.empty() ) {
-        _publicInterface->getApp()->appendToScriptEditor("Failed to get signature of onNodeDeletion callback: " + error);
-
->>>>>>> bc51e5e5
         return;
     }
     TimeValue time(project->currentFrame());
@@ -1382,14 +1324,6 @@
     bool viewAware =  _imp->effect->isViewAware();
     int nViews = !viewAware ? 1 : project->getProjectViewsCount();
 
-<<<<<<< HEAD
-=======
-    std::string signatureError;
-    signatureError.append("The on node deletion callback supports the following signature(s):\n");
-    signatureError.append("- callback(thisNode,app)");
-    if (args.size() != 2) {
-        _publicInterface->getApp()->appendToScriptEditor("Wrong signature of onNodeDeletion callback: " + signatureError);
->>>>>>> bc51e5e5
 
     RectI identityWindow;
     identityWindow.x1 = INT_MIN;
@@ -1398,11 +1332,6 @@
     identityWindow.y2 = INT_MAX;
     //The one view node might report it is identity, but we do not want it to display it
 
-<<<<<<< HEAD
-=======
-    if ( (args[0] != "thisNode") || (args[1] != "app") ) {
-        _publicInterface->getApp()->appendToScriptEditor("Wrong signature of onNodeDeletion callback: " + signatureError);
->>>>>>> bc51e5e5
 
     int inputNb = -1;
     OneViewNodePtr isOneView = isEffectOneViewNode();
@@ -1555,7 +1484,6 @@
     *h = _imp->nodeSize[1];
 }
 
-<<<<<<< HEAD
 bool
 Node::getColor(double* r,
                double *g,
@@ -1567,13 +1495,6 @@
     *b = _imp->nodeColor[2];
     return true;
 }
-=======
-    try {
-        NATRON_PYTHON_NAMESPACE::getFunctionArguments(cb, &error, &args);
-    } catch (const std::exception& e) {
-        _publicInterface->getApp()->appendToScriptEditor( std::string("Failed to get signature of onInputChanged callback: ")
-                                                          + e.what() );
->>>>>>> bc51e5e5
 
 void
 Node::getDefaultColor(double* r, double *g, double* b) const
@@ -1583,12 +1504,7 @@
     std::string majGroup = grouping.empty() ? "" : grouping.front();
     float defR, defG, defB;
 
-<<<<<<< HEAD
     SettingsPtr settings = appPTR->getCurrentSettings();
-=======
-    if ( !error.empty() ) {
-        _publicInterface->getApp()->appendToScriptEditor("Failed to get signature of onInputChanged callback: " + error);
->>>>>>> bc51e5e5
 
     if ( _imp->effect->isReader() ) {
         settings->getReaderColor(&defR, &defG, &defB);
@@ -1625,15 +1541,7 @@
     *g = defG;
     *b = defB;
 
-<<<<<<< HEAD
-}
-=======
-    std::string signatureError;
-    signatureError.append("The on input changed callback supports the following signature(s):\n");
-    signatureError.append("- callback(inputIndex,thisNode,thisGroup,app)");
-    if (args.size() != 4) {
-        _publicInterface->getApp()->appendToScriptEditor("Wrong signature of onInputChanged callback: " + signatureError);
->>>>>>> bc51e5e5
+}
 
 bool
 Node::hasColorChangedSinceDefault() const
@@ -1644,13 +1552,8 @@
         return true;
     }
 
-<<<<<<< HEAD
     return false;
 }
-=======
-    if ( (args[0] != "inputIndex") || (args[1] != "thisNode") || (args[2] != "thisGroup") || (args[3] != "app") ) {
-        _publicInterface->getApp()->appendToScriptEditor("Wrong signature of onInputChanged callback: " + signatureError);
->>>>>>> bc51e5e5
 
 void
 Node::onNodeUIColorChanged(double r,
