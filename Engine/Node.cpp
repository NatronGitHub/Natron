//  Natron
//
/* This Source Code Form is subject to the terms of the Mozilla Public
 * License, v. 2.0. If a copy of the MPL was not distributed with this
 * file, You can obtain one at http://mozilla.org/MPL/2.0/. */
/*
 *Created by Alexandre GAUTHIER-FOICHAT on 6/1/2012.
 *contact: immarespond at gmail dot com
 *
 */

#include "Node.h"

#include <boost/bind.hpp>

#include <QtGui/QRgb>

#include "Engine/Hash64.h"
#include "Engine/ChannelSet.h"
#include "Engine/Format.h"
#include "Engine/VideoEngine.h"
#include "Engine/ViewerInstance.h"
#include "Engine/OfxHost.h"
#include "Engine/Row.h"
#include "Engine/Knob.h"
#include "Engine/OfxEffectInstance.h"
#include "Engine/TimeLine.h"
#include "Engine/Lut.h"
#include "Engine/Image.h"
#include "Engine/Project.h"
#include "Engine/EffectInstance.h"
#include "Engine/Log.h"

#include "Readers/Reader.h"
#include "Writers/Writer.h"

#include "Global/AppManager.h"
#include "Global/LibraryBinary.h"

using namespace Natron;
using std::make_pair;
using std::cout; using std::endl;
using boost::shared_ptr;

/*A key to identify an image rendered for this node.*/
struct ImageBeingRenderedKey{

    ImageBeingRenderedKey():_time(0),_view(0){}

    ImageBeingRenderedKey(int time,int view):_time(time),_view(view){}

    SequenceTime _time;
    int _view;

    bool operator==(const ImageBeingRenderedKey& other) const {
        return _time == other._time &&
        _view == other._view;
    }

    bool operator<(const ImageBeingRenderedKey& other) const {
        return _time < other._time ||
        _view < other._view;
    }
};

typedef std::multimap<ImageBeingRenderedKey,boost::shared_ptr<Image> > ImagesMap;

typedef std::map<Node*,std::pair<int,int> >::const_iterator OutputConnectionsIterator;
typedef OutputConnectionsIterator InputConnectionsIterator;

struct DeactivatedState{
    /*The output node was connected from inputNumber to the outputNumber of this...*/
    std::map<Node*,std::pair<int,int> > outputsConnections;

    /*The input node was connected from outputNumber to the inputNumber of this...*/
    std::map<Node*,std::pair<int,int> > inputConnections;
};


struct Node::Implementation {
    Implementation(AppInstance* app_,LibraryBinary* plugin_)
    : app(app_)
    , outputs()
    , previewInstance(NULL)
    , previewRenderTree(NULL)
    , previewMutex()
    , inputLabelsMap()
    , name()
    , deactivatedState()
    , activated(true)
    , nodeInstanceLock()
    , imagesBeingRenderedNotEmpty()
    , imagesBeingRendered()
    , plugin(plugin_)
    , renderInstances()
    {
    }

    AppInstance* app; // pointer to the model: needed to access the application's default-project's format
    std::multimap<int,Node*> outputs; //multiple outputs per slot
    EffectInstance* previewInstance;//< the instance used only to render a preview image
    RenderTree* previewRenderTree;//< the render tree used to render the preview
    mutable QMutex previewMutex;

    std::map<int, std::string> inputLabelsMap; // inputs name
    std::string name; //node name set by the user

    DeactivatedState deactivatedState;

    bool activated;
    QMutex nodeInstanceLock;
    QWaitCondition imagesBeingRenderedNotEmpty; //to avoid computing preview in parallel of the real rendering


    ImagesMap imagesBeingRendered; //< a map storing the ongoing render for this node
    LibraryBinary* plugin;
    std::map<RenderTree*,EffectInstance*> renderInstances;
};

Node::Node(AppInstance* app,LibraryBinary* plugin,const std::string& name)
: QObject()
, _inputs()
, _liveInstance(NULL)
, _imp(new Implementation(app,plugin))
{

    try {
        std::pair<bool,EffectBuilder> func = plugin->findFunction<EffectBuilder>("BuildEffect");
        if(func.first){
            _liveInstance         = func.second(this);
            _imp->previewInstance = func.second(this);
        }else{ //ofx plugin
            _liveInstance         = appPTR->getOfxHost()->createOfxEffect(name,this);
            _imp->previewInstance = appPTR->getOfxHost()->createOfxEffect(name,this);
        }
    } catch(const std::exception& e) {
        throw e;
    }
    assert(_liveInstance);
    assert(_imp->previewInstance);

    _imp->previewInstance->setAsRenderClone();
    _imp->previewInstance->initializeKnobs();
    _imp->previewRenderTree = new RenderTree(_imp->previewInstance);
    _imp->renderInstances.insert(std::make_pair(_imp->previewRenderTree,_imp->previewInstance));

}


Node::~Node()
{
    for (std::map<RenderTree*,EffectInstance*>::iterator it = _imp->renderInstances.begin(); it!=_imp->renderInstances.end(); ++it) {
        delete it->second;
    }
    delete _liveInstance;
    delete _imp->previewRenderTree;
    emit deleteWanted();
}

const std::map<int, std::string>& Node::getInputLabels() const
{
    return _imp->inputLabelsMap;
}

const Node::OutputMap& Node::getOutputs() const
{
    return _imp->outputs;
}

const std::string& Node::getName() const
{
    return _imp->name;
}

void Node::setName(const std::string& name)
{
    _imp->name = name;
    emit nameChanged(name.c_str());
}

AppInstance* Node::getApp() const
{
    return _imp->app;
}

bool Node::isActivated() const
{
    return _imp->activated;
}

void Node::onGUINameChanged(const QString& str){
    _imp->name = str.toStdString();
}

void Node::initializeKnobs(){
    _liveInstance->initializeKnobs();
    emit knobsInitialized();
}

EffectInstance* Node::findOrCreateLiveInstanceClone(RenderTree* tree)
{
    if (isOutputNode()) {
        _liveInstance->updateInputs(tree);
        return _liveInstance;
    }
    EffectInstance* ret = 0;
    std::map<RenderTree*,EffectInstance*>::const_iterator it = _imp->renderInstances.find(tree);
    if (it != _imp->renderInstances.end()) {
        ret =  it->second;
    } else {
       ret = createLiveInstanceClone();
        _imp->renderInstances.insert(std::make_pair(tree, ret));
    }
    
    assert(ret);
    ret->clone();
    //ret->updateInputs(tree);
    return ret;

}

EffectInstance*  Node::createLiveInstanceClone()
{
    EffectInstance* ret = NULL;
    if (!isOpenFXNode()) {
        std::pair<bool,EffectBuilder> func = _imp->plugin->findFunction<EffectBuilder>("BuildEffect");
        assert(func.first);
        ret =  func.second(this);
    } else {
        ret = appPTR->getOfxHost()->createOfxEffect(_liveInstance->className(),this);

    }
    assert(ret);
    ret->initializeKnobs();
    ret->setAsRenderClone();
    return ret;
}

EffectInstance* Node::findExistingEffect(RenderTree* tree) const
{
    if (isOutputNode()) {
        return _liveInstance;
    }
    std::map<RenderTree*,EffectInstance*>::const_iterator it = _imp->renderInstances.find(tree);
    if (it!=_imp->renderInstances.end()) {
        return it->second;
    } else {
        return NULL;
    }
}

void Node::createKnobDynamically()
{
    emit knobsInitialized();
}


void Node::hasViewersConnected(std::list<ViewerInstance*>* viewers) const
{
    if(className() == "Viewer") {
        ViewerInstance* thisViewer = dynamic_cast<ViewerInstance*>(_liveInstance);
        assert(thisViewer);
        std::list<ViewerInstance*>::const_iterator alreadyExists = std::find(viewers->begin(), viewers->end(), thisViewer);
        if(alreadyExists == viewers->end()){
            viewers->push_back(thisViewer);
        }
    } else {
        for (Node::OutputMap::const_iterator it = _imp->outputs.begin(); it != _imp->outputs.end(); ++it) {
            if(it->second) {
                it->second->hasViewersConnected(viewers);
            }
        }
    }
}

void Node::initializeInputs()
{
    int inputCount = maximumInputs();
    for (int i = 0;i < inputCount;++i) {
        if (_inputs.find(i) == _inputs.end()) {
            _imp->inputLabelsMap.insert(make_pair(i,_liveInstance->inputLabel(i)));
            _inputs.insert(make_pair(i,(Node*)NULL));
        }
    }
    _liveInstance->updateInputs(NULL);
    emit inputsInitialized();
}

Node* Node::input(int index) const
{
    InputMap::const_iterator it = _inputs.find(index);
    if(it == _inputs.end()){
        return NULL;
    }else{
        return it->second;
    }
}


std::string Node::getInputLabel(int inputNb) const
{
    std::map<int,std::string>::const_iterator it = _imp->inputLabelsMap.find(inputNb);
    if (it == _imp->inputLabelsMap.end()) {
        return "";
    } else {
        return it->second;
    }
}


bool Node::isInputConnected(int inputNb) const
{
    InputMap::const_iterator it = _inputs.find(inputNb);
    if(it != _inputs.end()){
        return it->second != NULL;
    }else{
        return false;
    }
    
}

bool Node::hasOutputConnected() const
{
    return _imp->outputs.size() > 0;
}

bool Node::connectInput(Node* input,int inputNumber)
{
    assert(input);
    InputMap::iterator it = _inputs.find(inputNumber);
    if (it == _inputs.end()) {
        return false;
    }else{
        if (it->second == NULL) {
            _inputs.erase(it);
            _inputs.insert(make_pair(inputNumber,input));
            _liveInstance->updateInputs(NULL);
            emit inputChanged(inputNumber);
            return true;
        }else{
            return false;
        }
    }
}

void Node::connectOutput(Node* output,int outputNumber )
{
    assert(output);
    _imp->outputs.insert(make_pair(outputNumber,output));
    _liveInstance->updateInputs(NULL);
}

int Node::disconnectInput(int inputNumber)
{
    InputMap::iterator it = _inputs.find(inputNumber);
    if (it == _inputs.end() || it->second == NULL) {
        return -1;
    } else {
        _inputs.erase(it);
        _inputs.insert(make_pair(inputNumber, (Node*)NULL));
        emit inputChanged(inputNumber);
        _liveInstance->updateInputs(NULL);
        return inputNumber;
    }
}

int Node::disconnectInput(Node* input)
{
    assert(input);
    for (InputMap::iterator it = _inputs.begin(); it!=_inputs.end(); ++it) {
        if (it->second != input) {
            continue;
        } else {
            int inputNumber = it->first;
            _inputs.erase(it);
            _inputs.insert(make_pair(inputNumber, (Node*)NULL));
            emit inputChanged(inputNumber);
            _liveInstance->updateInputs(NULL);
            return inputNumber;
        }
    }
    return -1;
}

int Node::disconnectOutput(Node* output)
{
    assert(output);
    for (OutputMap::iterator it = _imp->outputs.begin(); it != _imp->outputs.end(); ++it) {
        if (it->second == output) {
            int outputNumber = it->first;;
            _imp->outputs.erase(it);
            _liveInstance->updateInputs(NULL);
            return outputNumber;
        }
    }
    return -1;
}


/*After this call this node still knows the link to the old inputs/outputs
 but no other node knows this node.*/
void Node::deactivate()
{
    //first tell the gui to clear any persistent message link to this node
    clearPersistentMessage();

    /*Removing this node from the output of all inputs*/
    _imp->deactivatedState.inputConnections.clear();
    for (InputMap::iterator it = _inputs.begin(); it!=_inputs.end(); ++it) {
        if (it->second) {
            int outputNb = it->second->disconnectOutput(this);
            _imp->deactivatedState.inputConnections.insert(make_pair(it->second, make_pair(outputNb, it->first)));
            it->second = NULL;
        }
    }
    _imp->deactivatedState.outputsConnections.clear();
    for (OutputMap::iterator it = _imp->outputs.begin(); it!=_imp->outputs.end(); ++it) {
        if (!it->second) {
            continue;
        }
        int inputNb = it->second->disconnectInput(this);
        _imp->deactivatedState.outputsConnections.insert(make_pair(it->second, make_pair(inputNb, it->first)));
    }
    emit deactivated();
    _imp->activated = false;
    
}

void Node::activate()
{
    for (InputMap::const_iterator it = _inputs.begin(); it!=_inputs.end(); ++it) {
        if (!it->second) {
            continue;
        }
        InputConnectionsIterator found = _imp->deactivatedState.inputConnections.find(it->second);
        if (found == _imp->deactivatedState.inputConnections.end()) {
            cout << "Big issue while activating this node, canceling process." << endl;
            return;
        }
        /*InputNumber must be the same than the one we stored at disconnection time.*/
        assert(found->second.first == it->first);
        it->second->connectOutput(this,found->second.first);
    }
    for (OutputMap::const_iterator it = _imp->outputs.begin(); it!=_imp->outputs.end(); ++it) {
        if (!it->second) {
            continue;
        }
        OutputConnectionsIterator found = _imp->deactivatedState.outputsConnections.find(it->second);
        if (found == _imp->deactivatedState.outputsConnections.end()) {
            cout << "Big issue while activating this node, canceling process." << endl;
            return;
        }
        assert(found->second.first == it->first);
        it->second->connectInput(this,found->second.first);
    }
    emit activated();
    _imp->activated = true;
}



const Format& Node::getRenderFormatForEffect(const EffectInstance* effect) const
{
    if (effect == _liveInstance) {
        return getApp()->getProjectFormat();
    } else {
        for (std::map<RenderTree*,EffectInstance*>::const_iterator it = _imp->renderInstances.begin();
            it!=_imp->renderInstances.end();++it) {
            if (it->second == effect) {
                return it->first->getRenderFormat();
            }
        }
    }
    return getApp()->getProjectFormat();
}

int Node::getRenderViewsCountForEffect( const EffectInstance* effect) const
{
    if(effect == _liveInstance) {
        return getApp()->getCurrentProjectViewsCount();
    } else {
        for (std::map<RenderTree*,EffectInstance*>::const_iterator it = _imp->renderInstances.begin();
            it!=_imp->renderInstances.end();++it) {
            if (it->second == effect) {
                return it->first->renderViewsCount();
            }
        }
    }
    return getApp()->getCurrentProjectViewsCount();
}


Knob* Node::getKnobByDescription(const std::string& desc) const
{
    return _liveInstance->getKnobByDescription(desc);
}


boost::shared_ptr<Image> Node::getImageBeingRendered(SequenceTime time,int view) const
{
    ImagesMap::const_iterator it = _imp->imagesBeingRendered.find(ImageBeingRenderedKey(time,view));
    if (it!=_imp->imagesBeingRendered.end()) {
        return it->second;
    }
    return boost::shared_ptr<Image>();
}



static float clamp(float v, float min = 0.f, float max= 1.f){
    if(v > max) v = max;
    if(v < min) v = min;
    return v;
}

void Node::addImageBeingRendered(boost::shared_ptr<Image> image,SequenceTime time,int view )
{
    /*before rendering we add to the _imp->imagesBeingRendered member the image*/
    ImageBeingRenderedKey renderedImageKey(time,view);
    QMutexLocker locker(&_imp->nodeInstanceLock);
    _imp->imagesBeingRendered.insert(std::make_pair(renderedImageKey, image));
}

void Node::removeImageBeingRendered(SequenceTime time,int view )
{
    /*now that we rendered the image, remove it from the images being rendered*/
    
    QMutexLocker locker(&_imp->nodeInstanceLock);
    ImageBeingRenderedKey renderedImageKey(time,view);
    std::pair<ImagesMap::iterator,ImagesMap::iterator> it = _imp->imagesBeingRendered.equal_range(renderedImageKey);
    assert(it.first != it.second);
    _imp->imagesBeingRendered.erase(it.first);

    _imp->imagesBeingRenderedNotEmpty.wakeOne(); // wake up any preview thread waiting for render to finish
}

void Node::makePreviewImage(SequenceTime time,int width,int height,unsigned int* buf)
{

    QMutexLocker locker(&_imp->previewMutex); /// prevent 2 previews to occur at the same time since there's only 1 preview instance

    RectI rod;
<<<<<<< HEAD
    _imp->previewRenderTree->refreshTree();
    _imp->previewInstance->getRegionOfDefinition(time, &rod);
=======
    _previewRenderTree->refreshTree();
    Natron::Status stat = _previewInstance->getRegionOfDefinition(time, &rod);
    if(stat == StatFailed){
        return;
    }
>>>>>>> 5ed7317f
    int h,w;
    h = rod.height() < height ? rod.height() : height;
    w = rod.width() < width ? rod.width() : width;
    double yZoomFactor = (double)h/(double)rod.height();
    double xZoomFactor = (double)w/(double)rod.width();
    {
        QMutexLocker locker(&_imp->nodeInstanceLock);
        while(!_imp->imagesBeingRendered.empty()){
            _imp->imagesBeingRenderedNotEmpty.wait(&_imp->nodeInstanceLock);
        }
    }

    Log::beginFunction(getName(),"makePreviewImage");
    Log::print(QString("Time "+QString::number(time)).toStdString());

<<<<<<< HEAD
    Status stat =  _imp->previewRenderTree->preProcessFrame(time);
=======
    stat =  _previewRenderTree->preProcessFrame(time);
>>>>>>> 5ed7317f
    if(stat == StatFailed){
        Log::print(QString("preProcessFrame returned StatFailed.").toStdString());
        Log::endFunction(getName(),"makePreviewImage");
        return;
    }

    RenderScale scale;
    scale.x = scale.y = 1.;
    boost::shared_ptr<const Image> img;
    try {
        img = _imp->previewInstance->renderRoI(time, scale, 0,rod);
    } catch(const std::exception& e) {
        std::cout << e.what() << std::endl;
        return;
    }
    for (int i=0; i < h; ++i) {
        double y = (double)i/yZoomFactor;
        int nearestY = (int)(y+0.5);

        U32 *dst_pixels = buf + width*(h-1-i);
        const float* src_pixels = img->pixelAt(0, nearestY);

        for(int j = 0;j < w;++j) {
            double x = (double)j/xZoomFactor;
            int nearestX = (int)(x+0.5);
            float r = clamp(Color::linearrgb_to_srgb(src_pixels[nearestX*4]));
            float g = clamp(Color::linearrgb_to_srgb(src_pixels[nearestX*4+1]));
            float b = clamp(Color::linearrgb_to_srgb(src_pixels[nearestX*4+2]));
            float a = clamp(src_pixels[nearestX*4+3]);
            dst_pixels[j] = qRgba(r*255, g*255, b*255, a*255);

        }
    }

    Log::endFunction(getName(),"makePreviewImage");
}

void Node::openFilesForAllFileKnobs()
{
    _liveInstance->openFilesForAllFileKnobs();
}

void Node::abortRenderingForEffect(EffectInstance* effect)
{
    for (std::map<RenderTree*,EffectInstance*>::iterator it = _imp->renderInstances.begin(); it!=_imp->renderInstances.end(); ++it) {
        if(it->second == effect){
            dynamic_cast<OutputEffectInstance*>(it->first->getOutput())->getVideoEngine()->abortRendering();
        }
    }
}


bool Node::isInputNode() const{
    return _liveInstance->isGenerator();
}


bool Node::isOutputNode() const
{
    return _liveInstance->isOutput();
}


bool Node::isInputAndProcessingNode() const
{
    return _liveInstance->isGeneratorAndFilter();
}


bool Node::isOpenFXNode() const
{
    return _liveInstance->isOpenFX();
}

const std::vector<Knob*>& Node::getKnobs() const
{
    return _liveInstance->getKnobs();
}

std::string Node::className() const
{
    return _liveInstance->className();
}


std::string Node::description() const
{
    return _liveInstance->description();
}

int Node::maximumInputs() const
{
    return _liveInstance->maximumInputs();
}

bool Node::makePreviewByDefault() const
{
    return _liveInstance->makePreviewByDefault();
}

void Node::togglePreview()
{
    _liveInstance->togglePreview();
}

bool Node::isPreviewEnabled() const
{
    return _liveInstance->isPreviewEnabled();
}

bool Node::aborted() const
{
    return _liveInstance->aborted();
}

void Node::setAborted(bool b)
{
    _liveInstance->setAborted(b);
}

void Node::drawOverlay()
{
    _liveInstance->drawOverlay();
}

bool Node::onOverlayPenDown(const QPointF& viewportPos,const QPointF& pos)
{
    return _liveInstance->onOverlayPenDown(viewportPos, pos);
}

bool Node::onOverlayPenMotion(const QPointF& viewportPos,const QPointF& pos)
{
    return _liveInstance->onOverlayPenMotion(viewportPos, pos);
}

bool Node::onOverlayPenUp(const QPointF& viewportPos,const QPointF& pos)
{
    return _liveInstance->onOverlayPenUp(viewportPos, pos);
}

void Node::onOverlayKeyDown(QKeyEvent* e)
{
    return _liveInstance->onOverlayKeyDown(e);
}

void Node::onOverlayKeyUp(QKeyEvent* e)
{
    return _liveInstance->onOverlayKeyUp(e);
}

void Node::onOverlayKeyRepeat(QKeyEvent* e)
{
    return _liveInstance->onOverlayKeyRepeat(e);
}

void Node::onOverlayFocusGained()
{
    return _liveInstance->onOverlayFocusGained();
}

void Node::onOverlayFocusLost()
{
    return _liveInstance->onOverlayFocusLost();
}


bool Node::message(MessageType type,const std::string& content) const
{
    if (type == INFO_MESSAGE) {
        informationDialog(getName(), content);
        return true;
    } else if (type == WARNING_MESSAGE) {
        warningDialog(getName(), content);
        return true;
    } else if (type == ERROR_MESSAGE) {
        errorDialog(getName(), content);
        return true;
    } else if (type == QUESTION_MESSAGE) {
        return questionDialog(getName(), content) == Yes;
    }
    return false;
}

void Node::setPersistentMessage(MessageType type,const std::string& content)
{
    if (!getApp()->isBackground()) {
        //if the message is just an information, display a popup instead.
        if (type == INFO_MESSAGE) {
            message(type,content);
            return;
        }
        QString message;
        message.append(getName().c_str());
        if (type == ERROR_MESSAGE) {
            message.append(" error: ");
        } else if(type == WARNING_MESSAGE) {
            message.append(" warning: ");
        }
        message.append(content.c_str());
        emit persistentMessageChanged((int)type,message);
    }else{
        std::cout << "Persistent message" << std::endl;
        std::cout << content << std::endl;
    }
}

void Node::clearPersistentMessage()
{
    if(!getApp()->isBackground()){
        emit persistentMessageCleared();
    }
}

InspectorNode::InspectorNode(AppInstance* app,LibraryBinary* plugin,const std::string& name)
: Node(app,plugin,name)
, _inputsCount(1)
, _activeInput(0)
{}


InspectorNode::~InspectorNode(){
    
}

bool InspectorNode::connectInput(Node* input,int inputNumber,bool autoConnection) {
    assert(input);
    if(input == this){
        return false;
    }
    
    InputMap::iterator found = _inputs.find(inputNumber);
//    if(/*input->className() == "Viewer" && */found!=_inputs.end() && !found->second){
//        return false;
//    }
    /*Adding all empty edges so it creates at least the inputNB'th one.*/
    while(_inputsCount <= inputNumber){
        tryAddEmptyInput();
    }
    //#1: first case, If the inputNB of the viewer is already connected & this is not
    // an autoConnection, just refresh it*/
    InputMap::iterator inputAlreadyConnected = _inputs.end();
    for (InputMap::iterator it = _inputs.begin(); it!=_inputs.end(); ++it) {
        if (it->second == input) {
            inputAlreadyConnected = it;
            break;
        }
    }
    
    if(found!=_inputs.end() && found->second && !autoConnection &&
       ((inputAlreadyConnected!=_inputs.end()) )){
        setActiveInputAndRefresh(found->first);
        return false;
    }
    /*#2:second case: Before connecting the appropriate edge we search for any other edge connected with the
     selected node, in which case we just refresh the already connected edge.*/
    for (InputMap::const_iterator i = _inputs.begin(); i!=_inputs.end(); ++i) {
        if(i->second && i->second == input){
            setActiveInputAndRefresh(i->first);
            return false;
        }
    }
    if (found != _inputs.end()) {
        _inputs.erase(found);
        _inputs.insert(make_pair(inputNumber,input));
        emit inputChanged(inputNumber);
        tryAddEmptyInput();
        _liveInstance->updateInputs(NULL);
        return true;
    }
    return false;
}
bool InspectorNode::tryAddEmptyInput(){
    if(_inputs.size() <= 10){
        if(_inputs.size() > 0){
            InputMap::const_iterator it = _inputs.end();
            --it;
            if(it->second != NULL){
                addEmptyInput();
                return true;
            }
        }else{
            addEmptyInput();
            return true;
        }
    }
    return false;
}
void InspectorNode::addEmptyInput(){
    _activeInput = _inputsCount-1;
    ++_inputsCount;
    initializeInputs();
}

void InspectorNode::removeEmptyInputs(){
    /*While there're NULL inputs at the tail of the map,remove them.
     Stops at the first non-NULL input.*/
    while (_inputs.size() > 1) {
        InputMap::iterator it = _inputs.end();
        --it;
        if(it->second == NULL){
            InputMap::iterator it2 = it;
            --it2;
            if(it2->second!=NULL)
                break;
            //int inputNb = it->first;
            _inputs.erase(it);
            --_inputsCount;
            _liveInstance->updateInputs(NULL);
            emit inputsInitialized();
        }else{
            break;
        }
    }
}
int InspectorNode::disconnectInput(int inputNumber){
    int ret = Node::disconnectInput(inputNumber);
    if(ret!=-1){
        removeEmptyInputs();
        _activeInput = _inputs.size()-1;
        initializeInputs();
    }
    return ret;
}

int InspectorNode::disconnectInput(Node* input){
    for (InputMap::iterator it = _inputs.begin(); it!=_inputs.end(); ++it) {
        if(it->second == input){
            return disconnectInput(it->first);
        }
    }
    return -1;
}

void InspectorNode::setActiveInputAndRefresh(int inputNb){
    InputMap::iterator it = _inputs.find(inputNb);
    if(it!=_inputs.end() && it->second!=NULL){
        _activeInput = inputNb;
    }
}
<|MERGE_RESOLUTION|>--- conflicted
+++ resolved
@@ -540,16 +540,11 @@
     QMutexLocker locker(&_imp->previewMutex); /// prevent 2 previews to occur at the same time since there's only 1 preview instance
 
     RectI rod;
-<<<<<<< HEAD
     _imp->previewRenderTree->refreshTree();
-    _imp->previewInstance->getRegionOfDefinition(time, &rod);
-=======
-    _previewRenderTree->refreshTree();
-    Natron::Status stat = _previewInstance->getRegionOfDefinition(time, &rod);
-    if(stat == StatFailed){
+    Natron::Status stat = _imp->previewInstance->getRegionOfDefinition(time, &rod);
+    if (stat == StatFailed) {
         return;
     }
->>>>>>> 5ed7317f
     int h,w;
     h = rod.height() < height ? rod.height() : height;
     w = rod.width() < width ? rod.width() : width;
@@ -565,11 +560,7 @@
     Log::beginFunction(getName(),"makePreviewImage");
     Log::print(QString("Time "+QString::number(time)).toStdString());
 
-<<<<<<< HEAD
-    Status stat =  _imp->previewRenderTree->preProcessFrame(time);
-=======
-    stat =  _previewRenderTree->preProcessFrame(time);
->>>>>>> 5ed7317f
+    stat =  _imp->previewRenderTree->preProcessFrame(time);
     if(stat == StatFailed){
         Log::print(QString("preProcessFrame returned StatFailed.").toStdString());
         Log::endFunction(getName(),"makePreviewImage");
