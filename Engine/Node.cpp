--- conflicted
+++ resolved
@@ -164,13 +164,10 @@
 }
 
 
-<<<<<<< HEAD
-Node::Node(Model* model):_model(model){
-=======
-Node::Node()
-: _info()
+Node::Node(Model* model):
+_model(model),_info()
 {
->>>>>>> e32f5681
+
     _marked = false;
     _knobsCB = new KnobCallback(NULL,this);
 	
