/* ***** BEGIN LICENSE BLOCK *****
 * This file is part of Natron <https://natrongithub.github.io/>,
 * Copyright (C) 2013-2018 INRIA and Alexandre Gauthier-Foichat
 *
 * Natron is free software: you can redistribute it and/or modify
 * it under the terms of the GNU General Public License as published by
 * the Free Software Foundation; either version 2 of the License, or
 * (at your option) any later version.
 *
 * Natron is distributed in the hope that it will be useful,
 * but WITHOUT ANY WARRANTY; without even the implied warranty of
 * MERCHANTABILITY or FITNESS FOR A PARTICULAR PURPOSE.  See the
 * GNU General Public License for more details.
 *
 * You should have received a copy of the GNU General Public License
 * along with Natron.  If not, see <http://www.gnu.org/licenses/gpl-2.0.html>
 * ***** END LICENSE BLOCK ***** */

#ifndef Engine_AppInstance_h
#define Engine_AppInstance_h

// ***** BEGIN PYTHON BLOCK *****
// from <https://docs.python.org/3/c-api/intro.html#include-files>:
// "Since Python may define some pre-processor definitions which affect the standard headers on some systems, you must include Python.h before any standard headers are included."
#include <Python.h>
// ***** END PYTHON BLOCK *****

#include "Global/Macros.h"

#include <vector>
#include <list>
<<<<<<< HEAD
#include <map>
=======
#include <string>
#include <utility>
>>>>>>> d478b236
#include <climits>              // for INT_MAX, INT_MIN
#include <cstddef>              // for NULL

#include <QtCore/QtGlobal>      // for Q_UNUSED
#include <QtCore/QObject>  // for Q_OBJECT, Q_SIGNALS, Q_SLOTS
#include <QtCore/QMutex>

#if !defined(Q_MOC_RUN) && !defined(SBK_RUN)
#include <boost/noncopyable.hpp>
#include <boost/shared_ptr.hpp>
#include <boost/enable_shared_from_this.hpp>
#include <boost/scoped_ptr.hpp>
#endif

#include "Global/GlobalDefines.h"
#include "Engine/RectD.h"
#include "Engine/TimeValue.h"

#include "Engine/EngineFwd.h"

NATRON_NAMESPACE_ENTER

struct AppInstancePrivate;


class FlagSetter
{
    bool* p;
    QMutex* lock;

public:

    FlagSetter(bool initialValue,
               bool* p);

    FlagSetter(bool initialValue,
               bool* p,
               QMutex* mutex);

    ~FlagSetter();
};

class FlagIncrementer
{
    int* p;
    QMutex* lock;

public:

    FlagIncrementer(int* p);

    FlagIncrementer(int* p,
                    QMutex* mutex);

    ~FlagIncrementer();
};

class CreateNodeStackItem;
typedef boost::shared_ptr<CreateNodeStackItem> CreateNodeStackItemPtr;
typedef boost::weak_ptr<CreateNodeStackItem> CreateNodeStackItemWPtr;
typedef std::list<CreateNodeStackItemPtr> CreateNodeStackItemPtrList;



class AppInstance
    : public QObject
    , public boost::noncopyable
    , public boost::enable_shared_from_this<AppInstance>
{
GCC_DIAG_SUGGEST_OVERRIDE_OFF
    Q_OBJECT
GCC_DIAG_SUGGEST_OVERRIDE_ON

protected: // parent of GuiAppInstance
    // constructors should be privatized in any class that derives from boost::enable_shared_from_this<>

    AppInstance(int appID);

public:
    static AppInstancePtr create(int appID) WARN_UNUSED_RETURN
    {
        return AppInstancePtr( new AppInstance(appID) );
    }

    virtual ~AppInstance();

    virtual void aboutToQuit();
    virtual bool isBackground() const { return true; }




    void load(const CLArgs& cl, bool makeEmptyInstance);

protected:

    virtual void loadInternal(const CLArgs& cl, bool makeEmptyInstance);

    void executeCommandLinePythonCommands(const CLArgs& args);

public:

    int getAppID() const;

    void exportDocs(const QString path);

    /** @brief Create a new node  in the node graph.
    **/
    NodePtr createNode(const CreateNodeArgsPtr& args);
    NodePtr createReader(const std::string& filename,
                         const CreateNodeArgsPtr& args);


    NodePtr createWriter(const std::string& filename,
                         const CreateNodeArgsPtr& args,
                         int firstFrame = INT_MIN, int lastFrame = INT_MAX);

    NodePtr getNodeByFullySpecifiedName(const std::string & name) const;

    ProjectPtr getProject() const;
    TimeLinePtr getTimeLine() const;

    RenderQueuePtr getRenderQueue() const;

    /*true if the user is NOT scrubbing the timeline*/
    virtual bool shouldRefreshPreview() const
    {
        return false;
    }


    virtual void errorDialog(const std::string & title, const std::string & message, bool useHtml) const;
    virtual void errorDialog(const std::string & title, const std::string & message, bool* stopAsking, bool useHtml) const;
    virtual void warningDialog(const std::string & title, const std::string & message, bool useHtml) const;
    virtual void warningDialog(const std::string & title, const std::string & message, bool* stopAsking, bool useHtml) const;
    virtual void informationDialog(const std::string & title, const std::string & message, bool useHtml) const;
    virtual void informationDialog(const std::string & title, const std::string & message, bool* stopAsking, bool useHtml) const;
    virtual StandardButtonEnum questionDialog(const std::string & title,
                                              const std::string & message,
                                              bool useHtml,
                                              StandardButtons buttons =
                                                  StandardButtons(eStandardButtonYes | eStandardButtonNo),
                                              StandardButtonEnum defaultButton = eStandardButtonNoButton) const WARN_UNUSED_RETURN;

    /**
     * @brief Asks a question to the user and returns the reply.
     * @param stopAsking Set to true if the user do not want Natron to ask the question again.
     **/
    virtual StandardButtonEnum questionDialog(const std::string & /*title*/,
                                              const std::string & /*message*/,
                                              bool /*useHtml*/,
                                              StandardButtons /*buttons*/,
                                              StandardButtonEnum /*defaultButton*/,
                                              bool* /*stopAsking*/)
    {
        return eStandardButtonYes;
    }

    virtual void loadProjectGui(bool /*isAutosave*/, const SERIALIZATION_NAMESPACE::ProjectSerializationPtr& /*serialization*/) const
    {
    }

    virtual void setupViewersForViews(const std::vector<std::string>& /*viewNames*/)
    {
    }

    virtual void notifyRenderStarted(const QString & /*sequenceName*/,
                                     TimeValue /*firstFrame*/,
                                     TimeValue /*lastFrame*/,
                                     TimeValue /*frameStep*/,
                                     bool /*canPause*/,
                                     const NodePtr& /*writer*/,
                                     const ProcessHandlerPtr & /*process*/)
    {
    }

    virtual void notifyRenderRestarted( const NodePtr& /*writer*/,
                                        const ProcessHandlerPtr & /*process*/)
    {
    }

    virtual bool isShowingDialog() const
    {
        return false;
    }

    virtual void setGuiFrozen(bool frozen) { Q_UNUSED(frozen); }

    virtual bool isGuiFrozen() const { return false; }

    virtual void refreshAllTimeEvaluationParams(bool /*onlyTimeEvaluationKnobs*/) {}

    virtual void progressStart(const NodePtr& node,
                               const std::string &message,
                               const std::string &messageid,
                               bool canCancel = true)
    {
        Q_UNUSED(node);
        Q_UNUSED(message);
        Q_UNUSED(messageid);
        Q_UNUSED(canCancel);
    }

    virtual void progressEnd(const NodePtr& /*node*/)
    {
    }

    virtual bool progressUpdate(const NodePtr& /*node*/,
                                double /*t*/)
    {
        return true;
    }

    virtual void showRenderStatsWindow() {}

    /**
     * @brief Checks for a new version of Natron
     **/
    void checkForNewVersion() const;
    virtual void onMaxPanelsOpenedChanged(int /*maxPanels*/)
    {
    }

    virtual void onRenderQueuingChanged(bool /*queueingEnabled*/)
    {
    }

    virtual void goToPreviousKeyframe()
    {
    }
    virtual void goToNextKeyframe()
    {
    }

    virtual void setMasterSyncViewer(const NodePtr& viewerNode) { Q_UNUSED(viewerNode); }

    virtual NodePtr getMasterSyncViewer() const { return NodePtr(); }

    ViewerColorSpaceEnum getDefaultColorSpaceForBitDepth(ImageBitDepthEnum bitdepth) const;

    double getProjectFrameRate() const;

    virtual std::string openImageFileDialog() { return std::string(); }

    virtual std::string saveImageFileDialog() { return std::string(); }

    virtual bool checkAllReadersModificationDate(bool /*errorAndWarn*/) { return true; }

    void onOCIOConfigPathChanged(const std::string& path);

public:

    void addInvalidExpressionKnob(const KnobIPtr& knob);
    void removeInvalidExpressionKnob(const KnobIConstPtr& knob);
    void recheckInvalidLinks();

    virtual void toggleAutoHideGraphInputs() {}


    /**
     * @brief Returns true if the project is currently in the process of creating a node
     **/
    bool isCreatingNode() const;


    virtual void appendToScriptEditor(const std::string& str);
    virtual void printAutoDeclaredVariable(const std::string& str);

    virtual void setLastViewerUsingTimeline(const NodePtr& /*node*/) {}

    virtual ViewerNodePtr getLastViewerUsingTimeline() const { return ViewerNodePtr(); }

    bool loadPythonScript(const QFileInfo& file);

    bool loadPythonScriptAndReportToScriptEditor(const QString& script);

    virtual void getAllViewers(std::list<ViewerNodePtr>* viewers) const { Q_UNUSED(viewers); }

    virtual void renderAllViewers() {}

    virtual void abortAllViewers(bool /*autoRestartPlayback*/) {}

    virtual void refreshAllPreviews() {}

    virtual void getViewersOpenGLContextFormat(int* bitdepthPerComponent, bool *hasAlpha) const { *bitdepthPerComponent = 0; *hasAlpha = false;}

    virtual void declareCurrentAppVariable_Python();

    void execOnProjectCreatedCallback();

    virtual void createLoadProjectSplashScreen(const QString& /*projectFile*/) {}

    virtual void updateProjectLoadStatus(const QString& str);

    virtual void closeLoadPRojectSplashScreen() {}

    std::string getAppIDString() const;

    bool isTopLevelNodeBeingCreated(const NodePtr& node) const;

    bool isDuringPythonPyPlugCreation() const;

    bool isDuringPyPlugCreation() const;

    virtual bool isDraftRenderEnabled() const { return false; }

    virtual void setDraftRenderEnabled(bool /*b*/) {}

    virtual void setUserIsPainting(const RotoStrokeItemPtr& /*stroke*/) {}

    virtual RotoStrokeItemPtr getActiveRotoDrawingStroke() const { return RotoStrokeItemPtr(); }

    virtual bool isRenderStatsActionChecked() const { return false; }

    bool saveTemp(const std::string& filename);
    virtual bool save(const std::string& filename);
    virtual bool saveAs(const std::string& filename);
    virtual AppInstancePtr loadProject(const std::string& filename);

    ///Close the current project but keep the window
    virtual bool resetProject();

    ///Reset + close window, quit if last window
    virtual bool closeProject();

    ///Opens a new window
    virtual AppInstancePtr newProject();
    virtual void* getOfxHostOSHandle() const { return NULL; }

    virtual void createGroupGui(const NodePtr & /*group*/, const CreateNodeArgs& /*args*/) {}


    virtual void reloadScriptEditorFonts() {}

    SerializableWindow* getMainWindowSerialization() const;

    std::list<SerializableWindow*> getFloatingWindowsSerialization() const;

    std::list<SplitterI*> getSplittersSerialization() const;

    std::list<TabWidgetI*> getTabWidgetsSerialization() const;

    std::list<PyPanelI*> getPyPanelsSerialization() const;

    std::list<DockablePanelI*> getOpenedSettingsPanels() const;

    void setOpenedSettingsPanelsInternal(const std::list<DockablePanelI*>& panels);

    void registerFloatingWindow(SerializableWindow* window);
    void unregisterFloatingWindow(SerializableWindow* window);
    void clearFloatingWindows();


    void registerSplitter(SplitterI* splitter);
    void unregisterSplitter(SplitterI* splitter);
    void clearSplitters();

    void registerTabWidget(TabWidgetI* tabWidget);
    void unregisterTabWidget(TabWidgetI* tabWidget);
    void clearTabWidgets(); 

    void registerPyPanel(PyPanelI* panel, const std::string& pythonFunction);
    void unregisterPyPanel(PyPanelI* panel);

    void registerSettingsPanel(DockablePanelI* panel, int index = -1);
    void unregisterSettingsPanel(DockablePanelI* panel);
    void clearSettingsPanels();

    /**
    * @brief If baseName is already used by another pane or it is empty,this function will return a new pane name that is not already
    * used by another pane. Otherwise it will return baseName.
    **/
    QString getAvailablePaneName( const QString & baseName = QString() ) const;

    virtual void getHistogramScriptNames(std::list<std::string>* /*histograms*/) const {}

    virtual void getViewportsProjection(std::map<std::string,SERIALIZATION_NAMESPACE::ViewportData>* /*projections*/) const {}

    void saveApplicationWorkspace(SERIALIZATION_NAMESPACE::WorkspaceSerialization* serialization);


public Q_SLOTS:

    void quit();

    void quitNow();

    virtual void redrawAllViewers() {}

    virtual void redrawAllTimelines() {}

    void triggerAutoSave();

    void clearOpenFXPluginsCaches();

    void clearAllLastRenderedImages();

    void newVersionCheckDownloaded();

    void newVersionCheckError();




Q_SIGNALS:

    void pluginsPopulated();

protected:

    virtual void onTabWidgetRegistered(TabWidgetI* tabWidget) { Q_UNUSED(tabWidget); }

    virtual void onTabWidgetUnregistered(TabWidgetI* tabWidget) { Q_UNUSED(tabWidget); }

    virtual void createMainWindow() { }

    void setMainWindowPointer(SerializableWindow* window);

    virtual void onNodeAboutToBeCreated(const NodePtr& node, const CreateNodeArgsPtr& args);

    virtual void onNodeCreated(const NodePtr& node, const CreateNodeArgsPtr& args);

private:



    bool openFileDialogIfNeeded(const CreateNodeArgsPtr& args, bool openFile);

    NodePtr createNodeInternal(const CreateNodeArgsPtr& args);


    NodePtr createNodeFromPyPlug(const PluginPtr& plugin, const CreateNodeArgsPtr& args);

    friend class AddCreateNode_RAII;
    boost::scoped_ptr<AppInstancePrivate> _imp;
};

class AddCreateNode_RAII
{
    AppInstancePrivate* _imp;
    CreateNodeStackItemPtr _item;

public:


    AddCreateNode_RAII(const AppInstancePtr& app,
                       const NodePtr& node,
                       const CreateNodeArgsPtr& args);

    ~AddCreateNode_RAII();
};

NATRON_NAMESPACE_EXIT

#endif // Engine_AppInstance_h<|MERGE_RESOLUTION|>--- conflicted
+++ resolved
@@ -29,12 +29,9 @@
 
 #include <vector>
 #include <list>
-<<<<<<< HEAD
 #include <map>
-=======
 #include <string>
 #include <utility>
->>>>>>> d478b236
 #include <climits>              // for INT_MAX, INT_MIN
 #include <cstddef>              // for NULL
 
@@ -394,7 +391,7 @@
 
     void registerTabWidget(TabWidgetI* tabWidget);
     void unregisterTabWidget(TabWidgetI* tabWidget);
-    void clearTabWidgets(); 
+    void clearTabWidgets();
 
     void registerPyPanel(PyPanelI* panel, const std::string& pythonFunction);
     void unregisterPyPanel(PyPanelI* panel);
