--- conflicted
+++ resolved
@@ -450,11 +450,7 @@
     boost::scoped_ptr<AppInstancePrivate> _imp;
 };
 
-<<<<<<< HEAD
-
-NATRON_NAMESPACE_EXIT;
-=======
+
 NATRON_NAMESPACE_EXIT
->>>>>>> fe3f94e2
 
 #endif // Engine_AppInstance_h