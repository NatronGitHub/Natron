--- conflicted
+++ resolved
@@ -195,12 +195,7 @@
 
     int getAppID() const;
 
-<<<<<<< HEAD
-    void exportHTMLDocs(const QString path);
-    QString parseHTMLDoc(const QString html, const QString path, bool replaceNewline) const;
-=======
     void exportDocs(const QString path);
->>>>>>> f47de4b4
 
     /** @brief Create a new node  in the node graph.
     **/
