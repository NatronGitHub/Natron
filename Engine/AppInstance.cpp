/* ***** BEGIN LICENSE BLOCK *****
 * This file is part of Natron <http://www.natron.fr/>,
 * Copyright (C) 2013-2017 INRIA and Alexandre Gauthier-Foichat
 *
 * Natron is free software: you can redistribute it and/or modify
 * it under the terms of the GNU General Public License as published by
 * the Free Software Foundation; either version 2 of the License, or
 * (at your option) any later version.
 *
 * Natron is distributed in the hope that it will be useful,
 * but WITHOUT ANY WARRANTY; without even the implied warranty of
 * MERCHANTABILITY or FITNESS FOR A PARTICULAR PURPOSE.  See the
 * GNU General Public License for more details.
 *
 * You should have received a copy of the GNU General Public License
 * along with Natron.  If not, see <http://www.gnu.org/licenses/gpl-2.0.html>
 * ***** END LICENSE BLOCK ***** */

// ***** BEGIN PYTHON BLOCK *****
// from <https://docs.python.org/3/c-api/intro.html#include-files>:
// "Since Python may define some pre-processor definitions which affect the standard headers on some systems, you must include Python.h before any standard headers are included."
#include <Python.h>
// ***** END PYTHON BLOCK *****

#include "AppInstance.h"

#include <fstream>
#include <list>
#include <cassert>
#include <stdexcept>
#include <sstream> // stringstream

#include <QtCore/QCoreApplication>
#include <QtCore/QDir>
#include <QtCore/QTextStream>
#include <QtConcurrentMap> // QtCore on Qt4, QtConcurrent on Qt5
#include <QtCore/QUrl>
#include <QtCore/QFileInfo>
#include <QtCore/QEventLoop>
#include <QtCore/QSettings>
#include <QtNetwork/QNetworkReply>

#if !defined(SBK_RUN) && !defined(Q_MOC_RUN)
GCC_DIAG_UNUSED_LOCAL_TYPEDEFS_OFF
// /usr/local/include/boost/bind/arg.hpp:37:9: warning: unused typedef 'boost_static_assert_typedef_37' [-Wunused-local-typedef]
#include <boost/bind.hpp>
#include <boost/algorithm/string/predicate.hpp>
GCC_DIAG_UNUSED_LOCAL_TYPEDEFS_ON
#endif

// ofxhPropertySuite.h:565:37: warning: 'this' pointer cannot be null in well-defined C++ code; comparison may be assumed to always evaluate to true [-Wtautological-undefined-compare]
CLANG_DIAG_OFF(unknown-pragmas)
CLANG_DIAG_OFF(tautological-undefined-compare) // appeared in clang 3.5
#include <ofxhImageEffect.h>
CLANG_DIAG_ON(tautological-undefined-compare)
CLANG_DIAG_ON(unknown-pragmas)

#include "Global/QtCompat.h" // removeFileExtension

#include "Engine/CLArgs.h"
#include "Engine/CreateNodeArgs.h"
#include "Engine/FileDownloader.h"
#include "Engine/GroupOutput.h"
#include "Engine/DiskCacheNode.h"
#include "Engine/Node.h"
#include "Engine/OutputSchedulerThread.h"
#include "Engine/Plugin.h"
#include "Engine/Project.h"
#include "Engine/ProcessHandler.h"
#include "Engine/KnobFile.h"
#include "Engine/ReadNode.h"
#include "Engine/RenderQueue.h"
#include "Engine/SerializableWindow.h"
#include "Engine/Settings.h"
#include "Engine/PyPanelI.h"
#include "Engine/TabWidgetI.h"
#include "Engine/ViewerInstance.h"
#include "Engine/WriteNode.h"

<<<<<<< HEAD
#include "Serialization/NodeSerialization.h"
#include "Serialization/ProjectSerialization.h"

#include <SequenceParsing.h> // for SequenceParsing::removePath


NATRON_NAMESPACE_ENTER;
=======
NATRON_NAMESPACE_ENTER
>>>>>>> fe3f94e2

FlagSetter::FlagSetter(bool initialValue,
                       bool* p)
    : p(p)
    , lock(0)
{
    *p = initialValue;
}

FlagSetter::FlagSetter(bool initialValue,
                       bool* p,
                       QMutex* mutex)
    : p(p)
    , lock(mutex)
{
    lock->lock();
    *p = initialValue;
    lock->unlock();
}

FlagSetter::~FlagSetter()
{
    if (lock) {
        lock->lock();
    }
    *p = !*p;
    if (lock) {
        lock->unlock();
    }
}

FlagIncrementer::FlagIncrementer(int* p)
    : p(p)
    , lock(0)
{
    *p = *p + 1;
}

FlagIncrementer::FlagIncrementer(int* p,
                                 QMutex* mutex)
    : p(p)
    , lock(mutex)
{
    lock->lock();
    *p = *p + 1;
    lock->unlock();
}

FlagIncrementer::~FlagIncrementer()
{
    if (lock) {
        lock->lock();
    }
    *p = *p - 1;
    if (lock) {
        lock->unlock();
    }
}



class CreateNodeStackItem;
typedef boost::shared_ptr<CreateNodeStackItem> CreateNodeStackItemPtr;
typedef boost::weak_ptr<CreateNodeStackItem> CreateNodeStackItemWPtr;
typedef std::list<CreateNodeStackItemPtr> CreateNodeStackItemPtrList;

class CreateNodeStackItem
{
public:

    NodePtr node;

    CreateNodeArgsPtr args;

    CreateNodeStackItemWPtr parent;
    CreateNodeStackItemPtrList children;

    CreateNodeStackItem()
    : node()
    , args()
    , parent()
    {

    }

    bool isGuiDisabledRecursive() const
    {
        assert(args);
        if (args->getPropertyUnsafe<bool>(kCreateNodeArgsPropNoNodeGUI)) {
            return true;
        }
        CreateNodeStackItemPtr p = parent.lock();
        if (p) {
            return p->isGuiDisabledRecursive();
        }
        return false;
    }

    bool isPythonPyPlug() const
    {
        std::string pyPlugID = args->getPropertyUnsafe<std::string>(kCreateNodeArgsPropPyPlugID);
        if (pyPlugID.empty()) {
            return false;
        }
        PluginPtr pyPlugPlugin;
        try {
            pyPlugPlugin = appPTR->getPluginBinary(QString::fromUtf8(pyPlugID.c_str()), -1, -1, true);
        } catch (...) {
            return false;
        }
        assert(pyPlugPlugin);
        bool isPyPlugEncodedWithPythonScript = pyPlugPlugin->getPropertyUnsafe<bool>(kNatronPluginPropPyPlugIsPythonScript);
        return isPyPlugEncodedWithPythonScript;
    }

    bool isPythonPyPlugRecursive() const
    {
        if (isPythonPyPlug()) {
            return true;
        }
        CreateNodeStackItemPtr p = parent.lock();
        if (p) {
            return p->isPythonPyPlug();
        }
        return false;
    }
};

struct CreateNodeStack {
    CreateNodeStackItemPtrList recursionStack;
    CreateNodeStackItemPtr root;
};

struct AppInstancePrivate
{
    Q_DECLARE_TR_FUNCTIONS(AppInstance)

public:

    // ptr to the public object, can not be a smart ptr
    AppInstance* _publicInterface;

    // ptr to the project

    ProjectPtr _currentProject;

    // the unique ID of this instance
    int _appID;

    RenderQueuePtr renderQueue;


    // Stack to recursively keep track of created nodes
    CreateNodeStack createNodeStack;


    mutable QMutex invalidExprKnobsMutex;
    std::list<KnobIWPtr> invalidExprKnobs;

    mutable QMutex uiInfoMutex;

    SerializableWindow* mainWindow;
    std::list<SerializableWindow*> floatingWindows;
    std::list<TabWidgetI*> tabWidgets;
    std::list<SplitterI*> splitters;
    std::list<PyPanelI*> pythonPanels;
    std::list<DockablePanelI*> openedSettingsPanels;

    AppInstancePrivate(int appID,
                       AppInstance* app)

        : _publicInterface(app)
        , _currentProject()
        , _appID(appID)
        , createNodeStack()
        , invalidExprKnobsMutex()
        , invalidExprKnobs()
        , mainWindow(0)
        , floatingWindows()
        , tabWidgets()
        , pythonPanels()
    {
    }

    void declareCurrentAppVariable_Python();

    void executeCommandLinePythonCommands(const CLArgs& args);


    void checkNumberOfNonFloatingPanes();

};

AppInstance::AppInstance(int appID)
    : QObject()
    , _imp( new AppInstancePrivate(appID, this) )
{
}

AppInstance::~AppInstance()
{
    _imp->_currentProject->clearNodesBlocking();
}

bool
AppInstance::isTopLevelNodeBeingCreated(const NodePtr& node) const
{
    assert( QThread::currentThread() == qApp->thread() );

    if (!_imp->createNodeStack.root) {
        return false;
    }
    return _imp->createNodeStack.root->node == node;
}

bool
AppInstance::isDuringPythonPyPlugCreation() const
{
    if (_imp->createNodeStack.recursionStack.empty()) {
        return false;
    }
    return _imp->createNodeStack.recursionStack.back()->isPythonPyPlugRecursive();
}

void
AppInstance::checkForNewVersion() const
{
    FileDownloader* downloader = new FileDownloader( QUrl( QString::fromUtf8(NATRON_LAST_VERSION_URL) ), false );
    QObject::connect( downloader, SIGNAL(downloaded()), this, SLOT(newVersionCheckDownloaded()) );
    QObject::connect( downloader, SIGNAL(error()), this, SLOT(newVersionCheckError()) );

    ///make the call blocking
    QEventLoop loop;

    connect( downloader->getReply(), SIGNAL(finished()), &loop, SLOT(quit()) );
    loop.exec();
}

//return -1 if a < b, 0 if a == b and 1 if a > b
//Returns -2 if not understood
static
int
compareDevStatus(const QString& a,
                 const QString& b)
{
    if ( ( a == QString::fromUtf8(NATRON_DEVELOPMENT_DEVEL) ) || ( a == QString::fromUtf8(NATRON_DEVELOPMENT_SNAPSHOT) ) ) {
        //Do not try updates when update available is a dev build
        return -1;
    } else if ( ( b == QString::fromUtf8(NATRON_DEVELOPMENT_DEVEL) ) || ( b == QString::fromUtf8(NATRON_DEVELOPMENT_SNAPSHOT) ) ) {
        //This is a dev build, do not try updates
        return -1;
    } else if ( a == QString::fromUtf8(NATRON_DEVELOPMENT_ALPHA) ) {
        if ( b == QString::fromUtf8(NATRON_DEVELOPMENT_ALPHA) ) {
            return 0;
        } else {
            return -1;
        }
    } else if ( a == QString::fromUtf8(NATRON_DEVELOPMENT_BETA) ) {
        if ( b == QString::fromUtf8(NATRON_DEVELOPMENT_ALPHA) ) {
            return 1;
        } else if ( b == QString::fromUtf8(NATRON_DEVELOPMENT_BETA) ) {
            return 0;
        } else {
            return -1;
        }
    } else if ( a == QString::fromUtf8(NATRON_DEVELOPMENT_RELEASE_CANDIDATE) ) {
        if ( b == QString::fromUtf8(NATRON_DEVELOPMENT_ALPHA) ) {
            return 1;
        } else if ( b == QString::fromUtf8(NATRON_DEVELOPMENT_BETA) ) {
            return 1;
        } else if ( b == QString::fromUtf8(NATRON_DEVELOPMENT_RELEASE_CANDIDATE) ) {
            return 0;
        } else {
            return -1;
        }
    } else if ( a == QString::fromUtf8(NATRON_DEVELOPMENT_RELEASE_STABLE) ) {
        if ( b == QString::fromUtf8(NATRON_DEVELOPMENT_RELEASE_STABLE) ) {
            return 0;
        } else {
            return 1;
        }
    }
    assert(false);

    return -2;
}

void
AppInstance::newVersionCheckDownloaded()
{
    FileDownloader* downloader = qobject_cast<FileDownloader*>( sender() );

    assert(downloader);

    QString extractedFileVersionStr, extractedSoftwareVersionStr, extractedDevStatusStr, extractedBuildNumberStr;
    QString fileVersionTag( QString::fromUtf8("File version: ") );
    QString softwareVersionTag( QString::fromUtf8("Software version: ") );
    QString devStatusTag( QString::fromUtf8("Development status: ") );
    QString buildNumberTag( QString::fromUtf8("Build number: ") );
    QString data( QString::fromUtf8( downloader->downloadedData() ) );
    QTextStream ts(&data);

    while ( !ts.atEnd() ) {
        QString line = ts.readLine();
        if ( line.startsWith( QChar::fromLatin1('#') ) || line.startsWith( QChar::fromLatin1('\n') ) ) {
            continue;
        }

        if ( line.startsWith(fileVersionTag) ) {
            int i = fileVersionTag.size();
            while ( i < line.size() && !line.at(i).isSpace() ) {
                extractedFileVersionStr.push_back( line.at(i) );
                ++i;
            }
        } else if ( line.startsWith(softwareVersionTag) ) {
            int i = softwareVersionTag.size();
            while ( i < line.size() && !line.at(i).isSpace() ) {
                extractedSoftwareVersionStr.push_back( line.at(i) );
                ++i;
            }
        } else if ( line.startsWith(devStatusTag) ) {
            int i = devStatusTag.size();
            while ( i < line.size() && !line.at(i).isSpace() ) {
                extractedDevStatusStr.push_back( line.at(i) );
                ++i;
            }
        } else if ( line.startsWith(buildNumberTag) ) {
            int i = buildNumberTag.size();
            while ( i < line.size() && !line.at(i).isSpace() ) {
                extractedBuildNumberStr.push_back( line.at(i) );
                ++i;
            }
        }
    }

    downloader->deleteLater();


    if ( extractedFileVersionStr.isEmpty() || (extractedFileVersionStr.toInt() < NATRON_LAST_VERSION_FILE_VERSION) ) {
        //The file cannot be decoded here
        return;
    }


    QStringList versionDigits = extractedSoftwareVersionStr.split( QChar::fromLatin1('.') );

    ///we only understand 3 digits formed version numbers
    if (versionDigits.size() != 3) {
        return;
    }


    int buildNumber = extractedBuildNumberStr.toInt();
    int major = versionDigits[0].toInt();
    int minor = versionDigits[1].toInt();
    int revision = versionDigits[2].toInt();
    const QString currentDevStatus = QString::fromUtf8(NATRON_DEVELOPMENT_STATUS);
    int devStatCompare = compareDevStatus(extractedDevStatusStr, currentDevStatus);
    int versionEncoded = NATRON_VERSION_ENCODE(major, minor, revision);
    bool hasUpdate = false;

    if ( (versionEncoded > NATRON_VERSION_ENCODED) ||
         ( ( versionEncoded == NATRON_VERSION_ENCODED) &&
           ( ( devStatCompare > 0) || ( ( devStatCompare == 0) && ( buildNumber > NATRON_BUILD_NUMBER) ) ) ) ) {
        if (devStatCompare == 0) {
            if ( ( buildNumber > NATRON_BUILD_NUMBER) && ( versionEncoded == NATRON_VERSION_ENCODED) ) {
                hasUpdate = true;
            } else if (versionEncoded > NATRON_VERSION_ENCODED) {
                hasUpdate = true;
            }
        } else {
            hasUpdate = true;
        }
    }
    if (hasUpdate) {
        const QString popen = QString::fromUtf8("<p>");
        const QString pclose = QString::fromUtf8("</p>");
        QString text =  popen
               + tr("Updates for %1 are now available for download.")
               .arg( QString::fromUtf8(NATRON_APPLICATION_NAME) )
               + pclose
               + popen
               + tr("You are currently using %1 version %2 - %3.")
               .arg( QString::fromUtf8(NATRON_APPLICATION_NAME) )
               .arg( QString::fromUtf8(NATRON_VERSION_STRING) )
               .arg( QString::fromUtf8(NATRON_DEVELOPMENT_STATUS) )
               + pclose
               + popen
               + tr("The latest version of %1 is version %4 - %5.")
               .arg( QString::fromUtf8(NATRON_APPLICATION_NAME) )
               .arg(extractedSoftwareVersionStr)
               .arg(extractedDevStatusStr)
               + pclose
               + popen
               + tr("You can download it from %1.")
               .arg( QString::fromUtf8("<a href=\"https://natron.fr/download\">"
                                       "www.natron.fr</a>") )
               + pclose;
        Dialogs::informationDialog( tr("New version").toStdString(), text.toStdString(), true );
    }
} // AppInstance::newVersionCheckDownloaded

void
AppInstance::newVersionCheckError()
{
    ///Nothing to do,
    FileDownloader* downloader = qobject_cast<FileDownloader*>( sender() );

    assert(downloader);
    downloader->deleteLater();
}

void
AppInstancePrivate::executeCommandLinePythonCommands(const CLArgs& args)
{
    const std::list<std::string>& commands = args.getPythonCommands();

    for (std::list<std::string>::const_iterator it = commands.begin(); it != commands.end(); ++it) {
        std::string err;
        std::string output;
        bool ok  = NATRON_PYTHON_NAMESPACE::interpretPythonScript(*it, &err, &output);
        if (!ok) {
            const QString sp( QString::fromUtf8(" ") );
            QString m = tr("Failed to execute the following Python command:") + sp +
                        QString::fromUtf8( it->c_str() ) + sp +
                        tr("Error:") + sp +
                        QString::fromUtf8( err.c_str() );
            throw std::runtime_error( m.toStdString() );
        } else if ( !output.empty() ) {
            std::cout << output << std::endl;
        }
    }
}

void
AppInstance::executeCommandLinePythonCommands(const CLArgs& args)
{
    _imp->executeCommandLinePythonCommands(args);
}

void
AppInstance::load(const CLArgs& cl,
                  bool makeEmptyInstance)
{
    // Initialize the knobs of the project before loading anything else.
    assert(!_imp->_currentProject); // < This function may only be called once per AppInstance
    _imp->_currentProject = Project::create( shared_from_this() );
    _imp->_currentProject->initializeKnobsPublic();

    _imp->renderQueue.reset(new RenderQueue(shared_from_this()));

    loadInternal(cl, makeEmptyInstance);
}

void
AppInstance::loadInternal(const CLArgs& cl,
                          bool makeEmptyInstance)
{
    try {
        declareCurrentAppVariable_Python();
    } catch (const std::exception& e) {
        throw std::runtime_error( e.what() );
    }

    if (makeEmptyInstance) {
        return;
    }

    executeCommandLinePythonCommands(cl);

    QString exportDocPath = cl.getExportDocsPath();
    if ( !exportDocPath.isEmpty() ) {
        exportDocs(exportDocPath);

        return;
    }

    ///if the app is a background project autorun and the project name is empty just throw an exception.
    if ( ( (appPTR->getAppType() == AppManager::eAppTypeBackgroundAutoRun) ||
           ( appPTR->getAppType() == AppManager::eAppTypeBackgroundAutoRunLaunchedFromGui) ) ) {
        const QString& scriptFilename =  cl.getScriptFilename();

        if ( scriptFilename.isEmpty() ) {
            // cannot start a background process without a file
            throw std::invalid_argument( tr("Project file name is empty.").toStdString() );
        }


        QFileInfo info(scriptFilename);
        if ( !info.exists() ) {
            throw std::invalid_argument( tr("%1: No such file.").arg(scriptFilename).toStdString() );
        }

        std::list<RenderQueue::RenderWork> writersWork;


        if ( info.suffix() == QString::fromUtf8(NATRON_PROJECT_FILE_EXT) ) {
            ///Load the project
            if ( !_imp->_currentProject->loadProject( info.path(), info.fileName() ) ) {
                throw std::invalid_argument( tr("Project file loading failed.").toStdString() );
            }
        } else if ( info.suffix() == QString::fromUtf8("py") ) {
            ///Load the python script
            loadPythonScript(info);
        } else {
            throw std::invalid_argument( tr("%1 only accepts python scripts or .ntp project files.").arg( QString::fromUtf8(NATRON_APPLICATION_NAME) ).toStdString() );
        }

        // exec the python script specified via --onload
        const QString& extraOnProjectCreatedScript = cl.getDefaultOnProjectLoadedScript();
        if ( !extraOnProjectCreatedScript.isEmpty() ) {
            QFileInfo cbInfo(extraOnProjectCreatedScript);
            if ( cbInfo.exists() ) {
                loadPythonScript(cbInfo);
            }
        }

        _imp->renderQueue->createRenderRequestsFromCommandLineArgs(cl, writersWork);

        ///Set reader parameters if specified from the command-line
        const std::list<CLArgs::ReaderArg>& readerArgs = cl.getReaderArgs();
        for (std::list<CLArgs::ReaderArg>::const_iterator it = readerArgs.begin(); it != readerArgs.end(); ++it) {
            std::string readerName = it->name.toStdString();
            NodePtr readNode = getNodeByFullySpecifiedName(readerName);

            if (!readNode) {
                std::string exc( tr("%1 does not belong to the project file. Please enter a valid Read node script-name.").arg( QString::fromUtf8( readerName.c_str() ) ).toStdString() );
                throw std::invalid_argument(exc);
            } else {
                if ( !readNode->getEffectInstance()->isReader() ) {
                    std::string exc( tr("%1 is not a Read node! It cannot render anything.").arg( QString::fromUtf8( readerName.c_str() ) ).toStdString() );
                    throw std::invalid_argument(exc);
                }
            }

            if ( it->filename.isEmpty() ) {
                std::string exc( tr("%1: Filename specified is empty but [-i] or [--reader] was passed to the command-line.").arg( QString::fromUtf8( readerName.c_str() ) ).toStdString() );
                throw std::invalid_argument(exc);
            }
            KnobIPtr fileKnob = readNode->getKnobByName(kOfxImageEffectFileParamName);
            if (fileKnob) {
                KnobFilePtr outFile = toKnobFile(fileKnob);
                if (outFile) {
                    outFile->setValue(it->filename.toStdString());
                }
            }
        }

        ///launch renders
        if ( !writersWork.empty() ) {
            _imp->renderQueue->renderNonBlocking(writersWork);
        }
    } else if (appPTR->getAppType() == AppManager::eAppTypeInterpreter) {
        QFileInfo info( cl.getScriptFilename() );
        if ( info.exists() ) {
            if ( info.suffix() == QString::fromUtf8("py") ) {
                loadPythonScript(info);
            } else if ( info.suffix() == QString::fromUtf8(NATRON_PROJECT_FILE_EXT) ) {
                if ( !_imp->_currentProject->loadProject( info.path(), info.fileName() ) ) {
                    throw std::invalid_argument( tr("Project file loading failed.").toStdString() );
                }
            }
        }

        // exec the python script specified via --onload
        const QString& extraOnProjectCreatedScript = cl.getDefaultOnProjectLoadedScript();
        if ( !extraOnProjectCreatedScript.isEmpty() ) {
            QFileInfo cbInfo(extraOnProjectCreatedScript);
            if ( cbInfo.exists() ) {
                loadPythonScript(cbInfo);
            }
        }


        appPTR->launchPythonInterpreter();
    } else {
        execOnProjectCreatedCallback();

        // exec the python script specified via --onload
        const QString& extraOnProjectCreatedScript = cl.getDefaultOnProjectLoadedScript();
        if ( !extraOnProjectCreatedScript.isEmpty() ) {
            QFileInfo cbInfo(extraOnProjectCreatedScript);
            if ( cbInfo.exists() ) {
                loadPythonScript(cbInfo);
            }
        }
    }
} // AppInstance::load

bool
AppInstance::loadPythonScriptAndReportToScriptEditor(const QString& script)
{

    {
        std::string err;
        bool ok = NATRON_PYTHON_NAMESPACE::interpretPythonScript("app = app1\n", &err, 0);
        assert(ok);
        (void)ok;
    }

    std::string err, output;

    bool ok = NATRON_PYTHON_NAMESPACE::interpretPythonScript(script.toStdString(), &err, &output);

    if (!ok) {
        QString message( QString::fromUtf8("Failed to load python script: ") );
        message.append( QString::fromUtf8( err.c_str() ) );
        appendToScriptEditor( message.toStdString() );
        return false;
    } else if (!output.empty()) {
        appendToScriptEditor(output);
    }
    return true;
}

bool
AppInstance::loadPythonScript(const QFileInfo& file)
{

    QFile f( file.absoluteFilePath() );
    if ( !f.open(QIODevice::ReadOnly) ) {
        return false;
    }
    QTextStream ts(&f);
    QString content = ts.readAll();
    return loadPythonScriptAndReportToScriptEditor(content);
}

class AddCreateNode_RAII
{
    AppInstancePrivate* _imp;
    CreateNodeStackItemPtr _item;

public:


    AddCreateNode_RAII(AppInstancePrivate* imp,
                       const NodePtr& node,
                       const CreateNodeArgsPtr& args)
        : _imp(imp)
        , _item()
    {
        _item.reset(new CreateNodeStackItem);
        _item->args = args;
        _item->node = node;

        if (!_imp->createNodeStack.recursionStack.empty()) {
            // There is a parent node being created
            const CreateNodeStackItemPtr& parent = _imp->createNodeStack.recursionStack.back();
            parent->children.push_back(_item);
            _item->parent  = parent;
        }

        if (!_imp->createNodeStack.root) {
            _imp->createNodeStack.root = _item;
        }


        // Check recursively if we should create the node UI or not
        bool argsNoNodeGui = args->getPropertyUnsafe<bool>(kCreateNodeArgsPropNoNodeGUI);
        CreateNodeStackItemPtr parent = _item->parent.lock();
        if (!argsNoNodeGui && parent) {
            argsNoNodeGui |= parent->isGuiDisabledRecursive();
            if (argsNoNodeGui) {
                args->setProperty<bool>(kCreateNodeArgsPropNoNodeGUI, true);
            }
        }

        _imp->createNodeStack.recursionStack.push_back(_item);

    }

    virtual ~AddCreateNode_RAII()
    {
        CreateNodeStackItemPtrList::iterator found = std::find(_imp->createNodeStack.recursionStack.begin(), _imp->createNodeStack.recursionStack.end(), _item);

        if ( found != _imp->createNodeStack.recursionStack.end() ) {
            _imp->createNodeStack.recursionStack.erase(found);
        }


        if (_item == _imp->createNodeStack.root) {
            _imp->createNodeStack.root.reset();
        }
        
    }
};

NodePtr
AppInstance::createNodeFromPyPlug(const PluginPtr& plugin, const CreateNodeArgsPtr& args)

{
    /*If the plug-in is a toolset, execute the toolset script and don't actually create a node*/
    bool istoolsetScript = plugin->getPropertyUnsafe<bool>(kNatronPluginPropPyPlugIsToolset);
    NodePtr node;

    SERIALIZATION_NAMESPACE::NodeSerializationPtr serialization = args->getPropertyUnsafe<SERIALIZATION_NAMESPACE::NodeSerializationPtr >(kCreateNodeArgsPropNodeSerialization);
    NodeCollectionPtr group = args->getPropertyUnsafe<NodeCollectionPtr >(kCreateNodeArgsPropGroupContainer);

    std::string pyPlugFile = plugin->getPropertyUnsafe<std::string>(kNatronPluginPropPyPlugScriptAbsoluteFilePath);
    std::string pyPlugDirPath;

    std::size_t foundSlash = pyPlugFile.find_last_of("/");
    if (foundSlash != std::string::npos) {
        pyPlugDirPath = pyPlugFile.substr(0, foundSlash);
    }

    std::string pyPlugID = plugin->getPluginID();

    // Backward compat with older PyPlugs using Python scripts
    bool isPyPlugEncodedWithPythonScript = plugin->getPropertyUnsafe<bool>(kNatronPluginPropPyPlugIsPythonScript);
    QString extScriptFile = QString::fromUtf8(plugin->getPropertyUnsafe<std::string>(kNatronPluginPropPyPlugExtScriptFile).c_str());
    if (!isPyPlugEncodedWithPythonScript && !extScriptFile.isEmpty()) {
        // A pyplug might have custom functions defined in a custmo Python script, check if such
        // file exists. If so import it

        QString moduleName = extScriptFile;
        // Remove extension to get module name
        {
            int foundDot = moduleName.lastIndexOf(QLatin1Char('.'));
            if (foundDot != -1) {
                moduleName = moduleName.mid(0, foundDot);
            }
        }


        QString script = QString::fromUtf8("import %1").arg(moduleName);
        std::string error, output;
        if (!NATRON_PYTHON_NAMESPACE::interpretPythonScript(script.toStdString(), &error, &output)) {
            appendToScriptEditor(error);
        } else if (!output.empty()) {
            appendToScriptEditor(output);
        }
    }

    std::string originalPluginID = plugin->getPropertyUnsafe<std::string>(kNatronPluginPropPyPlugContainerID);
    if (originalPluginID.empty()) {
        originalPluginID = PLUGINID_NATRON_GROUP;
    }
    {

        // If the pyplug-id and original plug-id are the same, this is a bug in the PyPlug.
        // We must avoid infinite recursion so bail out now.
        if (pyPlugID == originalPluginID) {
            return node;
        }
        NodePtr containerNode;
        if (!istoolsetScript) {
            CreateNodeArgsPtr groupArgs(new CreateNodeArgs(*args));
            groupArgs->setProperty<bool>(kCreateNodeArgsPropSubGraphOpened, false);
            groupArgs->setProperty<std::string>(kCreateNodeArgsPropPluginID, originalPluginID);
            groupArgs->setProperty<bool>(kCreateNodeArgsPropNodeGroupDisableCreateInitialNodes, true);
            groupArgs->setProperty<std::string>(kCreateNodeArgsPropPyPlugID, pyPlugID);
            containerNode = createNode(groupArgs);
            if (!containerNode) {
                return containerNode;
            }

        }
        node = containerNode;

        // For older pyPlugs with Python script, we must create the nodes now.
        // For newer pyPlugs this is taken care of in the Node::load function when creating
        // the container group
        if (isPyPlugEncodedWithPythonScript) {

            boost::scoped_ptr<AddCreateNode_RAII> creatingNode_raii;
            if (containerNode) {
                creatingNode_raii.reset(new AddCreateNode_RAII(_imp.get(), containerNode, args));
            }
            std::string containerFullySpecifiedName;
            if (containerNode) {
                containerFullySpecifiedName = containerNode->getFullyQualifiedName();
            }

            std::string pythonModuleName = pyPlugFile.substr(foundSlash + 1);

            // Remove file exstension
            std::size_t foundDot = pythonModuleName.find_last_of(".");
            if (foundDot != std::string::npos) {
                pythonModuleName = pythonModuleName.substr(0, foundDot);
            }

            int appID = getAppID() + 1;
            std::stringstream ss;
            ss << pythonModuleName;
            ss << ".createInstance(app" << appID;
            if (istoolsetScript) {
                ss << ",\"\"";
            } else {
                ss << ", app" << appID << "." << containerFullySpecifiedName;
            }
            ss << ")\n";
            std::string err;
            std::string output;
            if ( !NATRON_PYTHON_NAMESPACE::interpretPythonScript(ss.str(), &err, &output) ) {
                Dialogs::errorDialog(tr("Group plugin creation error").toStdString(), err);
                if (containerNode) {
                    containerNode->destroyNode();
                }

                return node;
            } else {
                if ( !output.empty() ) {
                    appendToScriptEditor(output);
                }
                node = containerNode;
            }
            if (istoolsetScript) {
                return NodePtr();
            }



            // If there's a serialization, restore the serialization of the group node because the Python script probably overriden any state
            if (serialization) {
                containerNode->fromSerialization(*serialization);
            }


            
            // Now that we ran the python script, refresh the default page order so it doesn't get serialized into the project for nothing
            containerNode->refreshDefaultPagesOrder();
        } // isPyPlugEncodedWithPythonScript
        
    } // CreatingNodeTreeFlag_RAII

    return node;
} // AppInstance::createNodeFromPythonModule



NodePtr
AppInstance::createReader(const std::string& filename,
                          const CreateNodeArgsPtr& args)
{
    std::string pluginID;

    args->addParamDefaultValue<std::string>(kOfxImageEffectFileParamName, filename);
    std::string canonicalFilename = filename;
    getProject()->canonicalizePath(canonicalFilename);

    int firstFrame, lastFrame;
    Node::getOriginalFrameRangeForReader(pluginID, canonicalFilename, &firstFrame, &lastFrame);
    std::vector<int> originalRange(2);
    originalRange[0] = firstFrame;
    originalRange[1] = lastFrame;
    args->addParamDefaultValueN<int>(kReaderParamNameOriginalFrameRange, originalRange);

    return createNode(args);
}

NodePtr
AppInstance::createWriter(const std::string& filename,
                          const CreateNodeArgsPtr& args,
                          int firstFrame,
                          int lastFrame)
{

    args->addParamDefaultValue<std::string>(kOfxImageEffectFileParamName, filename);
    if ( (firstFrame != INT_MIN) && (lastFrame != INT_MAX) ) {
        args->addParamDefaultValue<int>("frameRange", 2);
        args->addParamDefaultValue<int>("firstFrame", firstFrame);
        args->addParamDefaultValue<int>("lastFrame", lastFrame);
    }

    return createNode(args);
}

bool
AppInstance::openFileDialogIfNeeded(const CreateNodeArgsPtr& args)
{

    // True if the caller set a value for the kOfxImageEffectFileParamName parameter
    bool hasDefaultFilename = false;
    {
        std::vector<std::string> defaultParamValues = args->getPropertyNUnsafe<std::string>(kCreateNodeArgsPropNodeInitialParamValues);
        std::vector<std::string>::iterator foundFileName  = std::find(defaultParamValues.begin(), defaultParamValues.end(), std::string(kOfxImageEffectFileParamName));
        if (foundFileName != defaultParamValues.end()) {
            std::string propName(kCreateNodeArgsPropParamValue);
            propName += "_";
            propName += kOfxImageEffectFileParamName;
            hasDefaultFilename = !args->getPropertyUnsafe<std::string>(propName).empty();
        }
    }

    SERIALIZATION_NAMESPACE::NodeSerializationPtr serialization = args->getPropertyUnsafe<SERIALIZATION_NAMESPACE::NodeSerializationPtr >(kCreateNodeArgsPropNodeSerialization);

    bool isSilent = args->getPropertyUnsafe<bool>(kCreateNodeArgsPropSilent);
    bool isPersistent = !args->getPropertyUnsafe<bool>(kCreateNodeArgsPropVolatile);
    bool hasGui = !args->getPropertyUnsafe<bool>(kCreateNodeArgsPropNoNodeGUI);
    bool mustOpenDialog = !isSilent && !serialization && isPersistent && !hasDefaultFilename && hasGui && !isBackground();

    if (mustOpenDialog) {
        std::string pattern = openImageFileDialog();
        if (!pattern.empty()) {
            args->addParamDefaultValue(kOfxImageEffectFileParamName, pattern);
            return true;
        }

        // User canceled operation
        return false;
    } else {
        // We already have a filename
        return true;
    }
}

NodePtr
AppInstance::createNodeInternal(const CreateNodeArgsPtr& args)
{
    NodePtr node;
    PluginPtr plugin;

    SERIALIZATION_NAMESPACE::NodeSerializationPtr serialization = args->getPropertyUnsafe<SERIALIZATION_NAMESPACE::NodeSerializationPtr >(kCreateNodeArgsPropNodeSerialization);

    QString argsPluginID = QString::fromUtf8(args->getPropertyUnsafe<std::string>(kCreateNodeArgsPropPluginID).c_str());
    int versionMajor = args->getPropertyUnsafe<int>(kCreateNodeArgsPropPluginVersion, 0);
    int versionMinor = args->getPropertyUnsafe<int>(kCreateNodeArgsPropPluginVersion, 1);

    bool isSilentCreation = args->getPropertyUnsafe<bool>(kCreateNodeArgsPropSilent);

    QString findId = argsPluginID;

    // In Natron 1.0.0 plug-in IDs were serialized lower case.
    // To ensure we load properly these projects we need to perform a case insensitive search on the plug-in ID.
    bool caseSensitivePluginSearch = true;

    {

        SERIALIZATION_NAMESPACE::ProjectBeingLoadedInfo pInfo;
        if (getProject()->getProjectLoadedVersionInfo(&pInfo)) {
            if (pInfo.vMajor == 1 && pInfo.vMinor == 0 && pInfo.vRev == 0) {
                caseSensitivePluginSearch = false;
            }
            if (pInfo.vMajor <= 2 && pInfo.vMinor < 1) {
                // In Natron 1.x the Roto node was implemented as a OpenFX plug-in. Now it is built-in, so convert plug-in ID.
                if (findId.compare(QString::fromUtf8(PLUGINID_OFX_ROTO).toLower(), Qt::CaseInsensitive) == 0) {
                    findId = QString::fromUtf8(PLUGINID_NATRON_ROTO);
                }
            }
        }

    }

    // If it is a reader or writer, create a ReadNode or WriteNode instead that will contain this plug-in
    NodePtr argsIOContainer = args->getPropertyUnsafe<NodePtr>(kCreateNodeArgsPropMetaNodeContainer);
    if (!argsIOContainer) {
        if ( ReadNode::isBundledReader( argsPluginID.toStdString() ) ) {
            args->addParamDefaultValue(kNatronWriteNodeParamEncodingPluginChoice, argsPluginID.toStdString());
            findId = QString::fromUtf8(PLUGINID_NATRON_READ);
        } else if ( WriteNode::isBundledWriter( argsPluginID.toStdString() ) ) {
            args->addParamDefaultValue(kNatronWriteNodeParamEncodingPluginChoice, argsPluginID.toStdString());
            findId = QString::fromUtf8(PLUGINID_NATRON_WRITE);
        }
    }

    try {
        plugin = appPTR->getPluginBinary(findId, versionMajor, versionMinor, caseSensitivePluginSearch);
    } catch (const std::exception & e1) {
        ///Ok try with the old Ids we had in Natron prior to 1.0
        try {
            plugin = appPTR->getPluginBinaryFromOldID(argsPluginID, versionMajor, versionMinor, caseSensitivePluginSearch);
        } catch (const std::exception& e2) {
            if (!isSilentCreation) {
                Dialogs::errorDialog(tr("Plugin error").toStdString(),
                                 tr("Cannot load plug-in executable").toStdString() + ": " + e2.what(), false );
            } else {
                std::cerr << tr("Cannot load plug-in executable").toStdString() + ": " + e2.what() << std::endl;
            }
            return node;
        }
    }

    if (!plugin) {
        return node;
    }

    bool allowUserCreatablePlugins = args->getPropertyUnsafe<bool>(kCreateNodeArgsPropAllowNonUserCreatablePlugins);
    if ( !plugin->getIsUserCreatable() && !allowUserCreatablePlugins ) {
        //The plug-in should not be instantiable by the user
        qDebug() << "Attempt to create" << argsPluginID << "which is not user creatable";

        return node;
    }


    std::string foundPluginID = plugin->getPluginID();

    {
        bool useDialogForWriters = appPTR->getCurrentSettings()->isFileDialogEnabledForNewWriters();

        // For Read/Write, open file dialog if needed
        if (foundPluginID == PLUGINID_NATRON_READ || (useDialogForWriters && foundPluginID == PLUGINID_NATRON_WRITE)) {
            if (!openFileDialogIfNeeded(args)) {
                return node;
            }
        }
    }

    // If the plug-in is a PyPlug create it with createNodeFromPyPlug()
    std::string pyPlugFile = plugin->getPropertyUnsafe<std::string>(kNatronPluginPropPyPlugScriptAbsoluteFilePath);
    if ( !pyPlugFile.empty() ) {
        try {
            return createNodeFromPyPlug(plugin, args);
        } catch (const std::exception& e) {
            if (!isSilentCreation) {
                Dialogs::errorDialog(tr("Plugin error").toStdString(),
                                     tr("Cannot create PyPlug:").toStdString() + e.what(), false );
            } else {
                std::cerr << tr("Cannot create PyPlug").toStdString() + ": " + e.what() << std::endl;
            }
            return node;
        }
    }


    // Get the group container
    NodeCollectionPtr argsGroup = args->getPropertyUnsafe<NodeCollectionPtr >(kCreateNodeArgsPropGroupContainer);
    if (!argsGroup) {
        argsGroup = getProject();
    }
    assert(argsGroup);

    node = Node::create(shared_from_this(), argsGroup, plugin);


    // Flag that we are creating a node
    AddCreateNode_RAII creatingNode_raii(_imp.get(), node, args);

    {

        // If this is a stereo plug-in, check that the project has been set for multi-view
        if (!isSilentCreation) {
            std::vector<std::string> grouping = plugin->getPropertyNUnsafe<std::string>(kNatronPluginPropGrouping);
            if (!grouping.empty() && grouping[0] == PLUGIN_GROUP_MULTIVIEW) {
                int nbViews = getProject()->getProjectViewsCount();
                if (nbViews < 2) {
                    StandardButtonEnum reply = Dialogs::questionDialog(tr("Multi-View").toStdString(),
                                                                       tr("Using a multi-view node requires the project settings to be setup "
                                                                          "for multi-view.\n"
                                                                          "Would you like to setup the project for stereo?").toStdString(), false);
                    if (reply == eStandardButtonYes) {
                        getProject()->setupProjectForStereo();
                    }
                }
            }
        }
    }

    assert(node);
    // Call load: this will setup the node from the plug-in and its knobs. It also read from the serialization object if any
    try {
        node->load(args);
    } catch (const std::exception & e) {
        if (argsGroup) {
            argsGroup->removeNode(node.get());
        }
        node->destroyNode();
        std::string error( e.what() );
        if ( !error.empty() ) {
            std::string title("Error while creating node");
            std::string message = title + " " + foundPluginID + ": " + e.what();
            std::cerr << message.c_str() << std::endl;
            if (!isSilentCreation) {
                errorDialog(title, message, false);
            }
        }

        return NodePtr();
    }


    return node;
} // createNodeInternal

NodePtr
AppInstance::createNode(const CreateNodeArgsPtr & args)
{
    return createNodeInternal(args);
}

int
AppInstance::getAppID() const
{
    return _imp->_appID;
}

void
AppInstance::exportDocs(const QString path)
{
    if ( !path.isEmpty() ) {
        QStringList groups;
        groups << QString::fromUtf8(PLUGIN_GROUP_IMAGE);
        groups << QString::fromUtf8(PLUGIN_GROUP_COLOR);
        groups << QString::fromUtf8(PLUGIN_GROUP_CHANNEL);
        groups << QString::fromUtf8(PLUGIN_GROUP_MERGE);
        groups << QString::fromUtf8(PLUGIN_GROUP_FILTER);
        groups << QString::fromUtf8(PLUGIN_GROUP_TRANSFORM);
        groups << QString::fromUtf8(PLUGIN_GROUP_TIME);
        groups << QString::fromUtf8(PLUGIN_GROUP_PAINT);
        groups << QString::fromUtf8(PLUGIN_GROUP_KEYER);
        groups << QString::fromUtf8(PLUGIN_GROUP_MULTIVIEW);
        groups << QString::fromUtf8(PLUGIN_GROUP_OTHER);
        groups << QString::fromUtf8("Extra"); // openfx-arena
        QVector<QStringList> plugins;

        // Generate a MD for each plugin
        // IMPORTANT: this code is *very* similar to DocumentationManager::handler(...) is section "_group.html"
        std::list<std::string> pluginIDs = appPTR->getPluginIDs();
        for (std::list<std::string>::iterator it = pluginIDs.begin(); it != pluginIDs.end(); ++it) {
            QString pluginID = QString::fromUtf8( it->c_str() );
            if (pluginID.isEmpty()) {
                continue;
            }
            PluginPtr plugin = appPTR->getPluginBinary(pluginID, -1, -1, false);
            if (!plugin) {
                continue;
            }
            if (plugin->getPropertyUnsafe<bool>(kNatronPluginPropIsDeprecated) ) {
                continue;
            }
            if (!ReadNode::isBundledReader(*it) &&
                !WriteNode::isBundledWriter(*it) &&
                plugin->getPropertyUnsafe<bool>(kNatronPluginPropIsInternalOnly) ) {
                continue;
            }


            std::vector<std::string> grouping = plugin->getPropertyNUnsafe<std::string>(kNatronPluginPropGrouping);

            QString group0 = QString::fromUtf8(grouping[0].c_str());
            groups.push_back(group0);

            QStringList plugList;
            plugList << group0  << pluginID << QString::fromUtf8( Plugin::makeLabelWithoutSuffix( plugin->getPluginLabel() ).c_str() );
            plugins << plugList;
            CreateNodeArgsPtr args(CreateNodeArgs::create(pluginID.toStdString(), NodeCollectionPtr() ));
            args->setProperty(kCreateNodeArgsPropNoNodeGUI, true);
            args->setProperty(kCreateNodeArgsPropVolatile, true);
            args->setProperty(kCreateNodeArgsPropSilent, true);
            qDebug() << pluginID;
            NodePtr node = createNode(args);
            if (node) {
                // IMPORTANT: this code is *very* similar to DocumentationManager::handler(...) is section "_plugin.html"
                EffectInstancePtr effectInstance = node->getEffectInstance();
                if ( effectInstance->isReader() ) {
                    ReadNode* isReadNode = dynamic_cast<ReadNode*>( effectInstance.get() );

                    if (isReadNode) {
                        NodePtr subnode = isReadNode->getEmbeddedReader();
                        if (subnode) {
                            node = subnode;
                        }
                    }
                }
                if ( effectInstance->isWriter() ) {
                    WriteNode* isWriteNode = dynamic_cast<WriteNode*>( effectInstance.get() );

                    if (isWriteNode) {
                        NodePtr subnode = isWriteNode->getEmbeddedWriter();
                        if (subnode) {
                            node = subnode;
                        }
                    }
                }
                QDir mdDir(path);
                if ( !mdDir.exists() ) {
                    mdDir.mkpath(path);
                }

                mdDir.mkdir(QLatin1String("plugins"));
                mdDir.cd(QLatin1String("plugins"));

                QFile imgFile( QString::fromUtf8(plugin->getPropertyUnsafe<std::string>(kNatronPluginPropIconFilePath).c_str()) );
                if ( imgFile.exists() ) {
                    QString dstPath = mdDir.absolutePath() + QString::fromUtf8("/") + pluginID + QString::fromUtf8(".png");
                    if (QFile::exists(dstPath)) {
                        QFile::remove(dstPath);
                    }
                    if ( !imgFile.copy(dstPath) ) {
                        std::cout << "ERROR: failed to copy image: " << imgFile.fileName().toStdString() << std::endl;
                    }
                }

                assert(node);
                QString md = node->makeDocumentation(false);
                QFile mdFile( mdDir.absolutePath() + QString::fromUtf8("/") + pluginID + QString::fromUtf8(".md") );
                if ( mdFile.open(QIODevice::Text | QIODevice::WriteOnly) ) {
                    QTextStream out(&mdFile);
                    out << md;
                    mdFile.close();
                } else {
                    std::cout << "ERROR: failed to write to file: " << mdFile.fileName().toStdString() << std::endl;
                }
            }
        }


        // Generate RST for plugin groups
        // IMPORTANT: this code is *very* similar to DocumentationManager::handler in the "_group.html" section
        groups.removeDuplicates();
        QString groupMD;
        groupMD.append( QString::fromUtf8(".. _reference-guide:\n\n") );
        groupMD.append( tr("Reference Guide") );
        groupMD.append( QString::fromUtf8("\n============================================================\n\n") );
        groupMD.append( tr("The first section in this manual describes the various options available from the %1 preference settings. It is followed by one section for each node group in %1.")
                       .arg( QString::fromUtf8(NATRON_APPLICATION_NAME) ) + QLatin1Char(' ') + tr("Node groups are available by clicking on buttons in the left toolbar, or by right-clicking the mouse in the Node Graph area.") /*+ QLatin1Char(' ') + tr("Please note that documentation is also generated automatically for third-party OpenFX plugins.")*/ );
        groupMD.append( QString::fromUtf8("\n\n") );
        //groupMD.append( QString::fromUtf8("Contents:\n\n") );
        groupMD.append( QString::fromUtf8(".. toctree::\n") );
        groupMD.append( QString::fromUtf8("    :maxdepth: 1\n\n") );
        groupMD.append( QString::fromUtf8("    _prefs.rst\n") );

        Q_FOREACH(const QString &group, groups) {

            QString plugMD;

            plugMD.append( tr("%1 nodes").arg( tr( group.toUtf8().constData() ) ) );
            plugMD.append( QString::fromUtf8("\n============================================================\n\n") );
            plugMD.append( tr("The following sections contain documentation about every node in the  %1 group.").arg( tr( group.toUtf8().constData() ) ) + QLatin1Char(' ') + tr("Node groups are available by clicking on buttons in the left toolbar, or by right-clicking the mouse in the Node Graph area.") /*+ QLatin1Char(' ') + tr("Please note that documentation is also generated automatically for third-party OpenFX plugins.")*/ );
            plugMD.append( QString::fromUtf8("\n\n") );
            //plugMD.append( QString::fromUtf8("Contents:\n\n") );
            plugMD.append( QString::fromUtf8(".. toctree::\n") );
            plugMD.append( QString::fromUtf8("    :maxdepth: 1\n\n") );

            QMap<QString, QString> pluginsOrderedByLabel; // use a map so that it gets sorted by label
            Q_FOREACH(const QStringList &currPlugin, plugins) {
                if (currPlugin.size() == 3) {
                    if ( group == currPlugin.at(0) ) {
                        pluginsOrderedByLabel[currPlugin.at(2)] = currPlugin.at(1);
                    }
                }
            }
            for (QMap<QString, QString>::const_iterator i = pluginsOrderedByLabel.constBegin();
                 i != pluginsOrderedByLabel.constEnd();
                 ++i) {
                const QString& plugID = i.value();
                //const QString& plugName = i.key();
                plugMD.append( QString::fromUtf8("    plugins/") + plugID + QString::fromUtf8(".rst\n") );
            }
            groupMD.append( QString::fromUtf8("    _group") + group + QString::fromUtf8(".rst\n") );

            QFile plugFile( path + QString::fromUtf8("/_group") + group + QString::fromUtf8(".rst") );
            plugMD.append( QString::fromUtf8("\n") );
            if ( plugFile.open(QIODevice::Text | QIODevice::WriteOnly | QIODevice::Truncate) ) {
                QTextStream out(&plugFile);
                out << plugMD;
                plugFile.close();
            }
        }

        // Generate RST for plugins ToC
        QFile groupFile( path + QString::fromUtf8("/_group.rst") );
        groupMD.append( QString::fromUtf8("\n") );
        if ( groupFile.open(QIODevice::Text | QIODevice::WriteOnly | QIODevice::Truncate) ) {
            QTextStream out(&groupFile);
            out << groupMD;
            groupFile.close();
        }

        // Generate MD for settings
        SettingsPtr settings = appPTR->getCurrentSettings();
        QString prefsMD = settings->makeHTMLDocumentation(false);
        QFile prefsFile( path + QString::fromUtf8("/_prefs.md") );
        if ( prefsFile.open(QIODevice::Text | QIODevice::WriteOnly | QIODevice::Truncate) ) {
            QTextStream out(&prefsFile);
            out << prefsMD;
            prefsFile.close();
        }
    }
} // AppInstance::exportDocs

NodePtr
AppInstance::getNodeByFullySpecifiedName(const std::string & name) const
{
    return _imp->_currentProject->getNodeByFullySpecifiedName(name);
}

ProjectPtr
AppInstance::getProject() const
{
    return _imp->_currentProject;
}

TimeLinePtr
AppInstance::getTimeLine() const
{
    return _imp->_currentProject->getTimeLine();
}

RenderQueuePtr
AppInstance::getRenderQueue() const
{
    return _imp->renderQueue;
}

void
AppInstance::errorDialog(const std::string & title,
                         const std::string & message,
                         bool /*useHtml*/) const
{
    std::cout << "ERROR: " << title + ": " << message << std::endl;
}

void
AppInstance::errorDialog(const std::string & title,
                         const std::string & message,
                         bool* stopAsking,
                         bool /*useHtml*/) const
{
    std::cout << "ERROR: " << title + ": " << message << std::endl;

    *stopAsking = false;
}

void
AppInstance::warningDialog(const std::string & title,
                           const std::string & message,
                           bool /*useHtml*/) const
{
    std::cout << "WARNING: " << title + ": " << message << std::endl;
}

void
AppInstance::warningDialog(const std::string & title,
                           const std::string & message,
                           bool* stopAsking,
                           bool /*useHtml*/) const
{
    std::cout << "WARNING: " << title + ": " << message << std::endl;

    *stopAsking = false;
}

void
AppInstance::informationDialog(const std::string & title,
                               const std::string & message,
                               bool /*useHtml*/) const
{
    std::cout << "INFO: " << title + ": " << message << std::endl;
}

void
AppInstance::informationDialog(const std::string & title,
                               const std::string & message,
                               bool* stopAsking,
                               bool /*useHtml*/) const
{
    std::cout << "INFO: " << title + ": " << message << std::endl;

    *stopAsking = false;
}

StandardButtonEnum
AppInstance::questionDialog(const std::string & title,
                            const std::string & message,
                            bool /*useHtml*/,
                            StandardButtons /*buttons*/,
                            StandardButtonEnum /*defaultButton*/) const
{
    std::cout << "QUESTION: " << title + ": " << message << std::endl;

    return eStandardButtonYes;
}

void
AppInstance::triggerAutoSave()
{
    _imp->_currentProject->triggerAutoSave();
}




void
AppInstance::clearOpenFXPluginsCaches()
{
    NodesList activeNodes;

    _imp->_currentProject->getActiveNodes(&activeNodes);

    for (NodesList::iterator it = activeNodes.begin(); it != activeNodes.end(); ++it) {
        (*it)->getEffectInstance()->purgeCaches_public();
    }
}

void
AppInstance::clearAllLastRenderedImages()
{
    NodesList activeNodes = _imp->_currentProject->getNodes();

    for (NodesList::iterator it = activeNodes.begin(); it != activeNodes.end(); ++it) {
        (*it)->getEffectInstance()->clearLastRenderedImage();
    }
}

void
AppInstance::aboutToQuit()
{
    ///Clear nodes now, not in the destructor of the project as
    ///deleting nodes might reference the project.
    _imp->_currentProject->reset(true /*aboutToQuit*/, /*blocking*/true);
}

void
AppInstance::quit()
{
    appPTR->quit( shared_from_this() );
}

void
AppInstance::quitNow()
{
    appPTR->quitNow( shared_from_this() );
}

ViewerColorSpaceEnum
AppInstance::getDefaultColorSpaceForBitDepth(ImageBitDepthEnum bitdepth) const
{
    return _imp->_currentProject->getDefaultColorSpaceForBitDepth(bitdepth);
}

void
AppInstance::onOCIOConfigPathChanged(const std::string& path)
{
    _imp->_currentProject->onOCIOConfigPathChanged(path, false);
}

void
AppInstance::declareCurrentAppVariable_Python()
{
#ifdef NATRON_RUN_WITHOUT_PYTHON

    return;
#endif
    /// define the app variable
    std::stringstream ss;

    ss << "app" << _imp->_appID + 1 << " = " << NATRON_ENGINE_PYTHON_MODULE_NAME << ".natron.getInstance(" << _imp->_appID << ") \n";
    const KnobsVec& knobs = _imp->_currentProject->getKnobs();
    for (KnobsVec::const_iterator it = knobs.begin(); it != knobs.end(); ++it) {
        ss << "app" << _imp->_appID + 1 << "." << (*it)->getName() << " = app" << _imp->_appID + 1 << ".getProjectParam('" <<
        (*it)->getName() << "')\n";
    }
    std::string script = ss.str();
    std::string err;
    bool ok = NATRON_PYTHON_NAMESPACE::interpretPythonScript(script, &err, 0);
    assert(ok);
    if (!ok) {
        throw std::runtime_error("AppInstance::declareCurrentAppVariable_Python() failed!");
    }

    if ( appPTR->isBackground() ) {
        std::string err;
        ok = NATRON_PYTHON_NAMESPACE::interpretPythonScript("app = app1\n", &err, 0);
        assert(ok);
    }
}

double
AppInstance::getProjectFrameRate() const
{
    return _imp->_currentProject->getProjectFrameRate();
}

bool
AppInstance::isCreatingNode() const
{
    return _imp->createNodeStack.root.get() != 0;
}

void
AppInstance::appendToScriptEditor(const std::string& str)
{
    std::cout << str <<  std::endl;
}

void
AppInstance::printAutoDeclaredVariable(const std::string& /*str*/)
{
}

void
AppInstance::execOnProjectCreatedCallback()
{
    std::string cb = appPTR->getCurrentSettings()->getOnProjectCreatedCB();

    if ( cb.empty() ) {
        return;
    }


    std::vector<std::string> args;
    std::string error;
    try {
        NATRON_PYTHON_NAMESPACE::getFunctionArguments(cb, &error, &args);
    } catch (const std::exception& e) {
        appendToScriptEditor( std::string("Failed to run onProjectCreated callback: ")
                              + e.what() );

        return;
    }

    if ( !error.empty() ) {
        appendToScriptEditor("Failed to run onProjectCreated callback: " + error);

        return;
    }

    std::string signatureError;
    signatureError.append("The on project created callback supports the following signature(s):\n");
    signatureError.append("- callback(app)");
    if (args.size() != 1) {
        appendToScriptEditor("Failed to run onProjectCreated callback: " + signatureError);

        return;
    }
    if (args[0] != "app") {
        appendToScriptEditor("Failed to run onProjectCreated callback: " + signatureError);

        return;
    }
    std::string appID = getAppIDString();
    std::string script;
    if (appID != "app") {
        script = script + "app = " + appID;
    }
    script = script + "\n" + cb + "(" + appID + ")\n";
    std::string err;
    std::string output;
    if ( !NATRON_PYTHON_NAMESPACE::interpretPythonScript(script, &err, &output) ) {
        appendToScriptEditor("Failed to run onProjectCreated callback: " + err);
    } else {
        if ( !output.empty() ) {
            appendToScriptEditor(output);
        }
    }
} // AppInstance::execOnProjectCreatedCallback

std::string
AppInstance::getAppIDString() const
{
    if ( appPTR->isBackground() ) {
        return "app";
    } else {
        QString appID =  QString( QString::fromUtf8("app%1") ).arg(getAppID() + 1);

        return appID.toStdString();
    }
}


bool
AppInstance::saveTemp(const std::string& filename)
{
    std::string outFile = filename;
    std::string path = SequenceParsing::removePath(outFile);
    ProjectPtr project = getProject();

    return project->saveProject_imp(QString::fromUtf8( path.c_str() ), QString::fromUtf8( outFile.c_str() ), false, false, 0);
}

bool
AppInstance::save(const std::string& filename)
{
    ProjectPtr project = getProject();

    if ( project->hasProjectBeenSavedByUser() ) {
        QString projectFilename = project->getProjectFilename();
        QString projectPath = project->getProjectPath();

        return project->saveProject(projectPath, projectFilename, 0);
    } else {
        return saveAs(filename);
    }
}

bool
AppInstance::saveAs(const std::string& filename)
{
    std::string outFile = filename;
    std::string path = SequenceParsing::removePath(outFile);

    return getProject()->saveProject(QString::fromUtf8( path.c_str() ), QString::fromUtf8( outFile.c_str() ), 0);
}

AppInstancePtr
AppInstance::loadProject(const std::string& filename)
{
    QFileInfo file( QString::fromUtf8( filename.c_str() ) );

    if ( !file.exists() ) {
        return AppInstancePtr();
    }
    QString fileUnPathed = file.fileName();
    QString path = file.path() + QChar::fromLatin1('/');

    //We are in background mode, there can only be 1 instance active, wipe the current project
    ProjectPtr project = getProject();
    project->resetProject();

    bool ok  = project->loadProject( path, fileUnPathed);
    if (ok) {
        return shared_from_this();
    }

    project->resetProject();

    return AppInstancePtr();
}

///Close the current project but keep the window
bool
AppInstance::resetProject()
{
    getProject()->reset(false /*aboutToQuit*/, true /*blocking*/);

    return true;
}

///Reset + close window, quit if last window
bool
AppInstance::closeProject()
{
    getProject()->reset(true/*aboutToQuit*/, true /*blocking*/);
    quit();

    return true;
}

///Opens a new project
AppInstancePtr
AppInstance::newProject()
{
    CLArgs cl;
    AppInstancePtr app = appPTR->newAppInstance(cl, false);

    return app;
}

void
AppInstance::addInvalidExpressionKnob(const KnobIPtr& knob)
{
    QMutexLocker k(&_imp->invalidExprKnobsMutex);

    for (std::list<KnobIWPtr>::iterator it = _imp->invalidExprKnobs.begin(); it != _imp->invalidExprKnobs.end(); ++it) {
        if ( it->lock() == knob ) {
            return;
        }
    }
    _imp->invalidExprKnobs.push_back(knob);
}

void
AppInstance::removeInvalidExpressionKnob(const KnobIConstPtr& knob)
{
    QMutexLocker k(&_imp->invalidExprKnobsMutex);

    for (std::list<KnobIWPtr>::iterator it = _imp->invalidExprKnobs.begin(); it != _imp->invalidExprKnobs.end(); ++it) {
        if (it->lock() == knob) {
            _imp->invalidExprKnobs.erase(it);
            break;
        }
    }
}

void
AppInstance::recheckInvalidLinks()
{
    if (getProject()->isProjectClosing()) {
        return;
    }
    std::list<KnobIPtr> knobs;

    {
        QMutexLocker k(&_imp->invalidExprKnobsMutex);
        for (std::list<KnobIWPtr>::iterator it = _imp->invalidExprKnobs.begin(); it != _imp->invalidExprKnobs.end(); ++it) {
            KnobIPtr k = it->lock();
            if (k) {
                knobs.push_back(k);
            }
        }
    }
    std::list<KnobIWPtr> newInvalidKnobs;

    for (std::list<KnobIPtr>::iterator it = knobs.begin(); it != knobs.end(); ++it) {
        if ( !(*it)->checkInvalidLinks() ) {
            newInvalidKnobs.push_back(*it);
        }
    }
    {
        QMutexLocker k(&_imp->invalidExprKnobsMutex);
        _imp->invalidExprKnobs = newInvalidKnobs;
    }
}

<<<<<<< HEAD
void
AppInstance::setMainWindowPointer(SerializableWindow* window)
{
    QMutexLocker k(&_imp->uiInfoMutex);
    _imp->mainWindow = window;
}

SerializableWindow*
AppInstance::getMainWindowSerialization() const
{
    QMutexLocker k(&_imp->uiInfoMutex);
    return _imp->mainWindow;
}

std::list<SerializableWindow*>
AppInstance::getFloatingWindowsSerialization() const
{
    QMutexLocker k(&_imp->uiInfoMutex);
    return _imp->floatingWindows;
}

std::list<SplitterI*>
AppInstance::getSplittersSerialization() const
{
    QMutexLocker k(&_imp->uiInfoMutex);
    return _imp->splitters;
}

std::list<TabWidgetI*>
AppInstance::getTabWidgetsSerialization() const
{
    QMutexLocker k(&_imp->uiInfoMutex);
    return _imp->tabWidgets;
}

std::list<PyPanelI*>
AppInstance::getPyPanelsSerialization() const
{
    QMutexLocker k(&_imp->uiInfoMutex);
    return _imp->pythonPanels;
}

void
AppInstance::registerFloatingWindow(SerializableWindow* window)
{
    QMutexLocker k(&_imp->uiInfoMutex);
    std::list<SerializableWindow*>::iterator found = std::find(_imp->floatingWindows.begin(), _imp->floatingWindows.end(), window);

    if ( found == _imp->floatingWindows.end() ) {
        _imp->floatingWindows.push_back(window);
    }
}

void
AppInstance::unregisterFloatingWindow(SerializableWindow* window)
{
    QMutexLocker k(&_imp->uiInfoMutex);
    std::list<SerializableWindow*>::iterator found = std::find(_imp->floatingWindows.begin(), _imp->floatingWindows.end(), window);

    if ( found != _imp->floatingWindows.end() ) {
        _imp->floatingWindows.erase(found);
    }
}

void
AppInstance::registerSplitter(SplitterI* splitter)
{
    QMutexLocker k(&_imp->uiInfoMutex);
    std::list<SplitterI*>::iterator found = std::find(_imp->splitters.begin(), _imp->splitters.end(), splitter);

    if ( found == _imp->splitters.end() ) {
        _imp->splitters.push_back(splitter);
    }
}

void
AppInstance::unregisterSplitter(SplitterI* splitter)
{
    QMutexLocker k(&_imp->uiInfoMutex);
    std::list<SplitterI*>::iterator found = std::find(_imp->splitters.begin(), _imp->splitters.end(), splitter);

    if ( found != _imp->splitters.end() ) {
        _imp->splitters.erase(found);
    }
}

void
AppInstance::registerTabWidget(TabWidgetI* tabWidget)
{

    onTabWidgetRegistered(tabWidget);
    {
        QMutexLocker k(&_imp->uiInfoMutex);
        bool hasAnchor = false;

        for (std::list<TabWidgetI*>::iterator it = _imp->tabWidgets.begin(); it != _imp->tabWidgets.end(); ++it) {
            if ( (*it)->isAnchor() ) {
                hasAnchor = true;
                break;
            }
        }
        std::list<TabWidgetI*>::iterator found = std::find(_imp->tabWidgets.begin(), _imp->tabWidgets.end(), tabWidget);

        if ( found == _imp->tabWidgets.end() ) {
            if ( _imp->tabWidgets.empty() ) {
                tabWidget->setClosable(false);
            }
            _imp->tabWidgets.push_back(tabWidget);

            if (!hasAnchor) {
                tabWidget->setAsAnchor(true);
            }
        }
    }

}

void
AppInstance::unregisterTabWidget(TabWidgetI* tabWidget)
{
    {
        QMutexLocker k(&_imp->uiInfoMutex);
        std::list<TabWidgetI*>::iterator found = std::find(_imp->tabWidgets.begin(), _imp->tabWidgets.end(), tabWidget);

        if ( found != _imp->tabWidgets.end() ) {
            _imp->tabWidgets.erase(found);
        }
        if ( ( tabWidget->isAnchor() ) && !_imp->tabWidgets.empty() ) {
            _imp->tabWidgets.front()->setAsAnchor(true);
        }
    }
    onTabWidgetUnregistered(tabWidget);
}

void
AppInstance::clearTabWidgets()
{
    QMutexLocker k(&_imp->uiInfoMutex);
    _imp->tabWidgets.clear();
}

void
AppInstance::clearFloatingWindows()
{
    QMutexLocker k(&_imp->uiInfoMutex);
    _imp->floatingWindows.clear();
}

void
AppInstance::clearSplitters()
{
    QMutexLocker k(&_imp->uiInfoMutex);
    _imp->splitters.clear();
}

void
AppInstance::registerPyPanel(PyPanelI* panel, const std::string& pythonFunction)
{
    panel->setPythonFunction(QString::fromUtf8(pythonFunction.c_str()));
    QMutexLocker k(&_imp->uiInfoMutex);
    std::list<PyPanelI*>::iterator found = std::find(_imp->pythonPanels.begin(), _imp->pythonPanels.end(), panel);

    if ( found == _imp->pythonPanels.end() ) {
        _imp->pythonPanels.push_back(panel);
    }
}

void
AppInstance::unregisterPyPanel(PyPanelI* panel)
{
    QMutexLocker k(&_imp->uiInfoMutex);
    std::list<PyPanelI*>::iterator found = std::find(_imp->pythonPanels.begin(), _imp->pythonPanels.end(), panel);

    if ( found != _imp->pythonPanels.end() ) {
        _imp->pythonPanels.erase(found);
    }

}

void
AppInstance::registerSettingsPanel(DockablePanelI* panel, int index)
{
    QMutexLocker k(&_imp->uiInfoMutex);
    std::list<DockablePanelI*>::iterator found = std::find(_imp->openedSettingsPanels.begin(), _imp->openedSettingsPanels.end(), panel);

    if ( found == _imp->openedSettingsPanels.end() ) {
        if (index == -1 || index >= (int)_imp->openedSettingsPanels.size()) {
            _imp->openedSettingsPanels.push_back(panel);
        } else {
            std::list<DockablePanelI*>::iterator it = _imp->openedSettingsPanels.begin();
            std::advance(it, index);
            _imp->openedSettingsPanels.insert(it, panel);
        }
    }
}

void
AppInstance::unregisterSettingsPanel(DockablePanelI* panel)
{
    QMutexLocker k(&_imp->uiInfoMutex);
    std::list<DockablePanelI*>::iterator found = std::find(_imp->openedSettingsPanels.begin(), _imp->openedSettingsPanels.end(), panel);

    if ( found != _imp->openedSettingsPanels.end() ) {
        _imp->openedSettingsPanels.erase(found);
    }
}

void
AppInstance::clearSettingsPanels()
{
    QMutexLocker k(&_imp->uiInfoMutex);
    _imp->openedSettingsPanels.clear();
}

std::list<DockablePanelI*>
AppInstance::getOpenedSettingsPanels() const
{
    QMutexLocker k(&_imp->uiInfoMutex);
    return _imp->openedSettingsPanels;
}

void
AppInstance::setOpenedSettingsPanelsInternal(const std::list<DockablePanelI*>& panels)
{
    QMutexLocker k(&_imp->uiInfoMutex);
    _imp->openedSettingsPanels = panels;
}

QString
AppInstance::getAvailablePaneName(const QString & baseName) const
{
    std::string name = baseName.toStdString();
    QMutexLocker l(&_imp->uiInfoMutex);
    int baseNumber = _imp->tabWidgets.size();

    if ( name.empty() ) {
        name.append("pane");
        name.append( QString::number(baseNumber).toStdString() );
    }

    for (;;) {
        bool foundName = false;
        for (std::list<TabWidgetI*>::const_iterator it = _imp->tabWidgets.begin(); it != _imp->tabWidgets.end(); ++it) {
            if ( (*it)->getScriptName() == name ) {
                foundName = true;
                break;
            }
        }
        if (foundName) {
            ++baseNumber;
            name = QString::fromUtf8("pane%1").arg(baseNumber).toStdString();
        } else {
            break;
        }
    }

    return QString::fromUtf8(name.c_str());
}

void
AppInstance::saveApplicationWorkspace(SERIALIZATION_NAMESPACE::WorkspaceSerialization* serialization)
{

    // Main window
    SerializableWindow* mainWindow = getMainWindowSerialization();
    if (mainWindow) {
        serialization->_mainWindowSerialization.reset(new SERIALIZATION_NAMESPACE::WindowSerialization);
        mainWindow->toSerialization(serialization->_mainWindowSerialization.get());
    }

    // Floating windows
    std::list<SerializableWindow*> floatingWindows = getFloatingWindowsSerialization();
    for (std::list<SerializableWindow*>::iterator it = floatingWindows.begin(); it!=floatingWindows.end(); ++it) {
        boost::shared_ptr<SERIALIZATION_NAMESPACE::WindowSerialization> s(new SERIALIZATION_NAMESPACE::WindowSerialization);
        (*it)->toSerialization(s.get());
        serialization->_floatingWindowsSerialization.push_back(s);

    }

    // Save active python panels
    std::list<PyPanelI*> pythonPanels = getPyPanelsSerialization();
    for (std::list<PyPanelI*>::iterator it = pythonPanels.begin(); it != pythonPanels.end(); ++it) {
        SERIALIZATION_NAMESPACE::PythonPanelSerialization s;
        (*it)->toSerialization(&s);
        serialization->_pythonPanels.push_back(s);
    }

    // Save opened histograms
    getHistogramScriptNames(&serialization->_histograms);

}

NATRON_NAMESPACE_EXIT;
=======
NATRON_NAMESPACE_EXIT
>>>>>>> fe3f94e2

NATRON_NAMESPACE_USING
#include "moc_AppInstance.cpp"<|MERGE_RESOLUTION|>--- conflicted
+++ resolved
@@ -77,17 +77,14 @@
 #include "Engine/ViewerInstance.h"
 #include "Engine/WriteNode.h"
 
-<<<<<<< HEAD
 #include "Serialization/NodeSerialization.h"
 #include "Serialization/ProjectSerialization.h"
 
 #include <SequenceParsing.h> // for SequenceParsing::removePath
 
 
-NATRON_NAMESPACE_ENTER;
-=======
 NATRON_NAMESPACE_ENTER
->>>>>>> fe3f94e2
+
 
 FlagSetter::FlagSetter(bool initialValue,
                        bool* p)
@@ -1785,7 +1782,7 @@
     }
 }
 
-<<<<<<< HEAD
+
 void
 AppInstance::setMainWindowPointer(SerializableWindow* window)
 {
@@ -2078,10 +2075,8 @@
 
 }
 
-NATRON_NAMESPACE_EXIT;
-=======
+
 NATRON_NAMESPACE_EXIT
->>>>>>> fe3f94e2
 
 NATRON_NAMESPACE_USING
 #include "moc_AppInstance.cpp"