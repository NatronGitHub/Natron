--- conflicted
+++ resolved
@@ -936,11 +936,11 @@
             }
 
 
-            
+
             // Now that we ran the python script, refresh the default page order so it doesn't get serialized into the project for nothing
             containerNode->refreshDefaultPagesOrder();
         } // isPyPlugEncodedWithPythonScript
-        
+
     } // CreatingNodeTreeFlag_RAII
 
     return node;
@@ -1038,7 +1038,7 @@
 void
 AppInstance::onNodeCreated(const NodePtr& /*node*/, const CreateNodeArgsPtr& /*args*/)
 {
-    
+
 }
 
 NodePtr
@@ -1120,7 +1120,7 @@
     }
 
     std::string foundPluginID = plugin->getPluginID();
-    
+
     {
         bool useDialogForWriters = appPTR->getCurrentSettings()->isFileDialogEnabledForNewWriters();
 
@@ -1508,271 +1508,6 @@
     _imp->_currentProject->triggerAutoSave();
 }
 
-<<<<<<< HEAD
-=======
-void
-AppInstance::startWritersRenderingFromNames(bool enableRenderStats,
-                                            bool doBlockingRender,
-                                            const std::list<std::string>& writers,
-                                            const std::list<std::pair<int, std::pair<int, int> > >& frameRanges)
-{
-    std::list<RenderWork> renderers;
-
-    if ( !writers.empty() ) {
-        for (std::list<std::string>::const_iterator it = writers.begin(); it != writers.end(); ++it) {
-            const std::string& writerName = *it;
-            NodePtr node = getNodeByFullySpecifiedName(writerName);
-
-            if (!node) {
-                std::string exc(writerName);
-                exc.append( tr(" does not belong to the project file. Please enter a valid Write node script-name.").toStdString() );
-                throw std::invalid_argument(exc);
-            } else {
-                if ( !node->isOutputNode() ) {
-                    std::string exc(writerName);
-                    exc.append( tr(" is not an output node! It cannot render anything.").toStdString() );
-                    throw std::invalid_argument(exc);
-                }
-                ViewerInstance* isViewer = node->isEffectViewer();
-                if (isViewer) {
-                    throw std::invalid_argument("Internal issue with the project loader...viewers should have been evicted from the project.");
-                }
-
-                if (node->isNodeDisabled() || !node->isActivated()) {
-                    continue;
-                }
-                OutputEffectInstance* effect = dynamic_cast<OutputEffectInstance*>( node->getEffectInstance().get() );
-                assert(effect);
-
-                for (std::list<std::pair<int, std::pair<int, int> > >::const_iterator it2 = frameRanges.begin(); it2 != frameRanges.end(); ++it2) {
-                    RenderWork w(effect, it2->second.first, it2->second.second, it2->first, enableRenderStats);
-                    renderers.push_back(w);
-                }
-
-                if ( frameRanges.empty() ) {
-                    RenderWork r(effect, INT_MIN, INT_MAX, INT_MIN, enableRenderStats);
-                    renderers.push_back(r);
-                }
-            }
-        }
-    } else {
-        //start rendering for all writers found in the project
-        std::list<OutputEffectInstance*> writers;
-        getProject()->getWriters(&writers);
-
-        for (std::list<OutputEffectInstance*>::const_iterator it2 = writers.begin(); it2 != writers.end(); ++it2) {
-            assert(*it2);
-            if (*it2) {
-
-                if ((*it2)->getNode()->isNodeDisabled() || !(*it2)->getNode()->isActivated()) {
-                    continue;
-                }
-
-                for (std::list<std::pair<int, std::pair<int, int> > >::const_iterator it3 = frameRanges.begin(); it3 != frameRanges.end(); ++it3) {
-                    RenderWork w(*it2, it3->second.first, it3->second.second, it3->first, enableRenderStats);
-                    renderers.push_back(w);
-                }
-
-                if ( frameRanges.empty() ) {
-                    RenderWork r(*it2, INT_MIN, INT_MAX, INT_MIN, enableRenderStats);
-                    renderers.push_back(r);
-                }
-            }
-        }
-    }
-
-
-    if ( renderers.empty() ) {
-        throw std::invalid_argument("Project file is missing a writer node. This project cannot render anything.");
-    }
-
-    startWritersRendering(doBlockingRender, renderers);
-} // AppInstance::startWritersRenderingFromNames
-
-void
-AppInstance::startWritersRendering(bool doBlockingRender,
-                                   const std::list<RenderWork>& writers)
-{
-    if ( writers.empty() ) {
-        return;
-    }
-
-
-    bool renderInSeparateProcess = appPTR->getCurrentSettings()->isRenderInSeparatedProcessEnabled();
-    QString savePath;
-    if (renderInSeparateProcess) {
-        getProject()->saveProject_imp(QString(), QString::fromUtf8("RENDER_SAVE.ntp"), true, false, &savePath);
-    }
-
-    std::list<RenderQueueItem> itemsToQueue;
-    for (std::list<RenderWork>::const_iterator it = writers.begin(); it != writers.end(); ++it) {
-        if (it->writer->getNode()->isNodeDisabled() || !it->writer->getNode()->isActivated()) {
-            continue;
-        }
-        RenderQueueItem item;
-        item.work = *it;
-        if ( !_imp->validateRenderOptions(item.work, &item.work.firstFrame, &item.work.lastFrame, &item.work.frameStep) ) {
-            continue;;
-        }
-        _imp->getSequenceNameFromWriter(it->writer, &item.sequenceName);
-        item.savePath = savePath;
-
-        if (renderInSeparateProcess) {
-            item.process = boost::make_shared<ProcessHandler>(savePath, item.work.writer);
-            QObject::connect( item.process.get(), SIGNAL(processFinished(int)), this, SLOT(onBackgroundRenderProcessFinished()) );
-        } else {
-            QObject::connect(item.work.writer->getRenderEngine().get(), SIGNAL(renderFinished(int)), this, SLOT(onQueuedRenderFinished(int)), Qt::UniqueConnection);
-        }
-
-        bool canPause = !item.work.writer->isVideoWriter();
-
-        if (!it->isRestart) {
-            notifyRenderStarted(item.sequenceName, item.work.firstFrame, item.work.lastFrame, item.work.frameStep, canPause, item.work.writer, item.process);
-        } else {
-            notifyRenderRestarted(item.work.writer, item.process);
-        }
-        itemsToQueue.push_back(item);
-    }
-    if ( itemsToQueue.empty() ) {
-        return;
-    }
-
-    if (appPTR->isBackground() || doBlockingRender) {
-        //blocking call, we don't want this function to return pre-maturely, in which case it would kill the app
-        QtConcurrent::blockingMap( itemsToQueue, boost::bind(&AppInstancePrivate::startRenderingFullSequence, _imp.get(), true, _1) );
-    } else {
-        bool isQueuingEnabled = appPTR->getCurrentSettings()->isRenderQueuingEnabled();
-        if (isQueuingEnabled) {
-            QMutexLocker k(&_imp->renderQueueMutex);
-            if ( !_imp->activeRenders.empty() ) {
-                _imp->renderQueue.insert( _imp->renderQueue.end(), itemsToQueue.begin(), itemsToQueue.end() );
-
-                return;
-            } else {
-                std::list<RenderQueueItem>::const_iterator it = itemsToQueue.begin();
-                const RenderQueueItem& firstWork = *it;
-                ++it;
-                for (; it != itemsToQueue.end(); ++it) {
-                    _imp->renderQueue.push_back(*it);
-                }
-                k.unlock();
-                _imp->startRenderingFullSequence(false, firstWork);
-            }
-        } else {
-            for (std::list<RenderQueueItem>::const_iterator it = itemsToQueue.begin(); it != itemsToQueue.end(); ++it) {
-                _imp->startRenderingFullSequence(false, *it);
-            }
-        }
-    }
-} // AppInstance::startWritersRendering
-
-void
-AppInstancePrivate::getSequenceNameFromWriter(const OutputEffectInstance* writer,
-                                              QString* sequenceName)
-{
-    ///get the output file knob to get the name of the sequence
-    const DiskCacheNode* isDiskCache = dynamic_cast<const DiskCacheNode*>(writer);
-
-    assert(writer);
-    if (!writer) {
-        throw std::logic_error(__func__);
-    }
-    if (isDiskCache) {
-        *sequenceName = tr("Caching");
-    } else {
-        *sequenceName = QString();
-        KnobIPtr fileKnob = writer->getKnobByName(kOfxImageEffectFileParamName);
-        if (fileKnob) {
-            KnobStringBase* isString = dynamic_cast<KnobStringBase*>( fileKnob.get() );
-            assert(isString);
-            if (isString) {
-                *sequenceName = QString::fromUtf8( isString->getValue().c_str() );
-            }
-        }
-    }
-}
-
-bool
-AppInstancePrivate::validateRenderOptions(const AppInstance::RenderWork& w,
-                                          int* firstFrame,
-                                          int* lastFrame,
-                                          int* frameStep)
-{
-    ///validate the frame range to render
-    if ( (w.firstFrame == INT_MIN) || (w.lastFrame == INT_MAX) ) {
-        double firstFrameD, lastFrameD;
-        w.writer->getFrameRange_public(w.writer->getHash(), &firstFrameD, &lastFrameD, true);
-        if ( (firstFrameD == INT_MIN) || (lastFrameD == INT_MAX) ) {
-            _publicInterface->getFrameRange(&firstFrameD, &lastFrameD);
-        }
-
-        if (firstFrameD > lastFrameD) {
-            Dialogs::errorDialog(w.writer->getNode()->getLabel_mt_safe(),
-                                 tr("First frame index in the sequence is greater than the last frame index.").toStdString(), false );
-
-            return false;
-        }
-        *firstFrame = (int)firstFrameD;
-        *lastFrame = (int)lastFrameD;
-    } else {
-        *firstFrame = w.firstFrame;
-        *lastFrame = w.lastFrame;
-    }
-
-    if ( (w.frameStep == INT_MAX) || (w.frameStep == INT_MIN) ) {
-        ///Get the frame step from the frame step parameter of the Writer
-        *frameStep = w.writer->getNode()->getFrameStepKnobValue();
-    } else {
-        *frameStep = std::max(1, w.frameStep);
-    }
-
-    return true;
-}
-
-void
-AppInstancePrivate::startRenderingFullSequence(bool blocking,
-                                               const RenderQueueItem& w)
-{
-    if (blocking) {
-        BlockingBackgroundRender backgroundRender(w.work.writer);
-        backgroundRender.blockingRender(w.work.useRenderStats, w.work.firstFrame, w.work.lastFrame, w.work.frameStep); //< doesn't return before rendering is finished
-        return;
-    }
-
-
-    {
-        QMutexLocker k(&renderQueueMutex);
-        activeRenders.push_back(w);
-    }
-
-
-    if (w.process) {
-        w.process->startProcess();
-    } else {
-        w.work.writer->renderFullSequence(false, w.work.useRenderStats, NULL, w.work.firstFrame, w.work.lastFrame, w.work.frameStep);
-    }
-}
-
-void
-AppInstance::onQueuedRenderFinished(int /*retCode*/)
-{
-    RenderEngine* engine = qobject_cast<RenderEngine*>( sender() );
-
-    if (!engine) {
-        return;
-    }
-    OutputEffectInstancePtr effect = engine->getOutput();
-    if (!effect) {
-        return;
-    }
-    startNextQueuedRender( effect.get() );
-}
-
-void
-AppInstance::removeRenderFromQueue(OutputEffectInstance* writer)
-{
-    QMutexLocker k(&_imp->renderQueueMutex);
->>>>>>> 8f642af6
 
 
 
