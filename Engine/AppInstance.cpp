--- conflicted
+++ resolved
@@ -141,13 +141,8 @@
     mutable QMutex creatingGroupMutex;
 
     //When a pyplug is created
-<<<<<<< HEAD
-    bool _creatingGroup;
-
-=======
     int _creatingGroup;
     
->>>>>>> a9e8fde1
     //When a node is created
     bool _creatingNode;
 
@@ -160,21 +155,7 @@
 
     AppInstancePrivate(int appID,
                        AppInstance* app)
-<<<<<<< HEAD
-        : _publicInterface(app)
-        , _currentProject( new Project(app) )
-        , _appID(appID)
-        , _projectCreatedWithLowerCaseIDs(false)
-        , creatingGroupMutex()
-        , _creatingGroup(false)
-        , _creatingNode(false)
-        , _creatingTree(0)
-        , renderQueueMutex()
-        , renderQueue()
-        , activeRenders()
-        , invalidExprKnobsMutex()
-        , invalidExprKnobs()
-=======
+
     : _publicInterface(app)
     , _currentProject( new Project(app) )
     , _appID(appID)
@@ -188,7 +169,6 @@
     , activeRenders()
     , invalidExprKnobsMutex()
     , invalidExprKnobs()
->>>>>>> a9e8fde1
     {
     }
 
@@ -811,11 +791,8 @@
     NodePtr node;
 
     {
-<<<<<<< HEAD
-        FlagSetter fs(true, &_imp->_creatingGroup, &_imp->creatingGroupMutex);
-=======
+
         FlagIncrementer fs(&_imp->_creatingGroup,&_imp->creatingGroupMutex);
->>>>>>> a9e8fde1
         CreatingNodeTreeFlag_RAII createNodeTree(this);
         NodePtr containerNode;
         if (!istoolsetScript) {
