--- conflicted
+++ resolved
@@ -143,15 +143,9 @@
 
     //When a pyplug is created
     int _creatingGroup;
-<<<<<<< HEAD
     
     //When a node is created, it gets appended to this list (since for a PyPlug more than 1 node can be created)
     std::list<NodePtr> _creatingNodeQueue;
-=======
-
-    //When a node is created
-    bool _creatingNode;
->>>>>>> 28f764e8
 
     //When a node tree is created
     int _creatingTree;
@@ -163,7 +157,6 @@
     AppInstancePrivate(int appID,
                        AppInstance* app)
 
-<<<<<<< HEAD
     : _publicInterface(app)
     , _currentProject( new Project(app) )
     , _appID(appID)
@@ -177,21 +170,6 @@
     , activeRenders()
     , invalidExprKnobsMutex()
     , invalidExprKnobs()
-=======
-        : _publicInterface(app)
-        , _currentProject( new Project(app) )
-        , _appID(appID)
-        , _projectCreatedWithLowerCaseIDs(false)
-        , creatingGroupMutex()
-        , _creatingGroup(0)
-        , _creatingNode(false)
-        , _creatingTree(0)
-        , renderQueueMutex()
-        , renderQueue()
-        , activeRenders()
-        , invalidExprKnobsMutex()
-        , invalidExprKnobs()
->>>>>>> 28f764e8
     {
     }
 
