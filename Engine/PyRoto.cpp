--- conflicted
+++ resolved
@@ -678,7 +678,7 @@
     return 0;
 }
 
-<<<<<<< HEAD
+
 ItemBase*
 Roto::createStroke(NATRON_NAMESPACE::RotoStrokeType type)
 {
@@ -704,9 +704,8 @@
     return createPyItemWrapper(stroke);
 }
 
-NATRON_PYTHON_NAMESPACE_EXIT;
-NATRON_NAMESPACE_EXIT;
-=======
+
 NATRON_PYTHON_NAMESPACE_EXIT
-NATRON_NAMESPACE_EXIT
->>>>>>> fe3f94e2
+
+
+NATRON_NAMESPACE_EXIT