/* ***** BEGIN LICENSE BLOCK *****
 * This file is part of Natron <http://www.natron.fr/>,
 * Copyright (C) 2013-2017 INRIA and Alexandre Gauthier-Foichat
 *
 * Natron is free software: you can redistribute it and/or modify
 * it under the terms of the GNU General Public License as published by
 * the Free Software Foundation; either version 2 of the License, or
 * (at your option) any later version.
 *
 * Natron is distributed in the hope that it will be useful,
 * but WITHOUT ANY WARRANTY; without even the implied warranty of
 * MERCHANTABILITY or FITNESS FOR A PARTICULAR PURPOSE.  See the
 * GNU General Public License for more details.
 *
 * You should have received a copy of the GNU General Public License
 * along with Natron.  If not, see <http://www.gnu.org/licenses/gpl-2.0.html>
 * ***** END LICENSE BLOCK ***** */

// ***** BEGIN PYTHON BLOCK *****
// from <https://docs.python.org/3/c-api/intro.html#include-files>:
// "Since Python may define some pre-processor definitions which affect the standard headers on some systems, you must include Python.h before any standard headers are included."
#include <Python.h>
// ***** END PYTHON BLOCK *****

#include "NoOpBase.h"

#include <cassert>
#include <stdexcept>

#include "Engine/Transform.h" // Matrix3x3
#include "Engine/ViewIdx.h"

NATRON_NAMESPACE_ENTER

NoOpBase::NoOpBase(const NodePtr& n)
    : EffectInstance(n)
{
}

NoOpBase::NoOpBase(const EffectInstancePtr& mainInstance, const FrameViewRenderKey& key)
: EffectInstance(mainInstance, key)
{

}

void
NoOpBase::addAcceptedComponents(int /*inputNb*/,
                                std::bitset<4>* supported)
{
    (*supported)[0] = (*supported)[1] = (*supported)[2] = (*supported)[3] = 1;
}

void
NoOpBase::addSupportedBitDepth(std::list<ImageBitDepthEnum>* depths) const
{
    depths->push_back(eImageBitDepthByte);
    depths->push_back(eImageBitDepthShort);
    depths->push_back(eImageBitDepthFloat);
}

ActionRetCodeEnum
NoOpBase::isIdentity(TimeValue /*time*/,
                     const RenderScale & /*scale*/,
                     const RectI & /*roi*/,
                     ViewIdx /*view*/,
                     const ImagePlaneDesc& /*plane*/,
                     TimeValue* /*inputTime*/,
                     ViewIdx* /*inputView*/,
                     int* inputNb,
                     ImagePlaneDesc* /*identityPlane*/)
{
    *inputNb = 0;

    return eActionStatusOK;
}

bool
NoOpBase::isHostChannelSelectorSupported(bool* /*defaultR*/,
                                         bool* /*defaultG*/,
                                         bool* /*defaultB*/,
                                         bool* /*defaultA*/) const
{
    return false;
}

<<<<<<< HEAD
NATRON_NAMESPACE_EXIT;
=======
StatusEnum
NoOpBase::getTransform(double /*time*/,
                       const RenderScale & /*renderScale*/,
                       bool /*draftRender*/,
                       ViewIdx /*view*/,
                       EffectInstPtr* inputToTransform,
                       Transform::Matrix3x3* transform)
{
    *inputToTransform = getInput(0);
    if (!*inputToTransform) {
        return eStatusFailed;
    }
    transform->a = 1.; transform->b = 0.; transform->c = 0.;
    transform->d = 0.; transform->e = 1.; transform->f = 0.;
    transform->g = 0.; transform->h = 0.; transform->i = 1.;

    return eStatusOK;
}

bool
NoOpBase::getInputsHoldingTransform(std::list<int>* inputs) const
{
    inputs->push_back(0);

    return true;
}

NATRON_NAMESPACE_EXIT
>>>>>>> fe3f94e2
<|MERGE_RESOLUTION|>--- conflicted
+++ resolved
@@ -83,35 +83,5 @@
     return false;
 }
 
-<<<<<<< HEAD
-NATRON_NAMESPACE_EXIT;
-=======
-StatusEnum
-NoOpBase::getTransform(double /*time*/,
-                       const RenderScale & /*renderScale*/,
-                       bool /*draftRender*/,
-                       ViewIdx /*view*/,
-                       EffectInstPtr* inputToTransform,
-                       Transform::Matrix3x3* transform)
-{
-    *inputToTransform = getInput(0);
-    if (!*inputToTransform) {
-        return eStatusFailed;
-    }
-    transform->a = 1.; transform->b = 0.; transform->c = 0.;
-    transform->d = 0.; transform->e = 1.; transform->f = 0.;
-    transform->g = 0.; transform->h = 0.; transform->i = 1.;
 
-    return eStatusOK;
-}
-
-bool
-NoOpBase::getInputsHoldingTransform(std::list<int>* inputs) const
-{
-    inputs->push_back(0);
-
-    return true;
-}
-
-NATRON_NAMESPACE_EXIT
->>>>>>> fe3f94e2
+NATRON_NAMESPACE_EXIT