--- conflicted
+++ resolved
@@ -33,9 +33,8 @@
 #include "Engine/Settings.h"
 
 namespace Natron {
-    ProjectPrivate::ProjectPrivate(Natron::Project* project)
+ProjectPrivate::ProjectPrivate(Natron::Project* project)
     : _publicInterface(project)
-<<<<<<< HEAD
     , projectLock()
     , projectName("Untitled." NATRON_PROJECT_FILE_EXT)
     , hasProjectBeenSavedByUser(false)
@@ -63,7 +62,6 @@
     , onProjectCloseCB()
     , timeline( new TimeLine(project) )
     , autoSetProjectFormat(appPTR->getCurrentSettings()->isAutoProjectFormatEnabled())
-    , lastTimelineSeekCaller()
     , isLoadingProjectMutex()
     , isLoadingProject(false)
     , isLoadingProjectInternal(false)
@@ -72,45 +70,10 @@
     , autoSaveTimer( new QTimer() )
     , projectClosing(false)
     
-    {
-        autoSaveTimer->setSingleShot(true);
-=======
-      , projectLock()
-      , projectName("Untitled." NATRON_PROJECT_FILE_EXT)
-      , hasProjectBeenSavedByUser(false)
-      , ageSinceLastSave( QDateTime::currentDateTime() )
-      , lastAutoSave()
-      , projectCreationTime(ageSinceLastSave)
-      , builtinFormats()
-      , additionalFormats()
-      , formatMutex()
-      , envVars()
-      , formatKnob()
-      , addFormatKnob()
-      , viewsCount()
-      , previewMode()
-      , colorSpace8u()
-      , colorSpace16u()
-      , colorSpace32f()
-      , natronVersion()
-      , originalAuthorName()
-      , lastAuthorName()
-      , projectCreationDate()
-      , saveDate()
-      , timeline( new TimeLine(project) )
-      , autoSetProjectFormat(appPTR->getCurrentSettings()->isAutoProjectFormatEnabled())
-      , currentNodes()
-      , project(project)
-      , isLoadingProjectMutex()
-      , isLoadingProject(false)
-      , isLoadingProjectInternal(false)
-      , isSavingProjectMutex()
-      , isSavingProject(false)
-      , autoSaveTimer( new QTimer() )
-
-{
+{
+    
     autoSaveTimer->setSingleShot(true);
->>>>>>> 6a40adc1
+
 }
 
 bool
@@ -244,16 +207,12 @@
     lastAutoSave = time;
     _publicInterface->getApp()->setProjectWasCreatedWithLowerCaseIDs(false);
     
-<<<<<<< HEAD
-    return ok;
-
-=======
     if (obj.getVersion() < PROJECT_SERIALIZATION_REMOVES_TIMELINE_BOUNDS) {
         _publicInterface->recomputeFrameRangeFromReaders();
     }
     
-    return !mustShowErrorsLog;
->>>>>>> 6a40adc1
+    return ok;
+
 } // restoreFromSerialization
 
 bool
