/* ***** BEGIN LICENSE BLOCK *****
 * This file is part of Natron <https://natrongithub.github.io/>,
 * Copyright (C) 2013-2018 INRIA and Alexandre Gauthier-Foichat
 *
 * Natron is free software: you can redistribute it and/or modify
 * it under the terms of the GNU General Public License as published by
 * the Free Software Foundation; either version 2 of the License, or
 * (at your option) any later version.
 *
 * Natron is distributed in the hope that it will be useful,
 * but WITHOUT ANY WARRANTY; without even the implied warranty of
 * MERCHANTABILITY or FITNESS FOR A PARTICULAR PURPOSE.  See the
 * GNU General Public License for more details.
 *
 * You should have received a copy of the GNU General Public License
 * along with Natron.  If not, see <http://www.gnu.org/licenses/gpl-2.0.html>
 * ***** END LICENSE BLOCK ***** */

#ifndef Engine_AppManager_h
#define Engine_AppManager_h

// ***** BEGIN PYTHON BLOCK *****
// from <https://docs.python.org/3/c-api/intro.html#include-files>:
// "Since Python may define some pre-processor definitions which affect the standard headers on some systems, you must include Python.h before any standard headers are included."
#include <Python.h>
// ***** END PYTHON BLOCK *****

#include "Global/Macros.h"

#include <list>
#include <string>

#include "Global/GlobalDefines.h"
#include "Global/KeySymbols.h"

CLANG_DIAG_OFF(deprecated)
#include <QtCore/QtGlobal> // for Q_OS_*
// /usr/include/qt5/QtCore/qgenericatomic.h:177:13: warning: 'register' storage class specifier is deprecated [-Wdeprecated]
#include <QtCore/QObject>
CLANG_DIAG_ON(deprecated)
#include <QtCore/QStringList>
#include <QtCore/QString>
#include <QtCore/QDir>
#include <QtCore/QProcess>
#include <QtCore/QMap>

#if !defined(Q_MOC_RUN) && !defined(SBK_RUN)
#include <boost/scoped_ptr.hpp>
#include <boost/shared_ptr.hpp>
#include <boost/noncopyable.hpp>
#endif

#include "Engine/AfterQuitProcessingI.h"
#include "Engine/Plugin.h"
#include "Engine/KnobFactory.h"
#include "Engine/LogEntry.h"
#include "Engine/TimeValue.h"

#include "Engine/EngineFwd.h"


NATRON_NAMESPACE_ENTER


/*macro to get the unique pointer to the controller*/
#define appPTR AppManager::instance()


#define TO_DPI(x, y) ( appPTR->adjustSizeToDPI(x, y) )
#define TO_DPIX(x) ( appPTR->adjustSizeToDPIX(x) )
#define TO_DPIY(y) ( appPTR->adjustSizeToDPIY(y) )


enum AppInstanceStatusEnum
{
    eAppInstanceStatusInactive = 0,     //< the app has not been loaded yet or has been closed already
    eAppInstanceStatusActive     //< the app is active and can be used
};


struct PythonUserCommand
{
    QString grouping;
    Key key;
    KeyboardModifiers modifiers;
    std::string pythonFunction;
};


typedef std::vector<AppInstancePtr> AppInstanceVec;

struct AppManagerPrivate;
class AppManager
    : public QObject, public AfterQuitProcessingI, public boost::noncopyable
{
GCC_DIAG_SUGGEST_OVERRIDE_OFF
    Q_OBJECT
GCC_DIAG_SUGGEST_OVERRIDE_ON

public:

    enum AppTypeEnum
    {
        eAppTypeBackground = 0, //< a background AppInstance which will not do anything but instantiate the class making it ready for use.
        //this is used by the unit tests

        eAppTypeBackgroundAutoRun, //< a background AppInstance that will launch a project and render it. If projectName is empty or
                                   //writers is empty, it doesn't make sense to call AppInstance with this parameter.

        eAppTypeBackgroundAutoRunLaunchedFromGui, //same as eAppTypeBackgroundAutoRun but a bg process launched by GUI of a main process

        eAppTypeInterpreter, //< running in Python interpreter mode

        eAppTypeGui //< a GUI AppInstance, the end-user can interact with it.
    };


    AppManager();

    /**
     * @brief This function initializes the QCoreApplication (or QApplication) object and the AppManager object (load plugins etc...)
     * It must be called right away after the constructor. It cannot be put in the constructor as this function relies on RTTI info.
     * @param argc The number of arguments passed to the main function.
     * @param argv An array of strings passed to the main function.
     * @param cl The parsed arguments passed to the command line
     * main process.
     **/
    bool load( int argc, char **argv, const CLArgs& cl);
    bool loadW( int argc, wchar_t **argv, const CLArgs& cl);

private:

    bool loadFromArgs(const CLArgs& cl);

public:

    virtual ~AppManager();

    static AppManager* instance()
    {
        return _instance;
    }

    virtual bool isBackground() const
    {
        return true;
    }

    AppManager::AppTypeEnum getAppType() const;

    bool isLoaded() const;

    AppInstancePtr newAppInstance(const CLArgs& cl, bool makeEmptyInstance);
    AppInstancePtr newBackgroundInstance(const CLArgs& cl, bool makeEmptyInstance);

private:

    AppInstancePtr newAppInstanceInternal(const CLArgs& cl, bool alwaysBackground, bool makeEmptyInstance);

public:


    virtual void hideSplashScreen()
    {
    }


    AppInstancePtr getAppInstance(int appID) const WARN_UNUSED_RETURN;

    int getNumInstances() const WARN_UNUSED_RETURN;

    void removeInstance(int appID);

    void setAsTopLevelInstance(int appID);

    const AppInstanceVec& getAppInstances() const WARN_UNUSED_RETURN;
    AppInstancePtr getTopLevelInstance () const WARN_UNUSED_RETURN;
    const PluginsMap & getPluginsList() const WARN_UNUSED_RETURN;
    PluginPtr getPluginBinary(const QString & pluginId,
                            int majorVersion,
                            int minorVersion,
                            bool caseSensitive = true) const WARN_UNUSED_RETURN;
    PluginPtr getPluginBinaryFromOldID(const QString & pluginId, int majorVersion, int minorVersion, bool caseSensitive) const WARN_UNUSED_RETURN;

    /*Find a builtin format with the same resolution and aspect ratio*/
    Format findExistingFormat(int w, int h, double par = 1.0) const WARN_UNUSED_RETURN;
    const std::vector<Format> & getFormats() const WARN_UNUSED_RETURN;

    CacheBasePtr getGeneralPurposeCache() const;

    CacheBasePtr getTileCache() const;

    void deleteCacheEntriesInSeparateThread(const std::list<ImageStorageBasePtr> & entriesToDelete);

    /**
     * @brief Notifies the StorageDeleterThread that it should check cache memory. If full, it will evict
     * (the least recent) entries from the cache until it falls under the max memory amount.
     **/
    void checkCachesMemory();

    SettingsPtr getCurrentSettings() const WARN_UNUSED_RETURN;
    const KnobFactory & getKnobFactory() const WARN_UNUSED_RETURN;

    std::string getCacheDirPath() const WARN_UNUSED_RETURN;

    /**
     * @brief If the current process is a background process, then it will right the output pipe the
     * short message. Otherwise the longMessage is printed to stdout
     **/
    bool writeToOutputPipe(const QString & longMessage, const QString & shortMessage, bool printIfNoChannel);

    /**
     * @brief Abort any processing on all AppInstance. It is called in some very rare cases
     * such as when changing the number of threads used by the application or when a background render
     * receives a message from the GUI application.
     **/
    void abortAnyProcessing();

    virtual void setLoadingStatus(const QString & str);
    std::string getApplicationBinaryFilePath() const;
    std::string getApplicationBinaryDirPath() const;
    static bool parseCmdLineArgs(int argc, char* argv[],
                                 bool* isBackground,
                                 QString & projectFilename,
                                 QStringList & writers,
                                 std::list<std::pair<int, int> >& frameRanges,
                                 QString & mainProcessServerName);

    /**
     * @brief Called when the instance is exited
     **/
    void quit(const AppInstancePtr& instance);

    /**
     * @brief Same as quit except that it blocks until all processing is done instead of doing it in a separate thread.
     **/
    void quitNow(const AppInstancePtr& instance);

    /*
       @brief Calls quit() on all AppInstance's
     */
    void quitApplication();

    /**
     * @brief Starts the event loop and doesn't return until
     * quit() is called on all AppInstance's
     **/
    int exec();

    virtual void setUndoRedoStackLimit(int /*limit*/)
    {
    }

    void getErrorLog_mt_safe(std::list<LogEntry>* entries) const;

    void writeToErrorLog_mt_safe(const QString& context, const QDateTime& date, const QString & str, bool isHtml = false, const LogEntry::LogEntryColor& color = LogEntry::LogEntryColor());

    void clearErrorLog_mt_safe();

    virtual void showErrorLog();

    virtual void debugImage(const ImagePtr& /*image*/,
                            const RectI& /*roi*/,
                            const QString & /*filename = QString()*/) const
    {
    }

    void registerPlugin(const PluginPtr& plugin);

    void onCheckerboardSettingsChanged() { Q_EMIT checkerboardSettingsChanged(); }

    void onOCIOConfigPathChanged(const std::string& path);
    ///Non MT-safe!
    const std::string& getOCIOConfigPath() const;


    int getHardwareIdealThreadCount();
    int getPhysicalThreadCount();
    int getMaxThreadCount(); //!<  actual number of threads in the thread pool (depends on application settings)

    void setOFXLastActionCaller_TLS(const OfxEffectInstancePtr& effect);

    OfxEffectInstancePtr getOFXCurrentEffect_TLS() const;

    /**
     * @brief Returns a list of IDs of all the plug-ins currently loaded.
     * Each ID can be passed to the AppInstance::createNode function to instantiate a node
     * with a plug-in.
     **/
    std::list<std::string> getPluginIDs() const;

    /**
     * @brief Returns all plugin-ids containing the given filter string. This function compares without case sensitivity.
     **/
    std::list<std::string> getPluginIDs(const std::string& filter);
    virtual QString getAppFont() const { return QString(); }

    virtual int getAppFontSize() const { return 11; }

    virtual void setCurrentLogicalDPI(double /*dpiX*/,
                                      double /*dpiY*/) {}

    virtual double getLogicalDPIXRATIO() const
    {
        return 72;
    }

    virtual double getLogicalDPIYRATIO() const
    {
        return 72;
    }

    template <typename T>
    void adjustSizeToDPI(T &x,
                         T &y) const
    {
        x *= getLogicalDPIXRATIO();
        y *= getLogicalDPIYRATIO();
    }

    template <typename T>
    T adjustSizeToDPIX(T x) const
    {
        return x * getLogicalDPIXRATIO();
    }

    template <typename T>
    T adjustSizeToDPIY(T y) const
    {
        return y * getLogicalDPIYRATIO();
    }


    bool isAggressiveCachingEnabled() const;

    PyObject* getMainModule();

    QStringList getAllNonOFXPluginsPaths() const;

    QDir getBundledPluginDirectory() const;

    QString getSystemNatronPluginDirectory() const;

    void launchPythonInterpreter();

    int isProjectAlreadyOpened(const std::string& projectFilePath) const;

    virtual void reloadStylesheets() {}

<<<<<<< HEAD
private:
    friend class PythonGILLocker;
    void takeNatronGIL();

    void releaseNatronGIL();
public:

    int getGILLockedCount() const;
=======
#ifdef USE_NATRON_GIL
    void takeNatronGIL();

    void releaseNatronGIL();
#endif
>>>>>>> d65211a1

#ifdef __NATRON_WIN32__
    void registerUNCPath(const QString& path, const QChar& driveLetter);
    QString mapUNCPathToPathWithDriveLetter(const QString& uncPath) const;
#endif

#ifdef Q_OS_UNIX
    static QString qt_tildeExpansion(const QString &path, bool *expanded = 0);
#endif


    void setOFXHostHandle(void* handle);

    OFX::Host::ImageEffect::Descriptor* getPluginContextAndDescribe(OFX::Host::ImageEffect::ImageEffectPlugin* plugin,
                                                                    ContextEnum* ctx);
    AppTLS* getAppTLS() const;
    const OfxHost* getOFXHost() const;
    GPUContextPool* getGPUContextPool() const;

    const MultiThread* getMultiThreadHandler() const;


    /**
     * @brief Return the concatenation of all search paths of Natron, i.e:
       - The bundled plug-ins path: ../Plugin relative to the binary
       - The system wide data for Natron (architecture dependent), this is the same location as autosaves
       - The content of the NATRON_PLUGIN_PATH environment variable
       - The content of the search paths defined in the Preferences-->Plugins--> Group plugins search path
     *
     * This does not apply for OpenFX plug-ins which have their own search path.
     **/
    std::list<std::string> getNatronPath();

    /**
     * @brief Add a new path to the Natron search path
     **/
    void appendToNatronPath(const std::string& path);

    void addMenuCommand(const std::string& grouping,
                        const std::string& pythonFunction,
                        const KeyboardModifiers& modifiers,
                        Key key);

    const std::list<PythonUserCommand>& getUserPythonCommands() const;



    void setOnProjectLoadedCallback(const std::string& pythonFunc);
    void setOnProjectCreatedCallback(const std::string& pythonFunc);

    void requestOFXDIalogOnMainThread(const OfxEffectInstancePtr& instance, void* instanceData);


    ///Closes the application not saving any projects.
    virtual void exitApp(bool warnUserForSave);

    bool isSpawnedFromCrashReporter() const;

    virtual void reloadScriptEditorFonts() {}

    QString getBoostVersion() const;

    QString getQtVersion() const;

    QString getCairoVersion() const;

    QString getHoedownVersion() const;

    QString getCeresVersion() const;

    QString getOpenMVGVersion() const;

    QString getQHTTPServerVersion() const;

    QString getPySideVersion() const;

    int getOpenGLVersionMajor() const;

    int getOpenGLVersionMinor() const;

    bool initializeOpenGLFunctionsOnce(bool createOpenGLContext = false);

    const std::list<OpenGLRendererInfo>& getOpenGLRenderers() const;

    void refreshOpenGLRenderingFlagOnAllInstances();

    /**
     * @brief Returns true if we could correctly fetch needed OpenGL functions and extensions
     **/
    bool isOpenGLLoaded() const;

    bool isTextureFloatSupported() const;

    bool hasOpenGLForRequirements(OpenGLRequirementsTypeEnum type, QString* missingOpenGLError = 0) const;

    virtual void updateAboutWindowLibrariesVersion() {}

#ifdef __NATRON_WIN32__
    const OSGLContext_wgl_data* getWGLData() const;
#endif
#ifdef __NATRON_LINUX__
    const OSGLContext_glx_data* getGLXData() const;
#endif

    const IOPluginsMap& getFileFormatsForReadingAndReader() const;
    const IOPluginsMap& getFileFormatsForWritingAndWriter() const;

    void getSupportedReaderFileFormats(std::vector<std::string>* formats) const;

    void getSupportedWriterFileFormats(std::vector<std::string>* formats) const;

    void getReadersForFormat(const std::string& format, IOPluginSetForFormat* decoders) const;

    void getWritersForFormat(const std::string& format, IOPluginSetForFormat* encoders) const;

    std::string getReaderPluginIDForFileType(const std::string & extension) const;
    std::string getWriterPluginIDForFileType(const std::string & extension) const;

    virtual NodePtr createNodeForProjectLoading(const SERIALIZATION_NAMESPACE::NodeSerializationPtr& serialization, const NodeCollectionPtr& group);

    virtual void aboutToSaveProject(SERIALIZATION_NAMESPACE::ProjectSerialization* /*serialization*/) {}

    static void setApplicationLocale();

    void setLastPythonAPICaller_TLS(const EffectInstancePtr& effect);

    EffectInstancePtr getLastPythonAPICaller_TLS() const;


    /**
     * @brief A application-wide TLS struct containing all stuff needed to workaround Python expressions:
     * There's a unique main module with attributes, hence we cannot isolate each render from one another
     **/
    struct PythonTLSData
    {
        std::list<EffectInstancePtr> pythonEffectStack;

        PythonTLSData()
        : pythonEffectStack()
        {
        }
    };

    typedef boost::shared_ptr<PythonTLSData> PythonTLSDataPtr;


    TreeRenderQueueManagerPtr getTasksQueueManager() const;


public Q_SLOTS:

    void printCacheMemoryStats() const;

    void exitAppWithSaveWarning()
    {
        exitApp(true);
    }


    void toggleAutoHideGraphInputs();

    void clearPluginsLoadedCache();

    void clearAllCaches();

    void onMaxPanelsOpenedChanged(int maxPanels);

    void onQueueRendersChanged(bool queuingEnabled);

    void onCrashReporterNoLongerResponding();

    void onOFXDialogOnMainThreadReceived(const OfxEffectInstancePtr& instance, void* instanceData);

Q_SIGNALS:


    void checkerboardSettingsChanged();

    void s_requestOFXDialogOnMainThread(const OfxEffectInstancePtr& instance, void* instanceData);

protected:

    virtual bool initGui(const CLArgs& cl);
    virtual void loadBuiltinNodePlugins();
    virtual AppInstancePtr makeNewInstance(int appID) const;
    virtual void registerGuiMetaTypes() const
    {
    }

    virtual void initializeQApp(int &argc, char** argv);
    virtual void onLoadCompleted()
    {
    }

    virtual void onPluginLoaded(const PluginPtr& plugin);

    virtual void onAllPluginsLoaded();

    virtual void initBuiltinPythonModules();

    bool loadInternalAfterInitGui(const CLArgs& cl);

    /*
     * @brief Derived by NatronProjectConverter to load using boost serialization instead
     */
    virtual void loadProjectFromFileFunction(std::istream& ifile, const std::string& filename, const AppInstancePtr& app, SERIALIZATION_NAMESPACE::ProjectSerialization* obj);

    /**
     * @brief Check if the project is an older project made prior Natron 2.2.
     * If this is an older project, it converts the file to a new file.
     **/
    virtual bool checkForOlderProjectFile(const AppInstancePtr& app, const QString& filePathIn, QString* filePathOut);

private:

    void findAllScriptsRecursive(const QDir& directory,
                            QStringList& allPlugins,
                            QStringList *foundInit,
                            QStringList *foundInitGui);

    void findAllPresetsRecursive(const QDir& directory,
                                 QStringList& presetFiles);

    bool findAndRunScriptFile(const QString& path,
                         const QStringList& files,
                         const QString& script);


    virtual void afterQuitProcessingCallback(const GenericWatcherCallerArgsPtr& args) OVERRIDE FINAL;

    bool loadInternal(const CLArgs& cl);

    void loadPythonGroups();

    void loadNodesPresets();

    void registerEngineMetaTypes() const;

    void loadAllPlugins();

    void initPython();

    void tearDownPython();

    // To access loadProjectFromFileFunction
    friend class Project;

    static AppManager *_instance;
    boost::scoped_ptr<AppManagerPrivate> _imp;
};

// AppManager

namespace StrUtils {

// Ensure that path ends with a '/' character
void ensureLastPathSeparator(QString& path);

}

struct PyCallback
{
    std::string expression; //< the one modified by Natron
    std::string originalExpression; //< the one input by the user
    PyObject* code;

    PyCallback()
        : expression(), originalExpression(),  code(0) {}
};

// put global functions in a namespace, see https://google.github.io/styleguide/cppguide.html#Nonmember,_Static_Member,_and_Global_Functions
namespace Dialogs {
void errorDialog(const std::string & title, const std::string & message, bool useHtml = false);
void errorDialog(const std::string & title, const std::string & message, bool* stopAsking, bool useHtml = false);

void warningDialog(const std::string & title, const std::string & message, bool useHtml = false);
void warningDialog(const std::string & title, const std::string & message, bool* stopAsking, bool useHtml = false);

void informationDialog(const std::string & title, const std::string & message, bool useHtml = false);
void informationDialog(const std::string & title, const std::string & message, bool* stopAsking, bool useHtml = false);

StandardButtonEnum questionDialog(const std::string & title, const std::string & message, bool useHtml,
                                  StandardButtons buttons =
                                      StandardButtons(eStandardButtonYes | eStandardButtonNo),
                                  StandardButtonEnum defaultButton = eStandardButtonNoButton);

StandardButtonEnum questionDialog(const std::string & title, const std::string & message, bool useHtml,
                                  StandardButtons buttons,
                                  StandardButtonEnum defaultButton,
                                  bool* stopAsking);
} // namespace Dialogs

// put global functions in a namespace, see https://google.github.io/styleguide/cppguide.html#Nonmember,_Static_Member,_and_Global_Functions
namespace NATRON_PYTHON_NAMESPACE {
/**
 * @brief Ensures that the given Python script as imported the given module
 * and returns the position of the start of the next line after the imports. Note that this position
 * can be the first character after the last one in the script.
 **/
//std::size_t ensureScriptHasModuleImport(const std::string& moduleName,std::string& script);

/**
 * @brief If the script contains import modules commands, this will return the position of the first character
 * of the next line after the last import call, if there's any, otherwise it returns 0.
 **/
//std::size_t findNewLineStartAfterImports(std::string& script);

/**
 * @brief Return a handle to the __main__ Python module, containing all global definitions.
 **/
PyObject* getMainModule();

/**
 * @brief Evaluates the given python script*
 * @param error[out] If an error occurs, this will be set to the error printed by the Python interpreter. This argument may be passed NULL,
 * however in Gui sessions, the error will not be printed in the console so it will just ignore any Python error.
 * @param output[out] The string will contain any result printed by the script on stdout. This argument may be passed NULL
 * @returns True on success, false on failure.
 **/
bool interpretPythonScript(const std::string& script, std::string* error, std::string* output);

// Clear Python error state and output
void clearPythonStdErr();
void clearPythonStdOut();

std::string getPythonStdOut();
std::string getPythonStdErr();

//void compilePyScript(const std::string& script,PyObject** code);

std::string PyStringToStdString(PyObject* obj);
std::string makeNameScriptFriendlyWithDots(const std::string& str);
std::string makeNameScriptFriendly(const std::string& str);

bool getGroupInfos(const std::string& pythonModule,
                   std::string* pluginID,
                   std::string* pluginLabel,
                   std::string* iconFilePath,
                   std::string* grouping,
                   std::string* description,
                   std::string* pythonScriptDirPath,
                   bool* isToolset,
                   unsigned int* version);

// Does not work for functions with var args
void getFunctionArguments(const std::string& pyFunc, std::string* error, std::vector<std::string>* args);

/**
 * @brief Given a fullyQualifiedName, e.g: app1.Group1.Blur1
 * this function returns the PyObject attribute of Blur1 if it is defined, or Group1 otherwise
 * If app1 or Group1 does not exist at this point, this is a failure.
 **/
PyObject* getAttrRecursive(const std::string& fullyQualifiedName, PyObject* parentObj, bool* isDefined);
} // namespace NATRON_PYTHON_NAMESPACE

// #define DEBUG_PYTHON_GIL // to debug Python GIL issues

/**
 * @brief Small helper class to use as RAII to hold the GIL (Global Interpreter Lock) before calling ANY Python code.
 **/
class PythonGILLocker
{
    // Follow https://web.archive.org/web/20150918224620/http://wiki.blender.org/index.php/Dev:2.4/Source/Python/API/Threads
    PyGILState_STATE state;
#ifdef DEBUG_PYTHON_GIL
    static QMap<QString, int> pythonCount;
#ifdef USE_NATRON_GIL
    static QMap<QString, int> natronCount;
#endif
#endif
public:
    PythonGILLocker();

    ~PythonGILLocker();
};

NATRON_NAMESPACE_EXIT


#endif // Engine_AppManager_h<|MERGE_RESOLUTION|>--- conflicted
+++ resolved
@@ -347,22 +347,16 @@
 
     virtual void reloadStylesheets() {}
 
-<<<<<<< HEAD
 private:
     friend class PythonGILLocker;
-    void takeNatronGIL();
-
-    void releaseNatronGIL();
-public:
-
-    int getGILLockedCount() const;
-=======
 #ifdef USE_NATRON_GIL
     void takeNatronGIL();
 
     void releaseNatronGIL();
 #endif
->>>>>>> d65211a1
+public:
+
+    int getGILLockedCount() const;
 
 #ifdef __NATRON_WIN32__
     void registerUNCPath(const QString& path, const QChar& driveLetter);
