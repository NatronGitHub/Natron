/* ***** BEGIN LICENSE BLOCK *****
 * This file is part of Natron <https://natrongithub.github.io/>,
 * Copyright (C) 2013-2018 INRIA and Alexandre Gauthier-Foichat
 *
 * Natron is free software: you can redistribute it and/or modify
 * it under the terms of the GNU General Public License as published by
 * the Free Software Foundation; either version 2 of the License, or
 * (at your option) any later version.
 *
 * Natron is distributed in the hope that it will be useful,
 * but WITHOUT ANY WARRANTY; without even the implied warranty of
 * MERCHANTABILITY or FITNESS FOR A PARTICULAR PURPOSE.  See the
 * GNU General Public License for more details.
 *
 * You should have received a copy of the GNU General Public License
 * along with Natron.  If not, see <http://www.gnu.org/licenses/gpl-2.0.html>
 * ***** END LICENSE BLOCK ***** */

#ifndef Engine_AppManager_h
#define Engine_AppManager_h

// ***** BEGIN PYTHON BLOCK *****
// from <https://docs.python.org/3/c-api/intro.html#include-files>:
// "Since Python may define some pre-processor definitions which affect the standard headers on some systems, you must include Python.h before any standard headers are included."
#include <Python.h>
// ***** END PYTHON BLOCK *****

#include "Global/Macros.h"

#include <list>
#include <string>

#include "Global/GlobalDefines.h"
#include "Global/KeySymbols.h"

CLANG_DIAG_OFF(deprecated)
#include <QtCore/QtGlobal> // for Q_OS_*
// /usr/include/qt5/QtCore/qgenericatomic.h:177:13: warning: 'register' storage class specifier is deprecated [-Wdeprecated]
#include <QtCore/QObject>
CLANG_DIAG_ON(deprecated)
#include <QtCore/QStringList>
#include <QtCore/QString>
#include <QtCore/QDir>
#include <QtCore/QProcess>
#include <QtCore/QMap>

#if !defined(Q_MOC_RUN) && !defined(SBK_RUN)
#include <boost/scoped_ptr.hpp>
#include <boost/shared_ptr.hpp>
#include <boost/noncopyable.hpp>
#endif

#include "Engine/AfterQuitProcessingI.h"
#include "Engine/Plugin.h"
#include "Engine/KnobFactory.h"
#include "Engine/LogEntry.h"
#include "Engine/TimeValue.h"

#include "Engine/EngineFwd.h"

<<<<<<< HEAD

NATRON_NAMESPACE_ENTER


/*macro to get the unique pointer to the controler*/
=======
/*macro to get the unique pointer to the controller*/
>>>>>>> 09c81512
#define appPTR AppManager::instance()


#define TO_DPI(x, y) ( appPTR->adjustSizeToDPI(x, y) )
#define TO_DPIX(x) ( appPTR->adjustSizeToDPIX(x) )
#define TO_DPIY(y) ( appPTR->adjustSizeToDPIY(y) )


enum AppInstanceStatusEnum
{
    eAppInstanceStatusInactive = 0,     //< the app has not been loaded yet or has been closed already
    eAppInstanceStatusActive     //< the app is active and can be used
};


struct PythonUserCommand
{
    QString grouping;
    Key key;
    KeyboardModifiers modifiers;
    std::string pythonFunction;
};


typedef std::vector<AppInstancePtr> AppInstanceVec;

struct AppManagerPrivate;
class AppManager
    : public QObject, public AfterQuitProcessingI, public boost::noncopyable
{
GCC_DIAG_SUGGEST_OVERRIDE_OFF
    Q_OBJECT
GCC_DIAG_SUGGEST_OVERRIDE_ON

public:

    enum AppTypeEnum
    {
        eAppTypeBackground = 0, //< a background AppInstance which will not do anything but instantiate the class making it ready for use.
        //this is used by the unit tests

        eAppTypeBackgroundAutoRun, //< a background AppInstance that will launch a project and render it. If projectName is empty or
                                   //writers is empty, it doesn't make sense to call AppInstance with this parameter.

        eAppTypeBackgroundAutoRunLaunchedFromGui, //same as eAppTypeBackgroundAutoRun but a bg process launched by GUI of a main process

        eAppTypeInterpreter, //< running in Python interpreter mode

        eAppTypeGui //< a GUI AppInstance, the end-user can interact with it.
    };


    AppManager();

    /**
     * @brief This function initializes the QCoreApplication (or QApplication) object and the AppManager object (load plugins etc...)
     * It must be called right away after the constructor. It cannot be put in the constructor as this function relies on RTTI info.
     * @param argc The number of arguments passed to the main function.
     * @param argv An array of strings passed to the main function.
     * @param cl The parsed arguments passed to the command line
     * main process.
     **/
    bool load( int argc, char **argv, const CLArgs& cl);
    bool loadW( int argc, wchar_t **argv, const CLArgs& cl);

private:

    bool loadFromArgs(const CLArgs& cl);

public:

    virtual ~AppManager();

    static AppManager* instance()
    {
        return _instance;
    }

    virtual bool isBackground() const
    {
        return true;
    }

    AppManager::AppTypeEnum getAppType() const;

    bool isLoaded() const;

    AppInstancePtr newAppInstance(const CLArgs& cl, bool makeEmptyInstance);
    AppInstancePtr newBackgroundInstance(const CLArgs& cl, bool makeEmptyInstance);

private:

    AppInstancePtr newAppInstanceInternal(const CLArgs& cl, bool alwaysBackground, bool makeEmptyInstance);

public:


    virtual void hideSplashScreen()
    {
    }


    AppInstancePtr getAppInstance(int appID) const WARN_UNUSED_RETURN;

    int getNumInstances() const WARN_UNUSED_RETURN;

    void removeInstance(int appID);

    void setAsTopLevelInstance(int appID);

    const AppInstanceVec& getAppInstances() const WARN_UNUSED_RETURN;
    AppInstancePtr getTopLevelInstance () const WARN_UNUSED_RETURN;
    const PluginsMap & getPluginsList() const WARN_UNUSED_RETURN;
    PluginPtr getPluginBinary(const QString & pluginId,
                            int majorVersion,
                            int minorVersion,
                            bool caseSensitive = true) const WARN_UNUSED_RETURN;
    PluginPtr getPluginBinaryFromOldID(const QString & pluginId, int majorVersion, int minorVersion, bool caseSensitive) const WARN_UNUSED_RETURN;

    /*Find a builtin format with the same resolution and aspect ratio*/
    Format findExistingFormat(int w, int h, double par = 1.0) const WARN_UNUSED_RETURN;
    const std::vector<Format> & getFormats() const WARN_UNUSED_RETURN;

    CacheBasePtr getGeneralPurposeCache() const;

    CacheBasePtr getTileCache() const;

    void deleteCacheEntriesInSeparateThread(const std::list<ImageStorageBasePtr> & entriesToDelete);

    /**
     * @brief Notifies the StorageDeleterThread that it should check cache memory. If full, it will evict
     * (the least recent) entries from the cache until it falls under the max memory amount.
     **/
    void checkCachesMemory();

    SettingsPtr getCurrentSettings() const WARN_UNUSED_RETURN;
    const KnobFactory & getKnobFactory() const WARN_UNUSED_RETURN;

    std::string getCacheDirPath() const WARN_UNUSED_RETURN;

    /**
     * @brief If the current process is a background process, then it will right the output pipe the
     * short message. Otherwise the longMessage is printed to stdout
     **/
    bool writeToOutputPipe(const QString & longMessage, const QString & shortMessage, bool printIfNoChannel);

    /**
     * @brief Abort any processing on all AppInstance. It is called in some very rare cases
     * such as when changing the number of threads used by the application or when a background render
     * receives a message from the GUI application.
     **/
    void abortAnyProcessing();

    virtual void setLoadingStatus(const QString & str);
    std::string getApplicationBinaryFilePath() const;
    std::string getApplicationBinaryDirPath() const;
    static bool parseCmdLineArgs(int argc, char* argv[],
                                 bool* isBackground,
                                 QString & projectFilename,
                                 QStringList & writers,
                                 std::list<std::pair<int, int> >& frameRanges,
                                 QString & mainProcessServerName);

    /**
     * @brief Called when the instance is exited
     **/
    void quit(const AppInstancePtr& instance);

    /**
     * @brief Same as quit except that it blocks until all processing is done instead of doing it in a separate thread.
     **/
    void quitNow(const AppInstancePtr& instance);

    /*
       @brief Calls quit() on all AppInstance's
     */
    void quitApplication();

    /**
     * @brief Starts the event loop and doesn't return until
     * quit() is called on all AppInstance's
     **/
    int exec();

    virtual void setUndoRedoStackLimit(int /*limit*/)
    {
    }

    void getErrorLog_mt_safe(std::list<LogEntry>* entries) const;

    void writeToErrorLog_mt_safe(const QString& context, const QDateTime& date, const QString & str, bool isHtml = false, const LogEntry::LogEntryColor& color = LogEntry::LogEntryColor());

    void clearErrorLog_mt_safe();

    virtual void showErrorLog();

    virtual void debugImage(const ImagePtr& /*image*/,
                            const RectI& /*roi*/,
                            const QString & /*filename = QString()*/) const
    {
    }

<<<<<<< HEAD
    void registerPlugin(const PluginPtr& plugin);
=======
    Plugin* registerPlugin(const QString& resourcesPath,
                           const QStringList & groups,
                           const QString & pluginID,
                           const QString & pluginLabel,
                           const QString & pluginIconPath,
                           const QStringList & groupIconPath,
                           bool isReader,
                           bool isWriter,
                           LibraryBinary* binary,
                           bool mustCreateMutex,
                           int major,
                           int minor,
                           bool isDeprecated);

    bool isNCacheFilesOpenedCapped() const;
    size_t getNCacheFilesOpened() const;
    void increaseNCacheFilesOpened();
    void decreaseNCacheFilesOpened();

    /**
     * @brief Called by the caches to check that there's enough free memory on the computer to perform the allocation.
     * WARNING: This function may remove some entries from the caches.
     **/
    void checkCacheFreeMemoryIsGoodEnough();
>>>>>>> 09c81512

    void onCheckerboardSettingsChanged() { Q_EMIT checkerboardSettingsChanged(); }

    void onOCIOConfigPathChanged(const std::string& path);
    ///Non MT-safe!
    const std::string& getOCIOConfigPath() const;


    int getHardwareIdealThreadCount();
    int getPhysicalThreadCount();
    int getMaxThreadCount(); //!<  actual number of threads in the thread pool (depends on application settings)

    void setOFXLastActionCaller_TLS(const OfxEffectInstancePtr& effect);
    
    OfxEffectInstancePtr getOFXCurrentEffect_TLS() const;

    /**
     * @brief Returns a list of IDs of all the plug-ins currently loaded.
     * Each ID can be passed to the AppInstance::createNode function to instantiate a node
     * with a plug-in.
     **/
    std::list<std::string> getPluginIDs() const;

    /**
     * @brief Returns all plugin-ids containing the given filter string. This function compares without case sensitivity.
     **/
    std::list<std::string> getPluginIDs(const std::string& filter);
    virtual QString getAppFont() const { return QString(); }

    virtual int getAppFontSize() const { return 11; }

    virtual void setCurrentLogicalDPI(double /*dpiX*/,
                                      double /*dpiY*/) {}

    virtual double getLogicalDPIXRATIO() const
    {
        return 72;
    }

    virtual double getLogicalDPIYRATIO() const
    {
        return 72;
    }

    template <typename T>
    void adjustSizeToDPI(T &x,
                         T &y) const
    {
        x *= getLogicalDPIXRATIO();
        y *= getLogicalDPIYRATIO();
    }

    template <typename T>
    T adjustSizeToDPIX(T x) const
    {
        return x * getLogicalDPIXRATIO();
    }

    template <typename T>
    T adjustSizeToDPIY(T y) const
    {
        return y * getLogicalDPIYRATIO();
    }


    bool isAggressiveCachingEnabled() const;

    PyObject* getMainModule();

    QStringList getAllNonOFXPluginsPaths() const;

    QDir getBundledPluginDirectory() const;

    QString getSystemNatronPluginDirectory() const;

    void launchPythonInterpreter();

    int isProjectAlreadyOpened(const std::string& projectFilePath) const;

    virtual void reloadStylesheets() {}

private:
    friend class PythonGILLocker;
    void takeNatronGIL();

    void releaseNatronGIL();
public:

    int getGILLockedCount() const;

#ifdef __NATRON_WIN32__
    void registerUNCPath(const QString& path, const QChar& driveLetter);
    QString mapUNCPathToPathWithDriveLetter(const QString& uncPath) const;
#endif

#ifdef Q_OS_UNIX
    static QString qt_tildeExpansion(const QString &path, bool *expanded = 0);
#endif


    void setOFXHostHandle(void* handle);

    OFX::Host::ImageEffect::Descriptor* getPluginContextAndDescribe(OFX::Host::ImageEffect::ImageEffectPlugin* plugin,
                                                                    ContextEnum* ctx);
    AppTLS* getAppTLS() const;
    const OfxHost* getOFXHost() const;
    GPUContextPool* getGPUContextPool() const;

    const MultiThread* getMultiThreadHandler() const;


    /**
     * @brief Return the concatenation of all search paths of Natron, i.e:
       - The bundled plug-ins path: ../Plugin relative to the binary
       - The system wide data for Natron (architecture dependent), this is the same location as autosaves
       - The content of the NATRON_PLUGIN_PATH environment variable
       - The content of the search paths defined in the Preferences-->Plugins--> Group plugins search path
     *
     * This does not apply for OpenFX plug-ins which have their own search path.
     **/
    std::list<std::string> getNatronPath();

    /**
     * @brief Add a new path to the Natron search path
     **/
    void appendToNatronPath(const std::string& path);

    void addMenuCommand(const std::string& grouping,
                        const std::string& pythonFunction,
                        const KeyboardModifiers& modifiers,
                        Key key);

    const std::list<PythonUserCommand>& getUserPythonCommands() const;



    void setOnProjectLoadedCallback(const std::string& pythonFunc);
    void setOnProjectCreatedCallback(const std::string& pythonFunc);

    void requestOFXDIalogOnMainThread(const OfxEffectInstancePtr& instance, void* instanceData);


    ///Closes the application not saving any projects.
    virtual void exitApp(bool warnUserForSave);

    bool isSpawnedFromCrashReporter() const;

    virtual void reloadScriptEditorFonts() {}

    QString getBoostVersion() const;

    QString getQtVersion() const;

    QString getCairoVersion() const;

    QString getHoedownVersion() const;

    QString getCeresVersion() const;

    QString getOpenMVGVersion() const;

    QString getQHTTPServerVersion() const;

    QString getPySideVersion() const;

    int getOpenGLVersionMajor() const;

    int getOpenGLVersionMinor() const;

    bool initializeOpenGLFunctionsOnce(bool createOpenGLContext = false);

    const std::list<OpenGLRendererInfo>& getOpenGLRenderers() const;

    void refreshOpenGLRenderingFlagOnAllInstances();

    /**
     * @brief Returns true if we could correctly fetch needed OpenGL functions and extensions
     **/
    bool isOpenGLLoaded() const;

    bool isTextureFloatSupported() const;

    bool hasOpenGLForRequirements(OpenGLRequirementsTypeEnum type, QString* missingOpenGLError = 0) const;

    virtual void updateAboutWindowLibrariesVersion() {}

#ifdef __NATRON_WIN32__
    const OSGLContext_wgl_data* getWGLData() const;
#endif
#ifdef __NATRON_LINUX__
    const OSGLContext_glx_data* getGLXData() const;
#endif

    const IOPluginsMap& getFileFormatsForReadingAndReader() const;
    const IOPluginsMap& getFileFormatsForWritingAndWriter() const;

    void getSupportedReaderFileFormats(std::vector<std::string>* formats) const;

    void getSupportedWriterFileFormats(std::vector<std::string>* formats) const;

    void getReadersForFormat(const std::string& format, IOPluginSetForFormat* decoders) const;

    void getWritersForFormat(const std::string& format, IOPluginSetForFormat* encoders) const;

    std::string getReaderPluginIDForFileType(const std::string & extension) const;
    std::string getWriterPluginIDForFileType(const std::string & extension) const;

    virtual NodePtr createNodeForProjectLoading(const SERIALIZATION_NAMESPACE::NodeSerializationPtr& serialization, const NodeCollectionPtr& group);

    virtual void aboutToSaveProject(SERIALIZATION_NAMESPACE::ProjectSerialization* /*serialization*/) {}

    static void setApplicationLocale();

    void setLastPythonAPICaller_TLS(const EffectInstancePtr& effect);

    EffectInstancePtr getLastPythonAPICaller_TLS() const;


    /**
     * @brief A application-wide TLS struct containing all stuff needed to workaround Python expressions:
     * There's a unique main module with attributes, hence we cannot isolate each render from one another
     **/
    struct PythonTLSData
    {
        std::list<EffectInstancePtr> pythonEffectStack;

        PythonTLSData()
        : pythonEffectStack()
        {
        }
    };

    typedef boost::shared_ptr<PythonTLSData> PythonTLSDataPtr;
    

    TreeRenderQueueManagerPtr getTasksQueueManager() const;


public Q_SLOTS:

    void printCacheMemoryStats() const;

    void exitAppWithSaveWarning()
    {
        exitApp(true);
    }


    void toggleAutoHideGraphInputs();

    void clearPluginsLoadedCache();

    void clearAllCaches();

    void onMaxPanelsOpenedChanged(int maxPanels);

    void onQueueRendersChanged(bool queuingEnabled);

    void onCrashReporterNoLongerResponding();

    void onOFXDialogOnMainThreadReceived(const OfxEffectInstancePtr& instance, void* instanceData);

Q_SIGNALS:


    void checkerboardSettingsChanged();

    void s_requestOFXDialogOnMainThread(const OfxEffectInstancePtr& instance, void* instanceData);

protected:

    virtual bool initGui(const CLArgs& cl);
    virtual void loadBuiltinNodePlugins();
    virtual AppInstancePtr makeNewInstance(int appID) const;
    virtual void registerGuiMetaTypes() const
    {
    }

    virtual void initializeQApp(int &argc, char** argv);
    virtual void onLoadCompleted()
    {
    }

    virtual void onPluginLoaded(const PluginPtr& plugin);

    virtual void onAllPluginsLoaded();

    virtual void initBuiltinPythonModules();

    bool loadInternalAfterInitGui(const CLArgs& cl);

    /*
     * @brief Derived by NatronProjectConverter to load using boost serialization instead
     */
    virtual void loadProjectFromFileFunction(std::istream& ifile, const std::string& filename, const AppInstancePtr& app, SERIALIZATION_NAMESPACE::ProjectSerialization* obj);

    /**
     * @brief Check if the project is an older project made prior Natron 2.2.
     * If this is an older project, it converts the file to a new file.
     **/
    virtual bool checkForOlderProjectFile(const AppInstancePtr& app, const QString& filePathIn, QString* filePathOut);

private:

    void findAllScriptsRecursive(const QDir& directory,
                            QStringList& allPlugins,
                            QStringList *foundInit,
                            QStringList *foundInitGui);

    void findAllPresetsRecursive(const QDir& directory,
                                 QStringList& presetFiles);

    bool findAndRunScriptFile(const QString& path,
                         const QStringList& files,
                         const QString& script);


    virtual void afterQuitProcessingCallback(const GenericWatcherCallerArgsPtr& args) OVERRIDE FINAL;

    bool loadInternal(const CLArgs& cl);

    void loadPythonGroups();

    void loadNodesPresets();

    void registerEngineMetaTypes() const;

    void loadAllPlugins();

    void initPython();

    void tearDownPython();

    // To access loadProjectFromFileFunction
    friend class Project;

    static AppManager *_instance;
    boost::scoped_ptr<AppManagerPrivate> _imp;
};

// AppManager

namespace StrUtils {

// Ensure that path ends with a '/' character
void ensureLastPathSeparator(QString& path);

}

struct PyCallback
{
    std::string expression; //< the one modified by Natron
    std::string originalExpression; //< the one input by the user
    PyObject* code;

    PyCallback()
        : expression(), originalExpression(),  code(0) {}
};

// put global functions in a namespace, see https://google.github.io/styleguide/cppguide.html#Nonmember,_Static_Member,_and_Global_Functions
namespace Dialogs {
void errorDialog(const std::string & title, const std::string & message, bool useHtml = false);
void errorDialog(const std::string & title, const std::string & message, bool* stopAsking, bool useHtml = false);

void warningDialog(const std::string & title, const std::string & message, bool useHtml = false);
void warningDialog(const std::string & title, const std::string & message, bool* stopAsking, bool useHtml = false);

void informationDialog(const std::string & title, const std::string & message, bool useHtml = false);
void informationDialog(const std::string & title, const std::string & message, bool* stopAsking, bool useHtml = false);

StandardButtonEnum questionDialog(const std::string & title, const std::string & message, bool useHtml,
                                  StandardButtons buttons =
                                      StandardButtons(eStandardButtonYes | eStandardButtonNo),
                                  StandardButtonEnum defaultButton = eStandardButtonNoButton);

StandardButtonEnum questionDialog(const std::string & title, const std::string & message, bool useHtml,
                                  StandardButtons buttons,
                                  StandardButtonEnum defaultButton,
                                  bool* stopAsking);
} // namespace Dialogs

// put global functions in a namespace, see https://google.github.io/styleguide/cppguide.html#Nonmember,_Static_Member,_and_Global_Functions
namespace NATRON_PYTHON_NAMESPACE {
/**
 * @brief Ensures that the given Python script as imported the given module
 * and returns the position of the start of the next line after the imports. Note that this position
 * can be the first character after the last one in the script.
 **/
//std::size_t ensureScriptHasModuleImport(const std::string& moduleName,std::string& script);

/**
 * @brief If the script contains import modules commands, this will return the position of the first character
 * of the next line after the last import call, if there's any, otherwise it returns 0.
 **/
//std::size_t findNewLineStartAfterImports(std::string& script);

/**
 * @brief Return a handle to the __main__ Python module, containing all global definitions.
 **/
PyObject* getMainModule();

/**
 * @brief Evaluates the given python script*
 * @param error[out] If an error occurs, this will be set to the error printed by the Python interpreter. This argument may be passed NULL,
 * however in Gui sessions, the error will not be printed in the console so it will just ignore any Python error.
 * @param output[out] The string will contain any result printed by the script on stdout. This argument may be passed NULL
 * @returns True on success, false on failure.
 **/
bool interpretPythonScript(const std::string& script, std::string* error, std::string* output);

// Clear Python error state and output
void clearPythonStdErr();
void clearPythonStdOut();

std::string getPythonStdOut();
std::string getPythonStdErr();

//void compilePyScript(const std::string& script,PyObject** code);

std::string PyStringToStdString(PyObject* obj);
std::string makeNameScriptFriendlyWithDots(const std::string& str);
std::string makeNameScriptFriendly(const std::string& str);

bool getGroupInfos(const std::string& pythonModule,
                   std::string* pluginID,
                   std::string* pluginLabel,
                   std::string* iconFilePath,
                   std::string* grouping,
                   std::string* description,
                   std::string* pythonScriptDirPath,
                   bool* isToolset,
                   unsigned int* version);

// Does not work for functions with var args
void getFunctionArguments(const std::string& pyFunc, std::string* error, std::vector<std::string>* args);

/**
 * @brief Given a fullyQualifiedName, e.g: app1.Group1.Blur1
 * this function returns the PyObject attribute of Blur1 if it is defined, or Group1 otherwise
 * If app1 or Group1 does not exist at this point, this is a failure.
 **/
PyObject* getAttrRecursive(const std::string& fullyQualifiedName, PyObject* parentObj, bool* isDefined);
} // namespace NATRON_PYTHON_NAMESPACE

// #define DEBUG_PYTHON_GIL // to debug Python GIL issues

/**
 * @brief Small helper class to use as RAII to hold the GIL (Global Interpreter Lock) before calling ANY Python code.
 **/
class PythonGILLocker
{
    // Follow https://web.archive.org/web/20150918224620/http://wiki.blender.org/index.php/Dev:2.4/Source/Python/API/Threads
    PyGILState_STATE state;
#ifdef DEBUG_PYTHON_GIL
    static QMap<QString, int> pythonCount;
    static QMap<QString, int> natronCount;
#endif
public:
    PythonGILLocker();

    ~PythonGILLocker();
};

NATRON_NAMESPACE_EXIT


#endif // Engine_AppManager_h
<|MERGE_RESOLUTION|>--- conflicted
+++ resolved
@@ -58,15 +58,11 @@
 
 #include "Engine/EngineFwd.h"
 
-<<<<<<< HEAD
 
 NATRON_NAMESPACE_ENTER
 
 
-/*macro to get the unique pointer to the controler*/
-=======
 /*macro to get the unique pointer to the controller*/
->>>>>>> 09c81512
 #define appPTR AppManager::instance()
 
 
@@ -269,34 +265,7 @@
     {
     }
 
-<<<<<<< HEAD
     void registerPlugin(const PluginPtr& plugin);
-=======
-    Plugin* registerPlugin(const QString& resourcesPath,
-                           const QStringList & groups,
-                           const QString & pluginID,
-                           const QString & pluginLabel,
-                           const QString & pluginIconPath,
-                           const QStringList & groupIconPath,
-                           bool isReader,
-                           bool isWriter,
-                           LibraryBinary* binary,
-                           bool mustCreateMutex,
-                           int major,
-                           int minor,
-                           bool isDeprecated);
-
-    bool isNCacheFilesOpenedCapped() const;
-    size_t getNCacheFilesOpened() const;
-    void increaseNCacheFilesOpened();
-    void decreaseNCacheFilesOpened();
-
-    /**
-     * @brief Called by the caches to check that there's enough free memory on the computer to perform the allocation.
-     * WARNING: This function may remove some entries from the caches.
-     **/
-    void checkCacheFreeMemoryIsGoodEnough();
->>>>>>> 09c81512
 
     void onCheckerboardSettingsChanged() { Q_EMIT checkerboardSettingsChanged(); }
 
@@ -310,7 +279,7 @@
     int getMaxThreadCount(); //!<  actual number of threads in the thread pool (depends on application settings)
 
     void setOFXLastActionCaller_TLS(const OfxEffectInstancePtr& effect);
-    
+
     OfxEffectInstancePtr getOFXCurrentEffect_TLS() const;
 
     /**
@@ -530,7 +499,7 @@
     };
 
     typedef boost::shared_ptr<PythonTLSData> PythonTLSDataPtr;
-    
+
 
     TreeRenderQueueManagerPtr getTasksQueueManager() const;
 
@@ -763,4 +732,4 @@
 NATRON_NAMESPACE_EXIT
 
 
-#endif // Engine_AppManager_h
+#endif // Engine_AppManager_h