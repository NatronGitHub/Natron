--- conflicted
+++ resolved
@@ -878,44 +878,6 @@
     virtual bool  getInViewerContextSecret() const = 0;
 
     /**
-     * @brief Set whether the knob should have a GUI on the viewer, if so set at which index
-     **/
-    virtual void setInViewerContextIndex(int index) = 0;
-    virtual int  getInViewerContextIndex() const = 0;
-
-    /**
-     * @brief Returns whether this type of knob can be instantiated in the viewer UI
-     **/
-    virtual bool supportsInViewerContext() const
-    {
-        return false;
-    }
-
-    /**
-     * @brief Set how much space (in pixels) to leave between the current parameter and the next parameter in horizontal layouts.
-     **/
-    virtual void setInViewerContextItemSpacing(int spacing) = 0;
-    virtual int  getInViewerContextItemSpacing() const = 0;
-
-    /**
-     * @brief Set whether the knob should have a vertical separator after or not in the viewer
-     **/
-    virtual void setInViewerContextAddSeparator(bool addSeparator) = 0;
-    virtual bool  getInViewerContextAddSeparator() const = 0;
-
-    /**
-     * @brief Set whether the viewer UI should create a new line after this parameter or not
-     **/
-    virtual void setInViewerContextNewLineActivated(bool activated) = 0;
-    virtual bool  getInViewerContextNewLineActivated() const = 0;
-
-    /**
-     * @brief Set whether the knob should have its viewer GUI secret or not
-     **/
-    virtual void setInViewerContextSecret(bool secret) = 0;
-    virtual bool  getInViewerContextSecret() const = 0;
-
-    /**
      * @brief Enables/disables user interaction with the given dimension.
      **/
     virtual void setEnabled(int dimension, bool b) = 0;
@@ -1361,11 +1323,7 @@
     virtual void blockListenersNotification() OVERRIDE FINAL;
     virtual void unblockListenersNotification() OVERRIDE FINAL;
     virtual bool isListenersNotificationBlocked() const OVERRIDE FINAL WARN_UNUSED_RETURN;
-<<<<<<< HEAD
-    virtual void evaluateValueChange(int dimension, double time, ViewSpec view,  ValueChangedReasonEnum reason) OVERRIDE FINAL;
-=======
     virtual bool evaluateValueChange(int dimension, double time, ViewSpec view,  ValueChangedReasonEnum reason) OVERRIDE FINAL;
->>>>>>> f47de4b4
 
 protected:
     // Returns true if the knobChanged handler was called
@@ -1492,16 +1450,11 @@
     virtual bool isNewLineActivated() const OVERRIDE FINAL WARN_UNUSED_RETURN;
     virtual bool isSeparatorActivated() const OVERRIDE FINAL WARN_UNUSED_RETURN;
     virtual void setSpacingBetweenItems(int spacing) OVERRIDE FINAL;
-<<<<<<< HEAD
-    virtual void setInViewerContextIndex(int index) OVERRIDE FINAL;
-    virtual int  getInViewerContextIndex() const OVERRIDE FINAL WARN_UNUSED_RETURN;
-=======
     virtual int getSpacingBetweenitems() const OVERRIDE FINAL WARN_UNUSED_RETURN;
     virtual std::string getInViewerContextLabel() const OVERRIDE FINAL WARN_UNUSED_RETURN;
     virtual void setInViewerContextLabel(const QString& label) OVERRIDE FINAL;
     virtual void setInViewerContextCanHaveShortcut(bool haveShortcut) OVERRIDE FINAL;
     virtual bool getInViewerContextHasShortcut() const OVERRIDE FINAL WARN_UNUSED_RETURN;
->>>>>>> f47de4b4
     virtual void setInViewerContextItemSpacing(int spacing) OVERRIDE FINAL;
     virtual int  getInViewerContextItemSpacing() const OVERRIDE FINAL WARN_UNUSED_RETURN;
     virtual void setInViewerContextAddSeparator(bool addSeparator) OVERRIDE FINAL;
@@ -2085,21 +2038,12 @@
 
     template <typename OTHERTYPE>
     void copyValueForType(Knob<OTHERTYPE>* other, int dimension, int otherDimension);
-<<<<<<< HEAD
 
     template <typename OTHERTYPE>
     bool copyValueForTypeAndCheckIfChanged(Knob<OTHERTYPE>* other, int dimension, int otherDimension);
 
     void cloneValues(KnobI* other, int dimension, int otherDimension);
 
-=======
-
-    template <typename OTHERTYPE>
-    bool copyValueForTypeAndCheckIfChanged(Knob<OTHERTYPE>* other, int dimension, int otherDimension);
-
-    void cloneValues(KnobI* other, int dimension, int otherDimension);
-
->>>>>>> f47de4b4
     bool cloneValuesAndCheckIfChanged(KnobI* other, int dimension, int otherDimension);
 
     virtual void cloneExpressionsResults(KnobI* other, int dimension = -1, int otherDimension = -1) OVERRIDE FINAL;
@@ -2369,13 +2313,9 @@
     void setIsInitializingKnobs(bool b);
     bool isInitializingKnobs() const;
 
-<<<<<<< HEAD
-    bool hasKnobWithViewerInContextUI() const;
-=======
     void addKnobToViewerUI(const KnobPtr& knob);
     KnobsVec getViewerUIKnobs() const;
 
->>>>>>> f47de4b4
 
 protected:
 
