--- conflicted
+++ resolved
@@ -2580,17 +2580,12 @@
 
     void getAllExpressionDependenciesRecursive(std::set<NodePtr >& nodes) const;
 
-<<<<<<< HEAD
-
     /**
      * @brief To implement if you need to make the hash vary at a specific time/view
      **/
 
     virtual void appendToHash(double time, ViewIdx view, Hash64* hash) OVERRIDE;
 
-=======
-    
->>>>>>> f3183b2d
 protected:
 
     void onUserKnobCreated(const KnobIPtr& knob, bool isUserKnob);
@@ -2731,7 +2726,7 @@
     /**
      * @brief Return a list of all the internal pages which were created by the user
      **/
-    void getUserPages(std::list<KnobPage*>& userPages) const;
+    void getUserPages(std::list<KnobPagePtr>& userPages) const;
     
 protected:
 
