/* ***** BEGIN LICENSE BLOCK *****
 * This file is part of Natron <https://natrongithub.github.io/>,
 * Copyright (C) 2013-2018 INRIA and Alexandre Gauthier-Foichat
 *
 * Natron is free software: you can redistribute it and/or modify
 * it under the terms of the GNU General Public License as published by
 * the Free Software Foundation; either version 2 of the License, or
 * (at your option) any later version.
 *
 * Natron is distributed in the hope that it will be useful,
 * but WITHOUT ANY WARRANTY; without even the implied warranty of
 * MERCHANTABILITY or FITNESS FOR A PARTICULAR PURPOSE.  See the
 * GNU General Public License for more details.
 *
 * You should have received a copy of the GNU General Public License
 * along with Natron.  If not, see <http://www.gnu.org/licenses/gpl-2.0.html>
 * ***** END LICENSE BLOCK ***** */

#ifndef Engine_Knob_h
#define Engine_Knob_h

// ***** BEGIN PYTHON BLOCK *****
// from <https://docs.python.org/3/c-api/intro.html#include-files>:
// "Since Python may define some pre-processor definitions which affect the standard headers on some systems, you must include Python.h before any standard headers are included."
#include <Python.h>
// ***** END PYTHON BLOCK *****

#include "Global/Macros.h"

#include <vector>
#include <string>
#include <set>
#include <map>

#if !defined(Q_MOC_RUN) && !defined(SBK_RUN)
#include <boost/enable_shared_from_this.hpp>
#include <boost/scoped_ptr.hpp>
#endif

#include <QtCore/QReadWriteLock>
#include <QtCore/QMutex>
#include <QtCore/QString>
#include <QtCore/QCoreApplication>

#include "Engine/AnimatingObjectI.h"
#include "Engine/AppManager.h" // for AppManager::createKnob
#include "Engine/Cache.h" // CacheEntryLockerPtr - could we put this in EngineFwd.h?
#include "Engine/DimensionIdx.h"
#include "Engine/HashableObject.h"
#include "Engine/KnobFactory.h"
#include "Engine/Variant.h"
#include "Engine/ViewIdx.h"

#include "Serialization/SerializationBase.h"

#include "Engine/EngineFwd.h"

NATRON_NAMESPACE_ENTER

#define NATRON_USER_MANAGED_KNOBS_PAGE_LABEL "User"
#define NATRON_USER_MANAGED_KNOBS_PAGE "userNatron"


/**
 * @brief A class that reports changes happening to a knob
 **/
class KnobSignalSlotHandler
    : public QObject
{
    Q_OBJECT

    KnobIWPtr k;

public:

    KnobSignalSlotHandler(const KnobIPtr &knob);

    KnobIPtr getKnob() const
    {
        return k.lock();
    }

    void s_mustRefreshKnobGui(ViewSetSpec view, DimSpec dimension, ValueChangedReasonEnum reason)
    {
        Q_EMIT mustRefreshKnobGui(view, dimension, reason);
    }

    void s_secretChanged()
    {
        Q_EMIT secretChanged();
    }

    void s_viewerContextSecretChanged()
    {
        Q_EMIT viewerContextSecretChanged();
    }

    void s_enabledChanged()
    {
        Q_EMIT enabledChanged();
    }

    void s_curveAnimationChanged(ViewSetSpec view, DimSpec dimension)
    {
        Q_EMIT curveAnimationChanged(view,  dimension);
    }


    void s_selectedMultipleTimes(bool b)
    {
        Q_EMIT selectedMultipleTimes(b);
    }

    void s_setFrozen(bool f)
    {
        Q_EMIT frozenChanged(f);
    }


    void s_minMaxChanged(DimSpec index)
    {
        Q_EMIT minMaxChanged(index);
    }

    void s_displayMinMaxChanged(DimSpec index)
    {
        Q_EMIT displayMinMaxChanged(index);
    }

    void s_helpChanged()
    {
        Q_EMIT helpChanged();
    }

    void s_expressionChanged(DimIdx dimension, ViewIdx view)
    {
        Q_EMIT expressionChanged(dimension, view);
    }

    void s_hasModificationsChanged()
    {
        Q_EMIT hasModificationsChanged();
    }

    void s_labelChanged()
    {
        Q_EMIT labelChanged();
    }

    void s_inViewerContextLabelChanged()
    {
        Q_EMIT inViewerContextLabelChanged();
    }

    void s_evaluateOnChangeChanged(bool value)
    {
        Q_EMIT evaluateOnChangeChanged(value);
    }

    void s_dimensionNameChanged(DimIdx dimension)
    {
        Q_EMIT dimensionNameChanged(dimension);
    }

    void s_availableViewsChanged()
    {
        Q_EMIT availableViewsChanged();
    }

    void s_dimensionsVisibilityChanged(ViewSetSpec view)
    {
        Q_EMIT dimensionsVisibilityChanged(view);
    }

    void s_linkChanged()
    {
        Q_EMIT linkChanged();
    }
Q_SIGNALS:

    // Called whenever the evaluateOnChange property changed
    void evaluateOnChangeChanged(bool value);

    // Emitted when the value should be updated on the GUI at the current timeline's time
    void mustRefreshKnobGui(ViewSetSpec view, DimSpec dimension, ValueChangedReasonEnum reason);

    // Emitted when the secret state of the knob changed
    void secretChanged();

    // Emitted when the secret state of the knob changed in the viewer context
    void viewerContextSecretChanged();

    // Emitted when a dimension enabled state changed
    void enabledChanged();

    // This is called to notify the gui that the knob shouldn't be editable.
    // Basically this is used when rendering with a Writer or for Trackers while tracking is active.
    void frozenChanged(bool frozen);

    // Emitted when the animation of a curve has changed. The added list contains keyframes that were added and removed list
    // keys that were removed
    void curveAnimationChanged(ViewSetSpec view, DimSpec dimension);

    void selectedMultipleTimes(bool);

    // Emitted when min/max changes for a value knob
    void minMaxChanged(DimSpec index);

    // Emitted when display min/max changes for a value knob
    void displayMinMaxChanged(DimSpec index);

    // Emitted when tooltip is changed
    void helpChanged();

    // Emitted when expr changed
    void expressionChanged(DimIdx dimension, ViewIdx view);

    // Emitted when the modification state of the knob has changed
    void hasModificationsChanged();

    // Emitted when the label has changed
    void labelChanged();

    // Emitted when the label has changed in the viewer
    void inViewerContextLabelChanged();

    // Emitted when a dimension label hash changed
    void dimensionNameChanged(DimIdx dimension);

    // Called when knob split/unsplit views
    void availableViewsChanged();

    // Called when all dimensions are folded/unfolded
    void dimensionsVisibilityChanged(ViewSetSpec views);

    // Called when the links of the knob changed (either hard-link or expression)
    void linkChanged();
};



// A small knob/dimension/view tuple that identifies the owner
// of a KnobDimViewBase
struct KnobDimViewKey
{
    KnobIWPtr knob;
    DimIdx dimension;
    ViewIdx view;

    KnobDimViewKey()
    : knob()
    , dimension()
    , view()
    {

    }

    KnobDimViewKey(const KnobIPtr& knob, DimIdx dimension, ViewIdx view)
    : knob(knob)
    , dimension(dimension)
    , view(view)
    {

    }
};

struct KnobDimViewKey_Compare
{
    bool operator() (const KnobDimViewKey& lhs, const KnobDimViewKey& rhs) const
    {
        KnobIPtr lhsKnob = lhs.knob.lock();
        KnobIPtr rhsKnob = rhs.knob.lock();
        if (lhsKnob.get() < rhsKnob.get()) {
            return true;
        } else if (lhsKnob.get() > rhsKnob.get()) {
            return false;
        } else {
            if (lhs.dimension < rhs.dimension) {
                return true;
            } else if (lhs.dimension > rhs.dimension) {
                return false;
            } else {
                return lhs.view < rhs.view;
            }
        }
    }
};

typedef std::set<KnobDimViewKey, KnobDimViewKey_Compare> KnobDimViewKeySet;

class KnobI
    : public AnimatingObjectI
    , public boost::enable_shared_from_this<KnobI>
    , public SERIALIZATION_NAMESPACE::SerializableObjectBase
    , public HashableObject
{
    friend class KnobHolder;

protected: // parent of KnobHelper
    // constructors should be privatized in any class that derives from boost::enable_shared_from_this<>

    KnobI();

public:

    // dtor
    virtual ~KnobI();

protected:
    /**
     * @brief Deletes this knob permanently
     **/
    virtual void deleteKnob() = 0;

public:

   

    /**
     * @brief Do not call this. It is called right away after the constructor by the factory
     * to initialize curves and values. This is separated from the constructor as we need RTTI
     * for Curve.
     **/
    virtual void populate() = 0;

    /**
     * @brief Return whether all dimensions are folded or not, when folded all dimensions have the same value/animation
     **/
    virtual bool getAllDimensionsVisible(ViewIdx view) const = 0;

    /**
     * @brief Set whether all dimensions are folded or not, when folded all dimensions have the same value/animation
     **/
    virtual void setAllDimensionsVisible(ViewSetSpec view, bool visible) = 0;

    /**
     * @brief When enabled, the knob can be automatically folded if 2 dimensions have equal values.
     **/
    virtual void setCanAutoFoldDimensions(bool enabled) = 0;
    virtual bool isAutoFoldDimensionsEnabled() const = 0;

    /**
     * @brief When enabled, the knob can be automatically expanded folded dimensions
     **/
    virtual void setAdjustFoldExpandStateAutomatically(bool enabled) = 0;
    virtual bool isAdjustFoldExpandStateAutomaticallyEnabled() const = 0;


    /**
<<<<<<< HEAD
     * @brief Check the knob state across all dimensions and if they have the same values
     * it folds the dimensions.
=======
     * @brief If the parameter is multidimensional, this is the label that will be displayed for a dimension.
>>>>>>> 09c81512
     **/
    virtual void autoFoldDimensions(ViewIdx view) = 0;

    /**
     * @brief Returns whether 2 dimensions are equal.
     * It checks their expression, animation curve and value.
     * This can be potentially expensive as it compares all animation if needed.
     **/
    virtual bool areDimensionsEqual(ViewIdx view) = 0;

    /**
     * @brief Calls areDimensionsEqual to figure out if all dimensions should be made visible or not.
     **/
    virtual void autoAdjustFoldExpandDimensions(ViewIdx view) = 0;

    /**
     * @brief Given the dimension and view in input, if the knob has all its dimensions folded or is not multi-view,
     * adjust the arguments so that they best fit PasteKnobClipBoardUndoCommand
     **/
    virtual void convertDimViewArgAccordingToKnobState(DimSpec dimIn, ViewSetSpec viewIn, DimSpec* dimOut, ViewSetSpec* viewOut) const = 0;

    enum KnobDeclarationTypeEnum
    {
        // The knob was described by the plug-in. No extended properties such as min/max/default values etc... will
        // be serialized.
        // This is the default.
        eKnobDeclarationTypePlugin,

        // The knob is described by the host, it is the same than eKnobDeclarationTypePlugin except that:
        // - It will not show up in the documentation
        // - The knobChanged action will not be called on the plug-in for this parameter since it is unknown by the plug-in.
        eKnobDeclarationTypeHost,

        // The knob was created by the user. The serialization will include extended properties such as min/max/default values etc...
        // This is used for example by user parameters when describing a PyPlug.
        eKnobDeclarationTypeUser
    };

    /**
     * @brief Returns the knob was created by a plugin or added automatically by Natron (e.g like mask knobs)
     **/
    virtual KnobDeclarationTypeEnum getKnobDeclarationType() const = 0;
    virtual void setKnobDeclarationType(KnobDeclarationTypeEnum b) = 0;

<<<<<<< HEAD
=======
    /**
     * @brief Same as clone(const KnobIPtr& ) except that the given offset is applied
     * on the keyframes time and only the keyframes within the given range are copied.
     * If the range is NULL everything will be copied.
     *
     * Note that unlike the other version of clone, this version is more relaxed and accept parameters
     * with different dimensions, but only the intersection of the dimension of the 2 parameters will be copied.
     * The restriction on types still apply.
     **/
    virtual void clone(KnobI* other, double offset, const RangeD* range, int dimension = -1, int otherDimension = -1) = 0;
    virtual void clone(const KnobIPtr & other,
                       double offset,
                       const RangeD* range,
                       int dimension = -1,
                       int otherDimension = -1)
    {
        clone(other.get(), offset, range, dimension, otherDimension);
    }
>>>>>>> 09c81512

    /**
     * @brief Must return the type name of the knob. This name will be used by the KnobFactory
     * to create an instance of this knob.
     **/
    virtual const std::string & typeName() const = 0;

    /**
     * @brief Must return true if this knob can animate (i.e: if we can set different values depending on the time)
     * Some parameters cannot animate, for example a file selector.
     **/
    virtual bool canAnimate() const = 0;

    /**
     * @brief Returns true if by default this knob has the animated flag on
     **/
    virtual bool isAnimatedByDefault() const = 0;

    /**
     * @brief Returns true if the knob has had modifications
     **/
    virtual bool hasModifications() const = 0;
    virtual bool hasModifications(DimIdx dimension) const = 0;
    virtual void computeHasModifications() = 0;

    /**
     * @brief Return true if the default value has changed.
     **/
    bool hasDefaultValueChanged() const;
    virtual bool hasDefaultValueChanged(DimIdx dimension) const = 0;

    /**
     * @brief If the parameter is multidimensional, this is the label thats the that will be displayed
     * for a dimension.
     **/
    virtual std::string getDimensionName(DimIdx dimension) const = 0;
    virtual void setDimensionName(DimIdx dim, const std::string & name) = 0;
    
    /**
     * @brief When in-between a begin/endChanges bracket, evaluate (render) action will not be called
     * when issuing value changes. Internally it maintains a counter, when it reaches 0 the evaluation is unblocked.
     **/
    virtual void beginChanges() = 0;

    /**
     * @brief To be called to reactivate evaluation. Internally it maintains a counter, when it reaches 0 the evaluation is unblocked.
     **/
    virtual void endChanges() = 0;

    // Prevent knobValueChanged handler calls until unblock is called
    virtual void blockValueChanges() = 0;
    virtual void unblockValueChanges() = 0;
    virtual bool isValueChangesBlocked() const = 0;

    // Prevent autokeying
    virtual void setAutoKeyingEnabled(bool enabled) = 0;

    /**
     * @brief Returns the value previously set by setAutoKeyingEnabled
     **/
    virtual bool isAutoKeyingEnabled(DimSpec dimension, TimeValue time, ViewSetSpec view, ValueChangedReasonEnum reason) const = 0;

    /**
     * @brief Called by setValue to refresh the GUI, call the instanceChanged action on the plugin and
     * evaluate the new value (cause a render).
     * @returns true if the knobChanged handler was called once for this knob
     **/
    virtual bool evaluateValueChange(DimSpec dimension, TimeValue time, ViewSetSpec view, ValueChangedReasonEnum reason) = 0;

    /**
     * @brief Copies the value and animation of the knob "other" to this knob.
     *
     * @param view If set to all, all views on the knob will be modified.
     * If set to current and views are split-off only the "current" view
     * (as in the current on-going render if called from a render thread) will be set, otherwise all views are set.
     * If set to a view index and the view is split-off or it corresponds to the view 0 (main view) then only the view
     *
     * @param dimension If -1 all dimensions will be cloned, otherwise you can clone only a specific dimension
     *
     * Note: This knob and 'other' MUST have the same dimension but not necessarily the same data type (e.g KnobInt can convert to KnobDouble
     * etc..)
     * @return True if this function succeeded and the knob has had its state changed, false otherwise
     **/
    virtual bool copyKnob(const KnobIPtr& other, ViewSetSpec view = ViewSetSpec::all(), DimSpec dimension = DimSpec::all(), ViewSetSpec otherView = ViewSetSpec::all(), DimSpec otherDimension = DimSpec::all(), const RangeD* range = 0, double offset = 0) = 0;

    virtual void cloneDefaultValues(const KnobIPtr& other) = 0;

    virtual double random(double min, double max, TimeValue time, unsigned int seed = 0) const = 0;
    virtual double random(double min = 0., double max = 1.) const = 0;
    virtual int randomInt(int min, int max, TimeValue time, unsigned int seed = 0) const = 0;
    virtual int randomInt(int min, int max) const = 0;


    /**
     * @brief Same as getRawCurveValueAt, but first check if an expression is present. The expression should return a PoD.
     **/
    virtual double getValueAtWithExpression(TimeValue time, ViewIdx view, DimIdx dimension) = 0;

    /**
     * @brief Set an expression on the knob. If this expression is invalid, this function throws an excecption with the error from the
     * Python interpreter or exprTK compiler
     * @param Language (Python or ExprTk)
     * @param hasRetVariable (Python only) If true the expression is expected to be multi-line and have its return value set to the variable "ret", otherwise
     * the expression is expected to be single-line.
     * @param force If set to true, this function will not check if the expression is valid nor will it attempt to compile/evaluate it, it will
     * just store it. This flag is used for serialisation, you should always pass false
     **/

protected:

    virtual void setExpressionCommon(DimSpec dimension, ViewSetSpec view, const std::string& expression, ExpressionLanguageEnum language, bool hasRetVariable, bool failIfInvalid) = 0;

public:

    void restoreExpression(DimSpec dimension,
                           ViewSetSpec view,
                           const std::string& expression,
                           ExpressionLanguageEnum language,
                           bool hasRetVariable)
    {
        setExpressionCommon(dimension, view, expression, language, hasRetVariable, false);
    }

    void setExpression(DimSpec dimension,
                       ViewSetSpec view,
                       const std::string& expression,
                       ExpressionLanguageEnum language,
                       bool hasRetVariable,
                       bool failIfInvalid)
    {
        setExpressionCommon(dimension, view, expression, language, hasRetVariable, failIfInvalid);
    }

    /**
     * @brief Restores all links for the given knob if it has masters or expressions.
     * This function cannot be called until all knobs of the node group have been created because it needs to reference other knobs
     * from other nodes.
     * This function throws an exception if no serialization is valid in the object
     **/
    virtual void restoreKnobLinks(const SERIALIZATION_NAMESPACE::KnobSerializationBasePtr& serialization,
                                  const std::map<SERIALIZATION_NAMESPACE::NodeSerializationPtr, NodePtr>& allCreatedNodesInGroup) = 0;

    /**
     * @brief Tries to re-apply invalid expressions, returns true if they are all valid
     **/
    virtual bool checkInvalidLinks() = 0;
    virtual bool isLinkValid(DimIdx dimension, ViewIdx view, std::string* error) const = 0;
    virtual void setLinkStatus(DimSpec dimension, ViewSetSpec view, bool valid, const std::string& error) = 0;


    /**
     * @brief For each dimension, try to find in the expression, if set, the node name "oldName" and replace
     * it by "newName"
     **/
    virtual void replaceNodeNameInExpression(DimSpec dimension,
                                             ViewSetSpec view,
                                             const std::string& oldName,
                                             const std::string& newName) = 0;
    virtual void clearExpression(DimSpec dimension, ViewSetSpec view) = 0;
    virtual std::string getExpression(DimIdx dimension, ViewIdx view) const = 0;

    virtual bool hasExpression(DimIdx dimension, ViewIdx view) const = 0;

    bool hasAnyExpression() const;

    virtual void clearExpressionsResults(DimSpec dimension, ViewSetSpec view) = 0;

    /**
     * @brief When enabled, results of expressions are cached. By default this is enabled.
     * This can be turned off in case the expression depends on external stuff that the caching
     * system cannot detect.
     **/
    virtual void setExpressionsResultsCachingEnabled(bool enabled) = 0;
    virtual bool isExpressionsResultsCachingEnabled() const = 0;

    /**
     * @brief Checks that the given expr for the given dimension will produce a correct behaviour.
     * On success this function returns correctly, otherwise an exception is thrown with the error.
     * This function also declares some extra python variables via the declareCurrentKnobVariable_Python function.
     * The new expression is returned.
     * @param resultAsString[out] The result of the execution of the expression will be written to the string.
     * @returns A new string containing the modified expression with the 'ret' variable declared if it wasn't already declared
     * by the user.
     **/
    virtual void validateExpression(const std::string& expression, ExpressionLanguageEnum language, DimIdx dimension, ViewIdx view, bool hasRetVariable, std::string* resultAsString) = 0;

public:

    /**
     * @brief Returns whether the expr at the given dimension uses the ret variable to assign to the return value or not
     **/
    virtual bool isExpressionUsingRetVariable(ViewIdx view, DimIdx dimension) const = 0;

    /**
<<<<<<< HEAD
     * @brief Returns the language used by an expression
=======
     * @brief Returns in dependencies a list of all the knobs used in the expression at the given dimension
     * @returns True on success, false if no expression is set.
>>>>>>> 09c81512
     **/
    virtual ExpressionLanguageEnum getExpressionLanguage(ViewIdx view, DimIdx dimension) const = 0;

    /**
     * @brief Returns in dependencies a list of all the knobs used in the expression at the given dimension
     * @returns True on sucess, false if no expression is set.
     **/
    virtual bool getExpressionDependencies(DimIdx dimension, ViewIdx view, KnobDimViewKeySet& dependencies) const = 0;

    /**
     * @brief Called when the current time of the timeline changes.
     * It must get the value at the given time and notify  the gui it must
     * update the value displayed.
     **/
    virtual void onTimeChanged(bool isPlayback, TimeValue time) = 0;

    /**
     * @brief Returns the keyframe object at the given time. This by-passes any expression, but not hard-links
     **/
    virtual bool getCurveKeyFrame(TimeValue time, DimIdx dimension, ViewIdx view, bool clampToMinMax, KeyFrame* key) = 0;


    /**
     * @brief Compute the derivative at time as a double
     * @param view The view of the corresponding curve. If view is current, then the current view
     * in the thread-local storage (if while rendering) will be used, otherwise the view must correspond
     * to a valid view index.
     **/
    virtual double getDerivativeAtTime(TimeValue time, ViewIdx view, DimIdx dimension) = 0;

    /**
     * @brief Compute the integral of dimension from time1 to time2 as a double
     * @param view The view of the corresponding curve. If view is current, then the current view
     * in the thread-local storage (if while rendering) will be used, otherwise the view must correspond
     * to a valid view index.
     **/
    virtual double getIntegrateFromTimeToTime(TimeValue time1, TimeValue time2, ViewIdx view, DimIdx dimension)  = 0;


    /**
     * @brief Returns true if the curve corresponding to the dimension/view is animated with keyframes.
     * @param dimension The dimension index of the corresponding curve
     * @param view The view of the corresponding curve. If view is current, then the current view
     * in the thread-local storage (if while rendering) will be used, otherwise the view must correspond
     * to a valid view index. 
     **/
    virtual bool isAnimated( DimIdx dimension, ViewIdx view ) const = 0;

    /**
     * @brief Returns true if at least 1 dimension/view is animated. MT-Safe
     **/
    virtual bool hasAnimation() const = 0;

    /**
     * @brief Activates or deactivates the animation for this parameter. On the GUI side that means
     * the user can never interact with the animation curves nor can he/she set any keyframe.
     **/
    virtual void setAnimationEnabled(bool val) = 0;

    /**
     * @brief Returns true if the animation is enabled for this knob. A return value of
     * true doesn't necessarily means that the knob is animated at all.
     **/
    virtual bool isAnimationEnabled() const = 0;

    /**
     * @brief When enabled, if the knob has a gui, whenever it will be visible eithre in the settings panel or in
     * the viewer gui its keyframes will
     * also be displayed on the timeline.
     * By default this is enabled.
     **/
    virtual void setKeyFrameTrackingEnabled(bool enabled) = 0;
    virtual bool isKeyFrameTrackingEnabled() const = 0;

    /**
     * @brief Get the knob label, that is the label next to the knob on the user interface.
     * This function is MT-safe as it the label can only be changed by the main thread.
     **/
    virtual std::string getLabel() const = 0;
    virtual void setLabel(const std::string& label) = 0;

    void setLabel(const QString & label)
    {
        setLabel( label.toStdString() );
    }

    /**
     * @brief Set an icon instead of the text label for this knob
     * @param modeOff If true, this icon will be used when the parameter is an unchecked state (only relevant for
     * buttons/booleans parameters), otherwise the icon will be used when the parameter is in a checked state
     **/
    virtual void setIconLabel(const std::string& iconFilePath, bool checked = false, bool alsoSetViewerUIIcon = true) = 0;
    virtual const std::string& getIconLabel(bool checked = false) const = 0;

    /**
     * @brief Returns a pointer to the holder owning the knob.
     **/
    virtual KnobHolderPtr getHolder() const = 0;
    virtual void setHolder(const KnobHolderPtr& holder) = 0;


    /**
     * @brief Controls the knob hashing stragey. @See KnobFrameViewHashingStrategyEnum
     **/
    virtual void setHashingStrategy(KnobFrameViewHashingStrategyEnum strategty) = 0;
    virtual KnobFrameViewHashingStrategyEnum getHashingStrategy() const = 0;

    virtual void appendToHash(const ComputeHashArgs& args, Hash64* hash) OVERRIDE = 0;

    /**
     * @brief Any GUI representing this parameter should represent the next parameter on the same line as this parameter.
     **/
    virtual void setAddNewLine(bool newLine) = 0;
    virtual void setAddSeparator(bool addSep) = 0;

    /**
     * @brief Any GUI representing this parameter should represent the next parameter on the same line as this parameter.
     **/
    virtual bool isNewLineActivated() const = 0;
    virtual bool isSeparatorActivated() const = 0;

    /**
     * @brief GUI-related
     **/
    virtual void setSpacingBetweenItems(int spacing) = 0;
    virtual int getSpacingBetweenitems() const = 0;

    /**
     * @brief Set the label of the knob on the viewer
     **/
    virtual std::string getInViewerContextLabel() const = 0;
    virtual void setInViewerContextLabel(const QString& label) = 0;

    /**
     * @brief Set the icon instead of the label for the viewer GUI
     **/
    virtual std::string getInViewerContextIconFilePath(bool checked) const = 0;
    virtual void setInViewerContextIconFilePath(const std::string& icon, bool checked = true) = 0;

    /**
     * @brief Determines whether this knob can be assigned a shortcut or not via the shortcut editor.
     * If true, Natron will look for a shortcut in the shortcuts database with an ID matching the name of this
     * parameter. To set default values for shortcuts, implement EffectInstance::getPluginShortcuts(...)
     **/
    virtual void setInViewerContextCanHaveShortcut(bool haveShortcut) = 0;
    virtual bool getInViewerContextHasShortcut() const = 0;

    /**
     * @brief If this knob has a viewer UI and it has an associated shortcut, the tooltip
     * will indicate to the viewer the shortcuts. The plug-in may also want to reference
     * other action shorcuts via this tooltip, and can add them here.
     * e.g: The Refresh button of the viewer shortcut is SHIFT+U but SHIFT+CTRL+U can also
     * be used to refresh but also enable in-depth render statistics
     * In the hint text, each additional shortcut must be reference with a %2, %3, %4, starting
     * from 2 since 1 is reserved for this knob's own shortcut.
     **/
    virtual void addInViewerContextShortcutsReference(const std::string& actionID) = 0;
    virtual const std::list<std::string>& getInViewerContextAdditionalShortcuts() const = 0;

    /**
     * @brief Returns whether this type of knob can be instantiated in the viewer UI
     **/
    virtual bool supportsInViewerContext() const
    {
        return false;
    }

    /**
     * @brief Set how much space (in pixels) to leave between the current parameter and the next parameter in horizontal layouts.
     **/
    virtual void setInViewerContextItemSpacing(int spacing) = 0;
    virtual int  getInViewerContextItemSpacing() const = 0;

    /**
     * @brief Controls whether to add horizontal stretch before or after (or none) stretch
     **/
    virtual void setInViewerContextLayoutType(ViewerContextLayoutTypeEnum type) = 0;
    virtual ViewerContextLayoutTypeEnum getInViewerContextLayoutType() const = 0;

    /**
     * @brief Set whether the knob should have its viewer GUI secret or not
     **/
    virtual void setInViewerContextSecret(bool secret) = 0;
    virtual bool  getInViewerContextSecret() const = 0;

    /**
     * @brief Enables/disables user interaction with the given dimension.
     **/
    virtual void setEnabled(bool b) = 0;

    /**
     * @brief Is the parameter enabled ?
     **/
    virtual bool isEnabled() const = 0;

    /**
     * @brief Set the knob visible/invisible on the GUI representing it.
     **/
    virtual void setSecret(bool b) = 0;

    /**
     * @brief Is the knob visible to the user ?
     **/
    virtual bool getIsSecret() const = 0;

    /**
     * @brief Returns true if a knob is secret because it is either itself secret or one of its parent, recursively
     **/
    virtual bool getIsSecretRecursive() const = 0;

    /**
     * @biref This is called to notify the gui that the knob shouldn't be editable.
     * Basically this is used when rendering with a Writer or for Trackers while tracking is active.
     **/
    virtual void setIsFrozen(bool frozen) = 0;
    virtual bool evaluateValueChangeOnTimeChange() const { return false; }

    /**
     * @brief For a master knob in a KnobItemsTable, it indicates to the gui that multiple
     * items in the table are selected and the knob should be displayed with a specific state
     * to reflect the user that modifying the value will impact all selected rows of the 
     * KnobItemsTable.
     **/
    virtual void setKnobSelectedMultipleTimes(bool d) = 0;

    /**
     * @brief Call this to change the knob name. The name is not the text label displayed on
     * the GUI but what Natron uses internally to identify knobs from each other. By default the
     * name is the same as the getLabel(i.e: the text label).
     */
    virtual void setName(const std::string & name, bool throwExceptions = false) = 0;

    /**
     * @brief Returns the knob name. By default the
     * name is the same as the getLabel(i.e: the text label).
     */
    virtual const std::string & getName() const = 0;

    /**
     * @brief Returns the name passed to setName(). This might be different than getName() if
     * the name passed to setName() was not python compliant.
     **/
    virtual const std::string & getOriginalName() const = 0;

    /**
     * @brief Set the given knob as the parent of this knob.
     * @param knob It must be a tab or group knob.
     */
    virtual void setParentKnob(KnobIPtr knob) = 0;
    virtual void resetParent() = 0;

    /**
     * @brief Returns a pointer to the parent knob if any.
     */
    virtual KnobIPtr getParentKnob() const = 0;

    /**
     * @brief Returns the hierarchy level of this knob.
     * By default it is 0, however a knob with a parent will
     * have a hierarchy level of 1, etc...
     **/
    virtual int determineHierarchySize() const = 0;

    /**
     * @brief If a knob is evaluating on change, that means
     * every time a value changes, the knob will call the
     * evaluate function on the KnobHolder holding it.
     * By default this is set to true.
     **/
    virtual void setEvaluateOnChange(bool b) = 0;

    /**
     * @brief Does the knob evaluates on change ?
     **/
    virtual bool getEvaluateOnChange() const = 0;


    /**
     * @brief Should the knob be saved in the project ? This is MT-safe
     * because it never changes throughout the object's life-time.
     **/
    virtual bool getIsPersistent() const = 0;

    /**
     * @brief Should the knob be saved in the project ?
     * By default this is set to true.
     **/
    virtual void setIsPersistent(bool b) = 0;

    /**
     * @brief If set to false, the knob will not be able to use undo/redo actions.
     * By default this is set to true.
     **/
    virtual void setCanUndo(bool val) = 0;

    /**
     * @brief Can the knob use undo/redo actions ?
     **/
    virtual bool getCanUndo() const = 0;

    /**
     * @brief When a knob is clip preferences slaves, when its value changes, checkOFXClipPreferences will be called on the
     * holder effect
     **/
    virtual void setIsMetadataSlave(bool slave) = 0;
    virtual bool getIsMetadataSlave() const = 0;

    /**
     * @brief Set the text displayed by the tooltip when
     * the user hovers the knob with the mouse.
     **/
    virtual void setHintToolTip(const std::string & hint) = 0;

    void setHintToolTip(const QString & hint)
    {
        setHintToolTip( hint.toStdString() );
    }

    //void setHintToolTip(const char* hint)
    //{
    //    setHintToolTip(std::string(hint));
    //}

    /**
     * @brief Get the tooltip text.
     **/
    virtual const std::string & getHintToolTip() const = 0;

    /**
     * @brief Returns whether the hint is encoded in markdown or not
     **/
    virtual bool isHintInMarkdown() const = 0;
    virtual void setHintIsMarkdown(bool b) = 0;

    /**
     * @brief Call this to set a custom interact entry point, replacing any existing gui.
     **/
    virtual void setCustomInteract(const OverlayInteractBasePtr & interactDesc) = 0;
    virtual OverlayInteractBasePtr getCustomInteract() const = 0;

    /**
     * @brief Returns whether any interact associated to this knob should be drawn or not
     **/
    bool shouldDrawOverlayInteract() const;

    /**
     * @brief Returns the current time if attached to a timeline or the time being rendered
     **/
    virtual TimeValue getCurrentRenderTime() const = 0;

    virtual boost::shared_ptr<KnobSignalSlotHandler> getSignalSlotHandler() const = 0;


    /**
     * @brief Adds a new listener to this knob. This is just a pure notification about the fact that the given knob
     * is now listening to the values/keyframes of "this" either via a hard-link (slave/master) or via its expressions
     * @param isExpression Is this listener listening through expressions or via a slave/master link
     * @param listenerDimension The dimension of the listener that is listening to this knob
     * @param listenedDimension The dimension of this knob that is listened to by the listener
     **/
    virtual void addListener(const DimIdx listenerDimension,
                             const DimIdx listenedToDimension,
                             const ViewIdx listenerView,
                             const ViewIdx listenedToView,
                             const KnobIPtr& listener,
                             ExpressionLanguageEnum language) = 0;

    /**
     * @brief Implement to save the content of the object to the serialization object
     **/
    virtual void toSerialization(SERIALIZATION_NAMESPACE::SerializationObjectBase* serializationBase) OVERRIDE = 0;

    /**
     * @brief Implement to load the content of the serialization object onto this object
     **/
    virtual void fromSerialization(const SERIALIZATION_NAMESPACE::SerializationObjectBase&  serializationBase) OVERRIDE = 0;

    virtual void restoreValueFromSerialization(const SERIALIZATION_NAMESPACE::ValueSerialization& obj, DimIdx targetDimension, ViewIdx view) = 0;

    virtual void restoreDefaultValueFromSerialization(const SERIALIZATION_NAMESPACE::DefaultValueSerialization& defObj,
                                                      bool applyDefaultValue,
                                                      DimIdx targetDimension) = 0;

    virtual void clearRenderValuesCache() = 0;

    template <typename K>
    boost::shared_ptr<K> getCloneForHolder(const KnobHolderPtr& holder) const
    {
        KnobIPtr k = getCloneForHolderInternal(holder);
        if (!k) {
            return boost::shared_ptr<K>();
        }
        return boost::dynamic_pointer_cast<K>(k);
    }

    virtual KnobIPtr getCloneForHolderInternal(const KnobHolderPtr& holder) const = 0;


    /**
     * @brief Hack for the meta Read/Write nodes
     **/
    virtual void setActualCloneForHolder(const KnobHolderPtr& holder) = 0;

    /**
     * @brief Returns the main-instance knob if this is a render  clone, otherwise NULL
     **/
    virtual KnobIPtr getMainInstance() const = 0;

protected:


protected:

    virtual bool setHasModifications(DimIdx dimension, ViewIdx view, bool value, bool lock) = 0;
    
public:



    /**
     * @brief The value given by thisDimension and thisView will point to
     * the values of the otherKnob of the given otherDimension and otherView.
     * @param otherKnob The knob to point to
     * @param thisDimension If set to all, each dimension will be respectively redirected to the other knob
     * assuming they have a matching dimension in the other knob.(e.g: 0 to 0, 1 to 1, etc...)
     * @param thisView If set to all, then all views
     * will be redirected, it is then expected that view == otherView == ViewSpec::all(). If not set to all valid view index should be given
     * @return True on success, false otherwise
     * Note that if this parameter shares already a value of another parameter this function will fail, you must call removeRedirection first.
     **/
    virtual bool linkTo(const KnobIPtr & otherKnob, DimSpec thisDimension = DimSpec::all(), DimSpec otherDimension = DimSpec::all(), ViewSetSpec thisView = ViewSetSpec::all(), ViewSetSpec otherView = ViewSetSpec::all()) = 0;

    /**
     * @brief Removes any link for the given dimension(s)/view(s): after this call the values will no longer be shared with any other knob.
     * @param copyState If true, if the knob was redirected to another knob then the knob will copy the state of the knob to which it is pointing to before removing the link, otherwise
     * it will revert to the state it had prior to linking.
     **/
    virtual void unlink(DimSpec dimension, ViewSetSpec view, bool copyState) = 0;


    enum DuplicateKnobTypeEnum
    {
        // The new knob will act as an alias of this parameter
        eDuplicateKnobTypeAlias,

        // The new knob will be expression linked
        eDuplicateKnobTypeExprLinked,

        // The new knob will just be a copy of this knob
        // but will not be linked
        eDuplicateKnobTypeCopy
    };

    virtual KnobIPtr createDuplicateOnHolder(const KnobHolderPtr& otherHolder,
                                            const KnobPagePtr& page,
                                            const KnobGroupPtr& group,
                                            int indexInParent,
                                            DuplicateKnobTypeEnum duplicateType,
                                            const std::string& newScriptName,
                                            const std::string& newLabel,
                                            const std::string& newToolTip,
                                            bool refreshParams,
                                            KnobI::KnobDeclarationTypeEnum isUserKnob) = 0;


    enum ListenersTypeEnum
    {
        eListenersTypeAll = 0x0,
        eListenersTypeExpression = 0x1,
        eListenersTypeSharedValue = 0x2
    };
    
    DECLARE_FLAGS(ListenersTypeFlags, ListenersTypeEnum)
    
    /**
     * @brief Returns a list of all the knobs whose value depends upon this knob.
     **/
    virtual void getListeners(KnobDimViewKeySet &listeners, ListenersTypeFlags flags = ListenersTypeFlags(eListenersTypeAll)) const = 0;

    /**
     * @brief If the value is shared for the given dimension/view, returns the original owner of the value.
     * If this knob is the original owner, this returns false, otherwise it returns true.
     **/
    virtual bool getSharingMaster(DimIdx dimension, ViewIdx view, KnobDimViewKey* linkData) const = 0;

    /**
     * @brief Return a set of all knob/dim/view tuples that share the same value that the given dimension/view of
     * this knob.
     **/
    virtual void getSharedValues(DimIdx dimension, ViewIdx view, KnobDimViewKeySet* sharedKnobs) const = 0;

    /**
     * @brief Get the current animation level.
     **/
    virtual AnimationLevelEnum getAnimationLevel(DimIdx dimension, TimeValue time, ViewIdx view) const = 0;

    /**
     * @brief Restores the default value
     **/
    virtual void resetToDefaultValue(DimSpec dimension = DimSpec::all(), ViewSetSpec view = ViewSetSpec::all()) = 0;

    /**
     * @brief Must return true if this Lnob holds a POD (plain old data) type, i.e. int, bool, or double.
     **/
    virtual bool isTypePOD() const = 0;

    /**
     * @brief Must return true if this knob can link with the other knob
     **/
    virtual bool canLinkWith(const KnobIPtr & other, DimIdx thisDimension, ViewIdx thisView, DimIdx otherDim, ViewIdx otherView, std::string* error) const = 0;
    KnobPagePtr getTopLevelPage() const;

    virtual ValueChangedReturnCodeEnum setValueFromKeyFrame(const SetKeyFrameArgs& args, const KeyFrame & k) = 0;


};



/**
 * @brief The internal class that holds a value in a knob.
 * These are not directly members of the knob class so that it is possible
 * to make bi-directional knobs that share a value but not the decoration properties.
 **/
class KnobDimViewBase {

public:

    // Protects all fields of this class and derivatives
    mutable QMutex valueMutex;

    // A set of all knob/dimension/view sharing this value
    KnobDimViewKeySet sharedKnobs;

    // The animation curve if it can animate
    CurvePtr animationCurve;

    // Counter used to know when shared knobs are being refreshed.
    // This is only used on the main-thread.
    int isRefreshingSharedKnobs;

    KnobDimViewBase()
    : valueMutex()
    , sharedKnobs()
    , animationCurve()
    {

    }

    virtual ~KnobDimViewBase()
    {

    }

    struct CopyInArgs
    {
        // Pointer to the other dim/view value to copy.
        // If NULL, otherCurve must be set
        const KnobDimViewBase* other;

        // Can be provided if there's no KnboDimViewBase object to copy from
        // but just a curve object. Generally this should be left to NULL and the curve
        // from the "other" KnboDimViewBase is used, and properly protected by a mutex.
        const Curve* otherCurve;

        // A range of keyframes to copy
        const RangeD* keysToCopyRange;
        
        // A offset to copy keyframes
        double keysToCopyOffset;

        CopyInArgs(const Curve& otherCurve)
        : other(0)
        , otherCurve(&otherCurve)
        , keysToCopyRange(0)
        , keysToCopyOffset(0)
        {

        }
        
        CopyInArgs(const KnobDimViewBase& other)
        : other(&other)
        , otherCurve(0)
        , keysToCopyRange(0)
        , keysToCopyOffset(0)
        {
            
        }
    };
    
    struct CopyOutArgs
    {
        
        // If the copy operation should report keyframes removed, this is a pointer
        // to the keyframes removed list
        KeyFrameSet* keysRemoved;
        
        // If the copy operation should report keyframes added, this is a pointer
        // to the keyframes added list
        KeyFrameSet* keysAdded;
        
        CopyOutArgs()
        : keysRemoved(0)
        , keysAdded(0)
        {
            
        }
        
    };

    /**
     * @brief Set a keyframe, or modify it
     **/
    virtual ValueChangedReturnCodeEnum setKeyFrame(const KeyFrame& key, SetKeyFrameFlags flags);

    /**
     * @brief Copy the other dimension/view value with the given args.
     * @returns Returns true if something changed, false otherwise.
     **/
    virtual bool copy(const CopyInArgs& inArgs, CopyOutArgs* outArgs);

    /**
     * @brief Delete the following keyframes (given by their timeline's time) from the animation curve
     **/
    virtual void deleteValuesAtTime(const std::list<double>& times);

    /**
     * @brief Remove all keyframes before or after the given timeline's time, excluding any keyframe at the 
     * given time.
     **/
    virtual void deleteAnimationConditional(TimeValue time, bool before);

    /**
     * @brief Remove all animation on the curve
     **/
    virtual void removeAnimation();

    /**
     * @brief Warps the following keyframes time and returns optionally their modified version
     **/
    virtual bool warpValuesAtTime(const std::list<double>& times, const Curve::KeyFrameWarp& warp, std::vector<KeyFrame>* outKeys);

    /**
     * @brief Set the interpolator at the given keyframes time and returns optionally their modified version
     **/
    virtual void setInterpolationAtTimes(const std::list<double>& times, KeyframeTypeEnum interpolation, std::vector<KeyFrame>* newKeys);

    /**
     * @brief Set the left and right derivative at the given keyframe time
     **/
    virtual bool setLeftAndRightDerivativesAtTime(TimeValue time, double left, double right);

    /**
     * @brief Set the left or right derivative independently at the given keyframe time
     **/
    virtual bool setDerivativeAtTime(TimeValue time, double derivative, bool isLeft);


protected:

    /**
     * @brief Emits the curveAnimationChanged signal on all knobs referencing this value.
     **/
    void notifyCurveChanged();

};


template <typename T>
class ValueKnobDimView : public KnobDimViewBase
{
public:

    // The static value if not animated
    T value;

    ValueKnobDimView();

    virtual ~ValueKnobDimView()
    {
        
    }

    virtual KeyFrame makeKeyFrame(TimeValue time, const T& value);

    virtual T getValueFromKeyFrame(const KeyFrame& k);

    virtual bool setValueAndCheckIfChanged(const T& value);

    virtual bool copy(const CopyInArgs& inArgs, CopyOutArgs* outArgs) OVERRIDE;
};


///Skins the API of KnobI by implementing most of the functions in a non templated manner.
struct KnobHelperPrivate;
class KnobHelper
    : public KnobI
{
    Q_DECLARE_TR_FUNCTIONS(KnobHelper)

    // friends
    friend class KnobHolder;
    friend class ExprRecursionLevel_RAII;

protected: // derives from KnobI, parent of Knob
    // TODO: enable_shared_from_this
    // constructors should be privatized in any class that derives from boost::enable_shared_from_this<>
    /**
     * @brief Creates a new Knob that belongs to the given holder, with the given label.
     * The name of the knob will be equal to the label, you can change it by calling setName()
     * The dimension parameter indicates how many dimension the knob should have.
     * If declaredByPlugin is false then Natron will never call onKnobValueChanged on the holder.
     **/
    KnobHelper(const KnobHolderPtr& holder, const std::string &scriptName, int nDims = 1);

    /**
     * @brief Creates a knob that is a render clone of the other knob.
     * Everything non render related is forwarded to otherKnob
     **/
    KnobHelper(const KnobHolderPtr& holder, const KnobIPtr& mainKnob);

public:
    virtual ~KnobHelper();

private:
    virtual void deleteKnob() OVERRIDE FINAL;

public:


    virtual bool getAllDimensionsVisible(ViewIdx view) const OVERRIDE FINAL WARN_UNUSED_RETURN;
    virtual void setAllDimensionsVisible(ViewSetSpec view, bool visible)  OVERRIDE FINAL;
    virtual void setCanAutoFoldDimensions(bool enabled) OVERRIDE FINAL ;
    virtual bool isAutoFoldDimensionsEnabled() const OVERRIDE FINAL WARN_UNUSED_RETURN;
    virtual void setAdjustFoldExpandStateAutomatically(bool enabled) OVERRIDE FINAL;
    virtual bool isAdjustFoldExpandStateAutomaticallyEnabled() const OVERRIDE FINAL;

private:
    void setAllDimensionsVisibleInternal(ViewIdx view, bool visible);


public:

    KnobDimViewBasePtr getDataForDimView(DimIdx dimension, ViewIdx view) const;

    virtual KnobIPtr getCloneForHolderInternal(const KnobHolderPtr& holder) const OVERRIDE FINAL WARN_UNUSED_RETURN;


    virtual void setActualCloneForHolder(const KnobHolderPtr& holder) OVERRIDE FINAL;

    virtual KnobIPtr getMainInstance() const OVERRIDE FINAL;

    virtual void autoFoldDimensions(ViewIdx view) OVERRIDE FINAL;


    virtual void autoAdjustFoldExpandDimensions(ViewIdx view) OVERRIDE FINAL;

    virtual void convertDimViewArgAccordingToKnobState(DimSpec dimIn, ViewSetSpec viewIn, DimSpec* dimOut, ViewSetSpec* viewOut) const OVERRIDE FINAL;
    /**
     * @brief Returns the knob was created by a plugin or added automatically by Natron (e.g like mask knobs)
     **/
    virtual KnobDeclarationTypeEnum getKnobDeclarationType() const OVERRIDE FINAL WARN_UNUSED_RETURN;
    virtual void setKnobDeclarationType(KnobDeclarationTypeEnum b) OVERRIDE FINAL;

    /**
     * @brief Set a shared ptr to the signal slot handler, that will live as long as the knob lives.
     * It is set by the factory, do not call it yourself.
     **/
    void setSignalSlotHandler(const boost::shared_ptr<KnobSignalSlotHandler> & handler);

    virtual boost::shared_ptr<KnobSignalSlotHandler> getSignalSlotHandler() const OVERRIDE FINAL WARN_UNUSED_RETURN
    {
        return _signalSlotHandler;
    }

    //////////////////////////////////////////////////////////////////////
    ///////////////////////////////////
    /////////////////////////////////// Implementation of KnobI
    //////////////////////////////////////////////////////////////////////

    ///Populates for each dimension: the enabled state, the curve and the animation level
    virtual void populate() OVERRIDE;
    virtual void beginChanges() OVERRIDE FINAL;
    virtual void endChanges() OVERRIDE FINAL;
    virtual void blockValueChanges() OVERRIDE FINAL;
    virtual void unblockValueChanges() OVERRIDE FINAL;
    virtual bool isValueChangesBlocked() const OVERRIDE FINAL WARN_UNUSED_RETURN;
    virtual void setAutoKeyingEnabled(bool enabled) OVERRIDE FINAL;
    virtual bool isAutoKeyingEnabled(DimSpec dimension, TimeValue time, ViewSetSpec view, ValueChangedReasonEnum reason) const OVERRIDE FINAL WARN_UNUSED_RETURN;
    virtual bool evaluateValueChange(DimSpec dimension, TimeValue time, ViewSetSpec view,  ValueChangedReasonEnum reason) OVERRIDE FINAL;
    virtual void onTimeChanged(bool isPlayback, TimeValue time) OVERRIDE FINAL;

private:

    bool isAutoKeyingEnabledInternal(DimIdx dimension, TimeValue time, ViewIdx view) const WARN_UNUSED_RETURN;

protected:

    virtual KnobDimViewBasePtr createDimViewData() const = 0;

    // Returns true if the knobChanged handler was called
    bool evaluateValueChangeInternal(DimSpec dimension,
                                     TimeValue time,
                                     ViewSetSpec view,
                                     ValueChangedReasonEnum reason,
                                     KnobDimViewKeySet* evaluatedKnobs);

public:


    virtual double random(double min, double max, TimeValue time, unsigned int seed = 0) const OVERRIDE FINAL WARN_UNUSED_RETURN;
    virtual double random(double min = 0., double max = 1.) const OVERRIDE FINAL WARN_UNUSED_RETURN;
    virtual int randomInt(int min, int max, TimeValue time, unsigned int seed = 0) const OVERRIDE FINAL WARN_UNUSED_RETURN;
    virtual int randomInt(int min, int max) const OVERRIDE FINAL WARN_UNUSED_RETURN;

protected:


    void randomSeed(TimeValue time, unsigned int seed) const;

#ifdef DEBUG
    //Helper to set breakpoints in templated code
    void debugHook();
#endif


public:

    //////////// Overriden from AnimatingObjectI
    virtual bool cloneCurve(ViewIdx view, DimIdx dimension, const Curve& curve, double offset, const RangeD* range) OVERRIDE;
    virtual void deleteValuesAtTime(const std::list<double>& times, ViewSetSpec view, DimSpec dimension, ValueChangedReasonEnum reason) OVERRIDE;
    virtual bool warpValuesAtTime(const std::list<double>& times, ViewSetSpec view,  DimSpec dimension, const Curve::KeyFrameWarp& warp, std::vector<KeyFrame>* keyframes = 0) OVERRIDE ;
    virtual void removeAnimation(ViewSetSpec view, DimSpec dimension, ValueChangedReasonEnum reason) OVERRIDE ;
    virtual void deleteAnimationBeforeTime(TimeValue time, ViewSetSpec view, DimSpec dimension) OVERRIDE ;
    virtual void deleteAnimationAfterTime(TimeValue time, ViewSetSpec view, DimSpec dimension) OVERRIDE ;
    virtual void setInterpolationAtTimes(ViewSetSpec view, DimSpec dimension, const std::list<double>& times, KeyframeTypeEnum interpolation, std::vector<KeyFrame>* newKeys = 0) OVERRIDE ;
    virtual bool setLeftAndRightDerivativesAtTime(ViewSetSpec view, DimSpec dimension, TimeValue time, double left, double right)  OVERRIDE WARN_UNUSED_RETURN;
    virtual bool setDerivativeAtTime(ViewSetSpec view, DimSpec dimension, TimeValue time, double derivative, bool isLeft) OVERRIDE WARN_UNUSED_RETURN;
    virtual CurvePtr getAnimationCurve(ViewIdx idx, DimIdx dimension) const OVERRIDE ;
    //////////// End from AnimatingObjectI

private:

    bool removeAnimationInternal(ViewIdx view, DimIdx dimension);
    void deleteValuesAtTimeInternal(const std::list<double>& times, ViewIdx view, DimIdx dimension);
    void deleteAnimationConditional(TimeValue time, ViewSetSpec view, DimSpec dimension, bool before);
    void deleteAnimationConditionalInternal(TimeValue time, ViewIdx view, DimIdx dimension, bool before);
    bool warpValuesAtTimeInternal(const std::list<double>& times, ViewIdx view,  DimIdx dimension, const Curve::KeyFrameWarp& warp, std::vector<KeyFrame>* keyframes);
    void setInterpolationAtTimesInternal(ViewIdx view, DimIdx dimension, const std::list<double>& times, KeyframeTypeEnum interpolation, std::vector<KeyFrame>* newKeys);
    bool setLeftAndRightDerivativesAtTimeInternal(ViewIdx view, DimIdx dimension, TimeValue time, double left, double right);
    bool setDerivativeAtTimeInternal(ViewIdx view, DimIdx dimension, TimeValue time, double derivative, bool isLeft);

public:


    
    virtual bool isAnimated( DimIdx dimension, ViewIdx view) const OVERRIDE FINAL WARN_UNUSED_RETURN;
    virtual bool hasAnimation() const OVERRIDE FINAL WARN_UNUSED_RETURN;
    virtual bool checkInvalidLinks() OVERRIDE FINAL;
    virtual bool isLinkValid(DimIdx dimension, ViewIdx view, std::string* error) const OVERRIDE FINAL WARN_UNUSED_RETURN;
    virtual ExpressionLanguageEnum getExpressionLanguage(ViewIdx view, DimIdx dimension) const OVERRIDE FINAL WARN_UNUSED_RETURN;
    virtual void setLinkStatus(DimSpec dimension, ViewSetSpec view, bool valid, const std::string& error) OVERRIDE FINAL;

protected:

    void setExpressionInternal(DimIdx dimension, ViewIdx view, const std::string& expression, ExpressionLanguageEnum language, bool hasRetVariable, bool failIfInvalid);

private:

    void setLinkStatusInternal(DimIdx dimension, ViewIdx view, bool valid, const std::string& error);

    void replaceNodeNameInExpressionInternal(DimIdx dimension,
                                             ViewIdx view,
                                             const std::string& oldName,
                                             const std::string& newName);

    bool clearExpressionInternal(DimIdx dimension, ViewIdx view);
public:

    virtual void setExpressionCommon(DimSpec dimension, ViewSetSpec view, const std::string& expression, ExpressionLanguageEnum language, bool hasRetVariable, bool failIfInvalid) OVERRIDE FINAL;

    virtual void restoreKnobLinks(const SERIALIZATION_NAMESPACE::KnobSerializationBasePtr& serialization,
                                  const std::map<SERIALIZATION_NAMESPACE::NodeSerializationPtr, NodePtr>& allCreatedNodesInGroup) OVERRIDE FINAL;

private:

    KnobIPtr findMasterKnob(const std::string& masterKnobName,
                            const std::string& masterNodeName,
                            const std::string& masterTableName,
                            const std::string& masterItemName,
                            const std::map<SERIALIZATION_NAMESPACE::NodeSerializationPtr, NodePtr>& allCreatedNodesInGroup);


public:


    virtual void replaceNodeNameInExpression(DimSpec dimension,
                                             ViewSetSpec view,
                                             const std::string& oldName,
                                             const std::string& newName) OVERRIDE FINAL;
    virtual void clearExpression(DimSpec dimension, ViewSetSpec view) OVERRIDE FINAL;

    virtual void setExpressionsResultsCachingEnabled(bool enabled) OVERRIDE FINAL;
    virtual bool isExpressionsResultsCachingEnabled() const OVERRIDE FINAL;

    virtual void validateExpression(const std::string& expression, ExpressionLanguageEnum language, DimIdx dimension, ViewIdx view, bool hasRetVariable, std::string* resultAsString) OVERRIDE FINAL ;

    virtual bool linkTo(const KnobIPtr & otherKnob, DimSpec thisDimension = DimSpec::all(), DimSpec otherDimension = DimSpec::all(), ViewSetSpec thisView = ViewSetSpec::all(), ViewSetSpec otherView = ViewSetSpec::all()) OVERRIDE FINAL;
    virtual void unlink(DimSpec dimension, ViewSetSpec view, bool copyState) OVERRIDE FINAL;

protected:

  
    /*
     * @brief Callback called when linked or unlinked to refresh extra state
     */
    virtual void onLinkChanged() {

    }

    void unlinkInternal(DimIdx dimension, ViewIdx view, bool copyState);

    bool linkToInternal(const KnobIPtr & otherKnob, DimIdx thisDimension, DimIdx otherDimension, ViewIdx view, ViewIdx otherView) WARN_UNUSED_RETURN;

    template <typename T>
    static T pyObjectToType(PyObject* o);

    // the following is specialized only for T=std::string
    template <typename T>
    T pyObjectToType(PyObject* o, DimIdx dim, ViewIdx view) const { (void)view; (void)dim;  return pyObjectToType<T>(o); }

    void refreshListenersAfterValueChangeInternal(TimeValue time, ViewIdx view, ValueChangedReasonEnum reason, DimIdx dimension, KnobDimViewKeySet* evaluatedKnobs);

    void refreshListenersAfterValueChange(TimeValue time, ViewSetSpec view, ValueChangedReasonEnum reason, DimSpec dimension, KnobDimViewKeySet* evaluatedKnobs) ;

public:

    virtual bool isExpressionUsingRetVariable(ViewIdx view, DimIdx dimension) const OVERRIDE FINAL WARN_UNUSED_RETURN;
    virtual bool getExpressionDependencies(DimIdx dimension, ViewIdx view, KnobDimViewKeySet& dependencies) const OVERRIDE FINAL;
    virtual std::string getExpression(DimIdx dimension, ViewIdx view) const OVERRIDE FINAL WARN_UNUSED_RETURN;
    virtual bool hasExpression(DimIdx dimension, ViewIdx view) const OVERRIDE FINAL WARN_UNUSED_RETURN;
    virtual void setAnimationEnabled(bool val) OVERRIDE FINAL;
    virtual bool isAnimationEnabled() const OVERRIDE FINAL WARN_UNUSED_RETURN;
    virtual void setKeyFrameTrackingEnabled(bool enabled) OVERRIDE FINAL;
    virtual bool isKeyFrameTrackingEnabled() const OVERRIDE FINAL;
    virtual std::string  getLabel() const OVERRIDE FINAL WARN_UNUSED_RETURN;
    void setLabel(const std::string& label) OVERRIDE FINAL;
    void setLabel(const QString & label) { setLabel( label.toStdString() ); }

    virtual void setIconLabel(const std::string& iconFilePath, bool checked = false, bool alsoSetViewerUIIcon = true) OVERRIDE FINAL;
    virtual const std::string& getIconLabel(bool checked = false) const OVERRIDE FINAL WARN_UNUSED_RETURN;
    virtual KnobHolderPtr getHolder() const OVERRIDE FINAL WARN_UNUSED_RETURN;
    virtual void setHolder(const KnobHolderPtr& holder) OVERRIDE FINAL;
    virtual void setHashingStrategy(KnobFrameViewHashingStrategyEnum strategty) OVERRIDE FINAL;
    virtual KnobFrameViewHashingStrategyEnum getHashingStrategy() const OVERRIDE FINAL;
    virtual int getNDimensions() const OVERRIDE FINAL WARN_UNUSED_RETURN;
    virtual void setAddNewLine(bool newLine) OVERRIDE FINAL;
    virtual void setAddSeparator(bool addSep) OVERRIDE FINAL;
    virtual bool isNewLineActivated() const OVERRIDE FINAL WARN_UNUSED_RETURN;
    virtual bool isSeparatorActivated() const OVERRIDE FINAL WARN_UNUSED_RETURN;
    virtual void setSpacingBetweenItems(int spacing) OVERRIDE FINAL;
    virtual int getSpacingBetweenitems() const OVERRIDE FINAL WARN_UNUSED_RETURN;
    virtual std::string getInViewerContextLabel() const OVERRIDE FINAL WARN_UNUSED_RETURN;
    virtual void setInViewerContextLabel(const QString& label) OVERRIDE FINAL;
    virtual std::string getInViewerContextIconFilePath(bool checked) const OVERRIDE FINAL WARN_UNUSED_RETURN;
    virtual void setInViewerContextIconFilePath(const std::string& icon, bool checked = false) OVERRIDE FINAL;
    virtual void setInViewerContextCanHaveShortcut(bool haveShortcut) OVERRIDE FINAL;
    virtual bool getInViewerContextHasShortcut() const OVERRIDE FINAL WARN_UNUSED_RETURN;
    virtual void addInViewerContextShortcutsReference(const std::string& actionID) OVERRIDE FINAL;
    virtual const std::list<std::string>& getInViewerContextAdditionalShortcuts() const OVERRIDE FINAL WARN_UNUSED_RETURN;
    virtual void setInViewerContextItemSpacing(int spacing) OVERRIDE FINAL;
    virtual int  getInViewerContextItemSpacing() const OVERRIDE FINAL WARN_UNUSED_RETURN;
    virtual void setInViewerContextLayoutType(ViewerContextLayoutTypeEnum type) OVERRIDE FINAL;
    virtual ViewerContextLayoutTypeEnum getInViewerContextLayoutType() const OVERRIDE FINAL WARN_UNUSED_RETURN;
    virtual void setInViewerContextSecret(bool secret) OVERRIDE FINAL;
    virtual bool  getInViewerContextSecret() const OVERRIDE FINAL WARN_UNUSED_RETURN;
    virtual void setEnabled(bool b) OVERRIDE FINAL;
    virtual bool isEnabled() const OVERRIDE FINAL;
    virtual void setSecret(bool b) OVERRIDE FINAL;
    virtual bool getIsSecret() const OVERRIDE FINAL WARN_UNUSED_RETURN;
    virtual bool getIsSecretRecursive() const OVERRIDE FINAL WARN_UNUSED_RETURN;
    virtual void setIsFrozen(bool frozen) OVERRIDE FINAL;
    virtual void setKnobSelectedMultipleTimes(bool d) OVERRIDE FINAL;
    virtual void setName(const std::string & name, bool throwExceptions = false) OVERRIDE FINAL;
    virtual const std::string & getName() const OVERRIDE FINAL WARN_UNUSED_RETURN;
    virtual const std::string & getOriginalName() const OVERRIDE FINAL WARN_UNUSED_RETURN;
    virtual void setParentKnob(KnobIPtr knob) OVERRIDE FINAL;
    virtual void resetParent() OVERRIDE FINAL;
    virtual KnobIPtr getParentKnob() const OVERRIDE FINAL WARN_UNUSED_RETURN;
    virtual int determineHierarchySize() const OVERRIDE FINAL WARN_UNUSED_RETURN;
    virtual void setEvaluateOnChange(bool b) OVERRIDE FINAL;
    virtual bool getEvaluateOnChange() const OVERRIDE FINAL WARN_UNUSED_RETURN;
    virtual bool getIsPersistent() const OVERRIDE FINAL WARN_UNUSED_RETURN;
    virtual void setIsPersistent(bool b) OVERRIDE FINAL;
    virtual void setCanUndo(bool val) OVERRIDE FINAL;
    virtual bool getCanUndo() const OVERRIDE FINAL WARN_UNUSED_RETURN;
    virtual void setIsMetadataSlave(bool slave) OVERRIDE FINAL;
    virtual bool getIsMetadataSlave() const OVERRIDE FINAL WARN_UNUSED_RETURN;
    virtual void setHintToolTip(const std::string & hint) OVERRIDE FINAL;
    void setHintToolTip(const QString & hint) { setHintToolTip( hint.toStdString() ); }

    //void setHintToolTip(const char* hint) { setHintToolTip(std::string(hint)); }
    virtual const std::string & getHintToolTip() const OVERRIDE FINAL WARN_UNUSED_RETURN;
    virtual bool isHintInMarkdown() const OVERRIDE FINAL WARN_UNUSED_RETURN;
    virtual void setHintIsMarkdown(bool b) OVERRIDE FINAL;
    virtual void setCustomInteract(const OverlayInteractBasePtr & interactDesc) OVERRIDE FINAL;
    virtual OverlayInteractBasePtr getCustomInteract() const OVERRIDE FINAL WARN_UNUSED_RETURN;
    virtual TimeValue getCurrentRenderTime() const OVERRIDE FINAL WARN_UNUSED_RETURN;
    virtual ViewIdx getCurrentRenderView() const OVERRIDE FINAL WARN_UNUSED_RETURN;
    virtual std::string getDimensionName(DimIdx dimension) const OVERRIDE FINAL WARN_UNUSED_RETURN;
    virtual void setDimensionName(DimIdx dim, const std::string & name) OVERRIDE FINAL;
    virtual bool hasModifications() const OVERRIDE FINAL WARN_UNUSED_RETURN;
    virtual bool hasModifications(DimIdx dimension) const OVERRIDE FINAL WARN_UNUSED_RETURN;
    virtual KnobIPtr createDuplicateOnHolder(const KnobHolderPtr& otherHolder,
                                            const KnobPagePtr& page,
                                            const KnobGroupPtr& group,
                                            int indexInParent,
                                            DuplicateKnobTypeEnum duplicateType,
                                            const std::string& newScriptName,
                                            const std::string& newLabel,
                                            const std::string& newToolTip,
                                            bool refreshParams,
                                            KnobI::KnobDeclarationTypeEnum isUserKnob) OVERRIDE FINAL WARN_UNUSED_RETURN;
    virtual bool copyKnob(const KnobIPtr& other, ViewSetSpec view = ViewSetSpec::all(), DimSpec dimension = DimSpec::all(), ViewSetSpec otherView = ViewSetSpec::all(), DimSpec otherDimension = DimSpec::all(), const RangeD* range = 0, double offset = 0) OVERRIDE FINAL;

private:

    virtual bool invalidateHashCacheInternal(std::set<HashableObject*>* invalidatedObjects) OVERRIDE FINAL;


    bool cloneValueInternal(const KnobIPtr& other, ViewIdx view, ViewIdx otherView, DimIdx dimension, DimIdx otherDimension, const RangeD* range, double offset);
    bool cloneValues(const KnobIPtr& other, ViewSetSpec view, ViewSetSpec otherView, DimSpec dimension, DimSpec otherDimension, const RangeD* range, double offset);
    
protected:

    virtual bool setHasModifications(DimIdx dimension, ViewIdx view, bool value, bool lock) OVERRIDE FINAL;

    /**
     * @brief Protected so the implementation of unSlave can actually use this to reset the master pointer
     **/
    void resetMaster(DimIdx dimension, ViewIdx view);

    ///The return value must be Py_DECRREF
    bool executePythonExpression(TimeValue time, ViewIdx view, DimIdx dimension, PyObject** ret, std::string* error) const;

public:

    enum ExpressionReturnValueTypeEnum
    {
        eExpressionReturnValueTypeScalar,
        eExpressionReturnValueTypeString,
        eExpressionReturnValueTypeError
    };
protected:
    
    ExpressionReturnValueTypeEnum executeExprTkExpression(TimeValue time, ViewIdx view, DimIdx dimension, double* retValueIsScalar, std::string* retValueIsString, std::string* error);

    /// The return value must be Py_DECRREF
    /// The expression must put its result in the Python variable named "ret"
    static bool executePythonExpression(const std::string& expr, PyObject** ret, std::string* error);
    static ExpressionReturnValueTypeEnum executeExprTkExpression(const std::string& expr, double* retValueIsScalar, std::string* retValueIsString, std::string* error);

public:


    /// This static publicly-available function is useful to evaluate simple python expressions that evaluate to a double, int or string value.
    /// The expression must put its result in the Python variable named "ret"
    static ExpressionReturnValueTypeEnum evaluateExpression(const std::string& expr, ExpressionLanguageEnum language, double* retIsScalar, std::string* retIsString, std::string* error);


    virtual bool getSharingMaster(DimIdx dimension, ViewIdx view, KnobDimViewKey* linkData) const OVERRIDE FINAL;
    virtual void getSharedValues(DimIdx dimension, ViewIdx view, KnobDimViewKeySet* sharedKnobs) const OVERRIDE FINAL;

    virtual AnimationLevelEnum getAnimationLevel(DimIdx dimension, TimeValue time, ViewIdx view) const OVERRIDE FINAL WARN_UNUSED_RETURN;

    /**
     * @brief Adds a new listener to this knob. This is just a pure notification about the fact that the given knob
     * is listening to the values/keyframes of "this". It could be call addSlave but it will also be use for expressions.
     **/
    virtual void addListener(DimIdx fromExprDimension,
                             DimIdx thisDimension,
                             const ViewIdx listenerView,
                             const ViewIdx listenedToView,
                             const KnobIPtr& knob,
                             ExpressionLanguageEnum language) OVERRIDE FINAL;

    virtual void getListeners(KnobDimViewKeySet& listeners, ListenersTypeFlags flags = ListenersTypeFlags(eListenersTypeExpression | eListenersTypeSharedValue)) const OVERRIDE FINAL;

private:

    void incrementExpressionRecursionLevel() const;

    void decrementExpressionRecursionLevel() const;

protected:


    int getExpressionRecursionLevel() const;



public:

    /**
     * @brief Implement to save the content of the object to the serialization object
     **/
    virtual void toSerialization(SERIALIZATION_NAMESPACE::SerializationObjectBase* serializationBase) OVERRIDE FINAL;

    /**
     * @brief Implement to load the content of the serialization object onto this object
     **/
    virtual void fromSerialization(const SERIALIZATION_NAMESPACE::SerializationObjectBase& serializationBase) OVERRIDE FINAL;

    virtual void restoreValueFromSerialization(const SERIALIZATION_NAMESPACE::ValueSerialization& obj,
                                               DimIdx targetDimension,
                                               ViewIdx view) OVERRIDE;

    virtual void restoreDefaultValueFromSerialization(const SERIALIZATION_NAMESPACE::DefaultValueSerialization& defObj, bool applyDefaultValue, DimIdx targetDimension) OVERRIDE FINAL;

    virtual bool splitView(ViewIdx view) OVERRIDE;

    virtual bool unSplitView(ViewIdx view) OVERRIDE;

    virtual bool canSplitViews() const OVERRIDE;

protected:

    virtual void refreshCurveMinMaxInternal(ViewIdx view, DimIdx dimension) = 0;

    void refreshCurveMinMax(ViewSetSpec view, DimSpec dimension);

    virtual void copyValuesFromCurve(DimIdx /*dim*/, ViewIdx /*view*/) {}


    bool cloneExpressions(const KnobIPtr& other, ViewSetSpec view, ViewSetSpec otherView, DimSpec dimension, DimSpec otherDimension);

private:

    bool cloneExpressionInternal(const KnobIPtr& other, ViewIdx view, ViewIdx otherView, DimIdx dimension, DimIdx otherDimension);

protected:


    boost::shared_ptr<KnobSignalSlotHandler> _signalSlotHandler;

private:

    void expressionChanged(DimIdx dimension, ViewIdx view);

    friend struct KnobHelperPrivate;
    boost::scoped_ptr<KnobHelperPrivate> _imp;
};

inline KnobHelperPtr
toKnobHelper(const KnobIPtr& knob)
{
    return boost::dynamic_pointer_cast<KnobHelper>(knob);
}

struct DimTimeView
{
    TimeValue time;
    DimIdx dimension;
    ViewIdx view;
};

struct ValueDimTimeViewCompareLess
{

    bool operator() (const DimTimeView& lhs,
                     const DimTimeView& rhs) const
    {
        if (lhs.view < rhs.view) {
            return true;
        } else if (lhs.view > rhs.view) {
            return false;
        } else {
            if (lhs.dimension < rhs.dimension) {
                return true;
            } else if (lhs.dimension > rhs.dimension) {
                return false;
            } else {
                return lhs.time < rhs.time;
            }
        }
    }
};

/**
 * @brief A Knob is a parameter, templated by a data type.
 * The template parameter is meant to be used with POD types or strings,
 * not complex classes or structures.
 **/
template <typename T>
class Knob
    : public KnobHelper
{
public:

    typedef T DataType;

protected: // derives from KnobI, parent of KnobInt, KnobBool
    // TODO: enable_shared_from_this
    // constructors should be privatized in any class that derives from boost::enable_shared_from_this<>

    /**
     * @brief Make a knob for the given KnobHolder with the given label (the label displayed on
     * its interface) and with the given dimension. The dimension parameter is used for example for the
     * KnobColor which has 4 doubles (r,g,b,a), hence 4 dimensions.
     **/
    Knob(const KnobHolderPtr& holder,
         const std::string & name,
         int nDims = 1);

    Knob(const KnobHolderPtr& holder, const KnobIPtr& mainKnob);

public:
    virtual ~Knob();


    virtual void computeHasModifications() OVERRIDE FINAL;

protected:

    virtual KnobDimViewBasePtr createDimViewData() const OVERRIDE;
    
    virtual bool hasModificationsVirtual(const KnobDimViewBasePtr& data, DimIdx dimension) const;

public:

    /**
     * @brief Get the current value of the knob for the given dimension and view.
     * If it is animated, it will return the value at the current time.
     * @param view The view of the corresponding curve. If view is current, then the current view
     * in the thread-local storage (if while rendering) will be used, otherwise the view must correspond
     * to a valid view index.
     **/
    virtual T getValue(DimIdx dimension = DimIdx(0), ViewIdx view = ViewIdx(0), bool clampToMinMax = true) WARN_UNUSED_RETURN;


    /**
     * @brief Returns the value of the knob at the given time and for the given dimension and view.
     * If it is not animated, it will call getValue for that dimension and return the result.
     *
     * @param view The view of the corresponding curve. If view is current, then the current view
     * in the thread-local storage (if while rendering) will be used, otherwise the view must correspond
     * to a valid view index.
     *
     * Note: This function is overloaded by the KnobString which can have its custom interpolation
     * but this should be the only knob which should ever need to overload it.
     *
     **/
    virtual T getValueAtTime(TimeValue time, DimIdx dimension = DimIdx(0), ViewIdx view = ViewIdx(0), bool clampToMinMax = true)  WARN_UNUSED_RETURN;

    virtual bool getCurveKeyFrame(TimeValue time, DimIdx dimension, ViewIdx view, bool clampToMinMax, KeyFrame* key) OVERRIDE FINAL WARN_UNUSED_RETURN;

    /**
     * @brief Same as getValueAtTime excepts that the expression is evaluated to return a double value, mainly to display the curve corresponding to an expression
     * @param view The view of the corresponding curve. If view is current, then the current view
     * in the thread-local storage (if while rendering) will be used, otherwise the view must correspond
     * to a valid view index.
     **/
    virtual double getValueAtWithExpression(TimeValue time, ViewIdx view, DimIdx dimension)  OVERRIDE FINAL WARN_UNUSED_RETURN;

    /**
     * @brief Creates a keyframe object and setup its properties given the value.
     **/
    KeyFrame makeKeyFrame(TimeValue time, const T& value, DimIdx dimension, ViewIdx view) const;

    T getValueFromKeyFrame(const KeyFrame& key, DimIdx dimension, ViewIdx view) const;

public:

    virtual void appendToHash(const ComputeHashArgs& args, Hash64* hash) OVERRIDE;


    virtual T getValueForHash(DimIdx dim, ViewIdx view);

    //////////// Overriden from AnimatingObjectI
    virtual CurveTypeEnum getKeyFrameDataType() const OVERRIDE;

    virtual ValueChangedReturnCodeEnum setKeyFrame(const SetKeyFrameArgs& args, const KeyFrame& key) OVERRIDE;
    virtual void setMultipleKeyFrames(const SetKeyFrameArgs& args, const std::list<KeyFrame>& keys) OVERRIDE;
    virtual void setKeyFramesAcrossDimensions(const SetKeyFrameArgs& args, const std::vector<KeyFrame>& values, DimIdx dimensionStartIndex = DimIdx(0), std::vector<ValueChangedReturnCodeEnum>* retCodes = 0) OVERRIDE;

    //////////// end overriden from AnimatingObjectI


    // Convenience function, calls setKeyFrame
    ValueChangedReturnCodeEnum setValueAtTime(TimeValue time,
                                              const T & v,
                                              ViewSetSpec view = ViewSetSpec::all(),
                                              DimSpec dimension = DimSpec(0),
                                              ValueChangedReasonEnum reason = eValueChangedReasonUserEdited,
                                              bool forceHandlerEvenIfNoChange = false);


    // Convenience function, calls setKeyFramesAcrossDimensions
    void setValueAtTimeAcrossDimensions(TimeValue time,
                                        const std::vector<T>& values,
                                        DimIdx dimensionStartIndex = DimIdx(0),
                                        ViewSetSpec view = ViewSetSpec::all(),
                                        ValueChangedReasonEnum reason = eValueChangedReasonUserEdited,
                                        std::vector<ValueChangedReturnCodeEnum>* retCodes = 0);



    /**
     * @brief Set the value of the knob in the given dimension with the given reason.
     * @param view If set to all, all views on the knob will receive the given value.
     * If set to current and views are split-off only the "current" view
     * (as in the current on-going render if called from a render thread) will be set, otherwise all views are set.
     * If set to a view index and the view is split-off or it corresponds to the view 0 (main view) then only the view
     * at the given index will receive the change, otherwise no change occurs.
     * @param newKey If this knob has auto-keying enabled and its animation level is currently interpolated, then it may
     * attempt to set a keyframe automatically. If this parameter is non NULL the new keyframe (or modified keyframe) will 
     * contain it. 
     * @param forceHandlerEvenIfNoChange If true, even if the value of the knob did not change, the knobValueChanged handler of the
     * knob holder will be called and an evaluation will be triggered.
     * @return Returns the kind of changed that the knob has had
     **/
    ValueChangedReturnCodeEnum setValue(const T & v,
                                        ViewSetSpec view = ViewSetSpec::all(),
                                        DimSpec dimension = DimSpec(0),
                                        ValueChangedReasonEnum reason = eValueChangedReasonUserEdited,
                                        bool forceHandlerEvenIfNoChange = false);


    virtual ValueChangedReturnCodeEnum setValueFromKeyFrame(const SetKeyFrameArgs& args, const KeyFrame & k) OVERRIDE;


    /**
     * @brief Set multiple dimensions at once
     * This efficiently set values on all dimensions instead of
     * calling setValue for each dimension.
     * @param values The values to set, the vector must correspond to a contiguous set of dimensions
     * that are contained in the dimension count of the knob
     * @param dimensionStartIndex If the values do not represent all the dimension of the knob, this is the
     * dimension to start from
     * @param view If set to all, all views on the knob will receive the given values
     * If set to current and views are split-off only the "current" view
     * (as in the current on-going render if called from a render thread) will be set, otherwise all views are set.
     * If set to a view index and the view is split-off or it corresponds to the view 0 (main view) then only the view
     * at the given index will receive the change, otherwise no change occurs.
     * @param reason The change reason
     **/
    void setValueAcrossDimensions(const std::vector<T>& values,
                                  DimIdx dimensionStartIndex = DimIdx(0),
                                  ViewSetSpec view = ViewSetSpec::all(),
                                  ValueChangedReasonEnum reason = eValueChangedReasonUserEdited,
                                  std::vector<ValueChangedReturnCodeEnum>* retCodes = 0);



    /**
     * @brief Get the current default values
     **/
    virtual T getDefaultValue(DimIdx dimension) const WARN_UNUSED_RETURN;

    /**
     * @brief If the default value was changed more than once with setDefaultValue, this is the initial value that was passed to setDefaultValue
     **/
    virtual T getInitialDefaultValue(DimIdx dimension) const WARN_UNUSED_RETURN;

    /**
     * @brief Returns true if setDefaultValue was never called yet
     **/
    bool isDefaultValueSet(DimIdx dimension) const WARN_UNUSED_RETURN;

    /**
     * @brief Set the current default value as if it was the initial default value passed to the knob
     **/
    virtual void setCurrentDefaultValueAsInitialValue();

    /**
     * @brief Set a default value for a specific dimension
     * Note that it will also restore the knob to its defaults
     **/
    virtual void setDefaultValue(const T & v, DimSpec dimension = DimSpec(0));
    virtual void setDefaultValues(const std::vector<T>& values, DimIdx dimensionStartOffset = DimIdx(0));

    /**
     * @brief Same as setDefaultValue except that it does not restore the knob to its defaults
     **/
    virtual void setDefaultValueWithoutApplying(const T& v, DimSpec dimension = DimSpec(0));
    virtual void setDefaultValuesWithoutApplying(const std::vector<T>& values, DimIdx dimensionStartOffset = DimIdx(0));

protected:

    virtual void onDefaultValueChanged(DimSpec dimension)
    {
        Q_UNUSED(dimension);
    }

public:

    //////////////////////////////////////////////////////////////////////
    ///////////////////////////////////
    /////////////////////////////////// Implementation of KnobI
    //////////////////////////////////////////////////////////////////////

    ///Populates for each dimension: the default value and the value member. The implementation MUST call
    /// the KnobHelper version.
    virtual void populate() OVERRIDE;

    /// You must implement it
    virtual const std::string & typeName() const OVERRIDE;

    /// You must implement it
    virtual bool canAnimate() const OVERRIDE;
    virtual bool isTypePOD() const OVERRIDE FINAL WARN_UNUSED_RETURN;
    virtual bool canLinkWith(const KnobIPtr & other, DimIdx thisDimension, ViewIdx thisView, DimIdx otherDim, ViewIdx otherView, std::string* error) const OVERRIDE WARN_UNUSED_RETURN;

    ///Cannot be overloaded by KnobHelper as it requires the value member
    virtual double getDerivativeAtTime(TimeValue time, ViewIdx view, DimIdx dimension)  OVERRIDE FINAL WARN_UNUSED_RETURN;
    virtual double getIntegrateFromTimeToTime(TimeValue time1, TimeValue time2, ViewIdx view, DimIdx dimension)  OVERRIDE FINAL WARN_UNUSED_RETURN;
    double getIntegrateFromTimeToTimeSimpson(TimeValue time1, TimeValue time2, ViewIdx view, DimIdx dimension);

    ///Cannot be overloaded by KnobHelper as it requires setValue
    virtual void resetToDefaultValue(DimSpec dimension = DimSpec::all(), ViewSetSpec view = ViewSetSpec::all()) OVERRIDE FINAL;


    virtual void cloneDefaultValues(const KnobIPtr& other) OVERRIDE FINAL;

    ///MT-safe
    void setMinimum(const T& mini, DimSpec dimension = DimSpec::all());
    void setMaximum(const T& maxi, DimSpec dimension = DimSpec::all());
    void setRange(const T& mini, const T& maxi, DimSpec dimension = DimSpec::all());
    void setDisplayRange(const T& mini, const T& maxi, DimSpec dimension = DimSpec::all());
    void setRangeAcrossDimensions(const std::vector<T> &minis, const std::vector<T> &maxis);
    void setDisplayRangeAcrossDimensions(const std::vector<T> &minis, const std::vector<T> &maxis);


    ///Not MT-SAFE, can only be called from main thread
    const std::vector<T> &getMinimums() const;
    const std::vector<T> &getMaximums() const;
    const std::vector<T> &getDisplayMinimums() const;
    const std::vector<T> &getDisplayMaximums() const;

    /// MT-SAFE
    T getMinimum(DimIdx dimension = DimIdx(0)) const;
    T getMaximum(DimIdx dimension = DimIdx(0)) const;
    T getDisplayMinimum(DimIdx dimension = DimIdx(0)) const;
    T getDisplayMaximum(DimIdx dimension = DimIdx(0)) const;


    virtual bool hasDefaultValueChanged(DimIdx dimension) const OVERRIDE ;


    /**
     * @brief Returns whether 2 dimensions are equal.
     * It checks their expression, animation curve and value.
     **/
    virtual bool areDimensionsEqual(ViewIdx view) OVERRIDE FINAL;

    virtual void clearRenderValuesCache() OVERRIDE
    {
        if (_valuesCache) {
            _valuesCache->clear();
        }
    }

    virtual void clearExpressionsResults(DimSpec dimension, ViewSetSpec view) OVERRIDE FINAL;

protected:


    virtual void refreshCurveMinMaxInternal(ViewIdx view, DimIdx dimension) OVERRIDE FINAL;


    virtual void resetExtraToDefaultValue(DimSpec /*dimension*/, ViewSetSpec /*view*/) {}


private:

    
    T getValueInternal(TimeValue currentTime,
                       DimIdx dimension,
                       ViewIdx view,
                       bool clamp);

    void addSetValueToUndoRedoStackIfNeeded(const T& oldValue, const T& value, ValueChangedReasonEnum reason, ValueChangedReturnCodeEnum setValueRetCode, ViewSetSpec view, DimSpec dimension, TimeValue time, bool setKeyFrame);

    virtual void copyValuesFromCurve(DimIdx dim, ViewIdx view) OVERRIDE FINAL;

    void initMinMax();

    T clampToMinMax(const T& value, DimIdx dimension) const;

private:

    bool evaluateExpression(TimeValue time, ViewIdx view, DimIdx dimension, T* ret, std::string* error);

    bool handleExprtkReturnValue(KnobHelper::ExpressionReturnValueTypeEnum type, double valueAsDouble, const std::string& valueAsString, T* finalValue, std::string* error);

    /*
     * @brief Same as evaluateExpression but expects it to return a PoD
     */
    bool evaluateExpression_pod(TimeValue time, ViewIdx view, DimIdx dimension, double* value, std::string* error);

    bool getValueFromExpression(TimeValue time, ViewIdx view, DimIdx dimension, bool clamp, T* ret);

    bool getValueFromExpression_pod(TimeValue time, ViewIdx view, DimIdx dimension, bool clamp, double* ret);

    //////////////////////////////////////////////////////////////////////
    /////////////////////////////////// End implementation of KnobI
    //////////////////////////////////////////////////////////////////////
    struct DefaultValue
    {
        T initialValue,value;
        bool defaultValueSet;
    };


    struct TimeViewPair
    {
        TimeValue time;
        ViewIdx view;
    };


    struct TimeView_compare_less
    {
        bool operator() (const TimeViewPair & lhs,
                         const TimeViewPair & rhs) const
        {

            if (std::abs(lhs.time - rhs.time) < 1e-6) {
                if (lhs.view == -1 || rhs.view == -1 || lhs.view == rhs.view) {
                    return false;
                }
                if (lhs.view < rhs.view) {
                    return true;
                } else {
                    // lhs.view > rhs.view
                    return false;
                }
            } else if (lhs.time < rhs.time) {
                return true;
            } else {
                assert(lhs.time > rhs.time);
                return false;
            }
        }


    };

    typedef std::map<TimeViewPair, T, TimeView_compare_less> ExpressionCache;
    typedef std::map<ViewIdx, ExpressionCache> PerViewExpressionCache;
    typedef std::vector<PerViewExpressionCache> PerDimensionExpressionCache;

    typedef std::map<DimTimeView, T, ValueDimTimeViewCompareLess> ValuesCacheMap;


    struct Data
    {
        ///Here is all the stuff we couldn't get rid of the template parameter
        mutable QMutex defaultValueMutex; //< protects  _defaultValues and _exprRes


        std::vector<DefaultValue> defaultValues;

        // Only for double and int
        mutable QMutex minMaxMutex;
        std::vector<T>  minimums, maximums, displayMins, displayMaxs;

        mutable QMutex expressionResultsMutex;
        PerDimensionExpressionCache expressionResults;

        Data(int nDims)
        : defaultValueMutex()
        , defaultValues(nDims)
        , minMaxMutex(QMutex::Recursive)
        , minimums(nDims)
        , maximums(nDims)
        , displayMins(nDims)
        , displayMaxs(nDims)
        , expressionResultsMutex()
        , expressionResults()
        {

        }
    };

    // Used only on render clones to cache the result of getValue/getValueAtTime so it stays
    // consistant throughout a render.
    boost::scoped_ptr<ValuesCacheMap> _valuesCache;

    // The Data pointer is shared accross the "main" instance and the render clones.
    boost::shared_ptr<Data> _data;


};



class ExprRecursionLevel_RAII
{
    const KnobHelper* _k;

public:

    ExprRecursionLevel_RAII(const KnobHelper* k)
    : _k(k)
    {
        k->incrementExpressionRecursionLevel();
    }

    ~ExprRecursionLevel_RAII()
    {
        _k->decrementExpressionRecursionLevel();
    }
};

/**
 * @brief Helper class that helps in the implementation of all setValue-like functions to determine if we need to add a value to the undo/redo stack.
 **/
template <typename T>
class AddToUndoRedoStackHelper
{
    Knob<T>* _knob;
    KnobHolderPtr _holder;
    bool _mustEndEdits;
    bool _isUndoRedoStackOpened;

    struct ValueToPush {
        PerDimViewKeyFramesMap oldValues;
        ViewSetSpec view;
        DimSpec dimension;
        bool setKeyframe;
        ValueChangedReasonEnum reason;
    };

    std::list<ValueToPush> _valuesToPushQueue;

public:

    AddToUndoRedoStackHelper(Knob<T>* k);

    ~AddToUndoRedoStackHelper();

    bool canAddValueToUndoStack() const;

    /**
     * @brief Must be called to prepare the old value per dimension/view map before a call to addSetValueToUndoRedoStackIfNeeded.
     * each call to this function must match a following call of addSetValueToUndoRedoStackIfNeeded.
     **/
    void prepareOldValueToUndoRedoStack(ViewSetSpec view, DimSpec dimension, TimeValue time, ValueChangedReasonEnum reason, bool setKeyFrame);

    /**
     * @brief Must be called after prepareOldValueToUndoRedoStack to finalize the value in the undo/redo stack.
     **/
    void addSetValueToUndoRedoStackIfNeeded(const KeyFrame& value, ValueChangedReturnCodeEnum setValueRetCode);
};

typedef Knob<bool> KnobBoolBase;
typedef Knob<double> KnobDoubleBase;
typedef Knob<int> KnobIntBase;
typedef Knob<std::string> KnobStringBase;

typedef boost::shared_ptr<KnobBoolBase> KnobBoolBasePtr;
typedef boost::shared_ptr<KnobDoubleBase> KnobDoubleBasePtr;
typedef boost::shared_ptr<KnobIntBase> KnobIntBasePtr;
typedef boost::shared_ptr<KnobStringBase> KnobStringBasePtr;


/**
 * @brief A Knob holder is a class that stores Knobs and interact with them in some way.
 * It serves 2 purpose:
 * 1) It is a "factory" for knobs: it creates and destroys them.
 * 2) It calls a set of begin/end valueChanged whenever a knob value changed. It also
 * calls evaluate() which should then trigger an evaluation of the freshly changed value
 * (i.e force a new render).
 **/
class KnobHolder
    : public QObject
    , public boost::enable_shared_from_this<KnobHolder>
    , public HashableObject
{
GCC_DIAG_SUGGEST_OVERRIDE_OFF
    Q_OBJECT
GCC_DIAG_SUGGEST_OVERRIDE_ON

    friend class KnobHelper;
    friend class RecursionLevelRAII;
    struct KnobHolderPrivate;
    boost::scoped_ptr<KnobHolderPrivate> _imp;

public:

    enum MultipleParamsEditEnum
    {
        eMultipleParamsEditOff = 0, //< The knob should not use multiple edits command
        eMultipleParamsEditOnCreateNewCommand, //< The knob should use multiple edits command and create a new one that will not merge with others
        eMultipleParamsEditOn //< The knob should use multiple edits command and merge it with priors command (if any)
    };

protected: // parent of NamedKnobHolder, Project, Settings
    // TODO: enable_shared_from_this
    // constructors should be privatized in any class that derives from boost::enable_shared_from_this<>

    /**
     *@brief A holder is a class managing a bunch of knobs and interacting with an appInstance.
     * When appInstance is NULL the holder will be considered "application global" in which case
     * the knob holder will interact directly with the AppManager singleton.
     **/
    KnobHolder(const AppInstancePtr& appInstance);

    // The constructor to create a render clone
    KnobHolder(const KnobHolderPtr& mainInstance, const FrameViewRenderKey& key);

public:

    virtual ~KnobHolder();

    /**
     * @brief If this KnobHolder is a render clone, return the "main instance" one.
     **/
    KnobHolderPtr getMainInstance() const;

    bool isRenderClone() const;

    void setPanelPointer(DockablePanelI* gui);

    void discardPanelPointer();

    /**
     * @brief Wipe all user-knobs GUI and re-create it to synchronize it to the current internal state.
     * This may only be called on the main-thread. This is an expensive operation.
     **/
    void recreateUserKnobs(bool keepCurPageIndex);

    /**
     * @brief Wipe all knobs GUI and re-create it to synchronize it to the current internal state.
     * This may only be called on the main-thread. This is an expensive operation.
     **/
    void recreateKnobs(bool keepCurPageIndex);

    /**
     * @brief Dynamically removes a knob. Can only be called on the main-thread.
     * @param knob The knob to remove
     * @param alsoDeleteGui If true, then the knob gui will be removed before returning from this function
     * In case of removing multiple knobs, it may be more efficient to set alsoDeleteGui to false and to call
     * recreateKnobs() when finished
     **/
    void deleteKnob(const KnobIPtr& knob, bool alsoDeleteGui);


    /**
     * @brief Flag that the overlays should be redrawn when this knob changes.
     **/
    void addOverlaySlaveParam(const KnobIPtr& knob, OverlaySlaveParamFlags type = eOverlaySlaveViewport);

    bool isOverlaySlaveParam(const KnobIConstPtr& knob, OverlaySlaveParamFlags type = eOverlaySlaveViewport) const;

    //To re-arrange user knobs only, does nothing if this is not a user knob
    bool moveKnobOneStepUp(const KnobIPtr& knob);
    bool moveKnobOneStepDown(const KnobIPtr& knob);

    AppInstancePtr getApp() const WARN_UNUSED_RETURN;
    KnobIPtr getKnobByName(const std::string & name) const WARN_UNUSED_RETURN;

    template <typename K>
    boost::shared_ptr<K> getKnobByNameAndType(const std::string& name) const 
    {
        KnobIPtr ret = getKnobByName(name);
        if (!ret) {
            return boost::shared_ptr<K>();
        }
        return boost::dynamic_pointer_cast<K>(ret);
    }


    const std::vector<KnobIPtr> & getKnobs() const WARN_UNUSED_RETURN;
    std::vector<KnobIPtr> getKnobs_mt_safe() const WARN_UNUSED_RETURN;

    void refreshAfterTimeChange(bool isPlayback, TimeValue time);

    virtual TimeValue getTimelineCurrentTime() const;

    /**
     * @brief Same as refreshAfterTimeChange but refreshes only the knobs
     * whose function evaluateValueChangeOnTimeChange() return true so that
     * after a playback their state is correct
     **/
    void refreshAfterTimeChangeOnlyKnobsWithTimeEvaluation(TimeValue time);

    void setIsInitializingKnobs(bool b);
    bool isInitializingKnobs() const;

    void setViewerUIKnobs(const KnobsVec& knobs);
    void addKnobToViewerUI(const KnobIPtr& knob);
    void insertKnobToViewerUI(const KnobIPtr& knob, int index);
    void removeKnobViewerUI(const KnobIPtr& knob);
    bool moveViewerUIKnobOneStepUp(const KnobIPtr& knob);
    bool moveViewerUIOneStepDown(const KnobIPtr& knob);

    int getInViewerContextKnobIndex(const KnobIConstPtr& knob) const;
    KnobsVec getViewerUIKnobs() const;

protected:

    virtual void refreshExtraStateAfterTimeChanged(bool /*isPlayback*/,
                                                   TimeValue /*time*/) {}


public:

    /**
     * @brief Calls beginChanges() and flags that all subsequent calls to setValue/setValueAtTime should be 
     * gathered under the same undo/redo action in the GUI. To stop actions to be in this undo/redo action
     * call endMultipleEdits(). 
     * Note that each beginMultipleEdits must have a corresponding call to endMultipleEdits. No render will be
     * issued until endMultipleEdits is called. 
     * Note that however, the knobChanged handler IS called at each setValue/setValueAtTime call made in-between
     * the begin/endMultipleEdits.
     * If beginMultipleEdits is called while another call to beginMultipleEdits is on, then it will create a new
     * undo/redo action that will be different from the first one. Note that when calling recursively
     * begin/end, the render is issued once the last endMultipleEdits function is called (i.e: when recursion reaches its toplevel).
     * @param commandName The name of the command that should appear under the Edit menu of the application.
     * Note: Undo/Redo only works if knob have a gui, otherwise this function does nothing more than beginChanges().
     **/
    void beginMultipleEdits(const std::string& commandName);

    /**
     * @brief When in-between beginMultipleEdits/endMultipleEdits, returns whether a knob should create a new command
     * or append it to an existing one.
     **/
    KnobHolder::MultipleParamsEditEnum getMultipleEditsLevel() const;

    /**
     * @brief Returns the name of the current command during a beginMultipleEdits/endMultipleEdits bracket.
     * If not in-between the 2 functions called, the returned string is empty.
     **/
    std::string getCurrentMultipleEditsCommandName() const;

    /**
     * @brief To be called when changes applied after a beginMultipleEdits group are finished. If this call
     * to endMultipleEdits matches the last beginMultipleEdits function call in the recursion stack then 
     * if a significant knob was modified, a render is triggered.
     **/
    void endMultipleEdits();


    /**
     * @brief Push a new undo command to the undo/redo stack associated to this node.
     * The stack takes ownership of the shared pointer, so you should not hold a strong reference to the passed pointer.
     * If no undo/redo stack is present, the command will just be redone once then destroyed.
     **/
    void pushUndoCommand(const UndoCommandPtr& command);

    // Same as the version above, do NOT derefence command after this call as it will be destroyed already, usually this call is
    // made as such: pushUndoCommand(new MyCommand(...))
    void pushUndoCommand(UndoCommand* command);


    virtual bool isProject() const
    {
        return false;
    }

    /**
     * @brief If false, all knobs within this container cannot animate
     **/
    virtual bool canKnobsAnimate() const
    {
        return true;
    }


    /**
     * @brief Returns true if at least a parameter is animated
     **/
    bool getHasAnimation() const;

    /**
     * @brief Set the hasAnimation flag
     **/
    void setHasAnimation(bool hasAnimation);

    /**
     * @brief Auto-compute the animation flag by checking the animation state of all curves of all parameters held
     **/
    void updateHasAnimation();

    //////////////////////////////////////////////////////////////////////////////////////////
    KnobPagePtr getOrCreateUserPageKnob();
    KnobPagePtr getUserPageKnob() const;

    /**
     * @brief Creates a new knob. If another knob with the same name already exists, its name
     * will be modified so it is unique. If you don't want the name to be modified you may use
     * the getOrCreateKnob function instead.
     **/
    template <typename K>
    boost::shared_ptr<K> createKnob(const std::string& name, int dimension = 1)
    {
        return appPTR->getKnobFactory().createKnob<K>(shared_from_this(), name, dimension);
    }

    /**
     * @brief Same as createKnob() except that it does not create a knob if another knob already
     * exists with the same name.
     **/
    template <typename K>
    boost::shared_ptr<K> getOrCreateKnob(const std::string& name, int dimension = 1)
    {
        return appPTR->getKnobFactory().getOrCreateKnob<K>(shared_from_this(), name, dimension);
    }

    /**
     * @brief These functions below are dynamic in a sense that they can be called at any time (on the main-thread)
     * to create knobs on the fly. Their gui will be properly created. In order to notify the GUI that new parameters were
     * created, you must call refreshKnobs() that will re-scan for new parameters
     **/
    KnobIntPtr createIntKnob(const std::string& name, const std::string& label, int nDims, KnobI::KnobDeclarationTypeEnum userKnob);
    KnobDoublePtr createDoubleKnob(const std::string& name, const std::string& label, int nDims, KnobI::KnobDeclarationTypeEnum userKnob);
    KnobColorPtr createColorKnob(const std::string& name, const std::string& label, int nDims, KnobI::KnobDeclarationTypeEnum userKnob);
    KnobBoolPtr createBoolKnob(const std::string& name, const std::string& label, KnobI::KnobDeclarationTypeEnum userKnob);
    KnobChoicePtr createChoiceKnob(const std::string& name, const std::string& label, KnobI::KnobDeclarationTypeEnum userKnob);
    KnobButtonPtr createButtonKnob(const std::string& name, const std::string& label, KnobI::KnobDeclarationTypeEnum userKnob);
    KnobSeparatorPtr createSeparatorKnob(const std::string& name, const std::string& label, KnobI::KnobDeclarationTypeEnum userKnob);

    //Type corresponds to the Type enum defined in StringParamBase in Parameter.h
    KnobStringPtr createStringKnob(const std::string& name, const std::string& label, KnobI::KnobDeclarationTypeEnum userKnob);
    KnobFilePtr createFileKnob(const std::string& name, const std::string& label, KnobI::KnobDeclarationTypeEnum userKnob);
    KnobPathPtr createPathKnob(const std::string& name, const std::string& label, KnobI::KnobDeclarationTypeEnum userKnob);
    KnobPagePtr createPageKnob(const std::string& name, const std::string& label, KnobI::KnobDeclarationTypeEnum userKnob);
    KnobGroupPtr createGroupKnob(const std::string& name, const std::string& label, KnobI::KnobDeclarationTypeEnum userKnob);
    KnobParametricPtr createParametricKnob(const std::string& name, const std::string& label, int nbCurves, KnobI::KnobDeclarationTypeEnum userKnob);

    virtual bool isDoingInteractAction() const { return false; }

    bool isEvaluationBlocked() const;

    bool onKnobValueChangedInternal(const KnobIPtr& knob,
                                    TimeValue time,
                                    ViewSetSpec view,
                                    ValueChangedReasonEnum reason);
    
    /**
<<<<<<< HEAD
     * @brief To implement if you need to make the hash vary at a specific time/view
=======
     * @brief Can be overridden to prevent values to be set directly.
     * Instead the setValue/setValueAtTime actions are queued up
     * They will be dequeued when dequeueValuesSet will be called.
>>>>>>> 09c81512
     **/

    virtual void appendToHash(const ComputeHashArgs& args, Hash64* hash) OVERRIDE;

    /**
     * @brief If this function returns true, all knobs of thie KnobHolder will have their curve appended to their hash
     * regardless of their hashing strategy.
     **/
    virtual bool isFullAnimationToHashEnabled() const;

<<<<<<< HEAD
    enum KnobItemsTablePositionEnum
    {
        // The table will be placed at the bottom of all pages
        eKnobItemsTablePositionBottomOfAllPages,

        // The table will be placed after the named knob in the named knob page
        eKnobItemsTablePositionAfterKnob,
    };
=======
    /**
     * @brief Should be called in the beginning of an action.
     * Right after assertActionIsNotRecursive() for non recursive actions.
     **/
    virtual void incrementRecursionLevel() {}
>>>>>>> 09c81512

    /**
     * @brief Set the holder to have the given table to display in its settings panel.
     * The KnobHolder takes ownership of the table.
     * @param paramScriptNameBefore The script-name of the knob right before where the table should be inserted in the layout or the script-name of a page.
     **/
    void addItemsTable(const KnobItemsTablePtr& table, KnobItemsTablePositionEnum positioning, const std::string& paramScriptNameBefore);
    KnobItemsTablePtr getItemsTable(const std::string& tableIdentifier) const;
    std::list<KnobItemsTablePtr> getAllItemsTables() const;
    KnobItemsTablePositionEnum getItemsTablePosition(const std::string& tableIdentifier) const;
    std::string getItemsTablePreviousKnobScriptName(const std::string& tableIdentifier) const;

    virtual TimeValue getCurrentRenderTime() const;
    virtual ViewIdx getCurrentRenderView() const;

    TreeRenderPtr getCurrentRender() const;
    

protected:

    void onUserKnobCreated(const KnobIPtr& knob, KnobI::KnobDeclarationTypeEnum isUserKnob);

public:



    /**
     * @brief Use this to bracket setValue() calls, this will actually trigger the evaluate() (i.e: render) function
     * if needed when endChanges() is called
     **/
    void beginChanges();

    void endChanges(bool discardEverything = false);


    /**
     * @brief The virtual portion of notifyProjectBeginValuesChanged(). This is called by the project
     * You should NEVER CALL THIS YOURSELF as it would break the bracketing system.
     * You can overload this to prepare yourself to a lot of value changes.
     **/
    virtual void beginKnobsValuesChanged_public(ValueChangedReasonEnum reason);

    /**
     * @brief The virtual portion of notifyProjectEndKnobsValuesChanged(). This is called by the project
     * You should NEVER CALL THIS YOURSELF as it would break the bracketing system.
     * You can overload this to finish a serie of value changes, thus limiting the amount of changes to do.
     **/
    virtual void endKnobsValuesChanged_public(ValueChangedReasonEnum reason);

    /**
     * @brief The virtual portion of notifyProjectEvaluationRequested(). This is called by the project
     * You should NEVER CALL THIS YOURSELF as it would break the bracketing system.
     * You can overload this to do things when a value is changed. Bear in mind that you can compress
     * the change by using the begin/end[ValueChanges] to optimize the changes.
     **/
    virtual bool onKnobValueChanged_public(const KnobIPtr& k, ValueChangedReasonEnum reason, TimeValue time, ViewSetSpec view);



    /*Add a knob to the vector. This is called by the
       Knob class. Don't call this*/
    void addKnob(const KnobIPtr& k);

    void insertKnob(int idx, const KnobIPtr& k);
    bool removeKnobFromList(const KnobIConstPtr& knob);


    void initializeKnobsPublic();


    int getPageIndex(const KnobPagePtr page) const;


    //Calls onSignificantEvaluateAboutToBeCalled + evaluate
    void invalidateCacheHashAndEvaluate(bool isSignificant, bool refreshMetadata);


    /**
     * @brief Return a list of all the internal pages which were created by the user
     **/
    void getUserPages(std::list<KnobPagePtr>& userPages) const;

    /**
     * @brief Return true if a clone of this knob holder is needed when rendering 
     **/
    virtual bool isRenderCloneNeeded() const
    {
        return false;
    }


protected:


    /**
     * @brief Must be implemented to evaluate a value change
     * made to a knob(e.g: force a new render).
     * @param knob[in] The knob whose value changed.
     **/
    virtual void evaluate(bool /*isSignificant*/,
                          bool /*refreshMetadata*/) {}

    /**
     * @brief The virtual portion of notifyProjectBeginValuesChanged(). This is called by the project
     * You should NEVER CALL THIS YOURSELF as it would break the bracketing system.
     * You can overload this to prepare yourself to a lot of value changes.
     **/
    virtual void beginKnobsValuesChanged(ValueChangedReasonEnum reason)
    {
        Q_UNUSED(reason);
    }

    /**
     * @brief The virtual portion of notifyProjectEndKnobsValuesChanged(). This is called by the project
     * You should NEVER CALL THIS YOURSELF as it would break the bracketing system.
     * You can overload this to finish a serie of value changes, thus limiting the amount of changes to do.
     **/
    virtual void endKnobsValuesChanged(ValueChangedReasonEnum reason)
    {
        Q_UNUSED(reason);
    }

    /**
     * @brief The virtual portion of notifyProjectEvaluationRequested(). This is called by the project
     * You should NEVER CALL THIS YOURSELF as it would break the bracketing system.
     * You can overload this to do things when a value is changed. Bear in mind that you can compress
     * the change by using the begin/end[ValueChanges] to optimize the changes.
     **/
    virtual bool onKnobValueChanged(const KnobIPtr& /*k*/,
                                    ValueChangedReasonEnum /*reason*/,
                                    TimeValue /*time*/,
                                    ViewSetSpec /*view*/)
    {
        return false;
    }

public:
    /**
     * @brief Create a new clone for rendering.
     * Can only be called on the main instance!
     **/
    KnobHolderPtr createRenderClone(const FrameViewRenderKey& key) const;

    /**
     * @brief Remove a clone previously created with createRenderClone
     * Can only be called on the main instance!
     **/
    bool removeRenderClone(const TreeRenderPtr& key);

    /**
     * @brief Returns a clone created for the given render
     * Can only be called on the main instance!
     **/
    KnobHolderPtr getRenderClone(const FrameViewRenderKey& key) const;

protected:


    /**
     * @brief Must be implemented to initialize any knob using the
     * KnobFactory.
     **/
    virtual void initializeKnobs() = 0;

    /**
     * @brief Create a shallow render copy of this holder. 
     * If this is implemented, also implement isRenderCloneNeeded()
     **/
    virtual KnobHolderPtr createRenderCopy(const FrameViewRenderKey& key) const
    {
        Q_UNUSED(key);
        return KnobHolderPtr();
    }

    /**
     * @brief Implement to fetch knobs needed during any action called on a render thread.
     * Derived implementation should call base-class version
     **/
    virtual void fetchRenderCloneKnobs();
};

<<<<<<< HEAD
=======
/**
 * @macro This special macro creates an object that will increment the recursion level in the constructor and decrement it in the
 * destructor.
 * @param assertNonRecursive If true then it will check that the recursion level is 0 and otherwise print a warning indicating that
 * this action was called recursively.
 **/
#define MANAGE_RECURSION(assertNonRecursive) RecursionLevelRAII actionRecursionManager(this, assertNonRecursive)

/**
 * @brief Should be called in the beginning of any action that cannot be called recursively.
 **/
#define NON_RECURSIVE_ACTION() MANAGE_RECURSION(true)

/**
 * @brief Should be called in the beginning of any action that can be called recursively
 **/
#define RECURSIVE_ACTION() MANAGE_RECURSION(false)

>>>>>>> 09c81512

class InitializeKnobsFlag_RAII
{
    KnobHolderPtr _h;

public:

    InitializeKnobsFlag_RAII(const KnobHolderPtr& h)
        : _h(h)
    {
        h->setIsInitializingKnobs(true);
    }

    ~InitializeKnobsFlag_RAII()
    {
        _h->setIsInitializingKnobs(false);
    }
};

////Common interface for EffectInstance and backdrops
class NamedKnobHolder
    : public KnobHolder
{
protected: // derives from KnobHolder, parent of EffectInstance, TrackMarker, DialogParamHolder
    // TODO: enable_shared_from_this
    // constructors should be privatized in any class that derives from boost::enable_shared_from_this<>

    NamedKnobHolder(const AppInstancePtr& instance)
        : KnobHolder(instance)
    {
    }

    NamedKnobHolder(const boost::shared_ptr<NamedKnobHolder>& other, const FrameViewRenderKey& key)
    : KnobHolder(other, key)
    {
    }

public:
    virtual ~NamedKnobHolder()
    {
    }

    virtual std::string getScriptName_mt_safe() const = 0;
};

class ScopedChanges_RAII
{
    KnobHolder* _holder;
    bool _discard;
public:

    ScopedChanges_RAII(KnobHolder* holder, bool discard = false)
    : _holder(holder)
    , _discard(discard)
    {
        if (_holder) {
            _holder->beginChanges();
        }
    }

    ScopedChanges_RAII(KnobI* knob, bool discard = false)
    : _holder()
    , _discard(discard)
    {
        _holder = knob->getHolder().get();
        if (_holder) {
            _holder->beginChanges();
        }
    }

    ~ScopedChanges_RAII()
    {
        if (_holder) {
            _holder->endChanges(_discard);
        }
    }
};


NATRON_NAMESPACE_EXIT

DECLARE_OPERATORS_FOR_FLAGS(NATRON_NAMESPACE::KnobI::ListenersTypeFlags);


#endif // Engine_Knob_h<|MERGE_RESOLUTION|>--- conflicted
+++ resolved
@@ -314,7 +314,7 @@
 
 public:
 
-   
+
 
     /**
      * @brief Do not call this. It is called right away after the constructor by the factory
@@ -347,12 +347,8 @@
 
 
     /**
-<<<<<<< HEAD
      * @brief Check the knob state across all dimensions and if they have the same values
      * it folds the dimensions.
-=======
-     * @brief If the parameter is multidimensional, this is the label that will be displayed for a dimension.
->>>>>>> 09c81512
      **/
     virtual void autoFoldDimensions(ViewIdx view) = 0;
 
@@ -397,27 +393,6 @@
     virtual KnobDeclarationTypeEnum getKnobDeclarationType() const = 0;
     virtual void setKnobDeclarationType(KnobDeclarationTypeEnum b) = 0;
 
-<<<<<<< HEAD
-=======
-    /**
-     * @brief Same as clone(const KnobIPtr& ) except that the given offset is applied
-     * on the keyframes time and only the keyframes within the given range are copied.
-     * If the range is NULL everything will be copied.
-     *
-     * Note that unlike the other version of clone, this version is more relaxed and accept parameters
-     * with different dimensions, but only the intersection of the dimension of the 2 parameters will be copied.
-     * The restriction on types still apply.
-     **/
-    virtual void clone(KnobI* other, double offset, const RangeD* range, int dimension = -1, int otherDimension = -1) = 0;
-    virtual void clone(const KnobIPtr & other,
-                       double offset,
-                       const RangeD* range,
-                       int dimension = -1,
-                       int otherDimension = -1)
-    {
-        clone(other.get(), offset, range, dimension, otherDimension);
-    }
->>>>>>> 09c81512
 
     /**
      * @brief Must return the type name of the knob. This name will be used by the KnobFactory
@@ -455,7 +430,7 @@
      **/
     virtual std::string getDimensionName(DimIdx dimension) const = 0;
     virtual void setDimensionName(DimIdx dim, const std::string & name) = 0;
-    
+
     /**
      * @brief When in-between a begin/endChanges bracket, evaluate (render) action will not be called
      * when issuing value changes. Internally it maintains a counter, when it reaches 0 the evaluation is unblocked.
@@ -612,12 +587,7 @@
     virtual bool isExpressionUsingRetVariable(ViewIdx view, DimIdx dimension) const = 0;
 
     /**
-<<<<<<< HEAD
      * @brief Returns the language used by an expression
-=======
-     * @brief Returns in dependencies a list of all the knobs used in the expression at the given dimension
-     * @returns True on success, false if no expression is set.
->>>>>>> 09c81512
      **/
     virtual ExpressionLanguageEnum getExpressionLanguage(ViewIdx view, DimIdx dimension) const = 0;
 
@@ -662,7 +632,7 @@
      * @param dimension The dimension index of the corresponding curve
      * @param view The view of the corresponding curve. If view is current, then the current view
      * in the thread-local storage (if while rendering) will be used, otherwise the view must correspond
-     * to a valid view index. 
+     * to a valid view index.
      **/
     virtual bool isAnimated( DimIdx dimension, ViewIdx view ) const = 0;
 
@@ -838,7 +808,7 @@
     /**
      * @brief For a master knob in a KnobItemsTable, it indicates to the gui that multiple
      * items in the table are selected and the knob should be displayed with a specific state
-     * to reflect the user that modifying the value will impact all selected rows of the 
+     * to reflect the user that modifying the value will impact all selected rows of the
      * KnobItemsTable.
      **/
     virtual void setKnobSelectedMultipleTimes(bool d) = 0;
@@ -1032,7 +1002,7 @@
 protected:
 
     virtual bool setHasModifications(DimIdx dimension, ViewIdx view, bool value, bool lock) = 0;
-    
+
 public:
 
 
@@ -1089,9 +1059,9 @@
         eListenersTypeExpression = 0x1,
         eListenersTypeSharedValue = 0x2
     };
-    
+
     DECLARE_FLAGS(ListenersTypeFlags, ListenersTypeEnum)
-    
+
     /**
      * @brief Returns a list of all the knobs whose value depends upon this knob.
      **/
@@ -1185,7 +1155,7 @@
 
         // A range of keyframes to copy
         const RangeD* keysToCopyRange;
-        
+
         // A offset to copy keyframes
         double keysToCopyOffset;
 
@@ -1197,35 +1167,35 @@
         {
 
         }
-        
+
         CopyInArgs(const KnobDimViewBase& other)
         : other(&other)
         , otherCurve(0)
         , keysToCopyRange(0)
         , keysToCopyOffset(0)
         {
-            
+
         }
     };
-    
+
     struct CopyOutArgs
     {
-        
+
         // If the copy operation should report keyframes removed, this is a pointer
         // to the keyframes removed list
         KeyFrameSet* keysRemoved;
-        
+
         // If the copy operation should report keyframes added, this is a pointer
         // to the keyframes added list
         KeyFrameSet* keysAdded;
-        
+
         CopyOutArgs()
         : keysRemoved(0)
         , keysAdded(0)
         {
-            
+
         }
-        
+
     };
 
     /**
@@ -1245,7 +1215,7 @@
     virtual void deleteValuesAtTime(const std::list<double>& times);
 
     /**
-     * @brief Remove all keyframes before or after the given timeline's time, excluding any keyframe at the 
+     * @brief Remove all keyframes before or after the given timeline's time, excluding any keyframe at the
      * given time.
      **/
     virtual void deleteAnimationConditional(TimeValue time, bool before);
@@ -1298,7 +1268,7 @@
 
     virtual ~ValueKnobDimView()
     {
-        
+
     }
 
     virtual KeyFrame makeKeyFrame(TimeValue time, const T& value);
@@ -1473,7 +1443,7 @@
 public:
 
 
-    
+
     virtual bool isAnimated( DimIdx dimension, ViewIdx view) const OVERRIDE FINAL WARN_UNUSED_RETURN;
     virtual bool hasAnimation() const OVERRIDE FINAL WARN_UNUSED_RETURN;
     virtual bool checkInvalidLinks() OVERRIDE FINAL;
@@ -1530,7 +1500,7 @@
 
 protected:
 
-  
+
     /*
      * @brief Callback called when linked or unlinked to refresh extra state
      */
@@ -1650,7 +1620,7 @@
 
     bool cloneValueInternal(const KnobIPtr& other, ViewIdx view, ViewIdx otherView, DimIdx dimension, DimIdx otherDimension, const RangeD* range, double offset);
     bool cloneValues(const KnobIPtr& other, ViewSetSpec view, ViewSetSpec otherView, DimSpec dimension, DimSpec otherDimension, const RangeD* range, double offset);
-    
+
 protected:
 
     virtual bool setHasModifications(DimIdx dimension, ViewIdx view, bool value, bool lock) OVERRIDE FINAL;
@@ -1672,7 +1642,7 @@
         eExpressionReturnValueTypeError
     };
 protected:
-    
+
     ExpressionReturnValueTypeEnum executeExprTkExpression(TimeValue time, ViewIdx view, DimIdx dimension, double* retValueIsScalar, std::string* retValueIsString, std::string* error);
 
     /// The return value must be Py_DECRREF
@@ -1843,7 +1813,7 @@
 protected:
 
     virtual KnobDimViewBasePtr createDimViewData() const OVERRIDE;
-    
+
     virtual bool hasModificationsVirtual(const KnobDimViewBasePtr& data, DimIdx dimension) const;
 
 public:
@@ -1933,8 +1903,8 @@
      * If set to a view index and the view is split-off or it corresponds to the view 0 (main view) then only the view
      * at the given index will receive the change, otherwise no change occurs.
      * @param newKey If this knob has auto-keying enabled and its animation level is currently interpolated, then it may
-     * attempt to set a keyframe automatically. If this parameter is non NULL the new keyframe (or modified keyframe) will 
-     * contain it. 
+     * attempt to set a keyframe automatically. If this parameter is non NULL the new keyframe (or modified keyframe) will
+     * contain it.
      * @param forceHandlerEvenIfNoChange If true, even if the value of the knob did not change, the knobValueChanged handler of the
      * knob holder will be called and an evaluation will be triggered.
      * @return Returns the kind of changed that the knob has had
@@ -2093,7 +2063,7 @@
 
 private:
 
-    
+
     T getValueInternal(TimeValue currentTime,
                        DimIdx dimension,
                        ViewIdx view,
@@ -2382,7 +2352,7 @@
     KnobIPtr getKnobByName(const std::string & name) const WARN_UNUSED_RETURN;
 
     template <typename K>
-    boost::shared_ptr<K> getKnobByNameAndType(const std::string& name) const 
+    boost::shared_ptr<K> getKnobByNameAndType(const std::string& name) const
     {
         KnobIPtr ret = getKnobByName(name);
         if (!ret) {
@@ -2428,11 +2398,11 @@
 public:
 
     /**
-     * @brief Calls beginChanges() and flags that all subsequent calls to setValue/setValueAtTime should be 
+     * @brief Calls beginChanges() and flags that all subsequent calls to setValue/setValueAtTime should be
      * gathered under the same undo/redo action in the GUI. To stop actions to be in this undo/redo action
-     * call endMultipleEdits(). 
+     * call endMultipleEdits().
      * Note that each beginMultipleEdits must have a corresponding call to endMultipleEdits. No render will be
-     * issued until endMultipleEdits is called. 
+     * issued until endMultipleEdits is called.
      * Note that however, the knobChanged handler IS called at each setValue/setValueAtTime call made in-between
      * the begin/endMultipleEdits.
      * If beginMultipleEdits is called while another call to beginMultipleEdits is on, then it will create a new
@@ -2457,7 +2427,7 @@
 
     /**
      * @brief To be called when changes applied after a beginMultipleEdits group are finished. If this call
-     * to endMultipleEdits matches the last beginMultipleEdits function call in the recursion stack then 
+     * to endMultipleEdits matches the last beginMultipleEdits function call in the recursion stack then
      * if a significant knob was modified, a render is triggered.
      **/
     void endMultipleEdits();
@@ -2558,15 +2528,9 @@
                                     TimeValue time,
                                     ViewSetSpec view,
                                     ValueChangedReasonEnum reason);
-    
-    /**
-<<<<<<< HEAD
+
+    /**
      * @brief To implement if you need to make the hash vary at a specific time/view
-=======
-     * @brief Can be overridden to prevent values to be set directly.
-     * Instead the setValue/setValueAtTime actions are queued up
-     * They will be dequeued when dequeueValuesSet will be called.
->>>>>>> 09c81512
      **/
 
     virtual void appendToHash(const ComputeHashArgs& args, Hash64* hash) OVERRIDE;
@@ -2577,7 +2541,6 @@
      **/
     virtual bool isFullAnimationToHashEnabled() const;
 
-<<<<<<< HEAD
     enum KnobItemsTablePositionEnum
     {
         // The table will be placed at the bottom of all pages
@@ -2586,13 +2549,6 @@
         // The table will be placed after the named knob in the named knob page
         eKnobItemsTablePositionAfterKnob,
     };
-=======
-    /**
-     * @brief Should be called in the beginning of an action.
-     * Right after assertActionIsNotRecursive() for non recursive actions.
-     **/
-    virtual void incrementRecursionLevel() {}
->>>>>>> 09c81512
 
     /**
      * @brief Set the holder to have the given table to display in its settings panel.
@@ -2609,7 +2565,7 @@
     virtual ViewIdx getCurrentRenderView() const;
 
     TreeRenderPtr getCurrentRender() const;
-    
+
 
 protected:
 
@@ -2676,7 +2632,7 @@
     void getUserPages(std::list<KnobPagePtr>& userPages) const;
 
     /**
-     * @brief Return true if a clone of this knob holder is needed when rendering 
+     * @brief Return true if a clone of this knob holder is needed when rendering
      **/
     virtual bool isRenderCloneNeeded() const
     {
@@ -2758,7 +2714,7 @@
     virtual void initializeKnobs() = 0;
 
     /**
-     * @brief Create a shallow render copy of this holder. 
+     * @brief Create a shallow render copy of this holder.
      * If this is implemented, also implement isRenderCloneNeeded()
      **/
     virtual KnobHolderPtr createRenderCopy(const FrameViewRenderKey& key) const
@@ -2774,27 +2730,6 @@
     virtual void fetchRenderCloneKnobs();
 };
 
-<<<<<<< HEAD
-=======
-/**
- * @macro This special macro creates an object that will increment the recursion level in the constructor and decrement it in the
- * destructor.
- * @param assertNonRecursive If true then it will check that the recursion level is 0 and otherwise print a warning indicating that
- * this action was called recursively.
- **/
-#define MANAGE_RECURSION(assertNonRecursive) RecursionLevelRAII actionRecursionManager(this, assertNonRecursive)
-
-/**
- * @brief Should be called in the beginning of any action that cannot be called recursively.
- **/
-#define NON_RECURSIVE_ACTION() MANAGE_RECURSION(true)
-
-/**
- * @brief Should be called in the beginning of any action that can be called recursively
- **/
-#define RECURSIVE_ACTION() MANAGE_RECURSION(false)
-
->>>>>>> 09c81512
 
 class InitializeKnobsFlag_RAII
 {
