/* ***** BEGIN LICENSE BLOCK *****
 * This file is part of Natron <http://www.natron.fr/>,
 * Copyright (C) 2013-2018 INRIA and Alexandre Gauthier-Foichat
 *
 * Natron is free software: you can redistribute it and/or modify
 * it under the terms of the GNU General Public License as published by
 * the Free Software Foundation; either version 2 of the License, or
 * (at your option) any later version.
 *
 * Natron is distributed in the hope that it will be useful,
 * but WITHOUT ANY WARRANTY; without even the implied warranty of
 * MERCHANTABILITY or FITNESS FOR A PARTICULAR PURPOSE.  See the
 * GNU General Public License for more details.
 *
 * You should have received a copy of the GNU General Public License
 * along with Natron.  If not, see <http://www.gnu.org/licenses/gpl-2.0.html>
 * ***** END LICENSE BLOCK ***** */

#ifndef Engine_Knob_h
#define Engine_Knob_h

// ***** BEGIN PYTHON BLOCK *****
// from <https://docs.python.org/3/c-api/intro.html#include-files>:
// "Since Python may define some pre-processor definitions which affect the standard headers on some systems, you must include Python.h before any standard headers are included."
#include <Python.h>
// ***** END PYTHON BLOCK *****

#include "Global/Macros.h"

#include <vector>
#include <string>
#include <set>
#include <map>

#if !defined(Q_MOC_RUN) && !defined(SBK_RUN)
#include <boost/enable_shared_from_this.hpp>
#include <boost/scoped_ptr.hpp>
#endif

#include <QtCore/QReadWriteLock>
#include <QtCore/QMutex>
#include <QtCore/QString>
#include <QtCore/QCoreApplication>

#include "Engine/AnimatingObjectI.h"
#include "Engine/AppManager.h" // for AppManager::createKnob
#include "Engine/Cache.h" // CacheEntryLockerPtr - could we put this in EngineFwd.h?
#include "Engine/DimensionIdx.h"
#include "Engine/HashableObject.h"
#include "Engine/KnobFactory.h"
#include "Engine/Variant.h"
#include "Engine/ViewIdx.h"

#include "Serialization/SerializationBase.h"

#include "Engine/EngineFwd.h"

NATRON_NAMESPACE_ENTER

#define NATRON_USER_MANAGED_KNOBS_PAGE_LABEL "User"
#define NATRON_USER_MANAGED_KNOBS_PAGE "userNatron"


/**
 * @brief A class that reports changes happening to a knob
 **/
class KnobSignalSlotHandler
    : public QObject
{
    Q_OBJECT

    KnobIWPtr k;

public:

    KnobSignalSlotHandler(const KnobIPtr &knob);

    KnobIPtr getKnob() const
    {
        return k.lock();
    }

    void s_mustRefreshKnobGui(ViewSetSpec view, DimSpec dimension, ValueChangedReasonEnum reason)
    {
        Q_EMIT mustRefreshKnobGui(view, dimension, reason);
    }

    void s_secretChanged()
    {
        Q_EMIT secretChanged();
    }

    void s_viewerContextSecretChanged()
    {
        Q_EMIT viewerContextSecretChanged();
    }

    void s_enabledChanged()
    {
        Q_EMIT enabledChanged();
    }

    void s_curveAnimationChanged(ViewSetSpec view, DimSpec dimension)
    {
        Q_EMIT curveAnimationChanged(view,  dimension);
    }


    void s_selectedMultipleTimes(bool b)
    {
        Q_EMIT selectedMultipleTimes(b);
    }

    void s_setFrozen(bool f)
    {
        Q_EMIT frozenChanged(f);
    }


    void s_minMaxChanged(DimSpec index)
    {
        Q_EMIT minMaxChanged(index);
    }

    void s_displayMinMaxChanged(DimSpec index)
    {
        Q_EMIT displayMinMaxChanged(index);
    }

    void s_helpChanged()
    {
        Q_EMIT helpChanged();
    }

    void s_expressionChanged(DimIdx dimension, ViewIdx view)
    {
        Q_EMIT expressionChanged(dimension, view);
    }

    void s_hasModificationsChanged()
    {
        Q_EMIT hasModificationsChanged();
    }

    void s_labelChanged()
    {
        Q_EMIT labelChanged();
    }

    void s_inViewerContextLabelChanged()
    {
        Q_EMIT inViewerContextLabelChanged();
    }

    void s_evaluateOnChangeChanged(bool value)
    {
        Q_EMIT evaluateOnChangeChanged(value);
    }

    void s_dimensionNameChanged(DimIdx dimension)
    {
        Q_EMIT dimensionNameChanged(dimension);
    }

    void s_availableViewsChanged()
    {
        Q_EMIT availableViewsChanged();
    }

    void s_dimensionsVisibilityChanged(ViewSetSpec view)
    {
        Q_EMIT dimensionsVisibilityChanged(view);
    }

    void s_linkChanged()
    {
        Q_EMIT linkChanged();
    }
Q_SIGNALS:

    // Called whenever the evaluateOnChange property changed
    void evaluateOnChangeChanged(bool value);

    // Emitted when the value should be updated on the GUI at the current timeline's time
    void mustRefreshKnobGui(ViewSetSpec view, DimSpec dimension, ValueChangedReasonEnum reason);

    // Emitted when the secret state of the knob changed
    void secretChanged();

    // Emitted when the secret state of the knob changed in the viewer context
    void viewerContextSecretChanged();

    // Emitted when a dimension enabled state changed
    void enabledChanged();

    // This is called to notify the gui that the knob shouldn't be editable.
    // Basically this is used when rendering with a Writer or for Trackers while tracking is active.
    void frozenChanged(bool frozen);

    // Emitted when the animation of a curve has changed. The added list contains keyframes that were added and removed list
    // keys that were removed
    void curveAnimationChanged(ViewSetSpec view, DimSpec dimension);

    void selectedMultipleTimes(bool);

    // Emitted when min/max changes for a value knob
    void minMaxChanged(DimSpec index);

    // Emitted when display min/max changes for a value knob
    void displayMinMaxChanged(DimSpec index);

    // Emitted when tooltip is changed
    void helpChanged();

    // Emitted when expr changed
    void expressionChanged(DimIdx dimension, ViewIdx view);

    // Emitted when the modification state of the knob has changed
    void hasModificationsChanged();

    // Emitted when the label has changed
    void labelChanged();

    // Emitted when the label has changed in the viewer
    void inViewerContextLabelChanged();

    // Emitted when a dimension label hash changed
    void dimensionNameChanged(DimIdx dimension);

    // Called when knob split/unsplit views
    void availableViewsChanged();

    // Called when all dimensions are folded/unfolded
    void dimensionsVisibilityChanged(ViewSetSpec views);

    // Called when the links of the knob changed (either hard-link or expression)
    void linkChanged();
};



// A small knob/dimension/view tuple that identifies the owner
// of a KnobDimViewBase
struct KnobDimViewKey
{
    KnobIWPtr knob;
    DimIdx dimension;
    ViewIdx view;

    KnobDimViewKey()
    : knob()
    , dimension()
    , view()
    {

    }

    KnobDimViewKey(const KnobIPtr& knob, DimIdx dimension, ViewIdx view)
    : knob(knob)
    , dimension(dimension)
    , view(view)
    {

    }
};

struct KnobDimViewKey_Compare
{
<<<<<<< HEAD
    bool operator() (const KnobDimViewKey& lhs, const KnobDimViewKey& rhs) const
    {
        KnobIPtr lhsKnob = lhs.knob.lock();
        KnobIPtr rhsKnob = rhs.knob.lock();
        if (lhsKnob.get() < rhsKnob.get()) {
            return true;
        } else if (lhsKnob.get() > rhsKnob.get()) {
            return false;
        } else {
            if (lhs.dimension < rhs.dimension) {
                return true;
            } else if (lhs.dimension > rhs.dimension) {
                return false;
            } else {
                return lhs.view < rhs.view;
            }
        }
    }
=======
    KnobIPtr knob;
    ValueChangedReasonEnum reason, originalReason;
    bool originatedFromMainThread;
    bool refreshGui;
    double time;
    ViewSpec view;
    std::set<int> dimensionChanged;
    bool valueChangeBlocked;
>>>>>>> cfea4528
};

typedef std::set<KnobDimViewKey, KnobDimViewKey_Compare> KnobDimViewKeySet;

class KnobI
    : public AnimatingObjectI
    , public boost::enable_shared_from_this<KnobI>
    , public SERIALIZATION_NAMESPACE::SerializableObjectBase
    , public HashableObject
{
    friend class KnobHolder;

protected: // parent of KnobHelper
    // constructors should be privatized in any class that derives from boost::enable_shared_from_this<>

    KnobI();

public:

    // dtor
    virtual ~KnobI();

protected:
    /**
     * @brief Deletes this knob permanently
     **/
    virtual void deleteKnob() = 0;

public:

<<<<<<< HEAD
   
=======
    struct ListenerDim
    {
        bool isExpr;
        bool isListening;
        int targetDim;
        ListenerDim()
            : isExpr(false), isListening(false), targetDim(-1) {}
    };

    typedef std::map<KnobIWPtr, std::vector<ListenerDim> > ListenerDimsMap;
>>>>>>> cfea4528

    /**
     * @brief Do not call this. It is called right away after the constructor by the factory
     * to initialize curves and values. This is separated from the constructor as we need RTTI
     * for Curve.
     **/
    virtual void populate() = 0;

    /**
     * @brief Return whether all dimensions are folded or not, when folded all dimensions have the same value/animation
     **/
    virtual bool getAllDimensionsVisible(ViewIdx view) const = 0;

    /**
     * @brief Set whether all dimensions are folded or not, when folded all dimensions have the same value/animation
     **/
    virtual void setAllDimensionsVisible(ViewSetSpec view, bool visible) = 0;

    /**
     * @brief When enabled, the knob can be automatically folded if 2 dimensions have equal values.
     **/
    virtual void setCanAutoFoldDimensions(bool enabled) = 0;
    virtual bool isAutoFoldDimensionsEnabled() const = 0;

    /**
     * @brief When enabled, the knob can be automatically expanded folded dimensions
     **/
    virtual void setAdjustFoldExpandStateAutomatically(bool enabled) = 0;
    virtual bool isAdjustFoldExpandStateAutomaticallyEnabled() const = 0;


    /**
     * @brief Check the knob state across all dimensions and if they have the same values
     * it folds the dimensions.
     **/
    virtual void autoFoldDimensions(ViewIdx view) = 0;

    /**
     * @brief Returns whether 2 dimensions are equal.
     * It checks their expression, animation curve and value.
     * This can be potentially expensive as it compares all animation if needed.
     **/
    virtual bool areDimensionsEqual(ViewIdx view) = 0;

    /**
     * @brief Calls areDimensionsEqual to figure out if all dimensions should be made visible or not.
     **/
    virtual void autoAdjustFoldExpandDimensions(ViewIdx view) = 0;

    /**
     * @brief Given the dimension and view in input, if the knob has all its dimensions folded or is not multi-view,
     * adjust the arguments so that they best fit PasteKnobClipBoardUndoCommand
     **/
    virtual void convertDimViewArgAccordingToKnobState(DimSpec dimIn, ViewSetSpec viewIn, DimSpec* dimOut, ViewSetSpec* viewOut) const = 0;

<<<<<<< HEAD
    enum KnobDeclarationTypeEnum
=======
    /**
     * @brief Copies all the values, animations and extra data the other knob might have
     * to this knob. This function calls cloneExtraData.
     * The evaluateValueChange function will not be called as a result of the clone.
     * However a valueChanged signal will be emitted by the KnobSignalSlotHandler if there's any.
     *
     * @param dimension If -1 all dimensions will be cloned, otherwise you can clone only a specific dimension
     *
     * WARNING: This knob and 'other' MUST have the same dimension as well as the same type.
     **/
    virtual void clone(KnobI* other, int dimension = -1, int otherDimension = -1) = 0;
    virtual void clone(const KnobIPtr & other,
                       int dimension = -1,
                       int otherDimension = -1)
>>>>>>> cfea4528
    {
        // The knob was described by the plug-in. No extended properties such as min/max/default values etc... will
        // be serialized.
        // This is the default.
        eKnobDeclarationTypePlugin,

        // The knob is described by the host, it is the same than eKnobDeclarationTypePlugin except that:
        // - It will not show up in the documentation
        // - The knobChanged action will not be called on the plug-in for this parameter since it is unknown by the plug-in.
        eKnobDeclarationTypeHost,

        // The knob was created by the user. The serialization will include extended properties such as min/max/default values etc...
        // This is used for example by user parameters when describing a PyPlug.
        eKnobDeclarationTypeUser
    };

    /**
     * @brief Returns the knob was created by a plugin or added automatically by Natron (e.g like mask knobs)
     **/
    virtual KnobDeclarationTypeEnum getKnobDeclarationType() const = 0;
    virtual void setKnobDeclarationType(KnobDeclarationTypeEnum b) = 0;

<<<<<<< HEAD
=======
    /**
     * @brief Same as clone(const KnobIPtr& ) except that the given offset is applied
     * on the keyframes time and only the keyframes withing the given range are copied.
     * If the range is NULL everything will be copied.
     *
     * Note that unlike the other version of clone, this version is more relaxed and accept parameters
     * with different dimensions, but only the intersection of the dimension of the 2 parameters will be copied.
     * The restriction on types still apply.
     **/
    virtual void clone(KnobI* other, double offset, const RangeD* range, int dimension = -1, int otherDimension = -1) = 0;
    virtual void clone(const KnobIPtr & other,
                       double offset,
                       const RangeD* range,
                       int dimension = -1,
                       int otherDimension = -1)
    {
        clone(other.get(), offset, range, dimension, otherDimension);
    }
>>>>>>> cfea4528

    /**
     * @brief Must return the type name of the knob. This name will be used by the KnobFactory
     * to create an instance of this knob.
     **/
    virtual const std::string & typeName() const = 0;

    /**
     * @brief Must return true if this knob can animate (i.e: if we can set different values depending on the time)
     * Some parameters cannot animate, for example a file selector.
     **/
    virtual bool canAnimate() const = 0;

    /**
     * @brief Returns true if by default this knob has the animated flag on
     **/
    virtual bool isAnimatedByDefault() const = 0;

    /**
     * @brief Returns true if the knob has had modifications
     **/
    virtual bool hasModifications() const = 0;
    virtual bool hasModifications(DimIdx dimension) const = 0;
    virtual void computeHasModifications() = 0;

    /**
     * @brief Return true if the default value has changed.
     **/
    bool hasDefaultValueChanged() const;
    virtual bool hasDefaultValueChanged(DimIdx dimension) const = 0;

    /**
     * @brief If the parameter is multidimensional, this is the label thats the that will be displayed
     * for a dimension.
     **/
    virtual std::string getDimensionName(DimIdx dimension) const = 0;
    virtual void setDimensionName(DimIdx dim, const std::string & name) = 0;
    
    /**
     * @brief When in-between a begin/endChanges bracket, evaluate (render) action will not be called
     * when issuing value changes. Internally it maintains a counter, when it reaches 0 the evaluation is unblocked.
     **/
    virtual void beginChanges() = 0;

    /**
     * @brief To be called to reactivate evaluation. Internally it maintains a counter, when it reaches 0 the evaluation is unblocked.
     **/
    virtual void endChanges() = 0;

    // Prevent knobValueChanged handler calls until unblock is called
    virtual void blockValueChanges() = 0;
    virtual void unblockValueChanges() = 0;
    virtual bool isValueChangesBlocked() const = 0;

    // Prevent autokeying
    virtual void setAutoKeyingEnabled(bool enabled) = 0;

    /**
     * @brief Returns the value previously set by setAutoKeyingEnabled
     **/
    virtual bool isAutoKeyingEnabled(DimSpec dimension, TimeValue time, ViewSetSpec view, ValueChangedReasonEnum reason) const = 0;

    /**
     * @brief Called by setValue to refresh the GUI, call the instanceChanged action on the plugin and
     * evaluate the new value (cause a render).
     * @returns true if the knobChanged handler was called once for this knob
     **/
    virtual bool evaluateValueChange(DimSpec dimension, TimeValue time, ViewSetSpec view, ValueChangedReasonEnum reason) = 0;

    /**
     * @brief Copies the value and animation of the knob "other" to this knob.
     *
     * @param view If set to all, all views on the knob will be modified.
     * If set to current and views are split-off only the "current" view
     * (as in the current on-going render if called from a render thread) will be set, otherwise all views are set.
     * If set to a view index and the view is split-off or it corresponds to the view 0 (main view) then only the view
     *
     * @param dimension If -1 all dimensions will be cloned, otherwise you can clone only a specific dimension
     *
     * Note: This knob and 'other' MUST have the same dimension but not necessarily the same data type (e.g KnobInt can convert to KnobDouble
     * etc..)
     * @return True if this function succeeded and the knob has had its state changed, false otherwise
     **/
    virtual bool copyKnob(const KnobIPtr& other, ViewSetSpec view = ViewSetSpec::all(), DimSpec dimension = DimSpec::all(), ViewSetSpec otherView = ViewSetSpec::all(), DimSpec otherDimension = DimSpec::all(), const RangeD* range = 0, double offset = 0) = 0;

    virtual void cloneDefaultValues(const KnobIPtr& other) = 0;

    virtual double random(TimeValue time, unsigned int seed) const = 0;
    virtual double random(double min = 0., double max = 1.) const = 0;
    virtual int randomInt(TimeValue time, unsigned int seed) const = 0;
    virtual int randomInt(int min = INT_MIN, int max = INT_MAX) const = 0;


    /**
     * @brief Same as getRawCurveValueAt, but first check if an expression is present. The expression should return a PoD.
     **/
    virtual double getValueAtWithExpression(TimeValue time, ViewIdx view, DimIdx dimension) = 0;

    /**
     * @brief Set an expression on the knob. If this expression is invalid, this function throws an excecption with the error from the
     * Python interpreter or exprTK compiler
     * @param Language (Python or ExprTk)
     * @param hasRetVariable (Python only) If true the expression is expected to be multi-line and have its return value set to the variable "ret", otherwise
     * the expression is expected to be single-line.
     * @param force If set to true, this function will not check if the expression is valid nor will it attempt to compile/evaluate it, it will
     * just store it. This flag is used for serialisation, you should always pass false
     **/

protected:

    virtual void setExpressionCommon(DimSpec dimension, ViewSetSpec view, const std::string& expression, ExpressionLanguageEnum language, bool hasRetVariable, bool failIfInvalid) = 0;

public:

    void restoreExpression(DimSpec dimension,
                           ViewSetSpec view,
                           const std::string& expression,
                           ExpressionLanguageEnum language,
                           bool hasRetVariable)
    {
        setExpressionCommon(dimension, view, expression, language, hasRetVariable, false);
    }

    void setExpression(DimSpec dimension,
                       ViewSetSpec view,
                       const std::string& expression,
                       ExpressionLanguageEnum language,
                       bool hasRetVariable,
                       bool failIfInvalid)
    {
        setExpressionCommon(dimension, view, expression, language, hasRetVariable, failIfInvalid);
    }

    /**
     * @brief Restores all links for the given knob if it has masters or expressions.
     * This function cannot be called until all knobs of the node group have been created because it needs to reference other knobs
     * from other nodes.
     * This function throws an exception if no serialization is valid in the object
     **/
    virtual void restoreKnobLinks(const SERIALIZATION_NAMESPACE::KnobSerializationBasePtr& serialization,
                                  const std::map<SERIALIZATION_NAMESPACE::NodeSerializationPtr, NodePtr>& allCreatedNodesInGroup) = 0;

    /**
     * @brief Tries to re-apply invalid expressions, returns true if they are all valid
     **/
    virtual bool checkInvalidLinks() = 0;
    virtual bool isLinkValid(DimIdx dimension, ViewIdx view, std::string* error) const = 0;
    virtual void setLinkStatus(DimSpec dimension, ViewSetSpec view, bool valid, const std::string& error) = 0;


    /**
     * @brief For each dimension, try to find in the expression, if set, the node name "oldName" and replace
     * it by "newName"
     **/
    virtual void replaceNodeNameInExpression(DimSpec dimension,
                                             ViewSetSpec view,
                                             const std::string& oldName,
                                             const std::string& newName) = 0;
    virtual void clearExpression(DimSpec dimension, ViewSetSpec view) = 0;
    virtual std::string getExpression(DimIdx dimension, ViewIdx view) const = 0;

    virtual bool hasExpression(DimIdx dimension, ViewIdx view) const = 0;

    bool hasAnyExpression() const;

    virtual void clearExpressionsResults(DimSpec dimension, ViewSetSpec view) = 0;

    /**
     * @brief When enabled, results of expressions are cached. By default this is enabled.
     * This can be turned off in case the expression depends on external stuff that the caching
     * system cannot detect.
     **/
    virtual void setExpressionsResultsCachingEnabled(bool enabled) = 0;
    virtual bool isExpressionsResultsCachingEnabled() const = 0;

    /**
     * @brief Checks that the given expr for the given dimension will produce a correct behaviour.
     * On success this function returns correctly, otherwise an exception is thrown with the error.
     * This function also declares some extra python variables via the declareCurrentKnobVariable_Python function.
     * The new expression is returned.
     * @param resultAsString[out] The result of the execution of the expression will be written to the string.
     * @returns A new string containing the modified expression with the 'ret' variable declared if it wasn't already declared
     * by the user.
     **/
    virtual void validateExpression(const std::string& expression, ExpressionLanguageEnum language, DimIdx dimension, ViewIdx view, bool hasRetVariable, std::string* resultAsString) = 0;

public:

    /**
     * @brief Returns whether the expr at the given dimension uses the ret variable to assign to the return value or not
     **/
    virtual bool isExpressionUsingRetVariable(ViewIdx view, DimIdx dimension) const = 0;

    /**
     * @brief Returns the language used by an expression
     **/
<<<<<<< HEAD
    virtual ExpressionLanguageEnum getExpressionLanguage(ViewIdx view, DimIdx dimension) const = 0;
=======
    virtual bool getExpressionDependencies(int dimension, std::list<std::pair<KnobIWPtr, int> >& dependencies) const = 0;

>>>>>>> cfea4528

    /**
     * @brief Returns in dependencies a list of all the knobs used in the expression at the given dimension
     * @returns True on sucess, false if no expression is set.
     **/
    virtual bool getExpressionDependencies(DimIdx dimension, ViewIdx view, KnobDimViewKeySet& dependencies) const = 0;

    /**
     * @brief Called when the current time of the timeline changes.
     * It must get the value at the given time and notify  the gui it must
     * update the value displayed.
     **/
    virtual void onTimeChanged(bool isPlayback, TimeValue time) = 0;

    /**
     * @brief Returns the keyframe object at the given time. This by-passes any expression, but not hard-links
     **/
    virtual bool getCurveKeyFrame(TimeValue time, DimIdx dimension, ViewIdx view, bool clampToMinMax, KeyFrame* key) = 0;


    /**
     * @brief Compute the derivative at time as a double
     * @param view The view of the corresponding curve. If view is current, then the current view
     * in the thread-local storage (if while rendering) will be used, otherwise the view must correspond
     * to a valid view index.
     **/
    virtual double getDerivativeAtTime(TimeValue time, ViewIdx view, DimIdx dimension) = 0;

    /**
     * @brief Compute the integral of dimension from time1 to time2 as a double
     * @param view The view of the corresponding curve. If view is current, then the current view
     * in the thread-local storage (if while rendering) will be used, otherwise the view must correspond
     * to a valid view index.
     **/
    virtual double getIntegrateFromTimeToTime(TimeValue time1, TimeValue time2, ViewIdx view, DimIdx dimension)  = 0;


    /**
     * @brief Returns true if the curve corresponding to the dimension/view is animated with keyframes.
     * @param dimension The dimension index of the corresponding curve
     * @param view The view of the corresponding curve. If view is current, then the current view
     * in the thread-local storage (if while rendering) will be used, otherwise the view must correspond
     * to a valid view index. 
     **/
    virtual bool isAnimated( DimIdx dimension, ViewIdx view ) const = 0;

    /**
     * @brief Returns true if at least 1 dimension/view is animated. MT-Safe
     **/
    virtual bool hasAnimation() const = 0;

    /**
<<<<<<< HEAD
=======
     * @brief Returns a const ref to the curves held by this knob. This is MT-safe as they're
     * never deleted (except on program exit).
     **/
    virtual const std::vector<boost::shared_ptr<Curve>  > & getCurves() const = 0;

    /**
>>>>>>> cfea4528
     * @brief Activates or deactivates the animation for this parameter. On the GUI side that means
     * the user can never interact with the animation curves nor can he/she set any keyframe.
     **/
    virtual void setAnimationEnabled(bool val) = 0;

    /**
     * @brief Returns true if the animation is enabled for this knob. A return value of
     * true doesn't necessarily means that the knob is animated at all.
     **/
    virtual bool isAnimationEnabled() const = 0;

    /**
     * @brief When enabled, if the knob has a gui, whenever it will be visible eithre in the settings panel or in
     * the viewer gui its keyframes will
     * also be displayed on the timeline.
     * By default this is enabled.
     **/
    virtual void setKeyFrameTrackingEnabled(bool enabled) = 0;
    virtual bool isKeyFrameTrackingEnabled() const = 0;

    /**
     * @brief Get the knob label, that is the label next to the knob on the user interface.
     * This function is MT-safe as it the label can only be changed by the main thread.
     **/
    virtual std::string getLabel() const = 0;
    virtual void setLabel(const std::string& label) = 0;

    void setLabel(const QString & label)
    {
        setLabel( label.toStdString() );
    }

    /**
     * @brief Set an icon instead of the text label for this knob
     * @param modeOff If true, this icon will be used when the parameter is an unchecked state (only relevant for
     * buttons/booleans parameters), otherwise the icon will be used when the parameter is in a checked state
     **/
    virtual void setIconLabel(const std::string& iconFilePath, bool checked = false, bool alsoSetViewerUIIcon = true) = 0;
    virtual const std::string& getIconLabel(bool checked = false) const = 0;

    /**
     * @brief Returns a pointer to the holder owning the knob.
     **/
    virtual KnobHolderPtr getHolder() const = 0;
    virtual void setHolder(const KnobHolderPtr& holder) = 0;


    /**
     * @brief Controls the knob hashing stragey. @See KnobFrameViewHashingStrategyEnum
     **/
    virtual void setHashingStrategy(KnobFrameViewHashingStrategyEnum strategty) = 0;
    virtual KnobFrameViewHashingStrategyEnum getHashingStrategy() const = 0;

    virtual void appendToHash(const ComputeHashArgs& args, Hash64* hash) OVERRIDE = 0;

    /**
     * @brief Any GUI representing this parameter should represent the next parameter on the same line as this parameter.
     **/
    virtual void setAddNewLine(bool newLine) = 0;
    virtual void setAddSeparator(bool addSep) = 0;

    /**
     * @brief Any GUI representing this parameter should represent the next parameter on the same line as this parameter.
     **/
    virtual bool isNewLineActivated() const = 0;
    virtual bool isSeparatorActivated() const = 0;

    /**
     * @brief GUI-related
     **/
    virtual void setSpacingBetweenItems(int spacing) = 0;
    virtual int getSpacingBetweenitems() const = 0;

    /**
     * @brief Set the label of the knob on the viewer
     **/
    virtual std::string getInViewerContextLabel() const = 0;
    virtual void setInViewerContextLabel(const QString& label) = 0;

    /**
     * @brief Set the icon instead of the label for the viewer GUI
     **/
    virtual std::string getInViewerContextIconFilePath(bool checked) const = 0;
    virtual void setInViewerContextIconFilePath(const std::string& icon, bool checked = true) = 0;

    /**
     * @brief Determines whether this knob can be assigned a shortcut or not via the shortcut editor.
     * If true, Natron will look for a shortcut in the shortcuts database with an ID matching the name of this
     * parameter. To set default values for shortcuts, implement EffectInstance::getPluginShortcuts(...)
     **/
    virtual void setInViewerContextCanHaveShortcut(bool haveShortcut) = 0;
    virtual bool getInViewerContextHasShortcut() const = 0;

    /**
     * @brief If this knob has a viewer UI and it has an associated shortcut, the tooltip
     * will indicate to the viewer the shortcuts. The plug-in may also want to reference
     * other action shorcuts via this tooltip, and can add them here.
     * e.g: The Refresh button of the viewer shortcut is SHIFT+U but SHIFT+CTRL+U can also
     * be used to refresh but also enable in-depth render statistics
     * In the hint text, each additional shortcut must be reference with a %2, %3, %4, starting
     * from 2 since 1 is reserved for this knob's own shortcut.
     **/
    virtual void addInViewerContextShortcutsReference(const std::string& actionID) = 0;
    virtual const std::list<std::string>& getInViewerContextAdditionalShortcuts() const = 0;

    /**
     * @brief Returns whether this type of knob can be instantiated in the viewer UI
     **/
    virtual bool supportsInViewerContext() const
    {
        return false;
    }

    /**
     * @brief Set how much space (in pixels) to leave between the current parameter and the next parameter in horizontal layouts.
     **/
    virtual void setInViewerContextItemSpacing(int spacing) = 0;
    virtual int  getInViewerContextItemSpacing() const = 0;

    /**
     * @brief Controls whether to add horizontal stretch before or after (or none) stretch
     **/
    virtual void setInViewerContextLayoutType(ViewerContextLayoutTypeEnum type) = 0;
    virtual ViewerContextLayoutTypeEnum getInViewerContextLayoutType() const = 0;

    /**
     * @brief Set whether the knob should have its viewer GUI secret or not
     **/
    virtual void setInViewerContextSecret(bool secret) = 0;
    virtual bool  getInViewerContextSecret() const = 0;

    /**
     * @brief Enables/disables user interaction with the given dimension.
     **/
    virtual void setEnabled(bool b) = 0;

    /**
     * @brief Is the parameter enabled ?
     **/
    virtual bool isEnabled() const = 0;

    /**
     * @brief Set the knob visible/invisible on the GUI representing it.
     **/
    virtual void setSecret(bool b) = 0;

    /**
     * @brief Is the knob visible to the user ?
     **/
    virtual bool getIsSecret() const = 0;

    /**
     * @brief Returns true if a knob is secret because it is either itself secret or one of its parent, recursively
     **/
    virtual bool getIsSecretRecursive() const = 0;

    /**
     * @biref This is called to notify the gui that the knob shouldn't be editable.
     * Basically this is used when rendering with a Writer or for Trackers while tracking is active.
     **/
    virtual void setIsFrozen(bool frozen) = 0;
    virtual bool evaluateValueChangeOnTimeChange() const { return false; }

    /**
     * @brief For a master knob in a KnobItemsTable, it indicates to the gui that multiple
     * items in the table are selected and the knob should be displayed with a specific state
     * to reflect the user that modifying the value will impact all selected rows of the 
     * KnobItemsTable.
     **/
    virtual void setKnobSelectedMultipleTimes(bool d) = 0;

    /**
     * @brief Call this to change the knob name. The name is not the text label displayed on
     * the GUI but what Natron uses internally to identify knobs from each other. By default the
     * name is the same as the getLabel(i.e: the text label).
     */
    virtual void setName(const std::string & name, bool throwExceptions = false) = 0;

    /**
     * @brief Returns the knob name. By default the
     * name is the same as the getLabel(i.e: the text label).
     */
    virtual const std::string & getName() const = 0;

    /**
     * @brief Returns the name passed to setName(). This might be different than getName() if
     * the name passed to setName() was not python compliant.
     **/
    virtual const std::string & getOriginalName() const = 0;

    /**
     * @brief Set the given knob as the parent of this knob.
     * @param knob It must be a tab or group knob.
     */
    virtual void setParentKnob(KnobIPtr knob) = 0;
    virtual void resetParent() = 0;

    /**
     * @brief Returns a pointer to the parent knob if any.
     */
    virtual KnobIPtr getParentKnob() const = 0;

    /**
     * @brief Returns the hierarchy level of this knob.
     * By default it is 0, however a knob with a parent will
     * have a hierarchy level of 1, etc...
     **/
    virtual int determineHierarchySize() const = 0;

    /**
     * @brief If a knob is evaluating on change, that means
     * everytime a value changes, the knob will call the
     * evaluate function on the KnobHolder holding it.
     * By default this is set to true.
     **/
    virtual void setEvaluateOnChange(bool b) = 0;

    /**
     * @brief Does the knob evaluates on change ?
     **/
    virtual bool getEvaluateOnChange() const = 0;


    /**
     * @brief Should the knob be saved in the project ? This is MT-safe
     * because it never changes throughout the object's life-time.
     **/
    virtual bool getIsPersistent() const = 0;

    /**
     * @brief Should the knob be saved in the project ?
     * By default this is set to true.
     **/
    virtual void setIsPersistent(bool b) = 0;

    /**
     * @brief If set to false, the knob will not be able to use undo/redo actions.
     * By default this is set to true.
     **/
    virtual void setCanUndo(bool val) = 0;

    /**
     * @brief Can the knob use undo/redo actions ?
     **/
    virtual bool getCanUndo() const = 0;

    /**
     * @brief When a knob is clip preferences slaves, when its value changes, checkOFXClipPreferences will be called on the
     * holder effect
     **/
    virtual void setIsMetadataSlave(bool slave) = 0;
    virtual bool getIsMetadataSlave() const = 0;

    /**
     * @brief Set the text displayed by the tooltip when
     * the user hovers the knob with the mouse.
     **/
    virtual void setHintToolTip(const std::string & hint) = 0;

    void setHintToolTip(const QString & hint)
    {
        setHintToolTip( hint.toStdString() );
    }

    //void setHintToolTip(const char* hint)
    //{
    //    setHintToolTip(std::string(hint));
    //}

    /**
     * @brief Get the tooltip text.
     **/
    virtual const std::string & getHintToolTip() const = 0;

    /**
     * @brief Returns whether the hint is encoded in markdown or not
     **/
    virtual bool isHintInMarkdown() const = 0;
    virtual void setHintIsMarkdown(bool b) = 0;

    /**
     * @brief Call this to set a custom interact entry point, replacing any existing gui.
     **/
    virtual void setCustomInteract(const OverlayInteractBasePtr & interactDesc) = 0;
    virtual OverlayInteractBasePtr getCustomInteract() const = 0;

    /**
     * @brief Returns whether any interact associated to this knob should be drawn or not
     **/
    bool shouldDrawOverlayInteract() const;

    /**
     * @brief Returns the current time if attached to a timeline or the time being rendered
     **/
    virtual TimeValue getCurrentRenderTime() const = 0;

    virtual boost::shared_ptr<KnobSignalSlotHandler> getSignalSlotHandler() const = 0;


    /**
     * @brief Adds a new listener to this knob. This is just a pure notification about the fact that the given knob
     * is now listening to the values/keyframes of "this" either via a hard-link (slave/master) or via its expressions
     * @param isExpression Is this listener listening through expressions or via a slave/master link
     * @param listenerDimension The dimension of the listener that is listening to this knob
     * @param listenedDimension The dimension of this knob that is listened to by the listener
     **/
    virtual void addListener(const DimIdx listenerDimension,
                             const DimIdx listenedToDimension,
                             const ViewIdx listenerView,
                             const ViewIdx listenedToView,
                             const KnobIPtr& listener,
                             ExpressionLanguageEnum language) = 0;

    /**
     * @brief Implement to save the content of the object to the serialization object
     **/
    virtual void toSerialization(SERIALIZATION_NAMESPACE::SerializationObjectBase* serializationBase) OVERRIDE = 0;

    /**
     * @brief Implement to load the content of the serialization object onto this object
     **/
    virtual void fromSerialization(const SERIALIZATION_NAMESPACE::SerializationObjectBase&  serializationBase) OVERRIDE = 0;

    virtual void restoreValueFromSerialization(const SERIALIZATION_NAMESPACE::ValueSerialization& obj, DimIdx targetDimension, ViewIdx view) = 0;

    virtual void restoreDefaultValueFromSerialization(const SERIALIZATION_NAMESPACE::DefaultValueSerialization& defObj,
                                                      bool applyDefaultValue,
                                                      DimIdx targetDimension) = 0;

    virtual void clearRenderValuesCache() = 0;

    template <typename K>
    boost::shared_ptr<K> getCloneForHolder(const KnobHolderPtr& holder) const
    {
        KnobIPtr k = getCloneForHolderInternal(holder);
        if (!k) {
            return boost::shared_ptr<K>();
        }
        return boost::dynamic_pointer_cast<K>(k);
    }

    virtual KnobIPtr getCloneForHolderInternal(const KnobHolderPtr& holder) const = 0;


    /**
     * @brief Hack for the meta Read/Write nodes
     **/
    virtual void setActualCloneForHolder(const KnobHolderPtr& holder) = 0;

    /**
     * @brief Returns the main-instance knob if this is a render  clone, otherwise NULL
     **/
    virtual KnobIPtr getMainInstance() const = 0;

protected:


protected:

    virtual bool setHasModifications(DimIdx dimension, ViewIdx view, bool value, bool lock) = 0;
    
public:



    /**
     * @brief The value given by thisDimension and thisView will point to
     * the values of the otherKnob of the given otherDimension and otherView.
     * @param otherKnob The knob to point to
     * @param thisDimension If set to all, each dimension will be respectively redirected to the other knob
     * assuming they have a matching dimension in the other knob.(e.g: 0 to 0, 1 to 1, etc...)
     * @param thisView If set to all, then all views
     * will be redirected, it is then expected that view == otherView == ViewSpec::all(). If not set to all valid view index should be given
     * @return True on success, false otherwise
     * Note that if this parameter shares already a value of another parameter this function will fail, you must call removeRedirection first.
     **/
    virtual bool linkTo(const KnobIPtr & otherKnob, DimSpec thisDimension = DimSpec::all(), DimSpec otherDimension = DimSpec::all(), ViewSetSpec thisView = ViewSetSpec::all(), ViewSetSpec otherView = ViewSetSpec::all()) = 0;

    /**
     * @brief Removes any link for the given dimension(s)/view(s): after this call the values will no longer be shared with any other knob.
     * @param copyState If true, if the knob was redirected to another knob then the knob will copy the state of the knob to which it is pointing to before removing the link, otherwise
     * it will revert to the state it had prior to linking.
     **/
<<<<<<< HEAD
    virtual void unlink(DimSpec dimension, ViewSetSpec view, bool copyState) = 0;
=======
    virtual void addListener(const bool isExpression,
                             const int listenerDimension,
                             const int listenedToDimension,
                             const KnobIPtr& listener) = 0;
    virtual void getAllExpressionDependenciesRecursive(std::set<NodePtr>& nodes) const = 0;
>>>>>>> cfea4528


    enum DuplicateKnobTypeEnum
    {
        // The new knob will act as an alias of this parameter
        eDuplicateKnobTypeAlias,

        // The new knob will be expression linked
        eDuplicateKnobTypeExprLinked,

        // The new knob will just be a copy of this knob
        // but will not be linked
        eDuplicateKnobTypeCopy
    };

    virtual KnobIPtr createDuplicateOnHolder(const KnobHolderPtr& otherHolder,
                                            const KnobPagePtr& page,
                                            const KnobGroupPtr& group,
                                            int indexInParent,
                                            DuplicateKnobTypeEnum duplicateType,
                                            const std::string& newScriptName,
                                            const std::string& newLabel,
                                            const std::string& newToolTip,
                                            bool refreshParams,
                                            KnobI::KnobDeclarationTypeEnum isUserKnob) = 0;


    enum ListenersTypeEnum
    {
        eListenersTypeAll = 0x0,
        eListenersTypeExpression = 0x1,
        eListenersTypeSharedValue = 0x2
    };
    
    DECLARE_FLAGS(ListenersTypeFlags, ListenersTypeEnum)
    
    /**
     * @brief Returns a list of all the knobs whose value depends upon this knob.
     **/
<<<<<<< HEAD
    virtual void getListeners(KnobDimViewKeySet &listeners, ListenersTypeFlags flags = ListenersTypeFlags(eListenersTypeAll)) const = 0;
=======
    virtual bool slaveToInternal(int dimension, const KnobIPtr &  other, int otherDimension, ValueChangedReasonEnum reason,
                                 bool ignoreMasterPersistence) = 0;
>>>>>>> cfea4528

    /**
     * @brief If the value is shared for the given dimension/view, returns the original owner of the value.
     * If this knob is the original owner, this returns false, otherwise it returns true.
     **/
    virtual bool getSharingMaster(DimIdx dimension, ViewIdx view, KnobDimViewKey* linkData) const = 0;

<<<<<<< HEAD
    /**
     * @brief Return a set of all knob/dim/view tuples that share the same value that the given dimension/view of
     * this knob.
     **/
    virtual void getSharedValues(DimIdx dimension, ViewIdx view, KnobDimViewKeySet* sharedKnobs) const = 0;
=======
    virtual void onKnobAboutToAlias(const KnobIPtr& /*slave*/) {}
>>>>>>> cfea4528

    /**
     * @brief Get the current animation level.
     **/
    virtual AnimationLevelEnum getAnimationLevel(DimIdx dimension, TimeValue time, ViewIdx view) const = 0;

    /**
     * @brief Restores the default value
     **/
<<<<<<< HEAD
    virtual void resetToDefaultValue(DimSpec dimension = DimSpec::all(), ViewSetSpec view = ViewSetSpec::all()) = 0;
=======
    bool slaveTo(int dimension, const KnobIPtr & other, int otherDimension, bool ignoreMasterPersistence = false);
    virtual bool isMastersPersistenceIgnored() const = 0;
    virtual KnobIPtr createDuplicateOnHolder(KnobHolder* otherHolder,
                                            const boost::shared_ptr<KnobPage>& page,
                                            const boost::shared_ptr<KnobGroup>& group,
                                            int indexInParent,
                                            bool makeAlias,
                                            const std::string& newScriptName,
                                            const std::string& newLabel,
                                            const std::string& newToolTip,
                                            bool refreshParams,
                                            bool isUserKnob) = 0;
>>>>>>> cfea4528

    /**
     * @brief Must return true if this Lnob holds a POD (plain old data) type, i.e. int, bool, or double.
     **/
<<<<<<< HEAD
    virtual bool isTypePOD() const = 0;
=======
    virtual KnobIPtr getAliasMaster() const = 0;
    virtual bool setKnobAsAliasOfThis(const KnobIPtr& master, bool doAlias) = 0;
>>>>>>> cfea4528

    /**
     * @brief Must return true if this knob can link with the other knob
     **/
<<<<<<< HEAD
    virtual bool canLinkWith(const KnobIPtr & other, DimIdx thisDimension, ViewIdx thisView, DimIdx otherDim, ViewIdx otherView, std::string* error) const = 0;
    KnobPagePtr getTopLevelPage() const;

    virtual ValueChangedReturnCodeEnum setValueFromKeyFrame(const SetKeyFrameArgs& args, const KeyFrame & k) = 0;


};



/**
 * @brief The internal class that holds a value in a knob.
 * These are not directly members of the knob class so that it is possible
 * to make bi-directional knobs that share a value but not the decoration properties.
 **/
class KnobDimViewBase {

public:

    // Protects all fields of this class and derivatives
    mutable QMutex valueMutex;

    // A set of all knob/dimension/view sharing this value
    KnobDimViewKeySet sharedKnobs;

    // The animation curve if it can animate
    CurvePtr animationCurve;

    // Counter used to know when shared knobs are being refreshed.
    // This is only used on the main-thread.
    int isRefreshingSharedKnobs;

    KnobDimViewBase()
    : valueMutex()
    , sharedKnobs()
    , animationCurve()
    {

    }

    virtual ~KnobDimViewBase()
    {

    }

    struct CopyInArgs
    {
        // Pointer to the other dim/view value to copy.
        // If NULL, otherCurve must be set
        const KnobDimViewBase* other;

        // Can be provided if there's no KnboDimViewBase object to copy from
        // but just a curve object. Generally this should be left to NULL and the curve
        // from the "other" KnboDimViewBase is used, and properly protected by a mutex.
        const Curve* otherCurve;

        // A range of keyframes to copy
        const RangeD* keysToCopyRange;
        
        // A offset to copy keyframes
        double keysToCopyOffset;

        CopyInArgs(const Curve& otherCurve)
        : other(0)
        , otherCurve(&otherCurve)
        , keysToCopyRange(0)
        , keysToCopyOffset(0)
        {
=======
    void onKnobSlavedTo(int dimension, const KnobIPtr& other, int otherDimension);
>>>>>>> cfea4528

        }
        
        CopyInArgs(const KnobDimViewBase& other)
        : other(&other)
        , otherCurve(0)
        , keysToCopyRange(0)
        , keysToCopyOffset(0)
        {
            
        }
    };
    
    struct CopyOutArgs
    {
        
        // If the copy operation should report keyframes removed, this is a pointer
        // to the keyframes removed list
        KeyFrameSet* keysRemoved;
        
        // If the copy operation should report keyframes added, this is a pointer
        // to the keyframes added list
        KeyFrameSet* keysAdded;
        
        CopyOutArgs()
        : keysRemoved(0)
        , keysAdded(0)
        {
            
        }
        
    };

    /**
     * @brief Set a keyframe, or modify it
     **/
    virtual ValueChangedReturnCodeEnum setKeyFrame(const KeyFrame& key, SetKeyFrameFlags flags);

    /**
     * @brief Copy the other dimension/view value with the given args.
     * @returns Returns true if something changed, false otherwise.
     **/
    virtual bool copy(const CopyInArgs& inArgs, CopyOutArgs* outArgs);

    /**
     * @brief Delete the following keyframes (given by their timeline's time) from the animation curve
     **/
    virtual void deleteValuesAtTime(const std::list<double>& times);

    /**
     * @brief Remove all keyframes before or after the given timeline's time, excluding any keyframe at the 
     * given time.
     **/
<<<<<<< HEAD
    virtual void deleteAnimationConditional(TimeValue time, bool before);
=======
    virtual std::pair<int, KnobIPtr> getMaster(int dimension) const = 0;
>>>>>>> cfea4528

    /**
     * @brief Remove all animation on the curve
     **/
    virtual void removeAnimation();

    /**
     * @brief Warps the following keyframes time and returns optionally their modified version
     **/
    virtual bool warpValuesAtTime(const std::list<double>& times, const Curve::KeyFrameWarp& warp, std::vector<KeyFrame>* outKeys);

    /**
     * @brief Set the interpolator at the given keyframes time and returns optionally their modified version
     **/
    virtual void setInterpolationAtTimes(const std::list<double>& times, KeyframeTypeEnum interpolation, std::vector<KeyFrame>* newKeys);

    /**
     * @brief Set the left and right derivative at the given keyframe time
     **/
    virtual bool setLeftAndRightDerivativesAtTime(TimeValue time, double left, double right);

    /**
     * @brief Set the left or right derivative independently at the given keyframe time
     **/
    virtual bool setDerivativeAtTime(TimeValue time, double derivative, bool isLeft);


protected:

    /**
     * @brief Emits the curveAnimationChanged signal on all knobs referencing this value.
     **/
<<<<<<< HEAD
    void notifyCurveChanged();

};


template <typename T>
class ValueKnobDimView : public KnobDimViewBase
{
public:

    // The static value if not animated
    T value;

    ValueKnobDimView();

    virtual ~ValueKnobDimView()
    {
        
    }

    virtual KeyFrame makeKeyFrame(TimeValue time, const T& value);

    virtual T getValueFromKeyFrame(const KeyFrame& k);

    virtual bool setValueAndCheckIfChanged(const T& value);

    virtual bool copy(const CopyInArgs& inArgs, CopyOutArgs* outArgs) OVERRIDE;
=======
    virtual bool isTypeCompatible(const KnobIPtr & other) const = 0;
    boost::shared_ptr<KnobPage> getTopLevelPage() const;
>>>>>>> cfea4528
};


///Skins the API of KnobI by implementing most of the functions in a non templated manner.
struct KnobHelperPrivate;
class KnobHelper
    : public KnobI
{
    Q_DECLARE_TR_FUNCTIONS(KnobHelper)

    // friends
    friend class KnobHolder;
    friend class ExprRecursionLevel_RAII;

protected: // derives from KnobI, parent of Knob
    // TODO: enable_shared_from_this
    // constructors should be privatized in any class that derives from boost::enable_shared_from_this<>
    /**
     * @brief Creates a new Knob that belongs to the given holder, with the given label.
     * The name of the knob will be equal to the label, you can change it by calling setName()
     * The dimension parameter indicates how many dimension the knob should have.
     * If declaredByPlugin is false then Natron will never call onKnobValueChanged on the holder.
     **/
    KnobHelper(const KnobHolderPtr& holder, const std::string &scriptName, int nDims = 1);

    /**
     * @brief Creates a knob that is a render clone of the other knob.
     * Everything non render related is forwarded to otherKnob
     **/
    KnobHelper(const KnobHolderPtr& holder, const KnobIPtr& mainKnob);

public:
    virtual ~KnobHelper();

private:
    virtual void deleteKnob() OVERRIDE FINAL;

public:


    virtual bool getAllDimensionsVisible(ViewIdx view) const OVERRIDE FINAL WARN_UNUSED_RETURN;
    virtual void setAllDimensionsVisible(ViewSetSpec view, bool visible)  OVERRIDE FINAL;
    virtual void setCanAutoFoldDimensions(bool enabled) OVERRIDE FINAL ;
    virtual bool isAutoFoldDimensionsEnabled() const OVERRIDE FINAL WARN_UNUSED_RETURN;
    virtual void setAdjustFoldExpandStateAutomatically(bool enabled) OVERRIDE FINAL;
    virtual bool isAdjustFoldExpandStateAutomaticallyEnabled() const OVERRIDE FINAL;

private:
    void setAllDimensionsVisibleInternal(ViewIdx view, bool visible);


public:

    KnobDimViewBasePtr getDataForDimView(DimIdx dimension, ViewIdx view) const;

    virtual KnobIPtr getCloneForHolderInternal(const KnobHolderPtr& holder) const OVERRIDE FINAL WARN_UNUSED_RETURN;


    virtual void setActualCloneForHolder(const KnobHolderPtr& holder) OVERRIDE FINAL;

    virtual KnobIPtr getMainInstance() const OVERRIDE FINAL;

    virtual void autoFoldDimensions(ViewIdx view) OVERRIDE FINAL;


    virtual void autoAdjustFoldExpandDimensions(ViewIdx view) OVERRIDE FINAL;

    virtual void convertDimViewArgAccordingToKnobState(DimSpec dimIn, ViewSetSpec viewIn, DimSpec* dimOut, ViewSetSpec* viewOut) const OVERRIDE FINAL;
    /**
     * @brief Returns the knob was created by a plugin or added automatically by Natron (e.g like mask knobs)
     **/
    virtual KnobDeclarationTypeEnum getKnobDeclarationType() const OVERRIDE FINAL WARN_UNUSED_RETURN;
    virtual void setKnobDeclarationType(KnobDeclarationTypeEnum b) OVERRIDE FINAL;

    /**
     * @brief Set a shared ptr to the signal slot handler, that will live as long as the knob lives.
     * It is set by the factory, do not call it yourself.
     **/
    void setSignalSlotHandler(const boost::shared_ptr<KnobSignalSlotHandler> & handler);

    virtual boost::shared_ptr<KnobSignalSlotHandler> getSignalSlotHandler() const OVERRIDE FINAL WARN_UNUSED_RETURN
    {
        return _signalSlotHandler;
    }

    //////////////////////////////////////////////////////////////////////
    ///////////////////////////////////
    /////////////////////////////////// Implementation of KnobI
    //////////////////////////////////////////////////////////////////////

    ///Populates for each dimension: the enabled state, the curve and the animation level
    virtual void populate() OVERRIDE;
    virtual void beginChanges() OVERRIDE FINAL;
    virtual void endChanges() OVERRIDE FINAL;
    virtual void blockValueChanges() OVERRIDE FINAL;
    virtual void unblockValueChanges() OVERRIDE FINAL;
    virtual bool isValueChangesBlocked() const OVERRIDE FINAL WARN_UNUSED_RETURN;
    virtual void setAutoKeyingEnabled(bool enabled) OVERRIDE FINAL;
    virtual bool isAutoKeyingEnabled(DimSpec dimension, TimeValue time, ViewSetSpec view, ValueChangedReasonEnum reason) const OVERRIDE FINAL WARN_UNUSED_RETURN;
    virtual bool evaluateValueChange(DimSpec dimension, TimeValue time, ViewSetSpec view,  ValueChangedReasonEnum reason) OVERRIDE FINAL;
    virtual void onTimeChanged(bool isPlayback, TimeValue time) OVERRIDE FINAL;

private:

    bool isAutoKeyingEnabledInternal(DimIdx dimension, TimeValue time, ViewIdx view) const WARN_UNUSED_RETURN;

protected:

    virtual KnobDimViewBasePtr createDimViewData() const = 0;

    // Returns true if the knobChanged handler was called
    bool evaluateValueChangeInternal(DimSpec dimension,
                                     TimeValue time,
                                     ViewSetSpec view,
                                     ValueChangedReasonEnum reason,
                                     KnobDimViewKeySet* evaluatedKnobs);

public:


    virtual double random(TimeValue time, unsigned int seed) const OVERRIDE FINAL WARN_UNUSED_RETURN;
    virtual double random(double min = 0., double max = 1.) const OVERRIDE FINAL WARN_UNUSED_RETURN;
    virtual int randomInt(TimeValue time, unsigned int seed) const OVERRIDE FINAL WARN_UNUSED_RETURN;
    virtual int randomInt(int min = 0, int max = INT_MAX) const OVERRIDE FINAL WARN_UNUSED_RETURN;

protected:


    void randomSeed(TimeValue time, unsigned int seed) const;

#ifdef DEBUG
    //Helper to set breakpoints in templated code
    void debugHook();
#endif


public:

    //////////// Overriden from AnimatingObjectI
    virtual bool cloneCurve(ViewIdx view, DimIdx dimension, const Curve& curve, double offset, const RangeD* range) OVERRIDE;
    virtual void deleteValuesAtTime(const std::list<double>& times, ViewSetSpec view, DimSpec dimension, ValueChangedReasonEnum reason) OVERRIDE;
    virtual bool warpValuesAtTime(const std::list<double>& times, ViewSetSpec view,  DimSpec dimension, const Curve::KeyFrameWarp& warp, std::vector<KeyFrame>* keyframes = 0) OVERRIDE ;
    virtual void removeAnimation(ViewSetSpec view, DimSpec dimension, ValueChangedReasonEnum reason) OVERRIDE ;
    virtual void deleteAnimationBeforeTime(TimeValue time, ViewSetSpec view, DimSpec dimension) OVERRIDE ;
    virtual void deleteAnimationAfterTime(TimeValue time, ViewSetSpec view, DimSpec dimension) OVERRIDE ;
    virtual void setInterpolationAtTimes(ViewSetSpec view, DimSpec dimension, const std::list<double>& times, KeyframeTypeEnum interpolation, std::vector<KeyFrame>* newKeys = 0) OVERRIDE ;
    virtual bool setLeftAndRightDerivativesAtTime(ViewSetSpec view, DimSpec dimension, TimeValue time, double left, double right)  OVERRIDE WARN_UNUSED_RETURN;
    virtual bool setDerivativeAtTime(ViewSetSpec view, DimSpec dimension, TimeValue time, double derivative, bool isLeft) OVERRIDE WARN_UNUSED_RETURN;
    virtual CurvePtr getAnimationCurve(ViewIdx idx, DimIdx dimension) const OVERRIDE ;
    //////////// End from AnimatingObjectI

private:

    bool removeAnimationInternal(ViewIdx view, DimIdx dimension);
    void deleteValuesAtTimeInternal(const std::list<double>& times, ViewIdx view, DimIdx dimension);
    void deleteAnimationConditional(TimeValue time, ViewSetSpec view, DimSpec dimension, bool before);
    void deleteAnimationConditionalInternal(TimeValue time, ViewIdx view, DimIdx dimension, bool before);
    bool warpValuesAtTimeInternal(const std::list<double>& times, ViewIdx view,  DimIdx dimension, const Curve::KeyFrameWarp& warp, std::vector<KeyFrame>* keyframes);
    void setInterpolationAtTimesInternal(ViewIdx view, DimIdx dimension, const std::list<double>& times, KeyframeTypeEnum interpolation, std::vector<KeyFrame>* newKeys);
    bool setLeftAndRightDerivativesAtTimeInternal(ViewIdx view, DimIdx dimension, TimeValue time, double left, double right);
    bool setDerivativeAtTimeInternal(ViewIdx view, DimIdx dimension, TimeValue time, double derivative, bool isLeft);

public:


    
    virtual bool isAnimated( DimIdx dimension, ViewIdx view) const OVERRIDE FINAL WARN_UNUSED_RETURN;
    virtual bool hasAnimation() const OVERRIDE FINAL WARN_UNUSED_RETURN;
    virtual bool checkInvalidLinks() OVERRIDE FINAL;
    virtual bool isLinkValid(DimIdx dimension, ViewIdx view, std::string* error) const OVERRIDE FINAL WARN_UNUSED_RETURN;
    virtual ExpressionLanguageEnum getExpressionLanguage(ViewIdx view, DimIdx dimension) const OVERRIDE FINAL WARN_UNUSED_RETURN;
    virtual void setLinkStatus(DimSpec dimension, ViewSetSpec view, bool valid, const std::string& error) OVERRIDE FINAL;

protected:

    void setExpressionInternal(DimIdx dimension, ViewIdx view, const std::string& expression, ExpressionLanguageEnum language, bool hasRetVariable, bool failIfInvalid);

private:

    void setLinkStatusInternal(DimIdx dimension, ViewIdx view, bool valid, const std::string& error);

    void replaceNodeNameInExpressionInternal(DimIdx dimension,
                                             ViewIdx view,
                                             const std::string& oldName,
                                             const std::string& newName);

    bool clearExpressionInternal(DimIdx dimension, ViewIdx view);
public:

    virtual void setExpressionCommon(DimSpec dimension, ViewSetSpec view, const std::string& expression, ExpressionLanguageEnum language, bool hasRetVariable, bool failIfInvalid) OVERRIDE FINAL;

    virtual void restoreKnobLinks(const SERIALIZATION_NAMESPACE::KnobSerializationBasePtr& serialization,
                                  const std::map<SERIALIZATION_NAMESPACE::NodeSerializationPtr, NodePtr>& allCreatedNodesInGroup) OVERRIDE FINAL;

private:

    KnobIPtr findMasterKnob(const std::string& masterKnobName,
                            const std::string& masterNodeName,
                            const std::string& masterTableName,
                            const std::string& masterItemName,
                            const std::map<SERIALIZATION_NAMESPACE::NodeSerializationPtr, NodePtr>& allCreatedNodesInGroup);


public:


    virtual void replaceNodeNameInExpression(DimSpec dimension,
                                             ViewSetSpec view,
                                             const std::string& oldName,
                                             const std::string& newName) OVERRIDE FINAL;
    virtual void clearExpression(DimSpec dimension, ViewSetSpec view) OVERRIDE FINAL;

    virtual void setExpressionsResultsCachingEnabled(bool enabled) OVERRIDE FINAL;
    virtual bool isExpressionsResultsCachingEnabled() const OVERRIDE FINAL;

    virtual void validateExpression(const std::string& expression, ExpressionLanguageEnum language, DimIdx dimension, ViewIdx view, bool hasRetVariable, std::string* resultAsString) OVERRIDE FINAL ;

    virtual bool linkTo(const KnobIPtr & otherKnob, DimSpec thisDimension = DimSpec::all(), DimSpec otherDimension = DimSpec::all(), ViewSetSpec thisView = ViewSetSpec::all(), ViewSetSpec otherView = ViewSetSpec::all()) OVERRIDE FINAL;
    virtual void unlink(DimSpec dimension, ViewSetSpec view, bool copyState) OVERRIDE FINAL;

protected:

  
    /*
     * @brief Callback called when linked or unlinked to refresh extra state
     */
    virtual void onLinkChanged() {

    }

    void unlinkInternal(DimIdx dimension, ViewIdx view, bool copyState);

    bool linkToInternal(const KnobIPtr & otherKnob, DimIdx thisDimension, DimIdx otherDimension, ViewIdx view, ViewIdx otherView) WARN_UNUSED_RETURN;

    template <typename T>
    static T pyObjectToType(PyObject* o);

    // the following is specialized only for T=std::string
    template <typename T>
    T pyObjectToType(PyObject* o, DimIdx dim, ViewIdx view) const { (void)view; (void)dim;  return pyObjectToType<T>(o); }

    void refreshListenersAfterValueChangeInternal(TimeValue time, ViewIdx view, ValueChangedReasonEnum reason, DimIdx dimension, KnobDimViewKeySet* evaluatedKnobs);

    void refreshListenersAfterValueChange(TimeValue time, ViewSetSpec view, ValueChangedReasonEnum reason, DimSpec dimension, KnobDimViewKeySet* evaluatedKnobs) ;

public:

<<<<<<< HEAD
    virtual bool isExpressionUsingRetVariable(ViewIdx view, DimIdx dimension) const OVERRIDE FINAL WARN_UNUSED_RETURN;
    virtual bool getExpressionDependencies(DimIdx dimension, ViewIdx view, KnobDimViewKeySet& dependencies) const OVERRIDE FINAL;
    virtual std::string getExpression(DimIdx dimension, ViewIdx view) const OVERRIDE FINAL WARN_UNUSED_RETURN;
    virtual bool hasExpression(DimIdx dimension, ViewIdx view) const OVERRIDE FINAL WARN_UNUSED_RETURN;
=======
    virtual bool isExpressionUsingRetVariable(int dimension = 0) const OVERRIDE FINAL WARN_UNUSED_RETURN;
    virtual bool getExpressionDependencies(int dimension, std::list<std::pair<KnobIWPtr, int> >& dependencies) const OVERRIDE FINAL;
    virtual std::string getExpression(int dimension) const OVERRIDE FINAL WARN_UNUSED_RETURN;
    virtual const std::vector<boost::shared_ptr<Curve>  > & getCurves() const OVERRIDE FINAL WARN_UNUSED_RETURN;
>>>>>>> cfea4528
    virtual void setAnimationEnabled(bool val) OVERRIDE FINAL;
    virtual bool isAnimationEnabled() const OVERRIDE FINAL WARN_UNUSED_RETURN;
    virtual void setKeyFrameTrackingEnabled(bool enabled) OVERRIDE FINAL;
    virtual bool isKeyFrameTrackingEnabled() const OVERRIDE FINAL;
    virtual std::string  getLabel() const OVERRIDE FINAL WARN_UNUSED_RETURN;
    void setLabel(const std::string& label) OVERRIDE FINAL;
    void setLabel(const QString & label) { setLabel( label.toStdString() ); }

    virtual void setIconLabel(const std::string& iconFilePath, bool checked = false, bool alsoSetViewerUIIcon = true) OVERRIDE FINAL;
    virtual const std::string& getIconLabel(bool checked = false) const OVERRIDE FINAL WARN_UNUSED_RETURN;
    virtual KnobHolderPtr getHolder() const OVERRIDE FINAL WARN_UNUSED_RETURN;
    virtual void setHolder(const KnobHolderPtr& holder) OVERRIDE FINAL;
    virtual void setHashingStrategy(KnobFrameViewHashingStrategyEnum strategty) OVERRIDE FINAL;
    virtual KnobFrameViewHashingStrategyEnum getHashingStrategy() const OVERRIDE FINAL;
    virtual int getNDimensions() const OVERRIDE FINAL WARN_UNUSED_RETURN;
    virtual void setAddNewLine(bool newLine) OVERRIDE FINAL;
    virtual void setAddSeparator(bool addSep) OVERRIDE FINAL;
    virtual bool isNewLineActivated() const OVERRIDE FINAL WARN_UNUSED_RETURN;
    virtual bool isSeparatorActivated() const OVERRIDE FINAL WARN_UNUSED_RETURN;
    virtual void setSpacingBetweenItems(int spacing) OVERRIDE FINAL;
    virtual int getSpacingBetweenitems() const OVERRIDE FINAL WARN_UNUSED_RETURN;
    virtual std::string getInViewerContextLabel() const OVERRIDE FINAL WARN_UNUSED_RETURN;
    virtual void setInViewerContextLabel(const QString& label) OVERRIDE FINAL;
    virtual std::string getInViewerContextIconFilePath(bool checked) const OVERRIDE FINAL WARN_UNUSED_RETURN;
    virtual void setInViewerContextIconFilePath(const std::string& icon, bool checked = false) OVERRIDE FINAL;
    virtual void setInViewerContextCanHaveShortcut(bool haveShortcut) OVERRIDE FINAL;
    virtual bool getInViewerContextHasShortcut() const OVERRIDE FINAL WARN_UNUSED_RETURN;
    virtual void addInViewerContextShortcutsReference(const std::string& actionID) OVERRIDE FINAL;
    virtual const std::list<std::string>& getInViewerContextAdditionalShortcuts() const OVERRIDE FINAL WARN_UNUSED_RETURN;
    virtual void setInViewerContextItemSpacing(int spacing) OVERRIDE FINAL;
    virtual int  getInViewerContextItemSpacing() const OVERRIDE FINAL WARN_UNUSED_RETURN;
    virtual void setInViewerContextLayoutType(ViewerContextLayoutTypeEnum type) OVERRIDE FINAL;
    virtual ViewerContextLayoutTypeEnum getInViewerContextLayoutType() const OVERRIDE FINAL WARN_UNUSED_RETURN;
    virtual void setInViewerContextSecret(bool secret) OVERRIDE FINAL;
    virtual bool  getInViewerContextSecret() const OVERRIDE FINAL WARN_UNUSED_RETURN;
    virtual void setEnabled(bool b) OVERRIDE FINAL;
    virtual bool isEnabled() const OVERRIDE FINAL;
    virtual void setSecret(bool b) OVERRIDE FINAL;
    virtual bool getIsSecret() const OVERRIDE FINAL WARN_UNUSED_RETURN;
    virtual bool getIsSecretRecursive() const OVERRIDE FINAL WARN_UNUSED_RETURN;
    virtual void setIsFrozen(bool frozen) OVERRIDE FINAL;
    virtual void setKnobSelectedMultipleTimes(bool d) OVERRIDE FINAL;
    virtual void setName(const std::string & name, bool throwExceptions = false) OVERRIDE FINAL;
    virtual const std::string & getName() const OVERRIDE FINAL WARN_UNUSED_RETURN;
    virtual const std::string & getOriginalName() const OVERRIDE FINAL WARN_UNUSED_RETURN;
    virtual void setParentKnob(KnobIPtr knob) OVERRIDE FINAL;
    virtual void resetParent() OVERRIDE FINAL;
    virtual KnobIPtr getParentKnob() const OVERRIDE FINAL WARN_UNUSED_RETURN;
    virtual int determineHierarchySize() const OVERRIDE FINAL WARN_UNUSED_RETURN;
    virtual void setEvaluateOnChange(bool b) OVERRIDE FINAL;
    virtual bool getEvaluateOnChange() const OVERRIDE FINAL WARN_UNUSED_RETURN;
    virtual bool getIsPersistent() const OVERRIDE FINAL WARN_UNUSED_RETURN;
    virtual void setIsPersistent(bool b) OVERRIDE FINAL;
    virtual void setCanUndo(bool val) OVERRIDE FINAL;
    virtual bool getCanUndo() const OVERRIDE FINAL WARN_UNUSED_RETURN;
    virtual void setIsMetadataSlave(bool slave) OVERRIDE FINAL;
    virtual bool getIsMetadataSlave() const OVERRIDE FINAL WARN_UNUSED_RETURN;
    virtual void setHintToolTip(const std::string & hint) OVERRIDE FINAL;
    void setHintToolTip(const QString & hint) { setHintToolTip( hint.toStdString() ); }

    //void setHintToolTip(const char* hint) { setHintToolTip(std::string(hint)); }
    virtual const std::string & getHintToolTip() const OVERRIDE FINAL WARN_UNUSED_RETURN;
    virtual bool isHintInMarkdown() const OVERRIDE FINAL WARN_UNUSED_RETURN;
    virtual void setHintIsMarkdown(bool b) OVERRIDE FINAL;
    virtual void setCustomInteract(const OverlayInteractBasePtr & interactDesc) OVERRIDE FINAL;
    virtual OverlayInteractBasePtr getCustomInteract() const OVERRIDE FINAL WARN_UNUSED_RETURN;
    virtual TimeValue getCurrentRenderTime() const OVERRIDE FINAL WARN_UNUSED_RETURN;
    virtual ViewIdx getCurrentRenderView() const OVERRIDE FINAL WARN_UNUSED_RETURN;
    virtual std::string getDimensionName(DimIdx dimension) const OVERRIDE FINAL WARN_UNUSED_RETURN;
    virtual void setDimensionName(DimIdx dim, const std::string & name) OVERRIDE FINAL;
    virtual bool hasModifications() const OVERRIDE FINAL WARN_UNUSED_RETURN;
<<<<<<< HEAD
    virtual bool hasModifications(DimIdx dimension) const OVERRIDE FINAL WARN_UNUSED_RETURN;
    virtual KnobIPtr createDuplicateOnHolder(const KnobHolderPtr& otherHolder,
                                            const KnobPagePtr& page,
                                            const KnobGroupPtr& group,
=======
    virtual bool hasModifications(int dimension) const OVERRIDE FINAL WARN_UNUSED_RETURN;
    virtual bool hasModificationsForSerialization() const OVERRIDE FINAL WARN_UNUSED_RETURN;
    virtual void checkAnimationLevel(ViewSpec view, int dimension) OVERRIDE FINAL;
    virtual KnobIPtr createDuplicateOnHolder(KnobHolder* otherHolder,
                                            const boost::shared_ptr<KnobPage>& page,
                                            const boost::shared_ptr<KnobGroup>& group,
>>>>>>> cfea4528
                                            int indexInParent,
                                            DuplicateKnobTypeEnum duplicateType,
                                            const std::string& newScriptName,
                                            const std::string& newLabel,
                                            const std::string& newToolTip,
                                            bool refreshParams,
<<<<<<< HEAD
                                            KnobI::KnobDeclarationTypeEnum isUserKnob) OVERRIDE FINAL WARN_UNUSED_RETURN;
    virtual bool copyKnob(const KnobIPtr& other, ViewSetSpec view = ViewSetSpec::all(), DimSpec dimension = DimSpec::all(), ViewSetSpec otherView = ViewSetSpec::all(), DimSpec otherDimension = DimSpec::all(), const RangeD* range = 0, double offset = 0) OVERRIDE FINAL;
=======
                                            bool isUserKnob) OVERRIDE FINAL WARN_UNUSED_RETURN;
    virtual KnobIPtr getAliasMaster() const OVERRIDE FINAL WARN_UNUSED_RETURN;
    virtual bool setKnobAsAliasOfThis(const KnobIPtr& master, bool doAlias) OVERRIDE FINAL;
>>>>>>> cfea4528

private:

    virtual bool invalidateHashCacheInternal(std::set<HashableObject*>* invalidatedObjects) OVERRIDE FINAL;

<<<<<<< HEAD
=======
    virtual bool slaveToInternal(int dimension, const KnobIPtr &  other, int otherDimension, ValueChangedReasonEnum reason
                                 , bool ignoreMasterPersistence) OVERRIDE FINAL WARN_UNUSED_RETURN;
>>>>>>> cfea4528

    bool cloneValueInternal(const KnobIPtr& other, ViewIdx view, ViewIdx otherView, DimIdx dimension, DimIdx otherDimension, const RangeD* range, double offset);
    bool cloneValues(const KnobIPtr& other, ViewSetSpec view, ViewSetSpec otherView, DimSpec dimension, DimSpec otherDimension, const RangeD* range, double offset);
    
protected:

    virtual bool setHasModifications(DimIdx dimension, ViewIdx view, bool value, bool lock) OVERRIDE FINAL;

    /**
     * @brief Protected so the implementation of unSlave can actually use this to reset the master pointer
     **/
    void resetMaster(DimIdx dimension, ViewIdx view);

    ///The return value must be Py_DECRREF
    bool executePythonExpression(TimeValue time, ViewIdx view, DimIdx dimension, PyObject** ret, std::string* error) const;

public:

    enum ExpressionReturnValueTypeEnum
    {
        eExpressionReturnValueTypeScalar,
        eExpressionReturnValueTypeString,
        eExpressionReturnValueTypeError
    };
protected:
    
    ExpressionReturnValueTypeEnum executeExprTkExpression(TimeValue time, ViewIdx view, DimIdx dimension, double* retValueIsScalar, std::string* retValueIsString, std::string* error);

    /// The return value must be Py_DECRREF
    /// The expression must put its result in the Python variable named "ret"
    static bool executePythonExpression(const std::string& expr, PyObject** ret, std::string* error);
    static ExpressionReturnValueTypeEnum executeExprTkExpression(const std::string& expr, double* retValueIsScalar, std::string* retValueIsString, std::string* error);

public:


    /// This static publicly-available function is useful to evaluate simple python expressions that evaluate to a double, int or string value.
    /// The expression must put its result in the Python variable named "ret"
    static ExpressionReturnValueTypeEnum evaluateExpression(const std::string& expr, ExpressionLanguageEnum language, double* retIsScalar, std::string* retIsString, std::string* error);

<<<<<<< HEAD

    virtual bool getSharingMaster(DimIdx dimension, ViewIdx view, KnobDimViewKey* linkData) const OVERRIDE FINAL;
    virtual void getSharedValues(DimIdx dimension, ViewIdx view, KnobDimViewKeySet* sharedKnobs) const OVERRIDE FINAL;

    virtual AnimationLevelEnum getAnimationLevel(DimIdx dimension, TimeValue time, ViewIdx view) const OVERRIDE FINAL WARN_UNUSED_RETURN;
=======
    virtual std::pair<int, KnobIPtr> getMaster(int dimension) const OVERRIDE FINAL WARN_UNUSED_RETURN;
    virtual bool isSlave(int dimension) const OVERRIDE FINAL WARN_UNUSED_RETURN;
    virtual AnimationLevelEnum getAnimationLevel(int dimension) const OVERRIDE FINAL WARN_UNUSED_RETURN;
    virtual bool isTypeCompatible(const KnobIPtr & other) const OVERRIDE WARN_UNUSED_RETURN = 0;
>>>>>>> cfea4528

    /**
     * @brief Adds a new listener to this knob. This is just a pure notification about the fact that the given knob
     * is listening to the values/keyframes of "this". It could be call addSlave but it will also be use for expressions.
     **/
<<<<<<< HEAD
    virtual void addListener(DimIdx fromExprDimension,
                             DimIdx thisDimension,
                             const ViewIdx listenerView,
                             const ViewIdx listenedToView,
                             const KnobIPtr& knob,
                             ExpressionLanguageEnum language) OVERRIDE FINAL;
=======
    virtual void addListener(bool isFromExpr, int fromExprDimension, int thisDimension, const KnobIPtr& knob) OVERRIDE FINAL;
    virtual void removeListener(KnobI* listener, int listenerDimension) OVERRIDE FINAL;
    virtual void getAllExpressionDependenciesRecursive(std::set<NodePtr>& nodes) const OVERRIDE FINAL;
    virtual void getListeners(KnobI::ListenerDimsMap& listeners) const OVERRIDE FINAL;
    virtual void clearExpressionsResults(int /*dimension*/) OVERRIDE {}
>>>>>>> cfea4528

    virtual void getListeners(KnobDimViewKeySet& listeners, ListenersTypeFlags flags = ListenersTypeFlags(eListenersTypeExpression | eListenersTypeSharedValue)) const OVERRIDE FINAL;

private:

    void incrementExpressionRecursionLevel() const;

    void decrementExpressionRecursionLevel() const;

protected:


    int getExpressionRecursionLevel() const;



<<<<<<< HEAD
public:
=======
    virtual void handleSignalSlotsForAliasLink(const KnobIPtr& /*alias*/,
                                               bool /*connect*/)
    {
    }
>>>>>>> cfea4528

    /**
     * @brief Implement to save the content of the object to the serialization object
     **/
    virtual void toSerialization(SERIALIZATION_NAMESPACE::SerializationObjectBase* serializationBase) OVERRIDE FINAL;

    /**
     * @brief Implement to load the content of the serialization object onto this object
     **/
    virtual void fromSerialization(const SERIALIZATION_NAMESPACE::SerializationObjectBase& serializationBase) OVERRIDE FINAL;

    virtual void restoreValueFromSerialization(const SERIALIZATION_NAMESPACE::ValueSerialization& obj,
                                               DimIdx targetDimension,
                                               ViewIdx view) OVERRIDE;

    virtual void restoreDefaultValueFromSerialization(const SERIALIZATION_NAMESPACE::DefaultValueSerialization& defObj, bool applyDefaultValue, DimIdx targetDimension) OVERRIDE FINAL;

    virtual bool splitView(ViewIdx view) OVERRIDE;

    virtual bool unSplitView(ViewIdx view) OVERRIDE;

    virtual bool canSplitViews() const OVERRIDE;

protected:

    virtual void refreshCurveMinMaxInternal(ViewIdx view, DimIdx dimension) = 0;

    void refreshCurveMinMax(ViewSetSpec view, DimSpec dimension);

    virtual void copyValuesFromCurve(DimIdx /*dim*/, ViewIdx /*view*/) {}


    bool cloneExpressions(const KnobIPtr& other, ViewSetSpec view, ViewSetSpec otherView, DimSpec dimension, DimSpec otherDimension);

private:

    bool cloneExpressionInternal(const KnobIPtr& other, ViewIdx view, ViewIdx otherView, DimIdx dimension, DimIdx otherDimension);

protected:


    boost::shared_ptr<KnobSignalSlotHandler> _signalSlotHandler;

private:

    void expressionChanged(DimIdx dimension, ViewIdx view);

    friend struct KnobHelperPrivate;
    boost::scoped_ptr<KnobHelperPrivate> _imp;
};

inline KnobHelperPtr
toKnobHelper(const KnobIPtr& knob)
{
    return boost::dynamic_pointer_cast<KnobHelper>(knob);
}

struct DimTimeView
{
    TimeValue time;
    DimIdx dimension;
    ViewIdx view;
};

struct ValueDimTimeViewCompareLess
{

    bool operator() (const DimTimeView& lhs,
                     const DimTimeView& rhs) const
    {
        if (lhs.view < rhs.view) {
            return true;
        } else if (lhs.view > rhs.view) {
            return false;
        } else {
            if (lhs.dimension < rhs.dimension) {
                return true;
            } else if (lhs.dimension > rhs.dimension) {
                return false;
            } else {
                return lhs.time < rhs.time;
            }
        }
    }
};

/**
 * @brief A Knob is a parameter, templated by a data type.
 * The template parameter is meant to be used with POD types or strings,
 * not complex classes or structures.
 **/
template <typename T>
class Knob
    : public KnobHelper
{
public:

    typedef T DataType;

protected: // derives from KnobI, parent of KnobInt, KnobBool
    // TODO: enable_shared_from_this
    // constructors should be privatized in any class that derives from boost::enable_shared_from_this<>

    /**
     * @brief Make a knob for the given KnobHolder with the given label (the label displayed on
     * its interface) and with the given dimension. The dimension parameter is used for example for the
     * KnobColor which has 4 doubles (r,g,b,a), hence 4 dimensions.
     **/
    Knob(const KnobHolderPtr& holder,
         const std::string & name,
         int nDims = 1);

    Knob(const KnobHolderPtr& holder, const KnobIPtr& mainKnob);

public:
    virtual ~Knob();


    virtual void computeHasModifications() OVERRIDE FINAL;

protected:

    virtual KnobDimViewBasePtr createDimViewData() const OVERRIDE;
    
    virtual bool hasModificationsVirtual(const KnobDimViewBasePtr& data, DimIdx dimension) const;

public:

    /**
     * @brief Get the current value of the knob for the given dimension and view.
     * If it is animated, it will return the value at the current time.
     * @param view The view of the corresponding curve. If view is current, then the current view
     * in the thread-local storage (if while rendering) will be used, otherwise the view must correspond
     * to a valid view index.
     **/
    virtual T getValue(DimIdx dimension = DimIdx(0), ViewIdx view = ViewIdx(0), bool clampToMinMax = true) WARN_UNUSED_RETURN;


    /**
     * @brief Returns the value of the knob at the given time and for the given dimension and view.
     * If it is not animated, it will call getValue for that dimension and return the result.
     *
     * @param view The view of the corresponding curve. If view is current, then the current view
     * in the thread-local storage (if while rendering) will be used, otherwise the view must correspond
     * to a valid view index.
     *
     * Note: This function is overloaded by the KnobString which can have its custom interpolation
     * but this should be the only knob which should ever need to overload it.
     *
     **/
    virtual T getValueAtTime(TimeValue time, DimIdx dimension = DimIdx(0), ViewIdx view = ViewIdx(0), bool clampToMinMax = true)  WARN_UNUSED_RETURN;

    virtual bool getCurveKeyFrame(TimeValue time, DimIdx dimension, ViewIdx view, bool clampToMinMax, KeyFrame* key) OVERRIDE FINAL WARN_UNUSED_RETURN;

    /**
     * @brief Same as getValueAtTime excepts that the expression is evaluated to return a double value, mainly to display the curve corresponding to an expression
     * @param view The view of the corresponding curve. If view is current, then the current view
     * in the thread-local storage (if while rendering) will be used, otherwise the view must correspond
     * to a valid view index.
     **/
    virtual double getValueAtWithExpression(TimeValue time, ViewIdx view, DimIdx dimension)  OVERRIDE FINAL WARN_UNUSED_RETURN;

    /**
     * @brief Creates a keyframe object and setup its properties given the value.
     **/
    KeyFrame makeKeyFrame(TimeValue time, const T& value, DimIdx dimension, ViewIdx view) const;

    T getValueFromKeyFrame(const KeyFrame& key, DimIdx dimension, ViewIdx view) const;

public:

    virtual void appendToHash(const ComputeHashArgs& args, Hash64* hash) OVERRIDE;


    virtual T getValueForHash(DimIdx dim, ViewIdx view);

    //////////// Overriden from AnimatingObjectI
    virtual CurveTypeEnum getKeyFrameDataType() const OVERRIDE;

    virtual ValueChangedReturnCodeEnum setKeyFrame(const SetKeyFrameArgs& args, const KeyFrame& key) OVERRIDE;
    virtual void setMultipleKeyFrames(const SetKeyFrameArgs& args, const std::list<KeyFrame>& keys) OVERRIDE;
    virtual void setKeyFramesAcrossDimensions(const SetKeyFrameArgs& args, const std::vector<KeyFrame>& values, DimIdx dimensionStartIndex = DimIdx(0), std::vector<ValueChangedReturnCodeEnum>* retCodes = 0) OVERRIDE;

    //////////// end overriden from AnimatingObjectI


    // Convenience function, calls setKeyFrame
    ValueChangedReturnCodeEnum setValueAtTime(TimeValue time,
                                              const T & v,
                                              ViewSetSpec view = ViewSetSpec::all(),
                                              DimSpec dimension = DimSpec(0),
                                              ValueChangedReasonEnum reason = eValueChangedReasonUserEdited,
                                              bool forceHandlerEvenIfNoChange = false);


    // Convenience function, calls setKeyFramesAcrossDimensions
    void setValueAtTimeAcrossDimensions(TimeValue time,
                                        const std::vector<T>& values,
                                        DimIdx dimensionStartIndex = DimIdx(0),
                                        ViewSetSpec view = ViewSetSpec::all(),
                                        ValueChangedReasonEnum reason = eValueChangedReasonUserEdited,
                                        std::vector<ValueChangedReturnCodeEnum>* retCodes = 0);



    /**
     * @brief Set the value of the knob in the given dimension with the given reason.
     * @param view If set to all, all views on the knob will receive the given value.
     * If set to current and views are split-off only the "current" view
     * (as in the current on-going render if called from a render thread) will be set, otherwise all views are set.
     * If set to a view index and the view is split-off or it corresponds to the view 0 (main view) then only the view
     * at the given index will receive the change, otherwise no change occurs.
     * @param newKey If this knob has auto-keying enabled and its animation level is currently interpolated, then it may
     * attempt to set a keyframe automatically. If this parameter is non NULL the new keyframe (or modified keyframe) will 
     * contain it. 
     * @param forceHandlerEvenIfNoChange If true, even if the value of the knob did not change, the knobValueChanged handler of the
     * knob holder will be called and an evaluation will be triggered.
     * @return Returns the kind of changed that the knob has had
     **/
    ValueChangedReturnCodeEnum setValue(const T & v,
                                        ViewSetSpec view = ViewSetSpec::all(),
                                        DimSpec dimension = DimSpec(0),
                                        ValueChangedReasonEnum reason = eValueChangedReasonUserEdited,
                                        bool forceHandlerEvenIfNoChange = false);


    virtual ValueChangedReturnCodeEnum setValueFromKeyFrame(const SetKeyFrameArgs& args, const KeyFrame & k) OVERRIDE;


    /**
     * @brief Set multiple dimensions at once
     * This efficiently set values on all dimensions instead of
     * calling setValue for each dimension.
     * @param values The values to set, the vector must correspond to a contiguous set of dimensions
     * that are contained in the dimension count of the knob
     * @param dimensionStartIndex If the values do not represent all the dimension of the knob, this is the
     * dimension to start from
     * @param view If set to all, all views on the knob will receive the given values
     * If set to current and views are split-off only the "current" view
     * (as in the current on-going render if called from a render thread) will be set, otherwise all views are set.
     * If set to a view index and the view is split-off or it corresponds to the view 0 (main view) then only the view
     * at the given index will receive the change, otherwise no change occurs.
     * @param reason The change reason
     **/
    void setValueAcrossDimensions(const std::vector<T>& values,
                                  DimIdx dimensionStartIndex = DimIdx(0),
                                  ViewSetSpec view = ViewSetSpec::all(),
                                  ValueChangedReasonEnum reason = eValueChangedReasonUserEdited,
                                  std::vector<ValueChangedReturnCodeEnum>* retCodes = 0);



    /**
     * @brief Get the current default values
     **/
    virtual T getDefaultValue(DimIdx dimension) const WARN_UNUSED_RETURN;

    /**
     * @brief If the default value was changed more than once with setDefaultValue, this is the initial value that was passed to setDefaultValue
     **/
    virtual T getInitialDefaultValue(DimIdx dimension) const WARN_UNUSED_RETURN;

    /**
     * @brief Returns true if setDefaultValue was never called yet
     **/
    bool isDefaultValueSet(DimIdx dimension) const WARN_UNUSED_RETURN;

    /**
     * @brief Set the current default value as if it was the initial default value passed to the knob
     **/
    virtual void setCurrentDefaultValueAsInitialValue();

    /**
     * @brief Set a default value for a specific dimension
     * Note that it will also restore the knob to its defaults
     **/
    virtual void setDefaultValue(const T & v, DimSpec dimension = DimSpec(0));
    virtual void setDefaultValues(const std::vector<T>& values, DimIdx dimensionStartOffset = DimIdx(0));

    /**
     * @brief Same as setDefaultValue except that it does not restore the knob to its defaults
     **/
    virtual void setDefaultValueWithoutApplying(const T& v, DimSpec dimension = DimSpec(0));
    virtual void setDefaultValuesWithoutApplying(const std::vector<T>& values, DimIdx dimensionStartOffset = DimIdx(0));

protected:

    virtual void onDefaultValueChanged(DimSpec dimension)
    {
        Q_UNUSED(dimension);
    }

public:

    //////////////////////////////////////////////////////////////////////
    ///////////////////////////////////
    /////////////////////////////////// Implementation of KnobI
    //////////////////////////////////////////////////////////////////////

    ///Populates for each dimension: the default value and the value member. The implementation MUST call
    /// the KnobHelper version.
    virtual void populate() OVERRIDE;

    /// You must implement it
    virtual const std::string & typeName() const OVERRIDE;

    /// You must implement it
    virtual bool canAnimate() const OVERRIDE;
    virtual bool isTypePOD() const OVERRIDE FINAL WARN_UNUSED_RETURN;
<<<<<<< HEAD
    virtual bool canLinkWith(const KnobIPtr & other, DimIdx thisDimension, ViewIdx thisView, DimIdx otherDim, ViewIdx otherView, std::string* error) const OVERRIDE WARN_UNUSED_RETURN;
=======
    virtual bool isTypeCompatible(const KnobIPtr & other) const OVERRIDE FINAL WARN_UNUSED_RETURN;

    ///Cannot be overloaded by KnobHelper as it requires setValueAtTime
    virtual bool onKeyFrameSet(double time, ViewSpec view, int dimension) OVERRIDE FINAL;
    virtual bool onKeyFrameSet(double time, ViewSpec view, const KeyFrame& key, int dimension) OVERRIDE FINAL;

    ///Cannot be overloaded by KnobHelper as it requires setValue
    virtual void onTimeChanged(bool isPlayback, double time) OVERRIDE FINAL;
>>>>>>> cfea4528

    ///Cannot be overloaded by KnobHelper as it requires the value member
    virtual double getDerivativeAtTime(TimeValue time, ViewIdx view, DimIdx dimension)  OVERRIDE FINAL WARN_UNUSED_RETURN;
    virtual double getIntegrateFromTimeToTime(TimeValue time1, TimeValue time2, ViewIdx view, DimIdx dimension)  OVERRIDE FINAL WARN_UNUSED_RETURN;
    double getIntegrateFromTimeToTimeSimpson(TimeValue time1, TimeValue time2, ViewIdx view, DimIdx dimension);

    ///Cannot be overloaded by KnobHelper as it requires setValue
    virtual void resetToDefaultValue(DimSpec dimension = DimSpec::all(), ViewSetSpec view = ViewSetSpec::all()) OVERRIDE FINAL;


    virtual void cloneDefaultValues(const KnobIPtr& other) OVERRIDE FINAL;

    ///MT-safe
    void setMinimum(const T& mini, DimSpec dimension = DimSpec::all());
    void setMaximum(const T& maxi, DimSpec dimension = DimSpec::all());
    void setRange(const T& mini, const T& maxi, DimSpec dimension = DimSpec::all());
    void setDisplayRange(const T& mini, const T& maxi, DimSpec dimension = DimSpec::all());
    void setRangeAcrossDimensions(const std::vector<T> &minis, const std::vector<T> &maxis);
    void setDisplayRangeAcrossDimensions(const std::vector<T> &minis, const std::vector<T> &maxis);


    ///Not MT-SAFE, can only be called from main thread
    const std::vector<T> &getMinimums() const;
    const std::vector<T> &getMaximums() const;
    const std::vector<T> &getDisplayMinimums() const;
    const std::vector<T> &getDisplayMaximums() const;

    /// MT-SAFE
    T getMinimum(DimIdx dimension = DimIdx(0)) const;
    T getMaximum(DimIdx dimension = DimIdx(0)) const;
    T getDisplayMinimum(DimIdx dimension = DimIdx(0)) const;
    T getDisplayMaximum(DimIdx dimension = DimIdx(0)) const;


    virtual bool hasDefaultValueChanged(DimIdx dimension) const OVERRIDE ;


    /**
     * @brief Returns whether 2 dimensions are equal.
     * It checks their expression, animation curve and value.
     **/
    virtual bool areDimensionsEqual(ViewIdx view) OVERRIDE FINAL;

    virtual void clearRenderValuesCache() OVERRIDE
    {
        if (_valuesCache) {
            _valuesCache->clear();
        }
    }

    virtual void clearExpressionsResults(DimSpec dimension, ViewSetSpec view) OVERRIDE FINAL;

protected:


    virtual void refreshCurveMinMaxInternal(ViewIdx view, DimIdx dimension) OVERRIDE FINAL;


    virtual void resetExtraToDefaultValue(DimSpec /*dimension*/, ViewSetSpec /*view*/) {}


private:

    
    T getValueInternal(TimeValue currentTime,
                       DimIdx dimension,
                       ViewIdx view,
                       bool clamp);

    void addSetValueToUndoRedoStackIfNeeded(const T& oldValue, const T& value, ValueChangedReasonEnum reason, ValueChangedReturnCodeEnum setValueRetCode, ViewSetSpec view, DimSpec dimension, TimeValue time, bool setKeyFrame);

    virtual void copyValuesFromCurve(DimIdx dim, ViewIdx view) OVERRIDE FINAL;

    void initMinMax();

    T clampToMinMax(const T& value, DimIdx dimension) const;

private:

    bool evaluateExpression(TimeValue time, ViewIdx view, DimIdx dimension, T* ret, std::string* error);

    bool handleExprtkReturnValue(KnobHelper::ExpressionReturnValueTypeEnum type, double valueAsDouble, const std::string& valueAsString, T* finalValue, std::string* error);

    /*
     * @brief Same as evaluateExpression but expects it to return a PoD
     */
    bool evaluateExpression_pod(TimeValue time, ViewIdx view, DimIdx dimension, double* value, std::string* error);

    bool getValueFromExpression(TimeValue time, ViewIdx view, DimIdx dimension, bool clamp, T* ret);

    bool getValueFromExpression_pod(TimeValue time, ViewIdx view, DimIdx dimension, bool clamp, double* ret);

    //////////////////////////////////////////////////////////////////////
    /////////////////////////////////// End implementation of KnobI
    //////////////////////////////////////////////////////////////////////
    struct DefaultValue
    {
        T initialValue,value;
        bool defaultValueSet;
    };


    struct TimeViewPair
    {
        TimeValue time;
        ViewIdx view;
    };


    struct TimeView_compare_less
    {
        bool operator() (const TimeViewPair & lhs,
                         const TimeViewPair & rhs) const
        {

            if (std::abs(lhs.time - rhs.time) < 1e-6) {
                if (lhs.view == -1 || rhs.view == -1 || lhs.view == rhs.view) {
                    return false;
                }
                if (lhs.view < rhs.view) {
                    return true;
                } else {
                    // lhs.view > rhs.view
                    return false;
                }
            } else if (lhs.time < rhs.time) {
                return true;
            } else {
                assert(lhs.time > rhs.time);
                return false;
            }
        }


    };

    typedef std::map<TimeViewPair, T, TimeView_compare_less> ExpressionCache;
    typedef std::map<ViewIdx, ExpressionCache> PerViewExpressionCache;
    typedef std::vector<PerViewExpressionCache> PerDimensionExpressionCache;

    typedef std::map<DimTimeView, T, ValueDimTimeViewCompareLess> ValuesCacheMap;


<<<<<<< HEAD
    struct Data
=======
    typedef boost::shared_ptr<QueuedSetValue> QueuedSetValuePtr;

    class QueuedSetValueAtTime
        : public QueuedSetValue
>>>>>>> cfea4528
    {
        ///Here is all the stuff we couldn't get rid of the template parameter
        mutable QMutex defaultValueMutex; //< protects  _defaultValues and _exprRes


        std::vector<DefaultValue> defaultValues;

        // Only for double and int
        mutable QMutex minMaxMutex;
        std::vector<T>  minimums, maximums, displayMins, displayMaxs;

        mutable QMutex expressionResultsMutex;
        PerDimensionExpressionCache expressionResults;

        Data(int nDims)
        : defaultValueMutex()
        , defaultValues(nDims)
        , minMaxMutex(QMutex::Recursive)
        , minimums(nDims)
        , maximums(nDims)
        , displayMins(nDims)
        , displayMaxs(nDims)
        , expressionResultsMutex()
        , expressionResults()
        {

        }
    };

    typedef boost::shared_ptr<QueuedSetValueAtTime> QueuedSetValueAtTimePtr;


<<<<<<< HEAD
=======
    struct DefaultValue
    {
        T initialValue,value;
        bool defaultValueSet;
    };
    std::vector<DefaultValue> _defaultValues;
    mutable ExprResults _exprRes;

    //Only for double and int
    mutable QReadWriteLock _minMaxMutex;
    std::vector<T>  _minimums, _maximums, _displayMins, _displayMaxs;
    mutable QMutex _setValuesQueueMutex;
    std::list<boost::shared_ptr<QueuedSetValue> > _setValuesQueue;

    ///this flag is to avoid recursive setValue calls
    mutable QMutex _setValueRecursionLevelMutex;
    int _setValueRecursionLevel;
};
>>>>>>> cfea4528

    // Used only on render clones to cache the result of getValue/getValueAtTime so it stays
    // consistant throughout a render.
    boost::scoped_ptr<ValuesCacheMap> _valuesCache;

    // The Data pointer is shared accross the "main" instance and the render clones.
    boost::shared_ptr<Data> _data;

<<<<<<< HEAD
=======
typedef Knob<bool> KnobBoolBase;
typedef Knob<double> KnobDoubleBase;
typedef Knob<int> KnobIntBase;
typedef Knob<std::string> KnobStringBase;

typedef boost::shared_ptr<KnobBoolBase> KnobBoolBasePtr;
typedef boost::shared_ptr<KnobDoubleBase> KnobDoubleBasePtr;
typedef boost::shared_ptr<KnobIntBase> KnobIntBasePtr;
typedef boost::shared_ptr<KnobStringBase> KnobStringBasePtr;

typedef boost::weak_ptr<KnobBoolBase> KnobBoolBaseWPtr;
typedef boost::weak_ptr<KnobDoubleBase> KnobDoubleBaseWPtr;
typedef boost::weak_ptr<KnobIntBase> KnobIntBaseWPtr;
typedef boost::weak_ptr<KnobStringBase> KnobStringBaseWPtr;

class AnimatingKnobStringHelper
    : public KnobStringBase
{
public:
>>>>>>> cfea4528

};



class ExprRecursionLevel_RAII
{
    const KnobHelper* _k;

public:

    ExprRecursionLevel_RAII(const KnobHelper* k)
    : _k(k)
    {
        k->incrementExpressionRecursionLevel();
    }

    ~ExprRecursionLevel_RAII()
    {
        _k->decrementExpressionRecursionLevel();
    }
};

/**
 * @brief Helper class that helps in the implementation of all setValue-like functions to determine if we need to add a value to the undo/redo stack.
 **/
template <typename T>
class AddToUndoRedoStackHelper
{
    Knob<T>* _knob;
    KnobHolderPtr _holder;
    bool _mustEndEdits;
    bool _isUndoRedoStackOpened;

    struct ValueToPush {
        PerDimViewKeyFramesMap oldValues;
        ViewSetSpec view;
        DimSpec dimension;
        bool setKeyframe;
        ValueChangedReasonEnum reason;
    };

    std::list<ValueToPush> _valuesToPushQueue;

public:

    AddToUndoRedoStackHelper(Knob<T>* k);

    ~AddToUndoRedoStackHelper();

    bool canAddValueToUndoStack() const;

    /**
     * @brief Must be called to prepare the old value per dimension/view map before a call to addSetValueToUndoRedoStackIfNeeded.
     * each call to this function must match a following call of addSetValueToUndoRedoStackIfNeeded.
     **/
    void prepareOldValueToUndoRedoStack(ViewSetSpec view, DimSpec dimension, TimeValue time, ValueChangedReasonEnum reason, bool setKeyFrame);

    /**
     * @brief Must be called after prepareOldValueToUndoRedoStack to finalize the value in the undo/redo stack.
     **/
    void addSetValueToUndoRedoStackIfNeeded(const KeyFrame& value, ValueChangedReturnCodeEnum setValueRetCode);
};

typedef Knob<bool> KnobBoolBase;
typedef Knob<double> KnobDoubleBase;
typedef Knob<int> KnobIntBase;
typedef Knob<std::string> KnobStringBase;

typedef boost::shared_ptr<KnobBoolBase> KnobBoolBasePtr;
typedef boost::shared_ptr<KnobDoubleBase> KnobDoubleBasePtr;
typedef boost::shared_ptr<KnobIntBase> KnobIntBasePtr;
typedef boost::shared_ptr<KnobStringBase> KnobStringBasePtr;


/**
 * @brief A Knob holder is a class that stores Knobs and interact with them in some way.
 * It serves 2 purpose:
 * 1) It is a "factory" for knobs: it creates and destroys them.
 * 2) It calls a set of begin/end valueChanged whenever a knob value changed. It also
 * calls evaluate() which should then trigger an evaluation of the freshly changed value
 * (i.e force a new render).
 **/
class KnobHolder
    : public QObject
    , public boost::enable_shared_from_this<KnobHolder>
    , public HashableObject
{
GCC_DIAG_SUGGEST_OVERRIDE_OFF
    Q_OBJECT
GCC_DIAG_SUGGEST_OVERRIDE_ON

    friend class KnobHelper;
    friend class RecursionLevelRAII;
    struct KnobHolderPrivate;
    boost::scoped_ptr<KnobHolderPrivate> _imp;

public:

    enum MultipleParamsEditEnum
    {
        eMultipleParamsEditOff = 0, //< The knob should not use multiple edits command
        eMultipleParamsEditOnCreateNewCommand, //< The knob should use multiple edits command and create a new one that will not merge with others
        eMultipleParamsEditOn //< The knob should use multiple edits command and merge it with priors command (if any)
    };

protected: // parent of NamedKnobHolder, Project, Settings
    // TODO: enable_shared_from_this
    // constructors should be privatized in any class that derives from boost::enable_shared_from_this<>

    /**
     *@brief A holder is a class managing a bunch of knobs and interacting with an appInstance.
     * When appInstance is NULL the holder will be considered "application global" in which case
     * the knob holder will interact directly with the AppManager singleton.
     **/
    KnobHolder(const AppInstancePtr& appInstance);

    // The constructor to create a render clone
    KnobHolder(const KnobHolderPtr& mainInstance, const FrameViewRenderKey& key);

public:

    virtual ~KnobHolder();

    /**
     * @brief If this KnobHolder is a render clone, return the "main instance" one.
     **/
    KnobHolderPtr getMainInstance() const;

    bool isRenderClone() const;

    void setPanelPointer(DockablePanelI* gui);

    void discardPanelPointer();

    /**
     * @brief Wipe all user-knobs GUI and re-create it to synchronize it to the current internal state.
     * This may only be called on the main-thread. This is an expensive operation.
     **/
    void recreateUserKnobs(bool keepCurPageIndex);

    /**
     * @brief Wipe all knobs GUI and re-create it to synchronize it to the current internal state.
     * This may only be called on the main-thread. This is an expensive operation.
     **/
    void recreateKnobs(bool keepCurPageIndex);

    /**
     * @brief Dynamically removes a knob. Can only be called on the main-thread.
     * @param knob The knob to remove
     * @param alsoDeleteGui If true, then the knob gui will be removed before returning from this function
     * In case of removing multiple knobs, it may be more efficient to set alsoDeleteGui to false and to call
     * recreateKnobs() when finished
     **/
    void deleteKnob(const KnobIPtr& knob, bool alsoDeleteGui);


    /**
     * @brief Flag that the overlays should be redrawn when this knob changes.
     **/
    void addOverlaySlaveParam(const KnobIPtr& knob, OverlaySlaveParamFlags type = eOverlaySlaveViewport);

    bool isOverlaySlaveParam(const KnobIConstPtr& knob, OverlaySlaveParamFlags type = eOverlaySlaveViewport) const;

    //To re-arrange user knobs only, does nothing if this is not a user knob
    bool moveKnobOneStepUp(const KnobIPtr& knob);
    bool moveKnobOneStepDown(const KnobIPtr& knob);

<<<<<<< HEAD
    AppInstancePtr getApp() const WARN_UNUSED_RETURN;
    KnobIPtr getKnobByName(const std::string & name) const WARN_UNUSED_RETURN;
=======
    template<typename K>
    boost::shared_ptr<K> createKnob(const std::string &label, int dimension = 1) const WARN_UNUSED_RETURN;
    AppInstancePtr getApp() const WARN_UNUSED_RETURN;
    KnobIPtr getKnobByName(const std::string & name) const WARN_UNUSED_RETURN;
    KnobIPtr getOtherKnobByName(const std::string & name, const KnobI* caller) const WARN_UNUSED_RETURN;
>>>>>>> cfea4528

    template <typename K>
    boost::shared_ptr<K> getKnobByNameAndType(const std::string& name) const 
    {
        KnobIPtr ret = getKnobByName(name);
        if (!ret) {
            return boost::shared_ptr<K>();
        }
        return boost::dynamic_pointer_cast<K>(ret);
    }

<<<<<<< HEAD
=======
    const std::vector<KnobIPtr> & getKnobs() const WARN_UNUSED_RETURN;
    std::vector<KnobIPtr>  getKnobs_mt_safe() const WARN_UNUSED_RETURN;
>>>>>>> cfea4528

    const std::vector<KnobIPtr> & getKnobs() const WARN_UNUSED_RETURN;
    std::vector<KnobIPtr> getKnobs_mt_safe() const WARN_UNUSED_RETURN;

    void refreshAfterTimeChange(bool isPlayback, TimeValue time);

    virtual TimeValue getTimelineCurrentTime() const;

    /**
     * @brief Same as refreshAfterTimeChange but refreshes only the knobs
     * whose function evaluateValueChangeOnTimeChange() return true so that
     * after a playback their state is correct
     **/
    void refreshAfterTimeChangeOnlyKnobsWithTimeEvaluation(TimeValue time);

    void setIsInitializingKnobs(bool b);
    bool isInitializingKnobs() const;

<<<<<<< HEAD
    void setViewerUIKnobs(const KnobsVec& knobs);
    void addKnobToViewerUI(const KnobIPtr& knob);
    void insertKnobToViewerUI(const KnobIPtr& knob, int index);
    void removeKnobViewerUI(const KnobIPtr& knob);
    bool moveViewerUIKnobOneStepUp(const KnobIPtr& knob);
    bool moveViewerUIOneStepDown(const KnobIPtr& knob);

    int getInViewerContextKnobIndex(const KnobIConstPtr& knob) const;
=======
    void addKnobToViewerUI(const KnobIPtr& knob);
    bool isInViewerUIKnob(const KnobIPtr& knob) const;
>>>>>>> cfea4528
    KnobsVec getViewerUIKnobs() const;

protected:

    virtual void refreshExtraStateAfterTimeChanged(bool /*isPlayback*/,
                                                   TimeValue /*time*/) {}


public:

    /**
     * @brief Calls beginChanges() and flags that all subsequent calls to setValue/setValueAtTime should be 
     * gathered under the same undo/redo action in the GUI. To stop actions to be in this undo/redo action
     * call endMultipleEdits(). 
     * Note that each beginMultipleEdits must have a corresponding call to endMultipleEdits. No render will be
     * issued until endMultipleEdits is called. 
     * Note that however, the knobChanged handler IS called at each setValue/setValueAtTime call made in-between
     * the begin/endMultipleEdits.
     * If beginMultipleEdits is called while another call to beginMultipleEdits is on, then it will create a new
     * undo/redo action that will be different from the first one. Note that when calling recursively
     * begin/end, the render is issued once the last endMultipleEdits function is called (i.e: when recursion reaches its toplevel).
     * @param commandName The name of the command that should appear under the Edit menu of the application.
     * Note: Undo/Redo only works if knob have a gui, otherwise this function does nothing more than beginChanges().
     **/
    void beginMultipleEdits(const std::string& commandName);

    /**
     * @brief When in-between beginMultipleEdits/endMultipleEdits, returns whether a knob should create a new command
     * or append it to an existing one.
     **/
    KnobHolder::MultipleParamsEditEnum getMultipleEditsLevel() const;

    /**
     * @brief Returns the name of the current command during a beginMultipleEdits/endMultipleEdits bracket.
     * If not in-between the 2 functions called, the returned string is empty.
     **/
    std::string getCurrentMultipleEditsCommandName() const;

    /**
     * @brief To be called when changes applied after a beginMultipleEdits group are finished. If this call
     * to endMultipleEdits matches the last beginMultipleEdits function call in the recursion stack then 
     * if a significant knob was modified, a render is triggered.
     **/
    void endMultipleEdits();


    /**
     * @brief Push a new undo command to the undo/redo stack associated to this node.
     * The stack takes ownership of the shared pointer, so you should not hold a strong reference to the passed pointer.
     * If no undo/redo stack is present, the command will just be redone once then destroyed.
     **/
    void pushUndoCommand(const UndoCommandPtr& command);

    // Same as the version above, do NOT derefence command after this call as it will be destroyed already, usually this call is
    // made as such: pushUndoCommand(new MyCommand(...))
    void pushUndoCommand(UndoCommand* command);


    virtual bool isProject() const
    {
        return false;
    }

    /**
     * @brief If false, all knobs within this container cannot animate
     **/
    virtual bool canKnobsAnimate() const
    {
        return true;
    }


    /**
     * @brief Returns true if at least a parameter is animated
     **/
    bool getHasAnimation() const;

    /**
     * @brief Set the hasAnimation flag
     **/
    void setHasAnimation(bool hasAnimation);

    /**
     * @brief Auto-compute the animation flag by checking the animation state of all curves of all parameters held
     **/
    void updateHasAnimation();

    //////////////////////////////////////////////////////////////////////////////////////////
    KnobPagePtr getOrCreateUserPageKnob();
    KnobPagePtr getUserPageKnob() const;

    /**
     * @brief Creates a new knob. If another knob with the same name already exists, its name
     * will be modified so it is unique. If you don't want the name to be modified you may use
     * the getOrCreateKnob function instead.
     **/
    template <typename K>
    boost::shared_ptr<K> createKnob(const std::string& name, int dimension = 1)
    {
        return appPTR->getKnobFactory().createKnob<K>(shared_from_this(), name, dimension);
    }

    /**
     * @brief Same as createKnob() except that it does not create a knob if another knob already
     * exists with the same name.
     **/
    template <typename K>
    boost::shared_ptr<K> getOrCreateKnob(const std::string& name, int dimension = 1)
    {
        return appPTR->getKnobFactory().getOrCreateKnob<K>(shared_from_this(), name, dimension);
    }

    /**
     * @brief These functions below are dynamic in a sense that they can be called at any time (on the main-thread)
     * to create knobs on the fly. Their gui will be properly created. In order to notify the GUI that new parameters were
     * created, you must call refreshKnobs() that will re-scan for new parameters
     **/
    KnobIntPtr createIntKnob(const std::string& name, const std::string& label, int nDims, KnobI::KnobDeclarationTypeEnum userKnob);
    KnobDoublePtr createDoubleKnob(const std::string& name, const std::string& label, int nDims, KnobI::KnobDeclarationTypeEnum userKnob);
    KnobColorPtr createColorKnob(const std::string& name, const std::string& label, int nDims, KnobI::KnobDeclarationTypeEnum userKnob);
    KnobBoolPtr createBoolKnob(const std::string& name, const std::string& label, KnobI::KnobDeclarationTypeEnum userKnob);
    KnobChoicePtr createChoiceKnob(const std::string& name, const std::string& label, KnobI::KnobDeclarationTypeEnum userKnob);
    KnobButtonPtr createButtonKnob(const std::string& name, const std::string& label, KnobI::KnobDeclarationTypeEnum userKnob);
    KnobSeparatorPtr createSeparatorKnob(const std::string& name, const std::string& label, KnobI::KnobDeclarationTypeEnum userKnob);

    //Type corresponds to the Type enum defined in StringParamBase in Parameter.h
    KnobStringPtr createStringKnob(const std::string& name, const std::string& label, KnobI::KnobDeclarationTypeEnum userKnob);
    KnobFilePtr createFileKnob(const std::string& name, const std::string& label, KnobI::KnobDeclarationTypeEnum userKnob);
    KnobPathPtr createPathKnob(const std::string& name, const std::string& label, KnobI::KnobDeclarationTypeEnum userKnob);
    KnobPagePtr createPageKnob(const std::string& name, const std::string& label, KnobI::KnobDeclarationTypeEnum userKnob);
    KnobGroupPtr createGroupKnob(const std::string& name, const std::string& label, KnobI::KnobDeclarationTypeEnum userKnob);
    KnobParametricPtr createParametricKnob(const std::string& name, const std::string& label, int nbCurves, KnobI::KnobDeclarationTypeEnum userKnob);

    virtual bool isDoingInteractAction() const { return false; }

    bool isEvaluationBlocked() const;

<<<<<<< HEAD
    bool onKnobValueChangedInternal(const KnobIPtr& knob,
                                    TimeValue time,
                                    ViewSetSpec view,
                                    ValueChangedReasonEnum reason);
=======
    void appendValueChange(const KnobIPtr& knob,
                           int dimension,
                           bool refreshGui,
                           double time,
                           ViewSpec view,
                           ValueChangedReasonEnum originalReason,
                           ValueChangedReasonEnum reason);

    bool isSetValueCurrentlyPossible() const;

    void getAllExpressionDependenciesRecursive(std::set<NodePtr>& nodes) const;

>>>>>>> cfea4528
    
    /**
     * @brief To implement if you need to make the hash vary at a specific time/view
     **/

    virtual void appendToHash(const ComputeHashArgs& args, Hash64* hash) OVERRIDE;

    /**
     * @brief If this function returns true, all knobs of thie KnobHolder will have their curve appended to their hash
     * regardless of their hashing strategy.
     **/
    virtual bool isFullAnimationToHashEnabled() const;

    enum KnobItemsTablePositionEnum
    {
        // The table will be placed at the bottom of all pages
        eKnobItemsTablePositionBottomOfAllPages,

        // The table will be placed after the named knob in the named knob page
        eKnobItemsTablePositionAfterKnob,
    };

    /**
     * @brief Set the holder to have the given table to display in its settings panel.
     * The KnobHolder takes ownership of the table.
     * @param paramScriptNameBefore The script-name of the knob right before where the table should be inserted in the layout or the script-name of a page.
     **/
    void addItemsTable(const KnobItemsTablePtr& table, KnobItemsTablePositionEnum positioning, const std::string& paramScriptNameBefore);
    KnobItemsTablePtr getItemsTable(const std::string& tableIdentifier) const;
    std::list<KnobItemsTablePtr> getAllItemsTables() const;
    KnobItemsTablePositionEnum getItemsTablePosition(const std::string& tableIdentifier) const;
    std::string getItemsTablePreviousKnobScriptName(const std::string& tableIdentifier) const;

    virtual TimeValue getCurrentRenderTime() const;
    virtual ViewIdx getCurrentRenderView() const;

    TreeRenderPtr getCurrentRender() const;
    

protected:

    void onUserKnobCreated(const KnobIPtr& knob, KnobI::KnobDeclarationTypeEnum isUserKnob);

public:



    /**
     * @brief Use this to bracket setValue() calls, this will actually trigger the evaluate() (i.e: render) function
     * if needed when endChanges() is called
     **/
    void beginChanges();

    void endChanges(bool discardEverything = false);


    /**
     * @brief The virtual portion of notifyProjectBeginValuesChanged(). This is called by the project
     * You should NEVER CALL THIS YOURSELF as it would break the bracketing system.
     * You can overload this to prepare yourself to a lot of value changes.
     **/
    virtual void beginKnobsValuesChanged_public(ValueChangedReasonEnum reason);

    /**
     * @brief The virtual portion of notifyProjectEndKnobsValuesChanged(). This is called by the project
     * You should NEVER CALL THIS YOURSELF as it would break the bracketing system.
     * You can overload this to finish a serie of value changes, thus limiting the amount of changes to do.
     **/
    virtual void endKnobsValuesChanged_public(ValueChangedReasonEnum reason);

    /**
     * @brief The virtual portion of notifyProjectEvaluationRequested(). This is called by the project
     * You should NEVER CALL THIS YOURSELF as it would break the bracketing system.
     * You can overload this to do things when a value is changed. Bear in mind that you can compress
     * the change by using the begin/end[ValueChanges] to optimize the changes.
     **/
    virtual bool onKnobValueChanged_public(const KnobIPtr& k, ValueChangedReasonEnum reason, TimeValue time, ViewSetSpec view);



    /*Add a knob to the vector. This is called by the
       Knob class. Don't call this*/
    void addKnob(const KnobIPtr& k);

    void insertKnob(int idx, const KnobIPtr& k);
<<<<<<< HEAD
    bool removeKnobFromList(const KnobIConstPtr& knob);
=======
    void removeKnobFromList(const KnobI* knob);
>>>>>>> cfea4528


    void initializeKnobsPublic();


    int getPageIndex(const KnobPagePtr page) const;


    //Calls onSignificantEvaluateAboutToBeCalled + evaluate
    void invalidateCacheHashAndEvaluate(bool isSignificant, bool refreshMetadata);


    /**
     * @brief Return a list of all the internal pages which were created by the user
     **/
    void getUserPages(std::list<KnobPagePtr>& userPages) const;

    /**
     * @brief Return true if a clone of this knob holder is needed when rendering 
     **/
    virtual bool isRenderCloneNeeded() const
    {
        return false;
    }


protected:


    /**
     * @brief Must be implemented to evaluate a value change
     * made to a knob(e.g: force a new render).
     * @param knob[in] The knob whose value changed.
     **/
    virtual void evaluate(bool /*isSignificant*/,
                          bool /*refreshMetadata*/) {}

    /**
     * @brief The virtual portion of notifyProjectBeginValuesChanged(). This is called by the project
     * You should NEVER CALL THIS YOURSELF as it would break the bracketing system.
     * You can overload this to prepare yourself to a lot of value changes.
     **/
    virtual void beginKnobsValuesChanged(ValueChangedReasonEnum reason)
    {
        Q_UNUSED(reason);
    }

    /**
     * @brief The virtual portion of notifyProjectEndKnobsValuesChanged(). This is called by the project
     * You should NEVER CALL THIS YOURSELF as it would break the bracketing system.
     * You can overload this to finish a serie of value changes, thus limiting the amount of changes to do.
     **/
    virtual void endKnobsValuesChanged(ValueChangedReasonEnum reason)
    {
        Q_UNUSED(reason);
    }

    /**
     * @brief The virtual portion of notifyProjectEvaluationRequested(). This is called by the project
     * You should NEVER CALL THIS YOURSELF as it would break the bracketing system.
     * You can overload this to do things when a value is changed. Bear in mind that you can compress
     * the change by using the begin/end[ValueChanges] to optimize the changes.
     **/
    virtual bool onKnobValueChanged(const KnobIPtr& /*k*/,
                                    ValueChangedReasonEnum /*reason*/,
                                    TimeValue /*time*/,
                                    ViewSetSpec /*view*/)
    {
        return false;
    }

public:
    /**
     * @brief Create a new clone for rendering.
     * Can only be called on the main instance!
     **/
    KnobHolderPtr createRenderClone(const FrameViewRenderKey& key) const;

    /**
     * @brief Remove a clone previously created with createRenderClone
     * Can only be called on the main instance!
     **/
<<<<<<< HEAD
    bool removeRenderClone(const TreeRenderPtr& key);
=======
    virtual void onKnobSlaved(const KnobIPtr& /*slave*/,
                              const KnobIPtr& /*master*/,
                              int /*dimension*/,
                              bool /*isSlave*/)
    {
    }

public Q_SLOTS:

    void onDoEndChangesOnMainThreadTriggered();

    void onDoEvaluateOnMainThread(bool significant, bool refreshMetadata);

    void onDoValueChangeOnMainThread(KnobI* knob, int reason, double time, ViewSpec view, bool originatedFromMT);
>>>>>>> cfea4528

    /**
     * @brief Returns a clone created for the given render
     * Can only be called on the main instance!
     **/
    KnobHolderPtr getRenderClone(const FrameViewRenderKey& key) const;

protected:


    /**
     * @brief Must be implemented to initialize any knob using the
     * KnobFactory.
     **/
    virtual void initializeKnobs() = 0;

    /**
     * @brief Create a shallow render copy of this holder. 
     * If this is implemented, also implement isRenderCloneNeeded()
     **/
    virtual KnobHolderPtr createRenderCopy(const FrameViewRenderKey& key) const
    {
        Q_UNUSED(key);
        return KnobHolderPtr();
    }

    /**
     * @brief Implement to fetch knobs needed during any action called on a render thread.
     * Derived implementation should call base-class version
     **/
    virtual void fetchRenderCloneKnobs();
};


class InitializeKnobsFlag_RAII
{
    KnobHolderPtr _h;

public:

    InitializeKnobsFlag_RAII(const KnobHolderPtr& h)
        : _h(h)
    {
        h->setIsInitializingKnobs(true);
    }

    ~InitializeKnobsFlag_RAII()
    {
        _h->setIsInitializingKnobs(false);
    }
};

////Common interface for EffectInstance and backdrops
class NamedKnobHolder
    : public KnobHolder
{
protected: // derives from KnobHolder, parent of EffectInstance, TrackMarker, DialogParamHolder
    // TODO: enable_shared_from_this
    // constructors should be privatized in any class that derives from boost::enable_shared_from_this<>

    NamedKnobHolder(const AppInstancePtr& instance)
        : KnobHolder(instance)
    {
    }

    NamedKnobHolder(const boost::shared_ptr<NamedKnobHolder>& other, const FrameViewRenderKey& key)
    : KnobHolder(other, key)
    {
    }

public:
    virtual ~NamedKnobHolder()
    {
    }

    virtual std::string getScriptName_mt_safe() const = 0;
};

class ScopedChanges_RAII
{
    KnobHolder* _holder;
    bool _discard;
public:

    ScopedChanges_RAII(KnobHolder* holder, bool discard = false)
    : _holder(holder)
    , _discard(discard)
    {
        if (_holder) {
            _holder->beginChanges();
        }
    }

    ScopedChanges_RAII(KnobI* knob, bool discard = false)
    : _holder()
    , _discard(discard)
    {
        _holder = knob->getHolder().get();
        if (_holder) {
            _holder->beginChanges();
        }
    }

    ~ScopedChanges_RAII()
    {
        if (_holder) {
            _holder->endChanges(_discard);
        }
    }
};


NATRON_NAMESPACE_EXIT

DECLARE_OPERATORS_FOR_FLAGS(NATRON_NAMESPACE::KnobI::ListenersTypeFlags);


#endif // Engine_Knob_h<|MERGE_RESOLUTION|>--- conflicted
+++ resolved
@@ -266,7 +266,6 @@
 
 struct KnobDimViewKey_Compare
 {
-<<<<<<< HEAD
     bool operator() (const KnobDimViewKey& lhs, const KnobDimViewKey& rhs) const
     {
         KnobIPtr lhsKnob = lhs.knob.lock();
@@ -285,16 +284,6 @@
             }
         }
     }
-=======
-    KnobIPtr knob;
-    ValueChangedReasonEnum reason, originalReason;
-    bool originatedFromMainThread;
-    bool refreshGui;
-    double time;
-    ViewSpec view;
-    std::set<int> dimensionChanged;
-    bool valueChangeBlocked;
->>>>>>> cfea4528
 };
 
 typedef std::set<KnobDimViewKey, KnobDimViewKey_Compare> KnobDimViewKeySet;
@@ -325,20 +314,7 @@
 
 public:
 
-<<<<<<< HEAD
    
-=======
-    struct ListenerDim
-    {
-        bool isExpr;
-        bool isListening;
-        int targetDim;
-        ListenerDim()
-            : isExpr(false), isListening(false), targetDim(-1) {}
-    };
-
-    typedef std::map<KnobIWPtr, std::vector<ListenerDim> > ListenerDimsMap;
->>>>>>> cfea4528
 
     /**
      * @brief Do not call this. It is called right away after the constructor by the factory
@@ -394,24 +370,7 @@
      **/
     virtual void convertDimViewArgAccordingToKnobState(DimSpec dimIn, ViewSetSpec viewIn, DimSpec* dimOut, ViewSetSpec* viewOut) const = 0;
 
-<<<<<<< HEAD
     enum KnobDeclarationTypeEnum
-=======
-    /**
-     * @brief Copies all the values, animations and extra data the other knob might have
-     * to this knob. This function calls cloneExtraData.
-     * The evaluateValueChange function will not be called as a result of the clone.
-     * However a valueChanged signal will be emitted by the KnobSignalSlotHandler if there's any.
-     *
-     * @param dimension If -1 all dimensions will be cloned, otherwise you can clone only a specific dimension
-     *
-     * WARNING: This knob and 'other' MUST have the same dimension as well as the same type.
-     **/
-    virtual void clone(KnobI* other, int dimension = -1, int otherDimension = -1) = 0;
-    virtual void clone(const KnobIPtr & other,
-                       int dimension = -1,
-                       int otherDimension = -1)
->>>>>>> cfea4528
     {
         // The knob was described by the plug-in. No extended properties such as min/max/default values etc... will
         // be serialized.
@@ -434,27 +393,6 @@
     virtual KnobDeclarationTypeEnum getKnobDeclarationType() const = 0;
     virtual void setKnobDeclarationType(KnobDeclarationTypeEnum b) = 0;
 
-<<<<<<< HEAD
-=======
-    /**
-     * @brief Same as clone(const KnobIPtr& ) except that the given offset is applied
-     * on the keyframes time and only the keyframes withing the given range are copied.
-     * If the range is NULL everything will be copied.
-     *
-     * Note that unlike the other version of clone, this version is more relaxed and accept parameters
-     * with different dimensions, but only the intersection of the dimension of the 2 parameters will be copied.
-     * The restriction on types still apply.
-     **/
-    virtual void clone(KnobI* other, double offset, const RangeD* range, int dimension = -1, int otherDimension = -1) = 0;
-    virtual void clone(const KnobIPtr & other,
-                       double offset,
-                       const RangeD* range,
-                       int dimension = -1,
-                       int otherDimension = -1)
-    {
-        clone(other.get(), offset, range, dimension, otherDimension);
-    }
->>>>>>> cfea4528
 
     /**
      * @brief Must return the type name of the knob. This name will be used by the KnobFactory
@@ -651,12 +589,7 @@
     /**
      * @brief Returns the language used by an expression
      **/
-<<<<<<< HEAD
     virtual ExpressionLanguageEnum getExpressionLanguage(ViewIdx view, DimIdx dimension) const = 0;
-=======
-    virtual bool getExpressionDependencies(int dimension, std::list<std::pair<KnobIWPtr, int> >& dependencies) const = 0;
-
->>>>>>> cfea4528
 
     /**
      * @brief Returns in dependencies a list of all the knobs used in the expression at the given dimension
@@ -709,15 +642,6 @@
     virtual bool hasAnimation() const = 0;
 
     /**
-<<<<<<< HEAD
-=======
-     * @brief Returns a const ref to the curves held by this knob. This is MT-safe as they're
-     * never deleted (except on program exit).
-     **/
-    virtual const std::vector<boost::shared_ptr<Curve>  > & getCurves() const = 0;
-
-    /**
->>>>>>> cfea4528
      * @brief Activates or deactivates the animation for this parameter. On the GUI side that means
      * the user can never interact with the animation curves nor can he/she set any keyframe.
      **/
@@ -1101,15 +1025,7 @@
      * @param copyState If true, if the knob was redirected to another knob then the knob will copy the state of the knob to which it is pointing to before removing the link, otherwise
      * it will revert to the state it had prior to linking.
      **/
-<<<<<<< HEAD
     virtual void unlink(DimSpec dimension, ViewSetSpec view, bool copyState) = 0;
-=======
-    virtual void addListener(const bool isExpression,
-                             const int listenerDimension,
-                             const int listenedToDimension,
-                             const KnobIPtr& listener) = 0;
-    virtual void getAllExpressionDependenciesRecursive(std::set<NodePtr>& nodes) const = 0;
->>>>>>> cfea4528
 
 
     enum DuplicateKnobTypeEnum
@@ -1149,12 +1065,7 @@
     /**
      * @brief Returns a list of all the knobs whose value depends upon this knob.
      **/
-<<<<<<< HEAD
     virtual void getListeners(KnobDimViewKeySet &listeners, ListenersTypeFlags flags = ListenersTypeFlags(eListenersTypeAll)) const = 0;
-=======
-    virtual bool slaveToInternal(int dimension, const KnobIPtr &  other, int otherDimension, ValueChangedReasonEnum reason,
-                                 bool ignoreMasterPersistence) = 0;
->>>>>>> cfea4528
 
     /**
      * @brief If the value is shared for the given dimension/view, returns the original owner of the value.
@@ -1162,15 +1073,11 @@
      **/
     virtual bool getSharingMaster(DimIdx dimension, ViewIdx view, KnobDimViewKey* linkData) const = 0;
 
-<<<<<<< HEAD
     /**
      * @brief Return a set of all knob/dim/view tuples that share the same value that the given dimension/view of
      * this knob.
      **/
     virtual void getSharedValues(DimIdx dimension, ViewIdx view, KnobDimViewKeySet* sharedKnobs) const = 0;
-=======
-    virtual void onKnobAboutToAlias(const KnobIPtr& /*slave*/) {}
->>>>>>> cfea4528
 
     /**
      * @brief Get the current animation level.
@@ -1180,37 +1087,16 @@
     /**
      * @brief Restores the default value
      **/
-<<<<<<< HEAD
     virtual void resetToDefaultValue(DimSpec dimension = DimSpec::all(), ViewSetSpec view = ViewSetSpec::all()) = 0;
-=======
-    bool slaveTo(int dimension, const KnobIPtr & other, int otherDimension, bool ignoreMasterPersistence = false);
-    virtual bool isMastersPersistenceIgnored() const = 0;
-    virtual KnobIPtr createDuplicateOnHolder(KnobHolder* otherHolder,
-                                            const boost::shared_ptr<KnobPage>& page,
-                                            const boost::shared_ptr<KnobGroup>& group,
-                                            int indexInParent,
-                                            bool makeAlias,
-                                            const std::string& newScriptName,
-                                            const std::string& newLabel,
-                                            const std::string& newToolTip,
-                                            bool refreshParams,
-                                            bool isUserKnob) = 0;
->>>>>>> cfea4528
 
     /**
      * @brief Must return true if this Lnob holds a POD (plain old data) type, i.e. int, bool, or double.
      **/
-<<<<<<< HEAD
     virtual bool isTypePOD() const = 0;
-=======
-    virtual KnobIPtr getAliasMaster() const = 0;
-    virtual bool setKnobAsAliasOfThis(const KnobIPtr& master, bool doAlias) = 0;
->>>>>>> cfea4528
 
     /**
      * @brief Must return true if this knob can link with the other knob
      **/
-<<<<<<< HEAD
     virtual bool canLinkWith(const KnobIPtr & other, DimIdx thisDimension, ViewIdx thisView, DimIdx otherDim, ViewIdx otherView, std::string* error) const = 0;
     KnobPagePtr getTopLevelPage() const;
 
@@ -1279,9 +1165,6 @@
         , keysToCopyRange(0)
         , keysToCopyOffset(0)
         {
-=======
-    void onKnobSlavedTo(int dimension, const KnobIPtr& other, int otherDimension);
->>>>>>> cfea4528
 
         }
         
@@ -1335,11 +1218,7 @@
      * @brief Remove all keyframes before or after the given timeline's time, excluding any keyframe at the 
      * given time.
      **/
-<<<<<<< HEAD
     virtual void deleteAnimationConditional(TimeValue time, bool before);
-=======
-    virtual std::pair<int, KnobIPtr> getMaster(int dimension) const = 0;
->>>>>>> cfea4528
 
     /**
      * @brief Remove all animation on the curve
@@ -1372,7 +1251,6 @@
     /**
      * @brief Emits the curveAnimationChanged signal on all knobs referencing this value.
      **/
-<<<<<<< HEAD
     void notifyCurveChanged();
 
 };
@@ -1400,10 +1278,6 @@
     virtual bool setValueAndCheckIfChanged(const T& value);
 
     virtual bool copy(const CopyInArgs& inArgs, CopyOutArgs* outArgs) OVERRIDE;
-=======
-    virtual bool isTypeCompatible(const KnobIPtr & other) const = 0;
-    boost::shared_ptr<KnobPage> getTopLevelPage() const;
->>>>>>> cfea4528
 };
 
 
@@ -1651,17 +1525,10 @@
 
 public:
 
-<<<<<<< HEAD
     virtual bool isExpressionUsingRetVariable(ViewIdx view, DimIdx dimension) const OVERRIDE FINAL WARN_UNUSED_RETURN;
     virtual bool getExpressionDependencies(DimIdx dimension, ViewIdx view, KnobDimViewKeySet& dependencies) const OVERRIDE FINAL;
     virtual std::string getExpression(DimIdx dimension, ViewIdx view) const OVERRIDE FINAL WARN_UNUSED_RETURN;
     virtual bool hasExpression(DimIdx dimension, ViewIdx view) const OVERRIDE FINAL WARN_UNUSED_RETURN;
-=======
-    virtual bool isExpressionUsingRetVariable(int dimension = 0) const OVERRIDE FINAL WARN_UNUSED_RETURN;
-    virtual bool getExpressionDependencies(int dimension, std::list<std::pair<KnobIWPtr, int> >& dependencies) const OVERRIDE FINAL;
-    virtual std::string getExpression(int dimension) const OVERRIDE FINAL WARN_UNUSED_RETURN;
-    virtual const std::vector<boost::shared_ptr<Curve>  > & getCurves() const OVERRIDE FINAL WARN_UNUSED_RETURN;
->>>>>>> cfea4528
     virtual void setAnimationEnabled(bool val) OVERRIDE FINAL;
     virtual bool isAnimationEnabled() const OVERRIDE FINAL WARN_UNUSED_RETURN;
     virtual void setKeyFrameTrackingEnabled(bool enabled) OVERRIDE FINAL;
@@ -1733,43 +1600,23 @@
     virtual std::string getDimensionName(DimIdx dimension) const OVERRIDE FINAL WARN_UNUSED_RETURN;
     virtual void setDimensionName(DimIdx dim, const std::string & name) OVERRIDE FINAL;
     virtual bool hasModifications() const OVERRIDE FINAL WARN_UNUSED_RETURN;
-<<<<<<< HEAD
     virtual bool hasModifications(DimIdx dimension) const OVERRIDE FINAL WARN_UNUSED_RETURN;
     virtual KnobIPtr createDuplicateOnHolder(const KnobHolderPtr& otherHolder,
                                             const KnobPagePtr& page,
                                             const KnobGroupPtr& group,
-=======
-    virtual bool hasModifications(int dimension) const OVERRIDE FINAL WARN_UNUSED_RETURN;
-    virtual bool hasModificationsForSerialization() const OVERRIDE FINAL WARN_UNUSED_RETURN;
-    virtual void checkAnimationLevel(ViewSpec view, int dimension) OVERRIDE FINAL;
-    virtual KnobIPtr createDuplicateOnHolder(KnobHolder* otherHolder,
-                                            const boost::shared_ptr<KnobPage>& page,
-                                            const boost::shared_ptr<KnobGroup>& group,
->>>>>>> cfea4528
                                             int indexInParent,
                                             DuplicateKnobTypeEnum duplicateType,
                                             const std::string& newScriptName,
                                             const std::string& newLabel,
                                             const std::string& newToolTip,
                                             bool refreshParams,
-<<<<<<< HEAD
                                             KnobI::KnobDeclarationTypeEnum isUserKnob) OVERRIDE FINAL WARN_UNUSED_RETURN;
     virtual bool copyKnob(const KnobIPtr& other, ViewSetSpec view = ViewSetSpec::all(), DimSpec dimension = DimSpec::all(), ViewSetSpec otherView = ViewSetSpec::all(), DimSpec otherDimension = DimSpec::all(), const RangeD* range = 0, double offset = 0) OVERRIDE FINAL;
-=======
-                                            bool isUserKnob) OVERRIDE FINAL WARN_UNUSED_RETURN;
-    virtual KnobIPtr getAliasMaster() const OVERRIDE FINAL WARN_UNUSED_RETURN;
-    virtual bool setKnobAsAliasOfThis(const KnobIPtr& master, bool doAlias) OVERRIDE FINAL;
->>>>>>> cfea4528
 
 private:
 
     virtual bool invalidateHashCacheInternal(std::set<HashableObject*>* invalidatedObjects) OVERRIDE FINAL;
 
-<<<<<<< HEAD
-=======
-    virtual bool slaveToInternal(int dimension, const KnobIPtr &  other, int otherDimension, ValueChangedReasonEnum reason
-                                 , bool ignoreMasterPersistence) OVERRIDE FINAL WARN_UNUSED_RETURN;
->>>>>>> cfea4528
 
     bool cloneValueInternal(const KnobIPtr& other, ViewIdx view, ViewIdx otherView, DimIdx dimension, DimIdx otherDimension, const RangeD* range, double offset);
     bool cloneValues(const KnobIPtr& other, ViewSetSpec view, ViewSetSpec otherView, DimSpec dimension, DimSpec otherDimension, const RangeD* range, double offset);
@@ -1810,37 +1657,22 @@
     /// The expression must put its result in the Python variable named "ret"
     static ExpressionReturnValueTypeEnum evaluateExpression(const std::string& expr, ExpressionLanguageEnum language, double* retIsScalar, std::string* retIsString, std::string* error);
 
-<<<<<<< HEAD
 
     virtual bool getSharingMaster(DimIdx dimension, ViewIdx view, KnobDimViewKey* linkData) const OVERRIDE FINAL;
     virtual void getSharedValues(DimIdx dimension, ViewIdx view, KnobDimViewKeySet* sharedKnobs) const OVERRIDE FINAL;
 
     virtual AnimationLevelEnum getAnimationLevel(DimIdx dimension, TimeValue time, ViewIdx view) const OVERRIDE FINAL WARN_UNUSED_RETURN;
-=======
-    virtual std::pair<int, KnobIPtr> getMaster(int dimension) const OVERRIDE FINAL WARN_UNUSED_RETURN;
-    virtual bool isSlave(int dimension) const OVERRIDE FINAL WARN_UNUSED_RETURN;
-    virtual AnimationLevelEnum getAnimationLevel(int dimension) const OVERRIDE FINAL WARN_UNUSED_RETURN;
-    virtual bool isTypeCompatible(const KnobIPtr & other) const OVERRIDE WARN_UNUSED_RETURN = 0;
->>>>>>> cfea4528
 
     /**
      * @brief Adds a new listener to this knob. This is just a pure notification about the fact that the given knob
      * is listening to the values/keyframes of "this". It could be call addSlave but it will also be use for expressions.
      **/
-<<<<<<< HEAD
     virtual void addListener(DimIdx fromExprDimension,
                              DimIdx thisDimension,
                              const ViewIdx listenerView,
                              const ViewIdx listenedToView,
                              const KnobIPtr& knob,
                              ExpressionLanguageEnum language) OVERRIDE FINAL;
-=======
-    virtual void addListener(bool isFromExpr, int fromExprDimension, int thisDimension, const KnobIPtr& knob) OVERRIDE FINAL;
-    virtual void removeListener(KnobI* listener, int listenerDimension) OVERRIDE FINAL;
-    virtual void getAllExpressionDependenciesRecursive(std::set<NodePtr>& nodes) const OVERRIDE FINAL;
-    virtual void getListeners(KnobI::ListenerDimsMap& listeners) const OVERRIDE FINAL;
-    virtual void clearExpressionsResults(int /*dimension*/) OVERRIDE {}
->>>>>>> cfea4528
 
     virtual void getListeners(KnobDimViewKeySet& listeners, ListenersTypeFlags flags = ListenersTypeFlags(eListenersTypeExpression | eListenersTypeSharedValue)) const OVERRIDE FINAL;
 
@@ -1857,14 +1689,7 @@
 
 
 
-<<<<<<< HEAD
-public:
-=======
-    virtual void handleSignalSlotsForAliasLink(const KnobIPtr& /*alias*/,
-                                               bool /*connect*/)
-    {
-    }
->>>>>>> cfea4528
+public:
 
     /**
      * @brief Implement to save the content of the object to the serialization object
@@ -2174,18 +1999,7 @@
     /// You must implement it
     virtual bool canAnimate() const OVERRIDE;
     virtual bool isTypePOD() const OVERRIDE FINAL WARN_UNUSED_RETURN;
-<<<<<<< HEAD
     virtual bool canLinkWith(const KnobIPtr & other, DimIdx thisDimension, ViewIdx thisView, DimIdx otherDim, ViewIdx otherView, std::string* error) const OVERRIDE WARN_UNUSED_RETURN;
-=======
-    virtual bool isTypeCompatible(const KnobIPtr & other) const OVERRIDE FINAL WARN_UNUSED_RETURN;
-
-    ///Cannot be overloaded by KnobHelper as it requires setValueAtTime
-    virtual bool onKeyFrameSet(double time, ViewSpec view, int dimension) OVERRIDE FINAL;
-    virtual bool onKeyFrameSet(double time, ViewSpec view, const KeyFrame& key, int dimension) OVERRIDE FINAL;
-
-    ///Cannot be overloaded by KnobHelper as it requires setValue
-    virtual void onTimeChanged(bool isPlayback, double time) OVERRIDE FINAL;
->>>>>>> cfea4528
 
     ///Cannot be overloaded by KnobHelper as it requires the value member
     virtual double getDerivativeAtTime(TimeValue time, ViewIdx view, DimIdx dimension)  OVERRIDE FINAL WARN_UNUSED_RETURN;
@@ -2329,14 +2143,7 @@
     typedef std::map<DimTimeView, T, ValueDimTimeViewCompareLess> ValuesCacheMap;
 
 
-<<<<<<< HEAD
     struct Data
-=======
-    typedef boost::shared_ptr<QueuedSetValue> QueuedSetValuePtr;
-
-    class QueuedSetValueAtTime
-        : public QueuedSetValue
->>>>>>> cfea4528
     {
         ///Here is all the stuff we couldn't get rid of the template parameter
         mutable QMutex defaultValueMutex; //< protects  _defaultValues and _exprRes
@@ -2366,31 +2173,6 @@
         }
     };
 
-    typedef boost::shared_ptr<QueuedSetValueAtTime> QueuedSetValueAtTimePtr;
-
-
-<<<<<<< HEAD
-=======
-    struct DefaultValue
-    {
-        T initialValue,value;
-        bool defaultValueSet;
-    };
-    std::vector<DefaultValue> _defaultValues;
-    mutable ExprResults _exprRes;
-
-    //Only for double and int
-    mutable QReadWriteLock _minMaxMutex;
-    std::vector<T>  _minimums, _maximums, _displayMins, _displayMaxs;
-    mutable QMutex _setValuesQueueMutex;
-    std::list<boost::shared_ptr<QueuedSetValue> > _setValuesQueue;
-
-    ///this flag is to avoid recursive setValue calls
-    mutable QMutex _setValueRecursionLevelMutex;
-    int _setValueRecursionLevel;
-};
->>>>>>> cfea4528
-
     // Used only on render clones to cache the result of getValue/getValueAtTime so it stays
     // consistant throughout a render.
     boost::scoped_ptr<ValuesCacheMap> _valuesCache;
@@ -2398,28 +2180,6 @@
     // The Data pointer is shared accross the "main" instance and the render clones.
     boost::shared_ptr<Data> _data;
 
-<<<<<<< HEAD
-=======
-typedef Knob<bool> KnobBoolBase;
-typedef Knob<double> KnobDoubleBase;
-typedef Knob<int> KnobIntBase;
-typedef Knob<std::string> KnobStringBase;
-
-typedef boost::shared_ptr<KnobBoolBase> KnobBoolBasePtr;
-typedef boost::shared_ptr<KnobDoubleBase> KnobDoubleBasePtr;
-typedef boost::shared_ptr<KnobIntBase> KnobIntBasePtr;
-typedef boost::shared_ptr<KnobStringBase> KnobStringBasePtr;
-
-typedef boost::weak_ptr<KnobBoolBase> KnobBoolBaseWPtr;
-typedef boost::weak_ptr<KnobDoubleBase> KnobDoubleBaseWPtr;
-typedef boost::weak_ptr<KnobIntBase> KnobIntBaseWPtr;
-typedef boost::weak_ptr<KnobStringBase> KnobStringBaseWPtr;
-
-class AnimatingKnobStringHelper
-    : public KnobStringBase
-{
-public:
->>>>>>> cfea4528
 
 };
 
@@ -2588,16 +2348,8 @@
     bool moveKnobOneStepUp(const KnobIPtr& knob);
     bool moveKnobOneStepDown(const KnobIPtr& knob);
 
-<<<<<<< HEAD
     AppInstancePtr getApp() const WARN_UNUSED_RETURN;
     KnobIPtr getKnobByName(const std::string & name) const WARN_UNUSED_RETURN;
-=======
-    template<typename K>
-    boost::shared_ptr<K> createKnob(const std::string &label, int dimension = 1) const WARN_UNUSED_RETURN;
-    AppInstancePtr getApp() const WARN_UNUSED_RETURN;
-    KnobIPtr getKnobByName(const std::string & name) const WARN_UNUSED_RETURN;
-    KnobIPtr getOtherKnobByName(const std::string & name, const KnobI* caller) const WARN_UNUSED_RETURN;
->>>>>>> cfea4528
 
     template <typename K>
     boost::shared_ptr<K> getKnobByNameAndType(const std::string& name) const 
@@ -2609,11 +2361,6 @@
         return boost::dynamic_pointer_cast<K>(ret);
     }
 
-<<<<<<< HEAD
-=======
-    const std::vector<KnobIPtr> & getKnobs() const WARN_UNUSED_RETURN;
-    std::vector<KnobIPtr>  getKnobs_mt_safe() const WARN_UNUSED_RETURN;
->>>>>>> cfea4528
 
     const std::vector<KnobIPtr> & getKnobs() const WARN_UNUSED_RETURN;
     std::vector<KnobIPtr> getKnobs_mt_safe() const WARN_UNUSED_RETURN;
@@ -2632,7 +2379,6 @@
     void setIsInitializingKnobs(bool b);
     bool isInitializingKnobs() const;
 
-<<<<<<< HEAD
     void setViewerUIKnobs(const KnobsVec& knobs);
     void addKnobToViewerUI(const KnobIPtr& knob);
     void insertKnobToViewerUI(const KnobIPtr& knob, int index);
@@ -2641,10 +2387,6 @@
     bool moveViewerUIOneStepDown(const KnobIPtr& knob);
 
     int getInViewerContextKnobIndex(const KnobIConstPtr& knob) const;
-=======
-    void addKnobToViewerUI(const KnobIPtr& knob);
-    bool isInViewerUIKnob(const KnobIPtr& knob) const;
->>>>>>> cfea4528
     KnobsVec getViewerUIKnobs() const;
 
 protected:
@@ -2782,25 +2524,10 @@
 
     bool isEvaluationBlocked() const;
 
-<<<<<<< HEAD
     bool onKnobValueChangedInternal(const KnobIPtr& knob,
                                     TimeValue time,
                                     ViewSetSpec view,
                                     ValueChangedReasonEnum reason);
-=======
-    void appendValueChange(const KnobIPtr& knob,
-                           int dimension,
-                           bool refreshGui,
-                           double time,
-                           ViewSpec view,
-                           ValueChangedReasonEnum originalReason,
-                           ValueChangedReasonEnum reason);
-
-    bool isSetValueCurrentlyPossible() const;
-
-    void getAllExpressionDependenciesRecursive(std::set<NodePtr>& nodes) const;
-
->>>>>>> cfea4528
     
     /**
      * @brief To implement if you need to make the hash vary at a specific time/view
@@ -2886,11 +2613,7 @@
     void addKnob(const KnobIPtr& k);
 
     void insertKnob(int idx, const KnobIPtr& k);
-<<<<<<< HEAD
     bool removeKnobFromList(const KnobIConstPtr& knob);
-=======
-    void removeKnobFromList(const KnobI* knob);
->>>>>>> cfea4528
 
 
     void initializeKnobsPublic();
@@ -2973,24 +2696,7 @@
      * @brief Remove a clone previously created with createRenderClone
      * Can only be called on the main instance!
      **/
-<<<<<<< HEAD
     bool removeRenderClone(const TreeRenderPtr& key);
-=======
-    virtual void onKnobSlaved(const KnobIPtr& /*slave*/,
-                              const KnobIPtr& /*master*/,
-                              int /*dimension*/,
-                              bool /*isSlave*/)
-    {
-    }
-
-public Q_SLOTS:
-
-    void onDoEndChangesOnMainThreadTriggered();
-
-    void onDoEvaluateOnMainThread(bool significant, bool refreshMetadata);
-
-    void onDoValueChangeOnMainThread(KnobI* knob, int reason, double time, ViewSpec view, bool originatedFromMT);
->>>>>>> cfea4528
 
     /**
      * @brief Returns a clone created for the given render
