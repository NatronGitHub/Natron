--- conflicted
+++ resolved
@@ -498,19 +498,7 @@
                                                   ViewIdx* passThroughView,
                                                   int* passThroughInputNb);
 
-<<<<<<< HEAD
 private:
-=======
-    virtual bool isPaintingOverItselfEnabled() const WARN_UNUSED_RETURN;
-
-    /**
-     * @brief Returns true if the node is capable of processing data from its input
-     **/
-    virtual bool isFilter() const WARN_UNUSED_RETURN
-    {
-        return false;
-    }
->>>>>>> c6c5a7ba
 
     /**
      * @brief The default implementation of getLayersProducedAndNeeded for non multi-planar effects.
@@ -1096,10 +1084,9 @@
     virtual RenderEnginePtr createRenderEngine();
 
     /**
-     * @brief Returns true if the node is capable of generating
-     * data and process data on the input as well
-     **/
-    virtual bool isGeneratorAndFilter() const WARN_UNUSED_RETURN
+     * @brief Returns true if the node is capable of processing data from its input
+     **/
+    virtual bool isFilter() const WARN_UNUSED_RETURN
     {
         return false;
     }
