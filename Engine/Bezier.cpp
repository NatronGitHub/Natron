/* ***** BEGIN LICENSE BLOCK *****
 * This file is part of Natron <http://www.natron.fr/>,
 * Copyright (C) 2016 INRIA and Alexandre Gauthier-Foichat
 *
 * Natron is free software: you can redistribute it and/or modify
 * it under the terms of the GNU General Public License as published by
 * the Free Software Foundation; either version 2 of the License, or
 * (at your option) any later version.
 *
 * Natron is distributed in the hope that it will be useful,
 * but WITHOUT ANY WARRANTY; without even the implied warranty of
 * MERCHANTABILITY or FITNESS FOR A PARTICULAR PURPOSE.  See the
 * GNU General Public License for more details.
 *
 * You should have received a copy of the GNU General Public License
 * along with Natron.  If not, see <http://www.gnu.org/licenses/gpl-2.0.html>
 * ***** END LICENSE BLOCK ***** */

// ***** BEGIN PYTHON BLOCK *****
// from <https://docs.python.org/3/c-api/intro.html#include-files>:
// "Since Python may define some pre-processor definitions which affect the standard headers on some systems, you must include Python.h before any standard headers are included."
#include <Python.h>
// ***** END PYTHON BLOCK *****

#include "Bezier.h"

#include <algorithm> // min, max
#include <sstream>
#include <locale>
#include <limits>
#include <cmath>
#include <cassert>
#include <stdexcept>

#include <QtCore/QLineF>
#include <QtCore/QDebug>

GCC_DIAG_UNUSED_LOCAL_TYPEDEFS_OFF
// /usr/local/include/boost/bind/arg.hpp:37:9: warning: unused typedef 'boost_static_assert_typedef_37' [-Wunused-local-typedef]
#include <boost/bind.hpp>
#include <boost/shared_ptr.hpp>
#include <boost/math/special_functions/fpclassify.hpp>
GCC_DIAG_UNUSED_LOCAL_TYPEDEFS_ON

#include "Global/MemoryInfo.h"
#include "Engine/RotoContextPrivate.h"

#include "Engine/AppInstance.h"
#include "Engine/BezierCP.h"
#include "Engine/FeatherPoint.h"
#include "Engine/Interpolation.h"
#include "Engine/TimeLine.h"
#include "Engine/Image.h"
#include "Engine/ImageParams.h"
#include "Engine/Hash64.h"
#include "Engine/Settings.h"
#include "Engine/Format.h"
#include "Engine/RotoLayer.h"
#include "Engine/BezierSerialization.h"
#include "Engine/RenderStats.h"
#include "Engine/Transform.h"
#include "Engine/CoonsRegularization.h"
#include "Engine/ViewIdx.h"
#include "Engine/ViewerInstance.h"

#define kMergeOFXParamOperation "operation"
#define kBlurCImgParamSize "size"
#define kTimeOffsetParamOffset "timeOffset"
#define kFrameHoldParamFirstFrame "firstFrame"

#define kTransformParamTranslate "translate"
#define kTransformParamRotate "rotate"
#define kTransformParamScale "scale"
#define kTransformParamUniform "uniform"
#define kTransformParamSkewX "skewX"
#define kTransformParamSkewY "skewY"
#define kTransformParamSkewOrder "skewOrder"
#define kTransformParamCenter "center"
#define kTransformParamFilter "filter"
#define kTransformParamResetCenter "resetCenter"
#define kTransformParamBlackOutside "black_outside"

//This will enable correct evaluation of beziers
//#define ROTO_USE_MESH_PATTERN_ONLY

// The number of pressure levels is 256 on an old Wacom Graphire 4, and 512 on an entry-level Wacom Bamboo
// 512 should be OK, see:
// http://www.davidrevoy.com/article182/calibrating-wacom-stylus-pressure-on-krita
#define ROTO_PRESSURE_LEVELS 512

#ifndef M_PI
#define M_PI        3.14159265358979323846264338327950288   /* pi             */
#endif

NATRON_NAMESPACE_ENTER;


static inline double
lerp(double a,
     double b,
     double t)
{
    return a + (b - a) * t;
}

static inline void
lerpPoint(const Point & a,
          const Point & b,
          double t,
          Point *dest)
{
    dest->x = lerp(a.x, b.x, t);
    dest->y = lerp(a.y, b.y, t);
}

// compute value using the de Casteljau recursive formula
double
Bezier::bezierEval(double p0,
                   double p1,
                   double p2,
                   double p3,
                   double t)
{
    double p0p1, p1p2, p2p3, p0p1_p1p2, p1p2_p2p3;

    p0p1 = lerp(p0, p1, t);
    p1p2 = lerp(p1, p2, t);
    p2p3 = lerp(p2, p3, t);
    p0p1_p1p2 = lerp(p0p1, p1p2, t);
    p1p2_p2p3 = lerp(p1p2, p2p3, t);

    return lerp(p0p1_p1p2, p1p2_p2p3, t);
}

// compute point using the de Casteljau recursive formula
void
Bezier::bezierFullPoint(const Point & p0,
                        const Point & p1,
                        const Point & p2,
                        const Point & p3,
                        double t,
                        Point *p0p1,
                        Point *p1p2,
                        Point *p2p3,
                        Point *p0p1_p1p2,
                        Point *p1p2_p2p3,
                        Point *dest)
{
    lerpPoint(p0, p1, t, p0p1);
    lerpPoint(p1, p2, t, p1p2);
    lerpPoint(p2, p3, t, p2p3);
    lerpPoint(*p0p1, *p1p2, t, p0p1_p1p2);
    lerpPoint(*p1p2, *p2p3, t, p1p2_p2p3);
    lerpPoint(*p0p1_p1p2, *p1p2_p2p3, t, dest);
}

void
Bezier::bezierPoint(const Point & p0,
                    const Point & p1,
                    const Point & p2,
                    const Point & p3,
                    double t,
                    Point *dest)
{
    Point p0p1, p1p2, p2p3, p0p1_p1p2, p1p2_p2p3;

    bezierFullPoint(p0, p1, p2, p3, t, &p0p1, &p1p2, &p2p3, &p0p1_p1p2, &p1p2_p2p3, dest);
}

#if 0 //UNUSED CODE
// compute polynomial coefficients so that
// P(t) = A*t^3 + B*t^2 + C*t + D
static inline void
bezierPolyCoeffs(double p0,
                 double p1,
                 double p2,
                 double p3,
                 double *a,
                 double *b,
                 double *c,
                 double *d)
{
    // d = P0
    *d = p0;
    // c = 3*P1-3*P0
    *c = 3 * p1 - 3 * p0;
    // b = 3*P2-6*P1+3*P0
    *b = 3 * p2 - 6 * p1 + 3 * p0;
    // a = P3-3*P2+3*P1-P0
    *a = p3 - 3 * p2 + 3 * p1 - p0;
}

#endif

// compute polynomial coefficients so that
// P'(t) = A*t^2 + B*t + C
static inline void
bezierPolyDerivativeCoeffs(double p0,
                           double p1,
                           double p2,
                           double p3,
                           double *a,
                           double *b,
                           double *c)
{
    // c = 3*P1-3*P0
    *c = 3 * p1 - 3 * p0;
    // b = 2*(3*P2-6*P1+3*P0)
    *b = 2 * (3 * p2 - 6 * p1 + 3 * p0);
    // a = 3*(P3-3*P2+3*P1-P0)
    *a = 3 * (p3 - 3 * p2 + 3 * p1 - p0);
}

static inline void
updateRange(double x,
            double *xmin,
            double *xmax)
{
    if (x < *xmin) {
        *xmin = x;
    }
    if (x > *xmax) {
        *xmax = x;
    }
}

// compute the bounds of the Bezier for t \in [0,1]
// algorithm:
// - compute extrema of the cubic, i.e. values of t for
// which the derivative of the x coordinate of the
// Bezier is 0. If they are in [0,1] then they take part in
// range computation (there can be up to two extrema). the
// Bbox is the Bbox of these points and the
// extremal points (P0,P3)
static inline void
bezierBounds(double p0,
             double p1,
             double p2,
             double p3,
             double *xmin,
             double *xmax)
{
    // initialize with the range of the endpoints
    *xmin = std::min(p0, p3);
    *xmax = std::max(p0, p3);
    double a, b, c;
    bezierPolyDerivativeCoeffs(p0, p1, p2, p3, &a, &b, &c);
    if (a == 0) {
        //aX^2 + bX + c well then then this is a simple line
        //x= -c / b
        double t = -c / b;
        if ( (0 < t) && (t < 1) ) {
            updateRange(Bezier::bezierEval(p0, p1, p2, p3, t), xmin, xmax);
        }

        return;
    }
    double disc = b * b - 4 * a * c;
    if (disc < 0) {
        // no real solution
    } else if (disc == 0) {
        double t = -b / (2 * a);
        if ( (0 < t) && (t < 1) ) {
            updateRange(Bezier::bezierEval(p0, p1, p2, p3, t), xmin, xmax);
        }
    } else {
        double t;
        t = ( -b - std::sqrt(disc) ) / (2 * a);
        if ( (0 < t) && (t < 1) ) {
            updateRange(Bezier::bezierEval(p0, p1, p2, p3, t), xmin, xmax);
        }
        t = ( -b + std::sqrt(disc) ) / (2 * a);
        if ( (0 < t) && (t < 1) ) {
            updateRange(Bezier::bezierEval(p0, p1, p2, p3, t), xmin, xmax);
        }
    }
}

// updates param bbox with the bbox of this segment
void
Bezier::bezierPointBboxUpdate(const Point & p0,
                              const Point & p1,
                              const Point & p2,
                              const Point & p3,
                              RectD *bbox) ///< input/output
{
    {
        double x1, x2;
        bezierBounds(p0.x, p1.x, p2.x, p3.x, &x1, &x2);
        if (x1 < bbox->x1) {
            bbox->x1 = x1;
        }
        if (x2 > bbox->x2) {
            bbox->x2 = x2;
        }
    }
    {
        double y1, y2;
        bezierBounds(p0.y, p1.y, p2.y, p3.y, &y1, &y2);
        if (y1 < bbox->y1) {
            bbox->y1 = y1;
        }
        if (y2 > bbox->y2) {
            bbox->y2 = y2;
        }
    }
}

// compute a bounding box for the bezier segment
// algorithm:
// - compute extrema of the cubic, i.e. values of t for
// which the derivative of the x or y coordinate of the
// Bezier is 0. If they are in [0,1] then they take part in
// bbox computation (there can be up to four extrema, 2 for
// x and 2 for y). the Bbox is the Bbox of these points and the
// extremal points (P0,P3)
static void
bezierSegmentBboxUpdate(bool useGuiCurves,
                        const BezierCP & first,
                        const BezierCP & last,
                        double time,
                        ViewIdx view,
                        unsigned int mipMapLevel,
                        const Transform::Matrix3x3& transform,
                        RectD* bbox) ///< input/output
{
    Point p0, p1, p2, p3;
    Transform::Point3D p0M, p1M, p2M, p3M;

    assert(bbox);

    try {
        first.getPositionAtTime(useGuiCurves, time, view, &p0M.x, &p0M.y);
        first.getRightBezierPointAtTime(useGuiCurves, time, view, &p1M.x, &p1M.y);
        last.getPositionAtTime(useGuiCurves, time, view, &p3M.x, &p3M.y);
        last.getLeftBezierPointAtTime(useGuiCurves, time, view, &p2M.x, &p2M.y);
    } catch (const std::exception & e) {
        assert(false);
    }

    p0M.z = p1M.z = p2M.z = p3M.z = 1;

    p0M = Transform::matApply(transform, p0M);
    p1M = Transform::matApply(transform, p1M);
    p2M = Transform::matApply(transform, p2M);
    p3M = Transform::matApply(transform, p3M);

    p0.x = p0M.x / p0M.z;
    p1.x = p1M.x / p1M.z;
    p2.x = p2M.x / p2M.z;
    p3.x = p3M.x / p3M.z;

    p0.y = p0M.y / p0M.z;
    p1.y = p1M.y / p1M.z;
    p2.y = p2M.y / p2M.z;
    p3.y = p3M.y / p3M.z;

    if (mipMapLevel > 0) {
        int pot = 1 << mipMapLevel;
        p0.x /= pot;
        p0.y /= pot;

        p1.x /= pot;
        p1.y /= pot;

        p2.x /= pot;
        p2.y /= pot;

        p3.x /= pot;
        p3.y /= pot;
    }
    Bezier::bezierPointBboxUpdate(p0, p1, p2, p3, bbox);
}

void
Bezier::bezierSegmentListBboxUpdate(bool useGuiCurves,
                                    const BezierCPs & points,
                                    bool finished,
                                    bool isOpenBezier,
                                    double time,
                                    ViewIdx view,
                                    unsigned int mipMapLevel,
                                    const Transform::Matrix3x3& transform,
                                    RectD* bbox) ///< input/output
{
    if ( points.empty() ) {
        return;
    }
    if (points.size() == 1) {
        // only one point
        Transform::Point3D p0;
        const boost::shared_ptr<BezierCP>& p = points.front();
        p->getPositionAtTime(useGuiCurves, time, view, &p0.x, &p0.y);
        p0.z = 1;
        p0 = Transform::matApply(transform, p0);
        bbox->x1 = p0.x;
        bbox->x2 = p0.x;
        bbox->y1 = p0.y;
        bbox->y2 = p0.y;

        return;
    }
    BezierCPs::const_iterator next = points.begin();
    if ( next != points.end() ) {
        ++next;
    }
    for (BezierCPs::const_iterator it = points.begin(); it != points.end(); ++it) {
        if ( next == points.end() ) {
            if (!finished && !isOpenBezier) {
                break;
            }
            next = points.begin();
        }
        bezierSegmentBboxUpdate(useGuiCurves, *(*it), *(*next), time, view, mipMapLevel, transform, bbox);

        // increment for next iteration
        if ( next != points.end() ) {
            ++next;
        }
    } // for()
}

// compute nbPointsperSegment points and update the bbox bounding box for the Bezier
// segment from 'first' to 'last' evaluated at 'time'
// If nbPointsPerSegment is -1 then it will be automatically computed
static void
bezierSegmentEval(bool useGuiCurves,
                  const BezierCP & first,
                  const BezierCP & last,
                  double time,
                  ViewIdx view,
                  unsigned int mipMapLevel,
                  int nbPointsPerSegment,
                  const Transform::Matrix3x3& transform,
                  std::list< Point >* points, ///< output
                  RectD* bbox = NULL) ///< input/output (optional)
{
    Transform::Point3D p0M, p1M, p2M, p3M;
    Point p0, p1, p2, p3;

    try {
        first.getPositionAtTime(useGuiCurves, time, view, &p0M.x, &p0M.y);
        first.getRightBezierPointAtTime(useGuiCurves, time, view, &p1M.x, &p1M.y);
        last.getPositionAtTime(useGuiCurves, time, view, &p3M.x, &p3M.y);
        last.getLeftBezierPointAtTime(useGuiCurves, time, view, &p2M.x, &p2M.y);
    } catch (const std::exception & e) {
        assert(false);
    }

    p0M.z = p1M.z = p2M.z = p3M.z = 1;

    p0M = matApply(transform, p0M);
    p1M = matApply(transform, p1M);
    p2M = matApply(transform, p2M);
    p3M = matApply(transform, p3M);

    p0.x = p0M.x / p0M.z; p0.y = p0M.y / p0M.z;
    p1.x = p1M.x / p1M.z; p1.y = p1M.y / p1M.z;
    p2.x = p2M.x / p2M.z; p2.y = p2M.y / p2M.z;
    p3.x = p3M.x / p3M.z; p3.y = p3M.y / p3M.z;


    if (mipMapLevel > 0) {
        int pot = 1 << mipMapLevel;
        p0.x /= pot;
        p0.y /= pot;

        p1.x /= pot;
        p1.y /= pot;

        p2.x /= pot;
        p2.y /= pot;

        p3.x /= pot;
        p3.y /= pot;
    }

    if (nbPointsPerSegment == -1) {
        /*
         * Approximate the necessary number of line segments, using http://antigrain.com/research/adaptive_bezier/
         */
        double dx1, dy1, dx2, dy2, dx3, dy3;
        dx1 = p1.x - p0.x;
        dy1 = p1.y - p0.y;
        dx2 = p2.x - p1.x;
        dy2 = p2.y - p1.y;
        dx3 = p3.x - p2.x;
        dy3 = p3.y - p2.y;
        double length = std::sqrt(dx1 * dx1 + dy1 * dy1) +
                        std::sqrt(dx2 * dx2 + dy2 * dy2) +
                        std::sqrt(dx3 * dx3 + dy3 * dy3);
        nbPointsPerSegment = (int)std::max(length * 0.25, 2.);
    }

    double incr = 1. / (double)(nbPointsPerSegment - 1);
    Point cur;
    for (int i = 0; i < nbPointsPerSegment; ++i) {
        double t = incr * i;
        Bezier::bezierPoint(p0, p1, p2, p3, t, &cur);
        points->push_back(cur);
    }
    if (bbox) {
        Bezier::bezierPointBboxUpdate(p0,  p1,  p2,  p3, bbox);
    }
} // bezierSegmentEval

/**
 * @brief Determines if the point (x,y) lies on the bezier curve segment defined by first and last.
 * @returns True if the point is close (according to the acceptance) to the curve, false otherwise.
 * @param param[out] It is set to the parametric value at which the subdivision of the bezier segment
 * yields the closest point to (x,y) on the curve.
 **/
static bool
bezierSegmentMeetsPoint(bool useGuiCurves,
                        const BezierCP & first,
                        const BezierCP & last,
                        const Transform::Matrix3x3& transform,
                        double time,
                        ViewIdx view,
                        double x,
                        double y,
                        double distance,
                        double *param) ///< output
{
    Transform::Point3D p0, p1, p2, p3;

    p0.z = p1.z = p2.z = p3.z = 1;

    first.getPositionAtTime(useGuiCurves, time, view, &p0.x, &p0.y);
    first.getRightBezierPointAtTime(useGuiCurves, time, view, &p1.x, &p1.y);
    last.getPositionAtTime(useGuiCurves, time, view, &p3.x, &p3.y);
    last.getLeftBezierPointAtTime(useGuiCurves, time, view, &p2.x, &p2.y);

    p0 = Transform::matApply(transform, p0);
    p1 = Transform::matApply(transform, p1);
    p2 = Transform::matApply(transform, p2);
    p3 = Transform::matApply(transform, p3);

    ///Use the control polygon to approximate segment length
    double length = ( std::sqrt( (p1.x - p0.x) * (p1.x - p0.x) + (p1.y - p0.y) * (p1.y - p0.y) ) +
                      std::sqrt( (p2.x - p1.x) * (p2.x - p1.x) + (p2.y - p1.y) * (p2.y - p1.y) ) +
                      std::sqrt( (p3.x - p2.x) * (p3.x - p2.x) + (p3.y - p2.y) * (p3.y - p2.y) ) );
    // increment is the distance divided by the  segment length
    double incr = length == 0. ? 1. : distance / length;
    Point p02d, p12d, p22d, p32d;
    {
        p02d.x = p0.x; p02d.y = p0.y;
        p12d.x = p1.x; p12d.y = p1.y;
        p22d.x = p2.x; p22d.y = p2.y;
        p32d.x = p3.x; p32d.y = p3.y;
    }
    ///the minimum square distance between a decasteljau point an the given (x,y) point
    ///we save a sqrt call
    double sqDistance = distance * distance;
    double minSqDistance = std::numeric_limits<double>::infinity();
    double tForMin = -1.;
    // 1/incr = 0.9 -> 2 points   +                + o
    // 1/incr = 1.0 -> 2 points   +                o
    // 1/incr = 1.1 -> 3 points   +              o +
    // 1/incr = 2.0 -> 3 points   +        o       o
    // 1/incr = 2.1 -> 4 points   +       o       o+
    int nbPoints = std::ceil(1. / incr) + 1;
    for (int i = 0; i < nbPoints; ++i) {
        double t = std::min(i * incr, 1.);
        // the last point should be t == 1;
        assert( t < 1 || (t == 1. && i == nbPoints - 1) );
        Point p;
        Bezier::bezierPoint(p02d, p12d, p22d, p32d, t, &p);
        double sqdist = (p.x - x) * (p.x - x) + (p.y - y) * (p.y - y);
        if ( (sqdist <= sqDistance) && (sqdist < minSqDistance) ) {
            minSqDistance = sqdist;
            tForMin = t;
        }
    }

    if (minSqDistance <= sqDistance) {
        *param = tForMin;

        return true;
    }

    return false;
} // bezierSegmentMeetsPoint

static bool
isPointCloseTo(bool useGuiCurves,
               double time,
               ViewIdx view,
               const BezierCP & p,
               double x,
               double y,
               const Transform::Matrix3x3& transform,
               double acceptance)
{
    Transform::Point3D pos;

    pos.z = 1;
    p.getPositionAtTime(useGuiCurves, time, view, &pos.x, &pos.y);
    pos = Transform::matApply(transform, pos);
    if ( ( pos.x >= (x - acceptance) ) && ( pos.x <= (x + acceptance) ) && ( pos.y >= (y - acceptance) ) && ( pos.y <= (y + acceptance) ) ) {
        return true;
    }

    return false;
}

static bool
bezierSegmenEqual(bool useGuiCurves,
                  double time,
                  ViewIdx view,
                  const BezierCP & p0,
                  const BezierCP & p1,
                  const BezierCP & s0,
                  const BezierCP & s1)
{
    double prevX, prevY, prevXF, prevYF;
    double nextX, nextY, nextXF, nextYF;

    p0.getPositionAtTime(useGuiCurves, time, view, &prevX, &prevY);
    p1.getPositionAtTime(useGuiCurves, time, view, &nextX, &nextY);
    s0.getPositionAtTime(useGuiCurves, time, view, &prevXF, &prevYF);
    s1.getPositionAtTime(useGuiCurves, time, view, &nextXF, &nextYF);
    if ( (prevX != prevXF) || (prevY != prevYF) || (nextX != nextXF) || (nextY != nextYF) ) {
        return true;
    } else {
        ///check derivatives
        double prevRightX, prevRightY, nextLeftX, nextLeftY;
        double prevRightXF, prevRightYF, nextLeftXF, nextLeftYF;
        p0.getRightBezierPointAtTime(useGuiCurves, time, view, &prevRightX, &prevRightY);
        p1.getLeftBezierPointAtTime(useGuiCurves, time, view, &nextLeftX, &nextLeftY);
        s0.getRightBezierPointAtTime(useGuiCurves, time, view, &prevRightXF, &prevRightYF);
        s1.getLeftBezierPointAtTime(useGuiCurves, time, view, &nextLeftXF, &nextLeftYF);
        if ( (prevRightX != prevRightXF) || (prevRightY != prevRightYF) || (nextLeftX != nextLeftXF) || (nextLeftY != nextLeftYF) ) {
            return true;
        } else {
            return false;
        }
    }
}

////////////////////////////////////Bezier////////////////////////////////////

namespace  {
enum SplineChangedReason
{
    DERIVATIVES_CHANGED = 0,
    CONTROL_POINT_CHANGED = 1
};
}


Bezier::Bezier(const boost::shared_ptr<RotoContext>& ctx,
               const std::string & name,
               const boost::shared_ptr<RotoLayer>& parent,
               bool isOpenBezier)
    : RotoDrawableItem(ctx, name, parent, false)
    , _imp( new BezierPrivate(isOpenBezier) )
{
}

Bezier::Bezier(const Bezier & other,
               const boost::shared_ptr<RotoLayer>& parent)
    : RotoDrawableItem( other.getContext(), other.getScriptName(), other.getParentLayer(), false )
    , _imp( new BezierPrivate(false) )
{
    clone(&other);
    setParentLayer(parent);
}

bool
Bezier::isOpenBezier() const
{
    return _imp->isOpenBezier;
}

bool
Bezier::dequeueGuiActions()
{
    bool mustCopy;
    {
        QMutexLocker k2(&_imp->guiCopyMutex);
        mustCopy = _imp->mustCopyGui;
        if (mustCopy) {
            _imp->mustCopyGui = false;
        }
    }
    QMutexLocker k(&itemMutex);

    if (mustCopy) {
        boost::shared_ptr<Bezier> this_shared = boost::dynamic_pointer_cast<Bezier>( shared_from_this() );
        assert(this_shared);
        BezierCPs::iterator fit = _imp->featherPoints.begin();
        for (BezierCPs::iterator it = _imp->points.begin(); it != _imp->points.end(); ++it, ++fit) {
            (*it)->cloneGuiCurvesToInternalCurves();
            (*fit)->cloneGuiCurvesToInternalCurves();
        }

        _imp->isClockwiseOriented = _imp->guiIsClockwiseOriented;
        _imp->isClockwiseOrientedStatic = _imp->guiIsClockwiseOrientedStatic;
        incrementNodesAge();
    }

    return mustCopy;
}

void
Bezier::copyInternalPointsToGuiPoints()
{
    assert( !itemMutex.tryLock() );
    boost::shared_ptr<Bezier> this_shared = boost::dynamic_pointer_cast<Bezier>( shared_from_this() );
    assert(this_shared);
    BezierCPs::iterator fit = _imp->featherPoints.begin();
    for (BezierCPs::iterator it = _imp->points.begin(); it != _imp->points.end(); ++it, ++fit) {
        (*it)->cloneInternalCurvesToGuiCurves();
        (*fit)->cloneInternalCurvesToGuiCurves();
    }
    _imp->guiIsClockwiseOriented = _imp->isClockwiseOriented;
    _imp->guiIsClockwiseOrientedStatic = _imp->isClockwiseOrientedStatic;
}

bool
Bezier::canSetInternalPoints() const
{
    return !getContext()->getNode()->isNodeRendering();
}

void
Bezier::clearAllPoints()
{
    removeAnimation();
    QMutexLocker k(&itemMutex);
    _imp->points.clear();
    _imp->featherPoints.clear();
    _imp->isClockwiseOriented.clear();
    _imp->finished = false;
}

void
Bezier::clone(const RotoItem* other)
{
    boost::shared_ptr<Bezier> this_shared = boost::dynamic_pointer_cast<Bezier>( shared_from_this() );

    assert(this_shared);

    const Bezier* otherBezier = dynamic_cast<const Bezier*>(other);
    if (!otherBezier) {
        return;
    }

    Q_EMIT aboutToClone();
    {
        bool useFeather = otherBezier->useFeatherPoints();
        QMutexLocker l(&itemMutex);
        assert(otherBezier->_imp->featherPoints.size() == otherBezier->_imp->points.size() || !useFeather);

        bool useGuiCurve = !canSetInternalPoints();
        if (useGuiCurve) {
            _imp->setMustCopyGuiBezier(true);
        }

        _imp->featherPoints.clear();
        _imp->points.clear();
        BezierCPs::const_iterator itF = otherBezier->_imp->featherPoints.begin();
        for (BezierCPs::const_iterator it = otherBezier->_imp->points.begin(); it != otherBezier->_imp->points.end(); ++it) {
            boost::shared_ptr<BezierCP> cp( new BezierCP(this_shared) );
            cp->clone(**it);
            _imp->points.push_back(cp);
            if (useFeather) {
                boost::shared_ptr<BezierCP> fp( new BezierCP(this_shared) );
                fp->clone(**itF);
                _imp->featherPoints.push_back(fp);
                ++itF;
            }
        }

        if (!useGuiCurve) {
            copyInternalPointsToGuiPoints();
        }

        _imp->isOpenBezier = otherBezier->_imp->isOpenBezier;
        _imp->finished = otherBezier->_imp->finished && !_imp->isOpenBezier;
    }
    incrementNodesAge();
    RotoDrawableItem::clone(other);
    Q_EMIT cloned();
}

Bezier::~Bezier()
{

}

boost::shared_ptr<BezierCP>
Bezier::addControlPoint(double x,
                        double y,
                        double time)
{
    ///only called on the main-thread
    assert( QThread::currentThread() == qApp->thread() );

    if ( isCurveFinished() ) {
        return boost::shared_ptr<BezierCP>();
    }


    bool useGuiCurve = !canSetInternalPoints();
    if (useGuiCurve) {
        _imp->setMustCopyGuiBezier(true);
    }

    double keyframeTime;
    ///if the curve is empty make a new keyframe at the current timeline's time
    ///otherwise re-use the time at which the keyframe was set on the first control point
    boost::shared_ptr<BezierCP> p;
    boost::shared_ptr<Bezier> this_shared = boost::dynamic_pointer_cast<Bezier>( shared_from_this() );
    assert(this_shared);
    bool autoKeying = getContext()->isAutoKeyingEnabled();
    {
        QMutexLocker l(&itemMutex);
        assert(!_imp->finished);
        if ( _imp->points.empty() ) {
            keyframeTime = time;
        } else {
            keyframeTime = _imp->points.front()->getKeyframeTime(useGuiCurve, 0);
            if (keyframeTime == INT_MAX) {
                keyframeTime = getContext()->getTimelineCurrentTime();
            }
        }

        p.reset( new BezierCP(this_shared) );
        if (autoKeying) {
            p->setPositionAtTime(useGuiCurve, keyframeTime, x, y);
            p->setLeftBezierPointAtTime(useGuiCurve, keyframeTime, x, y);
            p->setRightBezierPointAtTime(useGuiCurve, keyframeTime, x, y);
        } else {
            p->setStaticPosition(useGuiCurve, x, y);
            p->setLeftBezierStaticPosition(useGuiCurve, x, y);
            p->setRightBezierStaticPosition(useGuiCurve, x, y);
        }
        _imp->points.insert(_imp->points.end(), p);

        if ( useFeatherPoints() ) {
            boost::shared_ptr<BezierCP> fp( new FeatherPoint(this_shared) );
            if (autoKeying) {
                fp->setPositionAtTime(useGuiCurve, keyframeTime, x, y);
                fp->setLeftBezierPointAtTime(useGuiCurve, keyframeTime, x, y);
                fp->setRightBezierPointAtTime(useGuiCurve, keyframeTime, x, y);
            } else {
                fp->setStaticPosition(useGuiCurve, x, y);
                fp->setLeftBezierStaticPosition(useGuiCurve, x, y);
                fp->setRightBezierStaticPosition(useGuiCurve, x, y);
            }
            _imp->featherPoints.insert(_imp->featherPoints.end(), fp);
        }

        if (!useGuiCurve) {
            copyInternalPointsToGuiPoints();
        }
    }

    incrementNodesAge();

    return p;
} // Bezier::addControlPoint

boost::shared_ptr<BezierCP>
Bezier::addControlPointAfterIndex(int index,
                                  double t)
{
    ///only called on the main-thread
    assert( QThread::currentThread() == qApp->thread() );

    boost::shared_ptr<Bezier> this_shared = boost::dynamic_pointer_cast<Bezier>( shared_from_this() );
    assert(this_shared);

    boost::shared_ptr<BezierCP> p( new BezierCP(this_shared) );
    boost::shared_ptr<BezierCP> fp;
    bool useGuiCurve = !canSetInternalPoints();
    if (useGuiCurve) {
        _imp->setMustCopyGuiBezier(true);
    }

    if ( useFeatherPoints() ) {
        fp.reset( new FeatherPoint(this_shared) );
    }
    {
        QMutexLocker l(&itemMutex);

        if ( ( index >= (int)_imp->points.size() ) || (index < -1) ) {
            throw std::invalid_argument("Spline control point index out of range.");
        }


        ///we set the new control point position to be in the exact position the curve would have at each keyframe
        std::set<double> existingKeyframes;
        _imp->getKeyframeTimes(useGuiCurve, &existingKeyframes);

        BezierCPs::const_iterator prev, next, prevF, nextF;
        if (index == -1) {
            prev = _imp->points.end();
            if ( prev != _imp->points.begin() ) {
                --prev;
            }
            next = _imp->points.begin();

            if ( useFeatherPoints() ) {
                prevF = _imp->featherPoints.end();
                if ( prevF != _imp->featherPoints.begin() ) {
                    --prevF;
                }
                nextF = _imp->featherPoints.begin();
            }
        } else {
            prev = _imp->atIndex(index);
            next = prev;
            if ( next != _imp->points.end() ) {
                ++next;
            }
            if ( _imp->finished && ( next == _imp->points.end() ) ) {
                next = _imp->points.begin();
            }
            assert( next != _imp->points.end() );

            if ( useFeatherPoints() ) {
                prevF = _imp->featherPoints.begin();
                std::advance(prevF, index);
                nextF = prevF;
                if ( nextF != _imp->featherPoints.end() ) {
                    ++nextF;
                }
                if ( _imp->finished && ( nextF == _imp->featherPoints.end() ) ) {
                    nextF = _imp->featherPoints.begin();
                }
            }
        }


        for (std::set<double>::iterator it = existingKeyframes.begin(); it != existingKeyframes.end(); ++it) {
            Point p0, p1, p2, p3;
            (*prev)->getPositionAtTime(useGuiCurve, *it, ViewIdx(0), &p0.x, &p0.y);
            (*prev)->getRightBezierPointAtTime(useGuiCurve, *it, ViewIdx(0), &p1.x, &p1.y);
            (*next)->getPositionAtTime(useGuiCurve, *it, ViewIdx(0), &p3.x, &p3.y);
            (*next)->getLeftBezierPointAtTime(useGuiCurve, *it, ViewIdx(0), &p2.x, &p2.y);

            Point p0f, p1f, p2f, p3f;
            (*prevF)->getPositionAtTime(useGuiCurve, *it, ViewIdx(0), &p0f.x, &p0f.y);
            (*prevF)->getRightBezierPointAtTime(useGuiCurve, *it, ViewIdx(0), &p1f.x, &p1f.y);
            (*nextF)->getPositionAtTime(useGuiCurve, *it, ViewIdx(0), &p3f.x, &p3f.y);
            (*nextF)->getLeftBezierPointAtTime(useGuiCurve, *it, ViewIdx(0), &p2f.x, &p2f.y);


            Point dest;
            Point p0p1, p1p2, p2p3, p0p1_p1p2, p1p2_p2p3;
            bezierFullPoint(p0, p1, p2, p3, t, &p0p1, &p1p2, &p2p3, &p0p1_p1p2, &p1p2_p2p3, &dest);

            Point destf;
            Point p0p1f, p1p2f, p2p3f, p0p1_p1p2f, p1p2_p2p3f;
            bezierFullPoint(p0f, p1f, p2f, p3f, t, &p0p1f, &p1p2f, &p2p3f, &p0p1_p1p2f, &p1p2_p2p3f, &destf);

            //update prev and next inner control points
            (*prev)->setRightBezierPointAtTime(useGuiCurve, *it, p0p1.x, p0p1.y);
            (*next)->setLeftBezierPointAtTime(useGuiCurve, *it, p2p3.x, p2p3.y);

            if ( useFeatherPoints() ) {
                (*prevF)->setRightBezierPointAtTime(useGuiCurve, *it, p0p1f.x, p0p1f.y);
                (*nextF)->setLeftBezierPointAtTime(useGuiCurve, *it, p2p3f.x, p2p3f.y);
            }


            p->setPositionAtTime(useGuiCurve, *it, dest.x, dest.y);
            ///The left control point of p is p0p1_p1p2 and the right control point is p1p2_p2p3
            p->setLeftBezierPointAtTime(useGuiCurve, *it, p0p1_p1p2.x, p0p1_p1p2.y);
            p->setRightBezierPointAtTime(useGuiCurve, *it, p1p2_p2p3.x, p1p2_p2p3.y);

            if ( useFeatherPoints() ) {
                fp->setPositionAtTime(useGuiCurve, *it, destf.x, destf.y);
                fp->setLeftBezierPointAtTime(useGuiCurve, *it, p0p1_p1p2f.x, p0p1_p1p2f.y);
                fp->setRightBezierPointAtTime(useGuiCurve, *it, p1p2_p2p3f.x, p1p2_p2p3f.y);
            }
        }

        ///if there's no keyframes
        if ( existingKeyframes.empty() ) {
            Point p0, p1, p2, p3;

            (*prev)->getPositionAtTime(useGuiCurve, 0, ViewIdx(0), &p0.x, &p0.y);
            (*prev)->getRightBezierPointAtTime(useGuiCurve, 0, ViewIdx(0), &p1.x, &p1.y);
            (*next)->getPositionAtTime(useGuiCurve, 0, ViewIdx(0), &p3.x, &p3.y);
            (*next)->getLeftBezierPointAtTime(useGuiCurve, 0, ViewIdx(0), &p2.x, &p2.y);


            Point dest;
            Point p0p1, p1p2, p2p3, p0p1_p1p2, p1p2_p2p3;
            bezierFullPoint(p0, p1, p2, p3, t, &p0p1, &p1p2, &p2p3, &p0p1_p1p2, &p1p2_p2p3, &dest);

            //update prev and next inner control points
            (*prev)->setRightBezierStaticPosition(useGuiCurve, p0p1.x, p0p1.y);
            (*next)->setLeftBezierStaticPosition(useGuiCurve, p2p3.x, p2p3.y);

            if ( useFeatherPoints() ) {
                (*prevF)->setRightBezierStaticPosition(useGuiCurve, p0p1.x, p0p1.y);
                (*nextF)->setLeftBezierStaticPosition(useGuiCurve, p2p3.x, p2p3.y);
            }

            p->setStaticPosition(useGuiCurve, dest.x, dest.y);
            ///The left control point of p is p0p1_p1p2 and the right control point is p1p2_p2p3
            p->setLeftBezierStaticPosition(useGuiCurve, p0p1_p1p2.x, p0p1_p1p2.y);
            p->setRightBezierStaticPosition(useGuiCurve, p1p2_p2p3.x, p1p2_p2p3.y);

            if ( useFeatherPoints() ) {
                fp->setStaticPosition(useGuiCurve, dest.x, dest.y);
                fp->setLeftBezierStaticPosition(useGuiCurve, p0p1_p1p2.x, p0p1_p1p2.y);
                fp->setRightBezierStaticPosition(useGuiCurve, p1p2_p2p3.x, p1p2_p2p3.y);
            }
        }


        ////Insert the point into the container
        if (index != -1) {
            BezierCPs::iterator it = _imp->points.begin();
            ///it will point at the element right after index
            std::advance(it, index + 1);
            _imp->points.insert(it, p);

            if ( useFeatherPoints() ) {
                ///insert the feather point
                BezierCPs::iterator itF = _imp->featherPoints.begin();
                std::advance(itF, index + 1);
                _imp->featherPoints.insert(itF, fp);
            }
        } else {
            _imp->points.push_front(p);
            if ( useFeatherPoints() ) {
                _imp->featherPoints.push_front(fp);
            }
        }


        ///If auto-keying is enabled, set a new keyframe
        int currentTime = getContext()->getTimelineCurrentTime();
        if ( !_imp->hasKeyframeAtTime(useGuiCurve, currentTime) && getContext()->isAutoKeyingEnabled() ) {
            l.unlock();
            setKeyframe(currentTime);
            l.relock();
        }
        if (!useGuiCurve) {
            copyInternalPointsToGuiPoints();
        }
    }

    incrementNodesAge();

    return p;
} // addControlPointAfterIndex

int
Bezier::getControlPointsCount() const
{
    QMutexLocker l(&itemMutex);

    return (int)_imp->points.size();
}

int
Bezier::isPointOnCurve(double x,
                       double y,
                       double distance,
                       double *t,
                       bool* feather) const
{
    ///only called on the main-thread
    assert( QThread::currentThread() == qApp->thread() );

    double time = getContext()->getTimelineCurrentTime();
    Transform::Matrix3x3 transform;
    getTransformAtTime(time, &transform);

    QMutexLocker l(&itemMutex);

    ///special case: if the curve has only 1 control point, just check if the point
    ///is nearby that sole control point
    if (_imp->points.size() == 1) {
        const boost::shared_ptr<BezierCP> & cp = _imp->points.front();
        if ( isPointCloseTo(true, time, ViewIdx(0), *cp, x, y, transform, distance) ) {
            *feather = false;

            return 0;
        } else {
            if ( useFeatherPoints() ) {
                ///do the same with the feather points
                const boost::shared_ptr<BezierCP> & fp = _imp->featherPoints.front();
                if ( isPointCloseTo(true, time, ViewIdx(0), *fp, x, y, transform, distance) ) {
                    *feather = true;

                    return 0;
                }
            }
        }

        return -1;
    }

    ///For each segment find out if the point lies on the bezier
    int index = 0;
    bool useFeather = useFeatherPoints();

    assert( _imp->featherPoints.size() == _imp->points.size() || !useFeather);

    BezierCPs::const_iterator fp = _imp->featherPoints.begin();
    for (BezierCPs::const_iterator it = _imp->points.begin(); it != _imp->points.end(); ++it, ++index) {
        BezierCPs::const_iterator next = it;
        BezierCPs::const_iterator nextFp = fp;

        if ( useFeather && ( nextFp != _imp->featherPoints.end() ) ) {
            ++nextFp;
        }
        if ( next != _imp->points.end() ) {
            ++next;
        }
        if ( next == _imp->points.end() ) {
            if (!_imp->finished) {
                return -1;
            } else {
                next = _imp->points.begin();
                if (useFeather) {
                    nextFp = _imp->featherPoints.begin();
                }
            }
        }
        if ( bezierSegmentMeetsPoint(true, *(*it), *(*next), transform, time, ViewIdx(0), x, y, distance, t) ) {
            *feather = false;

            return index;
        }

        if ( useFeather && bezierSegmentMeetsPoint(true, **fp, **nextFp, transform, time, ViewIdx(0), x, y, distance, t) ) {
            *feather = true;

            return index;
        }
        if (useFeather) {
            ++fp;
        }
    }


    return -1;
} // isPointOnCurve

void
Bezier::setCurveFinished(bool finished)
{
    ///only called on the main-thread
    assert( QThread::currentThread() == qApp->thread() );

    if (!_imp->isOpenBezier) {
        QMutexLocker l(&itemMutex);
        _imp->finished = finished;
    }

    resetTransformCenter();

    incrementNodesAge();
    refreshPolygonOrientation(false);
}

bool
Bezier::isCurveFinished() const
{
    QMutexLocker l(&itemMutex);

    return _imp->finished;
}

void
Bezier::removeControlPointByIndex(int index)
{
    ///only called on the main-thread
    assert( QThread::currentThread() == qApp->thread() );


    {
        QMutexLocker l(&itemMutex);
        BezierCPs::iterator it;
        try {
            it = _imp->atIndex(index);
        } catch (...) {
            ///attempt to remove an unexsiting point
            return;
        }

        _imp->points.erase(it);

        if ( useFeatherPoints() ) {
            BezierCPs::iterator itF = _imp->featherPoints.begin();
            std::advance(itF, index);
            _imp->featherPoints.erase(itF);
        }
    }

    incrementNodesAge();
    refreshPolygonOrientation(false);

    Q_EMIT controlPointRemoved();
}

void
Bezier::movePointByIndexInternal(bool useGuiCurve,
                                 int index,
                                 double time,
                                 double dx,
                                 double dy,
                                 bool onlyFeather)
{
    ///only called on the main-thread
    assert( QThread::currentThread() == qApp->thread() );

    bool rippleEdit = getContext()->isRippleEditEnabled();
    bool autoKeying = getContext()->isAutoKeyingEnabled();
    bool fLinkEnabled = ( onlyFeather ? true : getContext()->isFeatherLinkEnabled() );
    bool keySet = false;
    Transform::Matrix3x3 trans, invTrans;
    getTransformAtTime(time, &trans);
    invTrans = Transform::matInverse(trans);

    {
        QMutexLocker l(&itemMutex);
        Transform::Point3D p, left, right;
        p.z = left.z = right.z = 1;

        boost::shared_ptr<BezierCP> cp;
        bool isOnKeyframe = false;
        if (!onlyFeather) {
            BezierCPs::iterator it = _imp->points.begin();
            if ( (index < 0) || ( index >= (int)_imp->points.size() ) ) {
                throw std::runtime_error("invalid index");
            }
            std::advance(it, index);
            assert( it != _imp->points.end() );
            cp = *it;
            cp->getPositionAtTime(useGuiCurve, time, ViewIdx(0), &p.x, &p.y);
            isOnKeyframe |= cp->getLeftBezierPointAtTime(useGuiCurve, time, ViewIdx(0), &left.x, &left.y);
            cp->getRightBezierPointAtTime(useGuiCurve, time, ViewIdx(0), &right.x, &right.y);

            p = Transform::matApply(trans, p);
            left = Transform::matApply(trans, left);
            right = Transform::matApply(trans, right);

            p.x += dx;
            p.y += dy;
            left.x += dx;
            left.y += dy;
            right.x += dx;
            right.y += dy;
        }

        bool useFeather = useFeatherPoints();
        Transform::Point3D pF, leftF, rightF;
        pF.z = leftF.z = rightF.z = 1;
        boost::shared_ptr<BezierCP> fp;
        if (useFeather) {
            BezierCPs::iterator itF = _imp->featherPoints.begin();
            std::advance(itF, index);
            assert( itF != _imp->featherPoints.end() );
            fp = *itF;
            fp->getPositionAtTime(useGuiCurve, time, ViewIdx(0), &pF.x, &pF.y);
            isOnKeyframe |= fp->getLeftBezierPointAtTime(useGuiCurve, time, ViewIdx(0), &leftF.x, &leftF.y);
            fp->getRightBezierPointAtTime(useGuiCurve, time, ViewIdx(0), &rightF.x, &rightF.y);

            pF = Transform::matApply(trans, pF);
            rightF = Transform::matApply(trans, rightF);
            leftF = Transform::matApply(trans, leftF);

            pF.x += dx;
            pF.y += dy;
            leftF.x += dx;
            leftF.y += dy;
            rightF.x += dx;
            rightF.y += dy;
        }

        bool moveFeather = ( fLinkEnabled || ( useFeather && fp && cp->equalsAtTime(useGuiCurve, time, ViewIdx(0), *fp) ) );


        if ( !onlyFeather && (autoKeying || isOnKeyframe) ) {
            p = Transform::matApply(invTrans, p);
            right = Transform::matApply(invTrans, right);
            left = Transform::matApply(invTrans, left);

            assert(cp);
            cp->setPositionAtTime(useGuiCurve, time, p.x, p.y );
            cp->setLeftBezierPointAtTime(useGuiCurve, time, left.x, left.y);
            cp->setRightBezierPointAtTime(useGuiCurve, time, right.x, right.y);
            if (!isOnKeyframe) {
                keySet = true;
            }
        }

        if (moveFeather && useFeather) {
            if (autoKeying || isOnKeyframe) {
                assert(fp);

                pF = Transform::matApply(invTrans, pF);
                rightF = Transform::matApply(invTrans, rightF);
                leftF = Transform::matApply(invTrans, leftF);

                fp->setPositionAtTime(useGuiCurve, time, pF.x, pF.y);
                fp->setLeftBezierPointAtTime(useGuiCurve, time, leftF.x, leftF.y);
                fp->setRightBezierPointAtTime(useGuiCurve, time, rightF.x, rightF.y);
            }
        }

        if (rippleEdit) {
            std::set<double> keyframes;
            _imp->getKeyframeTimes(useGuiCurve, &keyframes);
            for (std::set<double>::iterator it2 = keyframes.begin(); it2 != keyframes.end(); ++it2) {
                if (*it2 == time) {
                    continue;
                }
                if (!onlyFeather) {
                    assert(cp);
                    cp->getPositionAtTime(useGuiCurve, *it2, ViewIdx(0), &p.x, &p.y);
                    cp->getLeftBezierPointAtTime(useGuiCurve, *it2, ViewIdx(0), &left.x, &left.y);
                    cp->getRightBezierPointAtTime(useGuiCurve, *it2, ViewIdx(0), &right.x, &right.y);

                    p = Transform::matApply(trans, p);
                    left = Transform::matApply(trans, left);
                    right = Transform::matApply(trans, right);

                    p.x += dx;
                    p.y += dy;
                    left.x += dx;
                    left.y += dy;
                    right.x += dx;
                    right.y += dy;

                    p = Transform::matApply(invTrans, p);
                    right = Transform::matApply(invTrans, right);
                    left = Transform::matApply(invTrans, left);


                    cp->setPositionAtTime(useGuiCurve, *it2, p.x, p.y );
                    cp->setLeftBezierPointAtTime(useGuiCurve, *it2, left.x, left.y);
                    cp->setRightBezierPointAtTime(useGuiCurve, *it2, right.x, right.y);
                }
                if (moveFeather && useFeather) {
                    assert(fp);
                    fp->getPositionAtTime(useGuiCurve, *it2, ViewIdx(0), &pF.x, &pF.y);
                    fp->getLeftBezierPointAtTime(useGuiCurve, *it2, ViewIdx(0), &leftF.x, &leftF.y);
                    fp->getRightBezierPointAtTime(useGuiCurve, *it2, ViewIdx(0), &rightF.x, &rightF.y);

                    pF = Transform::matApply(trans, pF);
                    rightF = Transform::matApply(trans, rightF);
                    leftF = Transform::matApply(trans, leftF);

                    pF.x += dx;
                    pF.y += dy;
                    leftF.x += dx;
                    leftF.y += dy;
                    rightF.x += dx;
                    rightF.y += dy;

                    pF = Transform::matApply(invTrans, pF);
                    rightF = Transform::matApply(invTrans, rightF);
                    leftF = Transform::matApply(invTrans, leftF);


                    fp->setPositionAtTime(useGuiCurve, *it2, pF.x, pF.y);
                    fp->setLeftBezierPointAtTime(useGuiCurve, *it2, leftF.x, leftF.y);
                    fp->setRightBezierPointAtTime(useGuiCurve, *it2, rightF.x, rightF.y);
                }
            }
        }
    }

    incrementNodesAge();
    refreshPolygonOrientation(useGuiCurve, time);
    if (autoKeying) {
        setKeyframe(time);
    }
    if (!useGuiCurve) {
        QMutexLocker k(&itemMutex);
        copyInternalPointsToGuiPoints();
    }
    if (keySet) {
        Q_EMIT keyframeSet(time);
    }
} // movePointByIndexInternal

void
Bezier::setPointByIndexInternal(bool useGuiCurve,
                                int index,
                                double time,
                                double x,
                                double y)
{
    ///only called on the main-thread
    assert( QThread::currentThread() == qApp->thread() );

    Transform::Matrix3x3 trans, invTrans;
    getTransformAtTime(time, &trans);
    invTrans = Transform::matInverse(trans);


    double dx, dy;

    {
        QMutexLocker l(&itemMutex);
        Transform::Point3D p(0., 0., 1.);
        Transform::Point3D left(0., 0., 1.);
        Transform::Point3D right(0., 0., 1.);
        boost::shared_ptr<BezierCP> cp;
        bool isOnKeyframe = false;
        BezierCPs::const_iterator it = _imp->atIndex(index);
        assert( it != _imp->points.end() );
        cp = *it;
<<<<<<< HEAD
        cp->getPositionAtTime(useGuiCurve, time, ViewIdx(0), &p.x, &p.y, true);
        isOnKeyframe |= cp->getLeftBezierPointAtTime(useGuiCurve, time, ViewIdx(0), &left.x, &left.y, true);
        Q_UNUSED(isOnKeyframe);
        cp->getRightBezierPointAtTime(useGuiCurve, time, ViewIdx(0), &right.x, &right.y, true);
=======
        cp->getPositionAtTime(useGuiCurve, time, ViewIdx(0), &p.x, &p.y);
        isOnKeyframe |= cp->getLeftBezierPointAtTime(useGuiCurve, time, ViewIdx(0), &left.x, &left.y);
        Q_UNUSED(isOnKeyframe);
        cp->getRightBezierPointAtTime(useGuiCurve, time, ViewIdx(0), &right.x, &right.y);
>>>>>>> f47de4b4

        p = Transform::matApply(trans, p);
        left = Transform::matApply(trans, left);
        right = Transform::matApply(trans, right);

        dx = x - p.x;
        dy = y - p.y;
    }

    movePointByIndexInternal(useGuiCurve, index, time, dx, dy, false);
} // setPointByIndexInternal

void
Bezier::movePointByIndex(int index,
                         double time,
                         double dx,
                         double dy)
{
    bool useGuiCurve = !canSetInternalPoints();

    if (useGuiCurve) {
        _imp->setMustCopyGuiBezier(true);
    }
    movePointByIndexInternal(useGuiCurve, index, time, dx, dy, false);
} // movePointByIndex

void
Bezier::setPointByIndex(int index,
                        double time,
                        double x,
                        double y)
{
    bool useGuiCurve = !canSetInternalPoints();

    if (useGuiCurve) {
        _imp->setMustCopyGuiBezier(true);
    }
    setPointByIndexInternal(useGuiCurve, index, time, x, y);
} // setPointByIndex

void
Bezier::moveFeatherByIndex(int index,
                           double time,
                           double dx,
                           double dy)
{
    bool useGuiCurve = !canSetInternalPoints();

    if (useGuiCurve) {
        _imp->setMustCopyGuiBezier(true);
    }
    movePointByIndexInternal(useGuiCurve, index, time, dx, dy, true);
} // moveFeatherByIndex

void
Bezier::moveBezierPointInternal(BezierCP* cpParam,
                                BezierCP* fpParam,
                                int index,
                                double time,
                                double lx,
                                double ly,
                                double rx,
                                double ry,
                                double flx,
                                double fly,
                                double frx,
                                double fry,
                                bool isLeft,
                                bool moveBoth,
                                bool onlyFeather)
{
    ///only called on the main-thread
    assert( QThread::currentThread() == qApp->thread() );

    bool autoKeying = getContext()->isAutoKeyingEnabled();
    bool featherLink = getContext()->isFeatherLinkEnabled();
    bool rippleEdit = getContext()->isRippleEditEnabled();
    Transform::Matrix3x3 trans, invTrans;
    getTransformAtTime(time, &trans);
    invTrans = Transform::matInverse(trans);

    bool useGuiCurve = !canSetInternalPoints();
    if (useGuiCurve) {
        _imp->setMustCopyGuiBezier(true);
    }


    bool keySet = false;
    {
        QMutexLocker l(&itemMutex);
        BezierCP* cp = 0;
        BezierCP* fp = 0;
        bool moveControlPoint = !onlyFeather;
        if (cpParam) {
            cp = cpParam;
        } else {
            BezierCPs::iterator cpIt = _imp->points.begin();
            std::advance(cpIt, index);
            assert( cpIt != _imp->points.end() );
            cp = cpIt->get();
            assert(cp);
        }

        if (fpParam) {
            fp = fpParam;
        } else {
            BezierCPs::iterator fpIt = _imp->featherPoints.begin();
            std::advance(fpIt, index);
            assert( fpIt != _imp->featherPoints.end() );
            fp = fpIt->get();
            assert(fp);
        }


        bool isOnKeyframe = false;
        Transform::Point3D left, right;
        left.z = right.z = 1;
        if (isLeft || moveBoth) {
            isOnKeyframe = (cp)->getLeftBezierPointAtTime(useGuiCurve, time, ViewIdx(0), &left.x, &left.y);
            left = Transform::matApply(trans, left);
        }
        if (!isLeft || moveBoth) {
            isOnKeyframe = (cp)->getRightBezierPointAtTime(useGuiCurve, time, ViewIdx(0), &right.x, &right.y);
            right = Transform::matApply(trans, right);
        }

        // Move the feather point if feather link is enabled
        bool moveFeather = (onlyFeather || featherLink) && fp;
        Transform::Point3D leftF, rightF;
        leftF.z = rightF.z = 1;
        if (useFeatherPoints() && fp) {
            if (isLeft || moveBoth) {
                (fp)->getLeftBezierPointAtTime(useGuiCurve, time, ViewIdx(0), &leftF.x, &leftF.y);
                leftF = Transform::matApply(trans, leftF);

                // Move the feather point if it is identical to the control point
                if ( (left.x == leftF.x) && (left.y == leftF.y) ) {
                    moveFeather = true;
                }
            }
            if (!isLeft || moveBoth) {
                (fp)->getRightBezierPointAtTime(useGuiCurve, time, ViewIdx(0), &rightF.x, &rightF.y);
                rightF = Transform::matApply(trans, rightF);

                // Move the feather point if it is identical to the control point
                if ( (right.x == rightF.x) && (right.y == rightF.y) ) {
                    moveFeather = true;
                }
            }
        }

        if (autoKeying || isOnKeyframe) {
            if (moveControlPoint) {
                if (isLeft || moveBoth) {
                    left.x += lx;
                    left.y += ly;
                    left = Transform::matApply(invTrans, left);
                    (cp)->setLeftBezierPointAtTime(useGuiCurve, time, left.x, left.y);
                }
                if (!isLeft || moveBoth) {
                    right.x += rx;
                    right.y += ry;
                    right = Transform::matApply(invTrans, right);
                    (cp)->setRightBezierPointAtTime(useGuiCurve, time, right.x, right.y);
                }
            }
            if ( moveFeather && useFeatherPoints() ) {
                if (isLeft || moveBoth) {
                    leftF.x += flx;
                    leftF.y += fly;
                    leftF = Transform::matApply(invTrans, leftF);
                    (fp)->setLeftBezierPointAtTime(useGuiCurve, time, leftF.x, leftF.y);
                }
                if (!isLeft || moveBoth) {
                    rightF.x += frx;
                    rightF.y += fry;
                    rightF = Transform::matApply(invTrans, rightF);
                    (fp)->setRightBezierPointAtTime(useGuiCurve, time, rightF.x, rightF.y);
                }
            }
            if (!isOnKeyframe) {
                keySet = true;
            }
        } else {
            ///this function is called when building a new bezier we must
            ///move the static position if there is no keyframe, otherwise the
            ///curve would never be built
            if (moveControlPoint) {
                if (isLeft || moveBoth) {
                    left.x += lx;
                    left.y += ly;
                    left = Transform::matApply(invTrans, left);
                    (cp)->setLeftBezierStaticPosition(useGuiCurve, left.x, left.y);
                }
                if (!isLeft || moveBoth) {
                    right.x += rx;
                    right.y += ry;
                    right = Transform::matApply(invTrans, right);
                    (cp)->setRightBezierStaticPosition(useGuiCurve, right.x, right.y);
                }
            }
            if ( moveFeather && useFeatherPoints() ) {
                if (isLeft || moveBoth) {
                    leftF.x += flx;
                    leftF.y += fly;
                    leftF = Transform::matApply(invTrans, leftF);
                    (fp)->setLeftBezierStaticPosition(useGuiCurve, leftF.x, leftF.y);
                }
                if (!isLeft || moveBoth) {
                    rightF.x += frx;
                    rightF.y += fry;
                    rightF = Transform::matApply(invTrans, rightF);
                    (fp)->setRightBezierStaticPosition(useGuiCurve, rightF.x, rightF.y);
                }
            }
        }

        if (rippleEdit) {
            std::set<double> keyframes;
            _imp->getKeyframeTimes(useGuiCurve, &keyframes);
            for (std::set<double>::iterator it2 = keyframes.begin(); it2 != keyframes.end(); ++it2) {
                if (*it2 == time) {
                    continue;
                }

                if (isLeft || moveBoth) {
                    if (moveControlPoint) {
                        (cp)->getLeftBezierPointAtTime(useGuiCurve, *it2, ViewIdx(0), &left.x, &left.y);
                        left = Transform::matApply(trans, left);
                        left.x += lx; left.y += ly;
                        left = Transform::matApply(invTrans, left);
                        (cp)->setLeftBezierPointAtTime(useGuiCurve, *it2, left.x, left.y);
                    }
                    if ( moveFeather && useFeatherPoints() ) {
                        (fp)->getLeftBezierPointAtTime(useGuiCurve, *it2, ViewIdx(0), &leftF.x, &leftF.y);
                        leftF = Transform::matApply(trans, leftF);
                        leftF.x += flx; leftF.y += fly;
                        leftF = Transform::matApply(invTrans, leftF);
                        (fp)->setLeftBezierPointAtTime(useGuiCurve, *it2, leftF.x, leftF.y);
                    }
                } else {
                    if (moveControlPoint) {
                        (cp)->getRightBezierPointAtTime(useGuiCurve, *it2, ViewIdx(0), &right.x, &right.y);
                        right = Transform::matApply(trans, right);
                        right.x += rx; right.y += ry;
                        right = Transform::matApply(invTrans, right);
                        (cp)->setRightBezierPointAtTime(useGuiCurve, *it2, right.x, right.y);
                    }
                    if ( moveFeather && useFeatherPoints() ) {
                        (cp)->getRightBezierPointAtTime(useGuiCurve, *it2, ViewIdx(0), &rightF.x, &rightF.y);
                        rightF = Transform::matApply(trans, rightF);
                        rightF.x += frx; rightF.y += fry;
                        rightF = Transform::matApply(invTrans, rightF);
                        (cp)->setRightBezierPointAtTime(useGuiCurve, *it2, rightF.x, rightF.y);
                    }
                }
            }
        }
    }

    incrementNodesAge();
    refreshPolygonOrientation(useGuiCurve, time);
    if (!useGuiCurve) {
        QMutexLocker k(&itemMutex);
        copyInternalPointsToGuiPoints();
    }
    if (autoKeying) {
        setKeyframe(time);
    }
    if (keySet) {
        Q_EMIT keyframeSet(time);
    }
} // moveBezierPointInternal

void
Bezier::moveLeftBezierPoint(int index,
                            double time,
                            double dx,
                            double dy)
{
    moveBezierPointInternal(NULL, NULL, index, time, dx, dy, 0, 0, dx, dy, 0, 0, true, false, false);
} // moveLeftBezierPoint

void
Bezier::moveRightBezierPoint(int index,
                             double time,
                             double dx,
                             double dy)
{
    moveBezierPointInternal(NULL, NULL, index, time, 0, 0, dx, dy, 0, 0, dx, dy, false, false, false);
} // moveRightBezierPoint

void
Bezier::movePointLeftAndRightIndex(BezierCP & cp,
                                   BezierCP & fp,
                                   double time,
                                   double lx,
                                   double ly,
                                   double rx,
                                   double ry,
                                   double flx,
                                   double fly,
                                   double frx,
                                   double fry,
                                   bool onlyFeather)
{
    moveBezierPointInternal(&cp, &fp, -1, time, lx, ly, rx, ry, flx, fly, frx, fry, false, true, onlyFeather);
}

void
Bezier::setPointAtIndexInternal(bool setLeft,
                                bool setRight,
                                bool setPoint,
                                bool feather,
                                bool featherAndCp,
                                int index,
                                double time,
                                double x,
                                double y,
                                double lx,
                                double ly,
                                double rx,
                                double ry)
{
    ///only called on the main-thread
    assert( QThread::currentThread() == qApp->thread() );
    bool autoKeying = getContext()->isAutoKeyingEnabled();
    bool rippleEdit = getContext()->isRippleEditEnabled();
    bool keySet = false;
    bool useGuiCurve = !canSetInternalPoints();
    if (useGuiCurve) {
        _imp->setMustCopyGuiBezier(true);
    }

    {
        QMutexLocker l(&itemMutex);
        bool isOnKeyframe = _imp->hasKeyframeAtTime(useGuiCurve, time);

        if ( index >= (int)_imp->points.size() ) {
            throw std::invalid_argument("Bezier::setPointAtIndex: Index out of range.");
        }

        BezierCPs::iterator fp = _imp->featherPoints.begin();
        BezierCPs::iterator cp = _imp->points.begin();
        if (!feather && !featherAndCp) {
            fp = cp;
        }
        std::advance(fp, index);
        if (featherAndCp) {
            std::advance(cp, index);
        }

        if (autoKeying || isOnKeyframe) {
            if (setPoint) {
                (*fp)->setPositionAtTime(useGuiCurve, time, x, y);
                if (featherAndCp) {
                    (*cp)->setPositionAtTime(useGuiCurve, time, x, y);
                }
            }
            if (setLeft) {
                (*fp)->setLeftBezierPointAtTime(useGuiCurve, time, lx, ly);
                if (featherAndCp) {
                    (*cp)->setLeftBezierPointAtTime(useGuiCurve, time, lx, ly);
                }
            }
            if (setRight) {
                (*fp)->setRightBezierPointAtTime(useGuiCurve, time, rx, ry);
                if (featherAndCp) {
                    (*cp)->setRightBezierPointAtTime(useGuiCurve, time, rx, ry);
                }
            }
            if (!isOnKeyframe) {
                keySet = true;
            }
        }

        if (rippleEdit) {
            std::set<double> keyframes;
            _imp->getKeyframeTimes(useGuiCurve, &keyframes);
            for (std::set<double>::iterator it2 = keyframes.begin(); it2 != keyframes.end(); ++it2) {
                if (setPoint) {
                    (*fp)->setPositionAtTime(useGuiCurve, *it2, x, y);
                    if (featherAndCp) {
                        (*cp)->setPositionAtTime(useGuiCurve, *it2, x, y);
                    }
                }
                if (setLeft) {
                    (*fp)->setLeftBezierPointAtTime(useGuiCurve, *it2, lx, ly);
                    if (featherAndCp) {
                        (*cp)->setLeftBezierPointAtTime(useGuiCurve, *it2, lx, ly);
                    }
                }
                if (setRight) {
                    (*fp)->setRightBezierPointAtTime(useGuiCurve, *it2, rx, ry);
                    if (featherAndCp) {
                        (*cp)->setRightBezierPointAtTime(useGuiCurve, *it2, rx, ry);
                    }
                }
            }
        }
    }

    incrementNodesAge();
    refreshPolygonOrientation(useGuiCurve, time);
    if (!useGuiCurve) {
        QMutexLocker k(&itemMutex);
        copyInternalPointsToGuiPoints();
    }
    if (autoKeying) {
        setKeyframe(time);
    }
    if (keySet) {
        Q_EMIT keyframeSet(time);
    }
} // setPointAtIndexInternal

void
Bezier::setLeftBezierPoint(int index,
                           double time,
                           double x,
                           double y)
{
    setPointAtIndexInternal(true, false, false, false, true, index, time, 0, 0, x, y, 0, 0);
}

void
Bezier::setRightBezierPoint(int index,
                            double time,
                            double x,
                            double y)
{
    setPointAtIndexInternal(false, true, false, false, true, index, time, 0, 0, 0, 0, x, y);
}

void
Bezier::setPointAtIndex(bool feather,
                        int index,
                        double time,
                        double x,
                        double y,
                        double lx,
                        double ly,
                        double rx,
                        double ry)
{
    setPointAtIndexInternal(true, true, true, feather, false, index, time, x, y, lx, ly, rx, ry);
}

void
Bezier::onTransformSet(double time)
{
    refreshPolygonOrientation(true, time);
}

void
Bezier::transformPoint(const boost::shared_ptr<BezierCP> & point,
                       double time,
                       Transform::Matrix3x3* matrix)
{
    bool autoKeying = getContext()->isAutoKeyingEnabled();
    bool keySet = false;
    bool useGuiCurve = !canSetInternalPoints();

    if (useGuiCurve) {
        _imp->setMustCopyGuiBezier(true);
    }

    {
        QMutexLocker l(&itemMutex);
        Transform::Point3D cp, leftCp, rightCp;
        point->getPositionAtTime(useGuiCurve, time, ViewIdx(0), &cp.x, &cp.y);
        point->getLeftBezierPointAtTime(useGuiCurve, time, ViewIdx(0), &leftCp.x, &leftCp.y);
        bool isonKeyframe = point->getRightBezierPointAtTime(useGuiCurve, time, ViewIdx(0), &rightCp.x, &rightCp.y);


        cp.z = 1.;
        leftCp.z = 1.;
        rightCp.z = 1.;

        cp = matApply(*matrix, cp);
        leftCp = matApply(*matrix, leftCp);
        rightCp = matApply(*matrix, rightCp);

        cp.x /= cp.z; cp.y /= cp.z;
        leftCp.x /= leftCp.z; leftCp.y /= leftCp.z;
        rightCp.x /= rightCp.z; rightCp.y /= rightCp.z;

        if (autoKeying || isonKeyframe) {
            point->setPositionAtTime(useGuiCurve, time, cp.x, cp.y);
            point->setLeftBezierPointAtTime(useGuiCurve, time, leftCp.x, leftCp.y);
            point->setRightBezierPointAtTime(useGuiCurve, time, rightCp.x, rightCp.y);
            if (!isonKeyframe) {
                keySet = true;
            }
        }
    }

    incrementNodesAge();
    refreshPolygonOrientation(useGuiCurve, time);
    if (!useGuiCurve) {
        QMutexLocker k(&itemMutex);
        copyInternalPointsToGuiPoints();
    }
    if (keySet) {
        Q_EMIT keyframeSet(time);
    }
} // Bezier::transformPoint

void
Bezier::removeFeatherAtIndex(int index)
{
    ///only called on the main-thread
    assert( QThread::currentThread() == qApp->thread() );
    assert( useFeatherPoints() );


    QMutexLocker l(&itemMutex);

    if ( index >= (int)_imp->points.size() ) {
        throw std::invalid_argument("Bezier::removeFeatherAtIndex: Index out of range.");
    }

    BezierCPs::iterator cp = _imp->points.begin();
    std::advance(cp, index);
    BezierCPs::iterator fp = _imp->featherPoints.begin();
    std::advance(fp, index);

    assert( cp != _imp->points.end() && fp != _imp->featherPoints.end() );

    (*fp)->clone(**cp);

    incrementNodesAge();
}

void
Bezier::smoothOrCuspPointAtIndex(bool isSmooth,
                                 int index,
                                 double time,
                                 const std::pair<double, double>& pixelScale)
{
    ///only called on the main-thread
    assert( QThread::currentThread() == qApp->thread() );
    bool keySet = false;
    bool autoKeying = getContext()->isAutoKeyingEnabled();
    bool rippleEdit = getContext()->isRippleEditEnabled();
    bool useGuiCurve = !canSetInternalPoints();
    if (useGuiCurve) {
        _imp->setMustCopyGuiBezier(true);
    }

    {
        QMutexLocker l(&itemMutex);
        if ( index >= (int)_imp->points.size() ) {
            throw std::invalid_argument("Bezier::smoothOrCuspPointAtIndex: Index out of range.");
        }

        BezierCPs::iterator cp = _imp->points.begin();
        std::advance(cp, index);
        BezierCPs::iterator fp;
        bool useFeather = useFeatherPoints();

        if (useFeather) {
            fp = _imp->featherPoints.begin();
            std::advance(fp, index);
        }
        assert( cp != _imp->points.end() && fp != _imp->featherPoints.end() );
        if (isSmooth) {
            keySet = (*cp)->smoothPoint(useGuiCurve, time, ViewIdx(0), autoKeying, rippleEdit, pixelScale);
            if (useFeather) {
                (*fp)->smoothPoint(useGuiCurve, time, ViewIdx(0), autoKeying, rippleEdit, pixelScale);
            }
        } else {
            keySet = (*cp)->cuspPoint(useGuiCurve, time, ViewIdx(0), autoKeying, rippleEdit, pixelScale);
            if (useFeather) {
                (*fp)->cuspPoint(useGuiCurve, time, ViewIdx(0), autoKeying, rippleEdit, pixelScale);
            }
        }
    }

    incrementNodesAge();
    refreshPolygonOrientation(useGuiCurve, time);
    if (autoKeying) {
        setKeyframe(time);
    }
    if (!useGuiCurve) {
        QMutexLocker k(&itemMutex);
        copyInternalPointsToGuiPoints();
    }
    if (keySet) {
        Q_EMIT keyframeSet(time);
    }
} // Bezier::smoothOrCuspPointAtIndex

void
Bezier::smoothPointAtIndex(int index,
                           double time,
                           const std::pair<double, double>& pixelScale)
{
    smoothOrCuspPointAtIndex(true, index, time, pixelScale);
}

void
Bezier::cuspPointAtIndex(int index,
                         double time,
                         const std::pair<double, double>& pixelScale)
{
    smoothOrCuspPointAtIndex(false, index, time, pixelScale);
}

void
Bezier::setKeyframe(double time)
{
    ///only called on the main-thread
    assert( QThread::currentThread() == qApp->thread() );

    {
        QMutexLocker l(&itemMutex);
        if ( _imp->hasKeyframeAtTime(true, time) ) {
            return;
        }


        bool useFeather = useFeatherPoints();
        assert(_imp->points.size() == _imp->featherPoints.size() || !useFeather);

        for (BezierCPs::iterator it = _imp->points.begin(); it != _imp->points.end(); ++it) {
            double x, y;
            double leftDerivX, rightDerivX, leftDerivY, rightDerivY;

            (*it)->getPositionAtTime(false, time, ViewIdx(0), &x, &y);
            (*it)->setPositionAtTime(false, time, x, y);

            (*it)->getLeftBezierPointAtTime(false, time, ViewIdx(0), &leftDerivX, &leftDerivY);
            (*it)->getRightBezierPointAtTime(false, time, ViewIdx(0), &rightDerivX, &rightDerivY);
            (*it)->setLeftBezierPointAtTime(false, time, leftDerivX, leftDerivY);
            (*it)->setRightBezierPointAtTime(false, time, rightDerivX, rightDerivY);
        }

        if (useFeather) {
            for (BezierCPs::iterator it = _imp->featherPoints.begin(); it != _imp->featherPoints.end(); ++it) {
                double x, y;
                double leftDerivX, rightDerivX, leftDerivY, rightDerivY;

                (*it)->getPositionAtTime(false, time, ViewIdx(0), &x, &y);
                (*it)->setPositionAtTime(false, time, x, y);

                (*it)->getLeftBezierPointAtTime(false, time, ViewIdx(0), &leftDerivX, &leftDerivY);
                (*it)->getRightBezierPointAtTime(false, time, ViewIdx(0), &rightDerivX, &rightDerivY);
                (*it)->setLeftBezierPointAtTime(false, time, leftDerivX, leftDerivY);
                (*it)->setRightBezierPointAtTime(false, time, rightDerivX, rightDerivY);
            }
        }
    }
    // _imp->setMustCopyGuiBezier(true);
    Q_EMIT keyframeSet(time);
}

void
Bezier::removeKeyframe(double time)
{
    ///only called on the main-thread
    assert( QThread::currentThread() == qApp->thread() );
    {
        QMutexLocker l(&itemMutex);

        if ( !_imp->hasKeyframeAtTime(false, time) ) {
            return;
        }
        assert( _imp->featherPoints.size() == _imp->points.size() || !useFeatherPoints() );

        bool useFeather = useFeatherPoints();
        BezierCPs::iterator fp = _imp->featherPoints.begin();
        for (BezierCPs::iterator it = _imp->points.begin(); it != _imp->points.end(); ++it) {
            (*it)->removeKeyframe(false, time);
            if (useFeather) {
                (*fp)->removeKeyframe(false, time);
                ++fp;
            }
        }

        std::map<double, bool>::iterator found = _imp->isClockwiseOriented.find(time);
        if ( found != _imp->isClockwiseOriented.end() ) {
            _imp->isClockwiseOriented.erase(found);
        }

        copyInternalPointsToGuiPoints();
    }

    incrementNodesAge();
    getContext()->evaluateChange();
    Q_EMIT keyframeRemoved(time);
}

void
Bezier::removeAnimation()
{
    ///only called on the main-thread
    assert( QThread::currentThread() == qApp->thread() );

    double time = getContext()->getTimelineCurrentTime();
    {
        QMutexLocker l(&itemMutex);

        assert( _imp->featherPoints.size() == _imp->points.size() || !useFeatherPoints() );

        bool useFeather = useFeatherPoints();
        BezierCPs::iterator fp = _imp->featherPoints.begin();
        for (BezierCPs::iterator it = _imp->points.begin(); it != _imp->points.end(); ++it) {
            (*it)->removeAnimation(false, time);
            if (useFeather) {
                (*fp)->removeAnimation(false, time);
                ++fp;
            }
        }

        _imp->isClockwiseOriented.clear();

        copyInternalPointsToGuiPoints();
    }

    incrementNodesAge();
    Q_EMIT animationRemoved();
}

void
Bezier::moveKeyframe(double oldTime,
                     double newTime)
{
    assert( QThread::currentThread() == qApp->thread() );
    if (oldTime == newTime) {
        return;
    }
    bool useFeather = useFeatherPoints();
    BezierCPs::iterator fp = _imp->featherPoints.begin();
    for (BezierCPs::iterator it = _imp->points.begin(); it != _imp->points.end(); ++it) {
        double x, y, lx, ly, rx, ry;
        (*it)->getPositionAtTime(false, oldTime, ViewIdx(0), &x, &y);
        (*it)->getLeftBezierPointAtTime(false, oldTime, ViewIdx(0), &lx, &ly);
        (*it)->getRightBezierPointAtTime(false, oldTime, ViewIdx(0), &rx, &ry);

        (*it)->removeKeyframe(false, oldTime);

        (*it)->setPositionAtTime(false, newTime, x, y);
        (*it)->setLeftBezierPointAtTime(false, newTime, lx, ly);
        (*it)->setRightBezierPointAtTime(false, newTime, rx, ry);

        if (useFeather) {
            (*fp)->getPositionAtTime(false, oldTime, ViewIdx(0), &x, &y);
            (*fp)->getLeftBezierPointAtTime(false, oldTime, ViewIdx(0), &lx, &ly);
            (*fp)->getRightBezierPointAtTime(false, oldTime, ViewIdx(0), &rx, &ry);

            (*fp)->removeKeyframe(false, oldTime);

            (*fp)->setPositionAtTime(false, newTime, x, y);
            (*fp)->setLeftBezierPointAtTime(false, newTime, lx, ly);
            (*fp)->setRightBezierPointAtTime(false, newTime, rx, ry);
            ++fp;
        }
    }

    {
        QMutexLocker k(&itemMutex);
        bool foundOld;
        bool oldValue;
        std::map<double, bool>::iterator foundOldIt = _imp->isClockwiseOriented.find(oldTime);
        foundOld = foundOldIt != _imp->isClockwiseOriented.end();
        if (foundOld) {
            oldValue = foundOldIt->first;
        } else {
            oldValue = 0;
        }
        _imp->isClockwiseOriented[newTime] = oldValue;

        copyInternalPointsToGuiPoints();
    }

    incrementNodesAge();
    Q_EMIT keyframeRemoved(oldTime);
    Q_EMIT keyframeSet(newTime);
} // Bezier::moveKeyframe

int
Bezier::getKeyframesCount() const
{
    QMutexLocker l(&itemMutex);

    if ( _imp->points.empty() ) {
        return 0;
    } else {
        return _imp->points.front()->getKeyframesCount(true);
    }
}

void
Bezier::deCastelJau(bool useGuiCurves,
                    const std::list<boost::shared_ptr<BezierCP> >& cps,
                    double time,
                    unsigned int mipMapLevel,
                    bool finished,
                    int nBPointsPerSegment,
                    const Transform::Matrix3x3& transform,
                    std::list<Point>* points,
                    RectD* bbox)
{
    BezierCPs::const_iterator next = cps.begin();

    if ( next != cps.end() ) {
        ++next;
    }


    for (BezierCPs::const_iterator it = cps.begin(); it != cps.end(); ++it) {
        if ( next == cps.end() ) {
            if (!finished) {
                break;
            }
            next = cps.begin();
        }
        bezierSegmentEval(useGuiCurves, *(*it), *(*next), time, ViewIdx(0), mipMapLevel, nBPointsPerSegment, transform, points, bbox);

        // increment for next iteration
        if ( next != cps.end() ) {
            ++next;
        }
    } // for()
}

void
Bezier::evaluateAtTime_DeCasteljau(bool useGuiPoints,
                                   double time,
                                   unsigned int mipMapLevel,
                                   int nbPointsPerSegment,
                                   std::list< Point >* points,
                                   RectD* bbox) const
{
    Transform::Matrix3x3 transform;

    getTransformAtTime(time, &transform);
    QMutexLocker l(&itemMutex);
    deCastelJau(useGuiPoints, _imp->points, time, mipMapLevel, _imp->finished, nbPointsPerSegment, transform, points, bbox);
}

void
Bezier::evaluateAtTime_DeCasteljau_autoNbPoints(bool useGuiPoints,
                                                double time,
                                                unsigned int mipMapLevel,
                                                std::list<Point>* points,
                                                RectD* bbox) const
{
    evaluateAtTime_DeCasteljau(useGuiPoints, time, mipMapLevel, -1, points, bbox);
}

void
Bezier::evaluateFeatherPointsAtTime_DeCasteljau(bool useGuiPoints,
                                                double time,
                                                unsigned int mipMapLevel,
                                                int nbPointsPerSegment,
                                                bool evaluateIfEqual, ///< evaluate only if feather points are different from control points
                                                std::list< Point >* points, ///< output
                                                RectD* bbox) const ///< output
{
    assert( useFeatherPoints() );
    QMutexLocker l(&itemMutex);


    if ( _imp->points.empty() ) {
        return;
    }
    BezierCPs::const_iterator itCp = _imp->points.begin();
    BezierCPs::const_iterator next = _imp->featherPoints.begin();
    if ( next != _imp->featherPoints.end() ) {
        ++next;
    }
    BezierCPs::const_iterator nextCp = itCp;
    if ( nextCp != _imp->points.end() ) {
        ++nextCp;
    }

    Transform::Matrix3x3 transform;
    getTransformAtTime(time, &transform);

    for (BezierCPs::const_iterator it = _imp->featherPoints.begin(); it != _imp->featherPoints.end();
         ++it) {
        if ( next == _imp->featherPoints.end() ) {
            next = _imp->featherPoints.begin();
        }
        if ( nextCp == _imp->points.end() ) {
            if (!_imp->finished) {
                break;
            }
            nextCp = _imp->points.begin();
        }
        if ( !evaluateIfEqual && bezierSegmenEqual(useGuiPoints, time, ViewIdx(0), **itCp, **nextCp, **it, **next) ) {
            continue;
        }

        bezierSegmentEval(useGuiPoints, *(*it), *(*next), time, ViewIdx(0),  mipMapLevel, nbPointsPerSegment, transform, points, bbox);

        // increment for next iteration
        if ( itCp != _imp->featherPoints.end() ) {
            ++itCp;
        }
        if ( next != _imp->featherPoints.end() ) {
            ++next;
        }
        if ( nextCp != _imp->featherPoints.end() ) {
            ++nextCp;
        }
    } // for(it)
} // Bezier::evaluateFeatherPointsAtTime_DeCasteljau

void
Bezier::getMotionBlurSettings(const double time,
                              double* startTime,
                              double* endTime,
                              double* timeStep) const
{
    *startTime = time, *timeStep = 1., *endTime = time;
#ifdef NATRON_ROTO_ENABLE_MOTION_BLUR

    double motionBlurAmnt = getMotionBlurAmountKnob()->getValueAtTime(time);
    if ( isOpenBezier() || (motionBlurAmnt == 0) ) {
        return;
    }
    int nbSamples = std::floor(motionBlurAmnt * 10 + 0.5);
    double shutterInterval = getShutterKnob()->getValueAtTime(time);
    if (shutterInterval == 0) {
        return;
    }
    int shutterType_i = getShutterTypeKnob()->getValueAtTime(time);
    if (nbSamples != 0) {
        *timeStep = shutterInterval / nbSamples;
    }
    if (shutterType_i == 0) { // centered
        *startTime = time - shutterInterval / 2.;
        *endTime = time + shutterInterval / 2.;
    } else if (shutterType_i == 1) {// start
        *startTime = time;
        *endTime = time + shutterInterval;
    } else if (shutterType_i == 2) { // end
        *startTime = time - shutterInterval;
        *endTime = time;
    } else if (shutterType_i == 3) { // custom
        *startTime = time + getShutterOffsetKnob()->getValueAtTime(time);
        *endTime = *startTime + shutterInterval;
    } else {
        assert(false);
    }


#endif
}

RectD
Bezier::getBoundingBox(double time) const
{
    double startTime = time, mbFrameStep = 1., endTime = time;

#ifdef NATRON_ROTO_ENABLE_MOTION_BLUR
    int mbType_i = getContext()->getMotionBlurTypeKnob()->getValue();
    bool applyPerShapeMotionBlur = mbType_i == 0;
    if (applyPerShapeMotionBlur) {
        getMotionBlurSettings(time, &startTime, &endTime, &mbFrameStep);
    }
#endif

    RectD bbox;
    bool bboxSet = false;
    for (double t = startTime; t <= endTime; t += mbFrameStep) {
        RectD subBbox; // a very empty bbox
        subBbox.setupInfinity();

        Transform::Matrix3x3 transform;
        getTransformAtTime(t, &transform);

        QMutexLocker l(&itemMutex);
        bezierSegmentListBboxUpdate(false, _imp->points, _imp->finished, _imp->isOpenBezier, t, ViewIdx(0), 0, transform, &subBbox);


        if (useFeatherPoints() && !_imp->isOpenBezier) {
            bezierSegmentListBboxUpdate(false, _imp->featherPoints, _imp->finished, _imp->isOpenBezier, t, ViewIdx(0), 0, transform, &subBbox);
            // EDIT: Partial fix, just pad the BBOX by the feather distance. This might not be accurate but gives at least something
            // enclosing the real bbox and close enough
            double featherDistance = getFeatherDistance(t);
            subBbox.x1 -= featherDistance;
            subBbox.x2 += featherDistance;
            subBbox.y1 -= featherDistance;
            subBbox.y2 += featherDistance;
        } else if (_imp->isOpenBezier) {
            double brushSize = getBrushSizeKnob()->getValueAtTime(t);
            double halfBrushSize = brushSize / 2. + 1;
            subBbox.x1 -= halfBrushSize;
            subBbox.x2 += halfBrushSize;
            subBbox.y1 -= halfBrushSize;
            subBbox.y2 += halfBrushSize;
        }
        if (!bboxSet) {
            bboxSet = true;
            bbox = subBbox;
        } else {
            bbox.merge(subBbox);
        }
    }

    return bbox;
} // Bezier::getBoundingBox

const std::list< boost::shared_ptr<BezierCP> > &
Bezier::getControlPoints() const
{
    ///only called on the main-thread
    assert( QThread::currentThread() == qApp->thread() );

    return _imp->points;
}

//protected only
std::list< boost::shared_ptr<BezierCP> > &
Bezier::getControlPoints_internal()
{
    return _imp->points;
}

std::list< boost::shared_ptr<BezierCP> >
Bezier::getControlPoints_mt_safe() const
{
    QMutexLocker l(&itemMutex);

    return _imp->points;
}

const std::list< boost::shared_ptr<BezierCP> > &
Bezier::getFeatherPoints() const
{
    ///only called on the main-thread
    assert( QThread::currentThread() == qApp->thread() );

    return _imp->featherPoints;
}

std::list< boost::shared_ptr<BezierCP> >
Bezier::getFeatherPoints_mt_safe() const
{
    QMutexLocker l(&itemMutex);

    return _imp->featherPoints;
}

std::pair<boost::shared_ptr<BezierCP>, boost::shared_ptr<BezierCP> >
Bezier::isNearbyControlPoint(double x,
                             double y,
                             double acceptance,
                             ControlPointSelectionPrefEnum pref,
                             int* index) const
{
    ///only called on the main-thread
    assert( QThread::currentThread() == qApp->thread() );
    double time = getContext()->getTimelineCurrentTime();
    Transform::Matrix3x3 transform;
    getTransformAtTime(time, &transform);
    QMutexLocker l(&itemMutex);
    boost::shared_ptr<BezierCP> cp, fp;

    switch (pref) {
    case eControlPointSelectionPrefFeatherFirst: {
        BezierCPs::const_iterator itF = _imp->findFeatherPointNearby(x, y, acceptance, time, ViewIdx(0), transform, index);
        if ( itF != _imp->featherPoints.end() ) {
            fp = *itF;
            BezierCPs::const_iterator it = _imp->points.begin();
            std::advance(it, *index);
            cp = *it;

            return std::make_pair(fp, cp);
        } else {
            BezierCPs::const_iterator it = _imp->findControlPointNearby(x, y, acceptance, time, ViewIdx(0), transform, index);
            if ( it != _imp->points.end() ) {
                cp = *it;
                itF = _imp->featherPoints.begin();
                std::advance(itF, *index);
                fp = *itF;

                return std::make_pair(cp, fp);
            }
        }
        break;
    }
    case eControlPointSelectionPrefControlPointFirst:
    case eControlPointSelectionPrefWhateverFirst:
    default: {
        BezierCPs::const_iterator it = _imp->findControlPointNearby(x, y, acceptance, time, ViewIdx(0), transform, index);
        if ( it != _imp->points.end() ) {
            cp = *it;
            BezierCPs::const_iterator itF = _imp->featherPoints.begin();
            std::advance(itF, *index);
            fp = *itF;

            return std::make_pair(cp, fp);
        } else {
            BezierCPs::const_iterator itF = _imp->findFeatherPointNearby(x, y, acceptance, time, ViewIdx(0), transform, index);
            if ( itF != _imp->featherPoints.end() ) {
                fp = *itF;
                it = _imp->points.begin();
                std::advance(it, *index);
                cp = *it;

                return std::make_pair(fp, cp);
            }
        }
        break;
    }
    }

    ///empty pair
    *index = -1;

    return std::make_pair(cp, fp);
} // isNearbyControlPoint

int
Bezier::getControlPointIndex(const boost::shared_ptr<BezierCP> & cp) const
{
    return getControlPointIndex( cp.get() );
}

int
Bezier::getControlPointIndex(const BezierCP* cp) const
{
    ///only called on the main-thread
    assert(cp);
    QMutexLocker l(&itemMutex);
    int i = 0;
    for (BezierCPs::const_iterator it = _imp->points.begin(); it != _imp->points.end(); ++it, ++i) {
        if (it->get() == cp) {
            return i;
        }
    }

    return -1;
}

int
Bezier::getFeatherPointIndex(const boost::shared_ptr<BezierCP> & fp) const
{
    ///only called on the main-thread
    QMutexLocker l(&itemMutex);
    int i = 0;

    for (BezierCPs::const_iterator it = _imp->featherPoints.begin(); it != _imp->featherPoints.end(); ++it, ++i) {
        if (*it == fp) {
            return i;
        }
    }

    return -1;
}

boost::shared_ptr<BezierCP>
Bezier::getControlPointAtIndex(int index) const
{
    QMutexLocker l(&itemMutex);

    if ( (index < 0) || ( index >= (int)_imp->points.size() ) ) {
        return boost::shared_ptr<BezierCP>();
    }

    BezierCPs::const_iterator it = _imp->points.begin();
    std::advance(it, index);

    return *it;
}

boost::shared_ptr<BezierCP>
Bezier::getFeatherPointAtIndex(int index) const
{
    QMutexLocker l(&itemMutex);

    if ( (index < 0) || ( index >= (int)_imp->featherPoints.size() ) ) {
        return boost::shared_ptr<BezierCP>();
    }

    BezierCPs::const_iterator it = _imp->featherPoints.begin();
    std::advance(it, index);

    return *it;
}

std::list< std::pair<boost::shared_ptr<BezierCP>, boost::shared_ptr<BezierCP> > >
Bezier::controlPointsWithinRect(double l,
                                double r,
                                double b,
                                double t,
                                double acceptance,
                                int mode) const
{
    std::list< std::pair<boost::shared_ptr<BezierCP>, boost::shared_ptr<BezierCP> > > ret;

    ///only called on the main-thread
    assert( QThread::currentThread() == qApp->thread() );
    QMutexLocker locker(&itemMutex);
    double time = getContext()->getTimelineCurrentTime();
    int i = 0;
    if ( (mode == 0) || (mode == 1) ) {
        for (BezierCPs::const_iterator it = _imp->points.begin(); it != _imp->points.end(); ++it, ++i) {
            double x, y;
            (*it)->getPositionAtTime(true, time, ViewIdx(0), &x, &y);
            if ( ( x >= (l - acceptance) ) && ( x <= (r + acceptance) ) && ( y >= (b - acceptance) ) && ( y <= (t - acceptance) ) ) {
                std::pair<boost::shared_ptr<BezierCP>, boost::shared_ptr<BezierCP> > p;
                p.first = *it;
                BezierCPs::const_iterator itF = _imp->featherPoints.begin();
                std::advance(itF, i);
                p.second = *itF;
                ret.push_back(p);
            }
        }
    }
    i = 0;
    if ( (mode == 0) || (mode == 2) ) {
        for (BezierCPs::const_iterator it = _imp->featherPoints.begin(); it != _imp->featherPoints.end(); ++it, ++i) {
            double x, y;
            (*it)->getPositionAtTime(true, time, ViewIdx(0), &x, &y);
            if ( ( x >= (l - acceptance) ) && ( x <= (r + acceptance) ) && ( y >= (b - acceptance) ) && ( y <= (t - acceptance) ) ) {
                std::pair<boost::shared_ptr<BezierCP>, boost::shared_ptr<BezierCP> > p;
                p.first = *it;
                BezierCPs::const_iterator itF = _imp->points.begin();
                std::advance(itF, i);
                p.second = *itF;

                ///avoid duplicates
                bool found = false;
                for (std::list< std::pair<boost::shared_ptr<BezierCP>, boost::shared_ptr<BezierCP> > >::iterator it2 = ret.begin();
                     it2 != ret.end(); ++it2) {
                    if (it2->first == *itF) {
                        found = true;
                        break;
                    }
                }
                if (!found) {
                    ret.push_back(p);
                }
            }
        }
    }

    return ret;
} // controlPointsWithinRect

boost::shared_ptr<BezierCP>
Bezier::getFeatherPointForControlPoint(const boost::shared_ptr<BezierCP> & cp) const
{
    assert( !cp->isFeatherPoint() );
    int index = getControlPointIndex(cp);
    assert(index != -1);

    return getFeatherPointAtIndex(index);
}

boost::shared_ptr<BezierCP>
Bezier::getControlPointForFeatherPoint(const boost::shared_ptr<BezierCP> & fp) const
{
    assert( fp->isFeatherPoint() );
    int index = getFeatherPointIndex(fp);
    assert(index != -1);
    if (index == -1) {
        return boost::shared_ptr<BezierCP>();
    }

    return getControlPointAtIndex(index);
}

void
Bezier::leftDerivativeAtPoint(bool useGuiCurves,
                              double time,
                              const BezierCP & p,
                              const BezierCP & prev,
                              const Transform::Matrix3x3& transform,
                              double *dx,
                              double *dy)
{
    ///First-off, determine if the segment is a linear/quadratic/cubic bezier segment.
    assert( !p.equalsAtTime(useGuiCurves, time, ViewIdx(0), prev) );
    bool p0equalsP1, p1equalsP2, p2equalsP3;
    Transform::Point3D p0, p1, p2, p3;
    p0.z = p1.z = p2.z = p3.z = 1;
    prev.getPositionAtTime(useGuiCurves, time, ViewIdx(0), &p0.x, &p0.y);
    prev.getRightBezierPointAtTime(useGuiCurves, time, ViewIdx(0), &p1.x, &p1.y);
    p.getLeftBezierPointAtTime(useGuiCurves, time, ViewIdx(0), &p2.x, &p2.y);
    p.getPositionAtTime(useGuiCurves, time, ViewIdx(0), &p3.x, &p3.y);
    p0equalsP1 = p0.x == p1.x && p0.y == p1.y;
    p1equalsP2 = p1.x == p2.x && p1.y == p2.y;
    p2equalsP3 = p2.x == p3.x && p2.y == p3.y;

    p0 = Transform::matApply(transform, p0);
    p1 = Transform::matApply(transform, p1);
    p2 = Transform::matApply(transform, p2);
    p3 = Transform::matApply(transform, p3);

    int degree = 3;
    if (p0equalsP1) {
        --degree;
    }
    if (p1equalsP2) {
        --degree;
    }
    if (p2equalsP3) {
        --degree;
    }
    assert(degree >= 1 && degree <= 3);

    ///derivatives for t == 1.
    if (degree == 1) {
        *dx = p0.x - p3.x;
        *dy = p0.y - p3.y;
    } else if (degree == 2) {
        if (p0equalsP1) {
            p1 = p2;
        }
        *dx = 2. * (p1.x - p3.x);
        *dy = 2. * (p1.y - p3.y);
    } else {
        *dx = 3. * (p2.x - p3.x);
        *dy = 3. * (p2.y - p3.y);
    }
}

void
Bezier::rightDerivativeAtPoint(bool useGuiCurves,
                               double time,
                               const BezierCP & p,
                               const BezierCP & next,
                               const Transform::Matrix3x3& transform,
                               double *dx,
                               double *dy)
{
    ///First-off, determine if the segment is a linear/quadratic/cubic bezier segment.
    assert( !p.equalsAtTime(useGuiCurves, time, ViewIdx(0), next) );
    bool p0equalsP1, p1equalsP2, p2equalsP3;
    Transform::Point3D p0, p1, p2, p3;
    p0.z = p1.z = p2.z = p3.z = 1;
    p.getPositionAtTime(useGuiCurves, time, ViewIdx(0), &p0.x, &p0.y);
    p.getRightBezierPointAtTime(useGuiCurves, time, ViewIdx(0), &p1.x, &p1.y);
    next.getLeftBezierPointAtTime(useGuiCurves, time, ViewIdx(0), &p2.x, &p2.y);
    next.getPositionAtTime(useGuiCurves, time, ViewIdx(0), &p3.x, &p3.y);
    p0equalsP1 = p0.x == p1.x && p0.y == p1.y;
    p1equalsP2 = p1.x == p2.x && p1.y == p2.y;
    p2equalsP3 = p2.x == p3.x && p2.y == p3.y;

    p0 = Transform::matApply(transform, p0);
    p1 = Transform::matApply(transform, p1);
    p2 = Transform::matApply(transform, p2);
    p3 = Transform::matApply(transform, p3);

    int degree = 3;
    if (p0equalsP1) {
        --degree;
    }
    if (p1equalsP2) {
        --degree;
    }
    if (p2equalsP3) {
        --degree;
    }
    assert(degree >= 1 && degree <= 3);

    ///derivatives for t == 0.
    if (degree == 1) {
        *dx = p3.x - p0.x;
        *dy = p3.y - p0.y;
    } else if (degree == 2) {
        if (p0equalsP1) {
            p1 = p2;
        }
        *dx = 2. * (p1.x - p0.x);
        *dy = 2. * (p1.y - p0.y);
    } else {
        *dx = 3. * (p1.x - p0.x);
        *dy = 3. * (p1.y - p0.y);
    }
}

void
Bezier::save(RotoItemSerialization* obj) const
{
    BezierSerialization* s = dynamic_cast<BezierSerialization*>(obj);

    if (s) {
        QMutexLocker l(&itemMutex);

        s->_closed = _imp->finished;
        s->_isOpenBezier = _imp->isOpenBezier;
        assert( _imp->featherPoints.size() == _imp->points.size() || !useFeatherPoints() );


        bool useFeather = useFeatherPoints();
        BezierCPs::const_iterator fp = _imp->featherPoints.begin();
        for (BezierCPs::const_iterator it = _imp->points.begin(); it != _imp->points.end(); ++it) {
            BezierCP c;
            c.clone(**it);
            s->_controlPoints.push_back(c);
            if (useFeather) {
                BezierCP f;
                f.clone(**fp);
                s->_featherPoints.push_back(f);
                ++fp;
            }
        }
    }

    RotoDrawableItem::save(obj);
}

void
Bezier::load(const RotoItemSerialization & obj)
{
    boost::shared_ptr<Bezier> this_shared = boost::dynamic_pointer_cast<Bezier>( shared_from_this() );

    assert(this_shared);

    const BezierSerialization & s = dynamic_cast<const BezierSerialization &>(obj);
    {
        QMutexLocker l(&itemMutex);
        _imp->isOpenBezier = s._isOpenBezier;
        _imp->finished = s._closed && !_imp->isOpenBezier;

        bool useFeather = useFeatherPoints();
        std::list<BezierCP>::const_iterator itF = s._featherPoints.begin();
        for (std::list<BezierCP>::const_iterator it = s._controlPoints.begin(); it != s._controlPoints.end(); ++it) {
            boost::shared_ptr<BezierCP> cp( new BezierCP(this_shared) );
            cp->clone(*it);
            _imp->points.push_back(cp);

            if (useFeather) {
                boost::shared_ptr<BezierCP> fp( new FeatherPoint(this_shared) );
                fp->clone(*itF);
                _imp->featherPoints.push_back(fp);
                ++itF;
            }
        }
        copyInternalPointsToGuiPoints();
    }
    refreshPolygonOrientation(false);
    RotoDrawableItem::load(obj);
}

void
Bezier::getKeyframeTimes(std::set<double> *times) const
{
    QMutexLocker l(&itemMutex);

    _imp->getKeyframeTimes(true, times);
}

void
Bezier::getKeyframeTimesAndInterpolation(std::list<std::pair<double, KeyframeTypeEnum> > *keys) const
{
    QMutexLocker l(&itemMutex);

    if ( _imp->points.empty() ) {
        return;
    }
    _imp->points.front()->getKeyFrames(true, keys);
}

int
Bezier::getPreviousKeyframeTime(double time) const
{
    std::set<double> times;
    QMutexLocker l(&itemMutex);

    _imp->getKeyframeTimes(true, &times);
    for (std::set<double>::reverse_iterator it = times.rbegin(); it != times.rend(); ++it) {
        if (*it < time) {
            return *it;
        }
    }

    return INT_MIN;
}

int
Bezier::getNextKeyframeTime(double time) const
{
    std::set<double> times;
    QMutexLocker l(&itemMutex);

    _imp->getKeyframeTimes(true, &times);
    for (std::set<double>::iterator it = times.begin(); it != times.end(); ++it) {
        if (*it > time) {
            return *it;
        }
    }

    return INT_MAX;
}

int
Bezier::getKeyFrameIndex(double time) const
{
    QMutexLocker l(&itemMutex);

    if ( _imp->points.empty() ) {
        return -1;
    }

    return _imp->points.front()->getKeyFrameIndex(true, time);
}

void
Bezier::setKeyFrameInterpolation(KeyframeTypeEnum interp,
                                 int index)
{
    QMutexLocker l(&itemMutex);
    bool useFeather = useFeatherPoints();
    BezierCPs::iterator fp = _imp->featherPoints.begin();

    for (BezierCPs::iterator it = _imp->points.begin(); it != _imp->points.end(); ++it) {
        (*it)->setKeyFrameInterpolation(false, interp, index);

        if (useFeather) {
            (*fp)->setKeyFrameInterpolation(false, interp, index);
            ++fp;
        }
    }
}

void
Bezier::point_line_intersection(const Point &p1,
                                const Point &p2,
                                const Point &pos,
                                int *winding)
{
    double x1 = p1.x;
    double y1 = p1.y;
    double x2 = p2.x;
    double y2 = p2.y;
    double y = pos.y;
    int dir = 1;

    if ( qFuzzyCompare(y1, y2) ) {
        // ignore horizontal lines according to scan conversion rule
        return;
    } else if (y2 < y1) {
        double x_tmp = x2; x2 = x1; x1 = x_tmp;
        double y_tmp = y2; y2 = y1; y1 = y_tmp;
        dir = -1;
    }

    if ( (y >= y1) && (y < y2) ) {
        double x = x1 + ( (x2 - x1) / (y2 - y1) ) * (y - y1);

        // count up the winding number if we're
        if (x <= pos.x) {
            (*winding) += dir;
        }
    }
}

bool
Bezier::isFeatherPolygonClockwiseOrientedInternal(bool useGuiCurve,
                                                  double time) const
{
    std::map<double, bool>::iterator it = _imp->isClockwiseOriented.find(time);

    if ( it != _imp->isClockwiseOriented.end() ) {
        return it->second;
    } else {
        int kfCount;
        if ( _imp->points.empty() ) {
            kfCount = 0;
        } else {
            kfCount = _imp->points.front()->getKeyframesCount(useGuiCurve);
        }
        if ( (kfCount > 0) && _imp->finished ) {
            computePolygonOrientation(useGuiCurve, time, false);
            it = _imp->isClockwiseOriented.find(time);
            if ( it != _imp->isClockwiseOriented.end() ) {
                return it->second;
            } else {
                return false;
            }
        } else {
            return _imp->isClockwiseOrientedStatic;
        }
    }
}

bool
Bezier::isFeatherPolygonClockwiseOriented(bool useGuiCurve,
                                          double time) const
{
    QMutexLocker k(&itemMutex);

    return isFeatherPolygonClockwiseOrientedInternal(useGuiCurve, time);
}

void
Bezier::setAutoOrientationComputation(bool autoCompute)
{
    assert( QThread::currentThread() == qApp->thread() );
    _imp->autoRecomputeOrientation = autoCompute;
}

void
Bezier::refreshPolygonOrientation(bool useGuiCurve,
                                  double time)
{
    if (useGuiCurve) {
        _imp->setMustCopyGuiBezier(true);
    }
    QMutexLocker k(&itemMutex);
    if (!_imp->autoRecomputeOrientation) {
        return;
    }
    computePolygonOrientation(useGuiCurve, time, false);
}

void
Bezier::refreshPolygonOrientation(bool useGuiCurve)
{
    {
        QMutexLocker k(&itemMutex);
        if (!_imp->autoRecomputeOrientation) {
            return;
        }
    }
    std::set<double> kfs;

    getKeyframeTimes(&kfs);

    QMutexLocker k(&itemMutex);
    if ( kfs.empty() ) {
        computePolygonOrientation(useGuiCurve, 0, true);
    } else {
        for (std::set<double>::iterator it = kfs.begin(); it != kfs.end(); ++it) {
            computePolygonOrientation(useGuiCurve, *it, false);
        }
    }
}

/*
   The algorithm to know which side is the outside of a polygon consists in computing the global polygon orientation.
   To compute the orientation, compute its surface. If positive the polygon is clockwise, if negative it's counterclockwise.
   to compute the surface, take the starting point of the polygon, and imagine a fan made of all the triangles
   pointing at this point. The surface of a tringle is half the cross-product of two of its sides issued from
   the same point (the starting point of the polygon, in this case.
   The orientation of a polygon has to be computed only once for each modification of the polygon (whenever it's edited), and
   should be stored with the polygon.
   Of course an 8-shaped polygon doesn't have an outside, but it still has an orientation. The feather direction
   should follow this orientation.
 */
void
Bezier::computePolygonOrientation(bool useGuiCurves,
                                  double time,
                                  bool isStatic) const
{
    //Private - should already be locked
    assert( !itemMutex.tryLock() );

    if (_imp->points.size() <= 1) {
        return;
    }

    bool useFeather = useFeatherPoints();
    const BezierCPs& cps = useFeather ? _imp->featherPoints : _imp->points;
    double polygonSurface = 0.;
    if (_imp->points.size() == 2) {
        //It does not matter since there are only 2 points
        polygonSurface = -1;
    } else {
        Point originalPoint;
        BezierCPs::const_iterator it = cps.begin();
        (*it)->getPositionAtTime(useGuiCurves, time, ViewIdx(0), &originalPoint.x, &originalPoint.y);
        ++it;
        BezierCPs::const_iterator next = it;
        if ( next != cps.end() ) {
            ++next;
        }
        for (; next != cps.end(); ++it, ++next) {
            assert( it != cps.end() );
            double x, y;
            (*it)->getPositionAtTime(useGuiCurves, time, ViewIdx(0), &x, &y);
            double xN, yN;
            (*next)->getPositionAtTime(useGuiCurves, time, ViewIdx(0), &xN, &yN);
            Point u;
            u.x = x - originalPoint.x;
            u.y = y - originalPoint.y;

            Point v;
            v.x = xN - originalPoint.x;
            v.y = yN - originalPoint.y;

            //This is the area of the parallelogram defined by the U and V sides
            //Since a triangle is half a parallelogram, just half the cross-product
            double crossProduct = v.y * u.x - v.x * u.y;
            polygonSurface += (crossProduct / 2.);
        }
    } // for()
    if (isStatic) {
        if (!useGuiCurves) {
            _imp->isClockwiseOrientedStatic = polygonSurface < 0;
        } else {
            _imp->guiIsClockwiseOrientedStatic = polygonSurface < 0;
        }
    } else {
        if (!useGuiCurves) {
            _imp->isClockwiseOriented[time] = polygonSurface < 0;
        } else {
            _imp->guiIsClockwiseOriented[time] = polygonSurface < 0;
        }
    }
} // Bezier::computePolygonOrientation

/**
 * @brief Computes the location of the feather extent relative to the current feather point position and
 * the given feather distance.
 * In the case the control point and the feather point of the bezier are distinct, this function just makes use
 * of Thales theorem.
 * If the feather point and the control point are equal then this function computes the left and right derivative
 * of the bezier at that point to determine the direction in which the extent is.
 * @returns The delta from the given feather point to apply to find out the extent position.
 *
 * Note that the delta will be applied to fp.
 **/
Point
Bezier::expandToFeatherDistance(bool useGuiCurve,
                                const Point & cp, //< the point
                                Point* fp, //< the feather point
                                double featherDistance, //< feather distance
                                double time, //< time
                                bool clockWise, //< is the bezier  clockwise oriented or not
                                const Transform::Matrix3x3& transform,
                                BezierCPs::const_iterator prevFp, //< iterator pointing to the feather before curFp
                                BezierCPs::const_iterator curFp, //< iterator pointing to fp
                                BezierCPs::const_iterator nextFp) //< iterator pointing after curFp
{
    Point ret;

    if (featherDistance != 0) {
        ///shortcut when the feather point is different than the control point
        if ( (cp.x != fp->x) && (cp.y != fp->y) ) {
            double dx = (fp->x - cp.x);
            double dy = (fp->y - cp.y);
            double dist = sqrt(dx * dx + dy * dy);
            ret.x = ( dx * (dist + featherDistance) ) / dist;
            ret.y = ( dy * (dist + featherDistance) ) / dist;
            fp->x =  ret.x + cp.x;
            fp->y =  ret.y + cp.y;
        } else {
            //compute derivatives to determine the feather extent
            double leftX, leftY, rightX, rightY, norm;
            Bezier::leftDerivativeAtPoint(useGuiCurve, time, **curFp, **prevFp, transform, &leftX, &leftY);
            Bezier::rightDerivativeAtPoint(useGuiCurve, time, **curFp, **nextFp, transform, &rightX, &rightY);
            norm = sqrt( (rightX - leftX) * (rightX - leftX) + (rightY - leftY) * (rightY - leftY) );

            ///normalize derivatives by their norm
            if (norm != 0) {
                ret.x = -( (rightY - leftY) / norm );
                ret.y = ( (rightX - leftX) / norm );
            } else {
                ///both derivatives are the same, use the direction of the left one
                norm = sqrt( (leftX - cp.x) * (leftX - cp.x) + (leftY - cp.y) * (leftY - cp.y) );
                if (norm != 0) {
                    ret.x = -( (leftY - cp.y) / norm );
                    ret.y = ( (leftX - cp.x) / norm );
                } else {
                    ///both derivatives and control point are equal, just use 0
                    ret.x = ret.y = 0;
                }
            }

            if (clockWise) {
                fp->x = cp.x + ret.x * featherDistance;
                fp->y = cp.y + ret.y * featherDistance;
            } else {
                fp->x = cp.x - ret.x * featherDistance;
                fp->y = cp.y - ret.y * featherDistance;
            }
        }
    } else {
        ret.x = ret.y = 0;
    }

    return ret;
} // expandToFeatherDistance

NATRON_NAMESPACE_EXIT;

NATRON_NAMESPACE_USING;
#include "moc_Bezier.cpp"<|MERGE_RESOLUTION|>--- conflicted
+++ resolved
@@ -1414,17 +1414,10 @@
         BezierCPs::const_iterator it = _imp->atIndex(index);
         assert( it != _imp->points.end() );
         cp = *it;
-<<<<<<< HEAD
-        cp->getPositionAtTime(useGuiCurve, time, ViewIdx(0), &p.x, &p.y, true);
-        isOnKeyframe |= cp->getLeftBezierPointAtTime(useGuiCurve, time, ViewIdx(0), &left.x, &left.y, true);
-        Q_UNUSED(isOnKeyframe);
-        cp->getRightBezierPointAtTime(useGuiCurve, time, ViewIdx(0), &right.x, &right.y, true);
-=======
         cp->getPositionAtTime(useGuiCurve, time, ViewIdx(0), &p.x, &p.y);
         isOnKeyframe |= cp->getLeftBezierPointAtTime(useGuiCurve, time, ViewIdx(0), &left.x, &left.y);
         Q_UNUSED(isOnKeyframe);
         cp->getRightBezierPointAtTime(useGuiCurve, time, ViewIdx(0), &right.x, &right.y);
->>>>>>> f47de4b4
 
         p = Transform::matApply(trans, p);
         left = Transform::matApply(trans, left);
