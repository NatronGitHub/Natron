/* ***** BEGIN LICENSE BLOCK *****
 * This file is part of Natron <http://www.natron.fr/>,
 * Copyright (C) 2013-2018 INRIA and Alexandre Gauthier-Foichat
 *
 * Natron is free software: you can redistribute it and/or modify
 * it under the terms of the GNU General Public License as published by
 * the Free Software Foundation; either version 2 of the License, or
 * (at your option) any later version.
 *
 * Natron is distributed in the hope that it will be useful,
 * but WITHOUT ANY WARRANTY; without even the implied warranty of
 * MERCHANTABILITY or FITNESS FOR A PARTICULAR PURPOSE.  See the
 * GNU General Public License for more details.
 *
 * You should have received a copy of the GNU General Public License
 * along with Natron.  If not, see <http://www.gnu.org/licenses/gpl-2.0.html>
 * ***** END LICENSE BLOCK ***** */

// ***** BEGIN PYTHON BLOCK *****
// from <https://docs.python.org/3/c-api/intro.html#include-files>:
// "Since Python may define some pre-processor definitions which affect the standard headers on some systems, you must include Python.h before any standard headers are included."
#include <Python.h>
// ***** END PYTHON BLOCK *****

#include "Project.h"

#include <fstream>
#include <algorithm> // min, max
#include <ios>
#include <cstdlib> // strtoul
#include <cerrno> // errno
#include <cassert>
#include <stdexcept>

#if !defined(SBK_RUN) && !defined(Q_MOC_RUN)
GCC_DIAG_UNUSED_LOCAL_TYPEDEFS_OFF
#include <boost/math/special_functions/fpclassify.hpp>
#include <boost/algorithm/string/trim.hpp>
#include <boost/algorithm/string/predicate.hpp>
GCC_DIAG_UNUSED_LOCAL_TYPEDEFS_ON
#endif

#ifdef __NATRON_WIN32__
#include <stdio.h> //for _snprintf
#include <windows.h> //for GetUserName
#include <Lmcons.h> //for UNLEN
#define snprintf _snprintf
#elif defined(__NATRON_UNIX__)
#include <pwd.h> //for getpwuid
#endif


#include <QtCore/QCoreApplication>
#include <QtCore/QTimer>
#include <QtCore/QThread>
#include <QtCore/QDir>
#include <QtCore/QTemporaryFile>
#include <QtCore/QFileInfo>
#include <QtCore/QDebug>
#include <QtCore/QTextStream>
#include <QtCore/QProcess>
#include <QtNetwork/QHostInfo>
#include <QtConcurrentRun> // QtCore on Qt4, QtConcurrent on Qt5

#include <ofxhXml.h> // OFX::XML::escape

#include "Global/StrUtils.h"
#include "Global/GitVersion.h"
#include "Global/FStreamsSupport.h"

#include "Engine/AppInstance.h"
#include "Engine/AppManager.h"
#include "Engine/CreateNodeArgs.h"
#include "Engine/DockablePanelI.h"
#include "Engine/EffectInstance.h"
#include "Engine/Hash64.h"
#include "Engine/KnobFile.h"
#include "Engine/MemoryInfo.h" // isApplication32Bits
#include "Engine/Node.h"
#include "Engine/OutputSchedulerThread.h"
#include "Engine/ProjectPrivate.h"
#include "Engine/RotoLayer.h"
#include "Engine/Settings.h"
#include "Engine/StubNode.h"
#include "Engine/StandardPaths.h"
#include "Engine/ViewerInstance.h"
#include "Engine/ViewIdx.h"

#include "Serialization/ProjectSerialization.h"
#include "Serialization/SerializationIO.h"


NATRON_NAMESPACE_ENTER


using std::cout; using std::endl;
using std::make_pair;


static std::string
getUserName()
{
#ifdef __NATRON_WIN32__
    wchar_t user_name[UNLEN + 1];
    DWORD user_name_size = sizeof(user_name);
    GetUserNameW(user_name, &user_name_size);

    std::wstring wUserName(user_name);
    std::string sUserName = StrUtils::utf16_to_utf8(wUserName);
    return sUserName;
#elif defined(__NATRON_UNIX__)
    struct passwd *passwd;
    passwd = getpwuid( getuid() );

    return passwd->pw_name;
#endif
}

static std::string
generateGUIUserName()
{
    return getUserName() + '@' + QHostInfo::localHostName().toStdString();
}

static std::string
generateUserFriendlyNatronVersionName()
{
    std::string ret(NATRON_APPLICATION_NAME);

    ret.append(" v");
    ret.append(NATRON_VERSION_STRING);
    const std::string status(NATRON_DEVELOPMENT_STATUS);
    ret.append(" " NATRON_DEVELOPMENT_STATUS);
    if (status == NATRON_DEVELOPMENT_RELEASE_CANDIDATE) {
        ret.append( QString::number(NATRON_BUILD_NUMBER).toStdString() );
    }

    return ret;
}

Project::Project(const AppInstancePtr& appInstance)
    : KnobHolder(appInstance)
    , NodeCollection(appInstance)
    , _imp( new ProjectPrivate(this) )
{
    QObject::connect( _imp->autoSaveTimer.get(), SIGNAL(timeout()), this, SLOT(onAutoSaveTimerTriggered()) );
}

Project::~Project()
{
    ///wait for all autosaves to finish
    for (std::list<boost::shared_ptr<QFutureWatcher<void> > >::iterator it = _imp->autoSaveFutures.begin(); it != _imp->autoSaveFutures.end(); ++it) {
        (*it)->waitForFinished();
    }

    ///Don't clear autosaves if the program is shutting down by user request.
    ///Even if the user replied she/he didn't want to save the current work, we keep an autosave of it.
    //removeAutoSaves();
}

NATRON_NAMESPACE_ANONYMOUS_ENTER

class LoadProjectSplashScreen_RAII
{
    AppInstanceWPtr app;

public:

    LoadProjectSplashScreen_RAII(const AppInstancePtr& app,
                                 const QString& filename)
        : app(app)
    {
        if (app) {
            app->createLoadProjectSplashScreen(filename);
        }
    }

    ~LoadProjectSplashScreen_RAII()
    {
        AppInstancePtr a = app.lock();

        if (a) {
            a->closeLoadPRojectSplashScreen();
        }
    }
};

NATRON_NAMESPACE_ANONYMOUS_EXIT

bool
Project::loadProject(const QString & path,
                     const QString & name,
                     bool isUntitledAutosave,
                     bool attemptToLoadAutosave)
{
    reset(false, true);

    try {
        QString realPath = path;
        StrUtils::ensureLastPathSeparator(realPath);
        QString realName = name;
        bool isAutoSave = isUntitledAutosave;
        if (!getApp()->isBackground() && !isUntitledAutosave) {
            // In Gui mode, attempt to load an auto-save for this project if there's one.
            QString autosaveFileName;
            bool hasAutoSave = findAutoSaveForProject(realPath, name, &autosaveFileName);
            if (hasAutoSave) {
                StandardButtonEnum ret = eStandardButtonNo;
                if (attemptToLoadAutosave) {
                    QString text = tr("A recent auto-save of %1 was found.\n"
                                      "Would you like to use it instead? "
                                      "Clicking No will remove this auto-save.").arg(name);
                    ret = Dialogs::questionDialog(tr("Auto-save").toStdString(),
                                                  text.toStdString(), false, StandardButtons(eStandardButtonYes | eStandardButtonNo),
                                                  eStandardButtonYes);
                }
                if ( (ret == eStandardButtonNo) || (ret == eStandardButtonEscape) ) {
                    QFile::remove(realPath + autosaveFileName);
                } else {
                    realName = autosaveFileName;
                    isAutoSave = true;
                    {
                        QMutexLocker k(&_imp->projectLock);
                        _imp->lastAutoSaveFilePath = realPath + realName;
                    }
                }
            }
        }

        if ( !loadProjectInternal(realPath, realName, isAutoSave, isUntitledAutosave) ) {
            appPTR->showErrorLog();
        } 
    } catch (const std::exception & e) {
        Dialogs::errorDialog( tr("Project loader").toStdString(), tr("Error while loading project: %1").arg( QString::fromUtf8( e.what() ) ).toStdString() );
        if ( !getApp()->isBackground() ) {
            CreateNodeArgsPtr args(CreateNodeArgs::create(PLUGINID_NATRON_VIEWER_GROUP, shared_from_this() ));
            args->setProperty<bool>(kCreateNodeArgsPropAutoConnect, false);
            args->setProperty<bool>(kCreateNodeArgsPropSubGraphOpened, false);
            args->setProperty<bool>(kCreateNodeArgsPropAddUndoRedoCommand, false);
            NodePtr viewerGroup = getApp()->createNode(args);
            assert(viewerGroup);
            if (!viewerGroup) {
                throw std::runtime_error( tr("Cannot create node %1").arg( QLatin1String(PLUGINID_NATRON_VIEWER_GROUP) ).toStdString() );
            }
        }

        return false;
    } catch (...) {
        Dialogs::errorDialog( tr("Project loader").toStdString(), tr("Unkown error while loading project.").toStdString() );
        if ( !getApp()->isBackground() ) {
            CreateNodeArgsPtr args(CreateNodeArgs::create(PLUGINID_NATRON_VIEWER_GROUP, shared_from_this() ));
            args->setProperty<bool>(kCreateNodeArgsPropAutoConnect, false);
            args->setProperty<bool>(kCreateNodeArgsPropSubGraphOpened, false);
            args->setProperty<bool>(kCreateNodeArgsPropAddUndoRedoCommand, false);
            NodePtr viewerGroup = getApp()->createNode(args);
            assert(viewerGroup);
            if (!viewerGroup) {
                throw std::runtime_error( tr("Cannot create node %1").arg( QLatin1String(PLUGINID_NATRON_VIEWER_GROUP) ).toStdString() );
            }
        }

        return false;
    }

    refreshViewersAndPreviews();

    return true;
} // loadProject

bool
Project::getProjectLoadedVersionInfo(SERIALIZATION_NAMESPACE::ProjectBeingLoadedInfo* info) const
{
    assert(info);
    if (_imp->lastProjectLoaded) {
        *info = _imp->lastProjectLoaded->_projectLoadedInfo;
        return true;
    }
    return false;
}

bool
Project::loadProjectInternal(const QString & pathIn,
                             const QString & nameIn,
                             bool isAutoSave,
                             bool isUntitledAutosave)
{
    FlagSetter loadingProjectRAII(true, &_imp->isLoadingProject, &_imp->isLoadingProjectMutex);
    QString filePathIn = pathIn + nameIn;
    std::cout << tr("Loading project: %1").arg(filePathIn).toStdString() << std::endl;

    if ( !QFile::exists(filePathIn) ) {
        throw std::invalid_argument( QString( filePathIn + QString::fromUtf8(" : no such file.") ).toStdString() );
    }

    LoadProjectSplashScreen_RAII __raii_splashscreen__(getApp(), nameIn);


    QString filePathOut;
    bool hasConverted = appPTR->checkForOlderProjectFile(getApp(), filePathIn, &filePathOut);


    bool ret = false;
    FStreamsSupport::ifstream ifile;
    FStreamsSupport::open( &ifile, filePathOut.toStdString() );
    if (!ifile) {
        throw std::runtime_error( tr("Failed to open %1").arg(filePathOut).toStdString() );
    }



    try {
        // We must keep this boolean for bakcward compatilbility, versinioning cannot help us in that case...
        _imp->lastProjectLoaded.reset(new SERIALIZATION_NAMESPACE::ProjectSerialization);
        appPTR->loadProjectFromFileFunction(ifile, filePathOut.toStdString(), getApp(), _imp->lastProjectLoaded.get());

        {
            FlagSetter __raii_loadingProjectInternal__(true, &_imp->isLoadingProjectInternal, &_imp->isLoadingProjectMutex);
            ret = load(*_imp->lastProjectLoaded, nameIn, pathIn);
        }

        if (!getApp()->isBackground()) {
            getApp()->loadProjectGui(isAutoSave, _imp->lastProjectLoaded);
        }
    } catch (...) {
        const SERIALIZATION_NAMESPACE::ProjectBeingLoadedInfo& pInfo = _imp->lastProjectLoaded->_projectLoadedInfo;
        if (pInfo.vMajor > NATRON_VERSION_MAJOR ||
            (pInfo.vMajor == NATRON_VERSION_MAJOR && pInfo.vMinor > NATRON_VERSION_MINOR) ||
            (pInfo.vMajor == NATRON_VERSION_MAJOR && pInfo.vMinor == NATRON_VERSION_MINOR && pInfo.vRev > NATRON_VERSION_REVISION)) {
            QString message = tr("This project was saved with a more recent version (%1.%2.%3) of %4. Projects are not forward compatible and may only be opened in a version of %4 equal or more recent than the version that saved it.").arg(pInfo.vMajor).arg(pInfo.vMinor).arg(pInfo.vRev).arg(QString::fromUtf8(NATRON_APPLICATION_NAME));
            throw std::runtime_error(message.toStdString());
        }
        throw std::runtime_error( tr("Unrecognized or damaged project file").toStdString() );
    }

    Format f;
    getProjectDefaultFormat(&f);
    Q_EMIT formatChanged(f);

    _imp->natronVersion->setValue( generateUserFriendlyNatronVersionName());
    if (isAutoSave) {
        _imp->autoSetProjectFormat = false;
        if (!isUntitledAutosave) {
            QString projectFilename = QString::fromUtf8( _imp->getProjectFilename().c_str() );
            int found = projectFilename.lastIndexOf( QString::fromUtf8(".autosave") );
            if (found != -1) {
                _imp->setProjectFilename( projectFilename.left(found).toStdString() );
            }
            _imp->hasProjectBeenSavedByUser = true;
        } else {
            _imp->hasProjectBeenSavedByUser = false;
            _imp->setProjectFilename(NATRON_PROJECT_UNTITLED);
            _imp->setProjectPath("");
        }
        _imp->lastAutoSave = QDateTime::currentDateTime();
        _imp->ageSinceLastSave = QDateTime();
        _imp->lastAutoSaveFilePath = filePathOut;

        QString projectPath = QString::fromUtf8( _imp->getProjectPath().c_str() );
        QString projectFilename = QString::fromUtf8( _imp->getProjectFilename().c_str() );
        Q_EMIT projectNameChanged(projectPath + projectFilename, true);
    } else {
        // Mark it modified if it was converted
        Q_EMIT projectNameChanged(filePathIn, hasConverted);
    }

    ///Try to take the project lock by creating a lock file
    if (!isAutoSave) {
        QString lockFilePath = getLockAbsoluteFilePath();
        if ( !QFile::exists(lockFilePath) ) {
            createLockFile();
        }
    }

    _imp->runOnProjectLoadCallback();

    ///Process all events before flagging that we're no longer loading the project
    ///to avoid multiple renders being called because of reshape events of viewers
    QCoreApplication::processEvents();

    return ret;
} // Project::loadProjectInternal

bool
Project::saveProject(const QString & path,
                     const QString & name,
                     QString* newFilePath)
{
    return saveProject_imp(path, name, false, true, newFilePath);
}

bool
Project::saveProject_imp(const QString & path,
                         const QString & name,
                         bool autoS,
                         bool updateProjectProperties,
                         QString* newFilePath)
{
    {
        QMutexLocker l(&_imp->isLoadingProjectMutex);
        if (_imp->isLoadingProject) {
            return false;
        }
    }

    {
        QMutexLocker l(&_imp->isSavingProjectMutex);
        if (_imp->isSavingProject) {
            return false;
        } else {
            _imp->isSavingProject = true;
        }
    }

    QString ret;

    try {
        if (!autoS) {
            //if  (!isSaveUpToDate() || !QFile::exists(path+name)) {
            //We are saving, do not autosave.
            _imp->autoSaveTimer->stop();

            ret = saveProjectInternal(path, name, false, updateProjectProperties);

            ///We just saved, remove the last auto-save which is now obsolete
            removeLastAutosave();

            //}
        } else {
            if (updateProjectProperties) {
                ///Replace the last auto-save with a more recent one
                removeLastAutosave();
            }

            ret = saveProjectInternal(path, name, true, updateProjectProperties);
        }
    } catch (const std::exception & e) {
        if (!autoS) {
            Dialogs::errorDialog( tr("Save").toStdString(), e.what() );
        } else {
            qDebug() << "Save failure: " << e.what();
        }
    }

    {
        QMutexLocker l(&_imp->isSavingProjectMutex);
        _imp->isSavingProject = false;
    }

    if (newFilePath) {
        *newFilePath = ret;
    }

    return true;
} // Project::saveProject_imp

static bool
fileCopy(const QString & source,
         const QString & dest)
{
    QFile sourceFile(source);
    QFile destFile(dest);
    bool success = true;

    success &= sourceFile.open( QFile::ReadOnly );
    success &= destFile.open( QFile::WriteOnly | QFile::Truncate );
    success &= destFile.write( sourceFile.readAll() ) >= 0;
    sourceFile.close();
    destFile.close();

    return success;
}

QString
Project::saveProjectInternal(const QString & path,
                             const QString & name,
                             bool autoSave,
                             bool updateProjectProperties)
{
    QDateTime time = QDateTime::currentDateTime();
    QString timeStr = time.toString();
    QString filePath;

    if (autoSave) {
        bool appendTimeHash = false;
        if ( path.isEmpty() ) {
            filePath = autoSavesDir();

            //If the auto-save is saved in the AutoSaves directory, there will be other autosaves for other opened
            //projects. We uniquely identity it with the time hash of the current time
            appendTimeHash = true;
        } else {
            filePath = path;
        }
        filePath.append( QLatin1Char('/') );
        filePath.append(name);
        filePath.append( QString::fromUtf8(".autosave") );

        if (appendTimeHash) {
            Hash64 timeHash;

            Q_FOREACH(QChar ch, timeStr) {
                timeHash.append<unsigned short>( ch.unicode() );
            }
            timeHash.computeHash();
            QString timeHashStr = QString::number( timeHash.value() );
            filePath.append(QLatin1Char('.') + timeHashStr);
        }


        if (updateProjectProperties) {
            QMutexLocker l(&_imp->projectLock);
            _imp->lastAutoSaveFilePath = filePath;
        }
    } else {
        filePath = path + name;
    }

    std::string newFilePath = _imp->runOnProjectSaveCallback(filePath.toStdString(), autoSave);
    filePath = QString::fromUtf8( newFilePath.c_str() );

    ///Use a temporary file to save, so if Natron crashes it doesn't corrupt the user save.
    QString tmpFilename = StandardPaths::writableLocation(StandardPaths::eStandardLocationTemp);
    StrUtils::ensureLastPathSeparator(tmpFilename);
    tmpFilename.append( QString::number( time.toMSecsSinceEpoch() ) );

    {
        FStreamsSupport::ofstream ofile;
        FStreamsSupport::open( &ofile, tmpFilename.toStdString() );
        if (!ofile) {
            throw std::runtime_error( tr("Failed to open file ").toStdString() + tmpFilename.toStdString() );
        }

        ///Fix file paths before saving.
        QString oldProjectPath = QString::fromUtf8( _imp->getProjectPath().c_str() );

        if (!autoSave && updateProjectProperties) {
            _imp->autoSetProjectDirectory(path);
            _imp->saveDate->setValue( timeStr.toStdString());
            _imp->lastAuthorName->setValue( generateGUIUserName());
            _imp->natronVersion->setValue( generateUserFriendlyNatronVersionName());
        }

        try {
            SERIALIZATION_NAMESPACE::ProjectSerialization projectSerializationObj;
            toSerialization(&projectSerializationObj);
            appPTR->aboutToSaveProject(&projectSerializationObj);
            SERIALIZATION_NAMESPACE::write(ofile, projectSerializationObj, NATRON_PROJECT_FILE_HEADER);
        } catch (...) {
            if (!autoSave && updateProjectProperties) {
                ///Reset the old project path in case of failure.
                _imp->autoSetProjectDirectory(oldProjectPath);
            }
            throw;
        }
    } // ofile

    if ( QFile::exists(filePath) ) {
        QFile::remove(filePath);
    }
    int nAttemps = 0;

    while ( nAttemps < 10 && !fileCopy(tmpFilename, filePath) ) {
        ++nAttemps;
    }

    if (nAttemps >= 10) {
        throw std::runtime_error( "Failed to save to " + filePath.toStdString() );
    }

    QFile::remove(tmpFilename);

    if (!autoSave && updateProjectProperties) {
        QString lockFilePath = getLockAbsoluteFilePath();
        if ( QFile::exists(lockFilePath) ) {
            ///Remove the previous lock file if there was any
            removeLockFile();
        }
        {

            _imp->setProjectFilename( name.toStdString() );
            _imp->setProjectPath( path.toStdString() );
            QMutexLocker l(&_imp->projectLock);
            _imp->hasProjectBeenSavedByUser = true;
            _imp->ageSinceLastSave = time;
        }
        Q_EMIT projectNameChanged(path + name, false); //< notify the gui so it can update the title

        //Create the lock file corresponding to the project
        createLockFile();
    } else if (updateProjectProperties) {
        QString projectPath = QString::fromUtf8( _imp->getProjectPath().c_str() );
        QString projectFilename = QString::fromUtf8( _imp->getProjectFilename().c_str() );
        Q_EMIT projectNameChanged(projectPath + projectFilename, true);

    }
    if (updateProjectProperties) {
        _imp->lastAutoSave = time;
    }

    return filePath;
} // saveProjectInternal

void
Project::autoSave()
{
    ///don't autosave in background mode...
    if ( getApp()->isBackground() ) {
        return;
    }

    QString path = QString::fromUtf8( _imp->getProjectPath().c_str() );
    QString name = QString::fromUtf8( _imp->getProjectFilename().c_str() );
    saveProject_imp(path, name, true, true, 0);
}

void
Project::triggerAutoSave()
{
    ///Should only be called in the main-thread, that is upon user interaction.
    assert( QThread::currentThread() == qApp->thread() );

    if ( getApp()->isBackground() || !appPTR->isLoaded() || isProjectClosing() ) {
        return;
    }

    if ( !hasProjectBeenSavedByUser() && !appPTR->getCurrentSettings()->isAutoSaveEnabledForUnsavedProjects() ) {
        return;
    }

    {
        QMutexLocker l(&_imp->isLoadingProjectMutex);
        if (_imp->isLoadingProject) {
            return;
        }
    }

    _imp->autoSaveTimer->start( appPTR->getCurrentSettings()->getAutoSaveDelayMS() );
}

void
Project::onAutoSaveTimerTriggered()
{
    assert( !getApp()->isBackground() );

    if ( !getApp() ) {
        return;
    }

    ///check that all schedulers are not working.
    ///If so launch an auto-save, otherwise, restart the timer.
    QThreadPool* tp = QThreadPool::globalInstance();
    bool canAutoSave = tp->activeThreadCount() < tp->maxThreadCount() && !getApp()->isShowingDialog();

    if (canAutoSave) {
        boost::shared_ptr<QFutureWatcher<void> > watcher = boost::make_shared<QFutureWatcher<void> >();
        QObject::connect( watcher.get(), SIGNAL(finished()), this, SLOT(onAutoSaveFutureFinished()) );
        watcher->setFuture( QtConcurrent::run(this, &Project::autoSave) );
        _imp->autoSaveFutures.push_back(watcher);
    } else {
        ///If the auto-save failed because a render is in progress, try every 2 seconds to auto-save.
        ///We don't use the user-provided timeout interval here because it could be an inapropriate value.
        _imp->autoSaveTimer->start(2000);
    }
}

void
Project::onAutoSaveFutureFinished()
{
    QFutureWatcherBase* future = qobject_cast<QFutureWatcherBase*>( sender() );

    assert(future);
    for (std::list<boost::shared_ptr<QFutureWatcher<void> > >::iterator it = _imp->autoSaveFutures.begin(); it != _imp->autoSaveFutures.end(); ++it) {
        if (it->get() == future) {
            _imp->autoSaveFutures.erase(it);
            break;
        }
    }
}

bool
Project::findAutoSaveForProject(const QString& projectPath,
                                const QString& projectName,
                                QString* autoSaveFileName)
{
    QString projectAbsFilePath = projectPath + projectName;
    QDir savesDir(projectPath);
    QStringList entries = savesDir.entryList(QDir::Files | QDir::NoDotAndDotDot);

    Q_FOREACH(const QString &entry, entries) {
        QString ntpExt( QLatin1Char('.') );

        ntpExt.append( QString::fromUtf8(NATRON_PROJECT_FILE_EXT) );
        QString searchStr(ntpExt);
        QString autosaveSuffix( QString::fromUtf8(".autosave") );
        searchStr.append(autosaveSuffix);
        int suffixPos = entry.indexOf(searchStr);
        if (suffixPos == -1) {
            continue;
        }
        QString filename = projectPath + entry.left( suffixPos + ntpExt.size() );
        if ( (filename == projectAbsFilePath) && QFile::exists(filename) ) {
            *autoSaveFileName = entry;

            return true;
        }
    }

    return false;
}

void
Project::initializeKnobs()
{
    KnobPagePtr page = createKnob<KnobPage>("settingsPage");
    page->setLabel(tr("Settings"));

    {
        KnobPathPtr param = createKnob<KnobPath>("projectPaths");
        param->setLabel(tr("Project Paths"));
        param->setHintToolTip( tr("Specify here project paths. Any path can be used "
                                          "in file paths and can be used between brackets, for example: \n"
                                          "[%1]MyProject.ntp \n"
                                          "You can add as many project paths as you want and can name them as you want. This way it "
                                          "makes it easy to share your projects and move files around."
                                          " You can chain up paths, like so:\n "
                                          "[%1] = <PathToProject> \n"
                                          "[Scene1] = [%1]/Rush/S_01 \n"
                                          "[Shot1] = [Scene1]/Shot001 \n"
                                          "By default if a file-path is NOT absolute (i.e: not starting with '/' "
                                          " on Unix or a drive name on Windows) "
                                          "then it will be expanded using the [%1] path. "
                                          "Absolute paths are treated as normal."
                                          " The [%1] path will be set automatically to "
                                          " the location of the project file when saving and loading a project."
                                          " The [%2] path will also be set automatically for better sharing of projects with reader nodes.").arg( QString::fromUtf8(NATRON_PROJECT_ENV_VAR_NAME) ).arg( QString::fromUtf8(NATRON_OCIO_ENV_VAR_NAME) ) );
        param->setSecret(false);
        param->setMultiPath(true);

        // The parameter is not part of the hash: all file knobs in the project have their value stored in the hash with all project variables
        // expanded
        param->setEvaluateOnChange(false);
        page->addKnob(param);
        _imp->envVars = param;
    }
    

    ///Initialize the OCIO Config
    onOCIOConfigPathChanged(appPTR->getOCIOConfigPath(), false);

    {
        KnobChoicePtr param = createKnob<KnobChoice>("outputFormat");
        param->setLabel(tr("Output Format"));
        param->setHintToolTip( tr("The project output format is what is used as canvas on the viewers.") );
        const std::vector<Format> & appFormats = appPTR->getFormats();

        {
            std::vector<ChoiceOption> entries;
            for (U32 i = 0; i < appFormats.size(); ++i) {
                const Format& f = appFormats[i];
                QString formatStr = ProjectPrivate::generateStringFromFormat(f);
                if ( (f.width() == 1920) && (f.height() == 1080) && (f.getPixelAspectRatio() == 1) ) {
                    param->setDefaultValue(i);
                }
                if ( !f.getName().empty() ) {
                    entries.push_back( ChoiceOption(f.getName(), formatStr.toStdString(), "") );
                } else {
                    entries.push_back( ChoiceOption( formatStr.toStdString() ) );
                }
                _imp->builtinFormats.push_back(f);
            }
            param->setAddNewLine(false);

            param->populateChoices(entries);
        }
        param->setAnimationEnabled(false);
        param->setIsMetadataSlave(true);
        page->addKnob(param);
        _imp->formatKnob = param;
        QObject::connect( param.get(), SIGNAL(populated()), this, SLOT(onProjectFormatPopulated()) );
    }

    {
        KnobButtonPtr param = createKnob<KnobButton>("newFormat");
        param->setLabel(tr("New Format..."));
        page->addKnob(param);
        _imp->addFormatKnob = param;
    }
    {
        KnobBoolPtr param = createKnob<KnobBool>("autoPreviews");
        param->setLabel(tr("Auto Previews"));
        param->setHintToolTip( tr("When checked, preview images on the node graph will be "
                                  "refreshed automatically. You can uncheck this option to improve performances.") );
        param->setAnimationEnabled(false);
        param->setEvaluateOnChange(false);
        page->addKnob(param);
        bool autoPreviewEnabled = appPTR->getCurrentSettings()->isAutoPreviewOnForNewProjects();
        param->setDefaultValue(autoPreviewEnabled);
        _imp->previewMode = param;
    }
    {
        KnobIntPtr param = createKnob<KnobInt>("frameRange", 2);
        std::vector<int> defFrameRange(2);
        defFrameRange[0] = 1;
        defFrameRange[1] = 250;
        param->setDefaultValues(defFrameRange, DimIdx(0));
        param->setDimensionName(DimIdx(0), "first");
        param->setDimensionName(DimIdx(1), "last");
        param->setIsMetadataSlave(true);
        param->setLabel(tr("Frame Range"));
        param->setHintToolTip( tr("The frame range of the project as seen by the plug-ins. New viewers are created automatically "
                                             "with this frame-range. By default when a new Reader node is created, its frame range "
                                             "is unioned to this "
                                             "frame-range, unless the Lock frame range parameter is checked.") );
        param->setAnimationEnabled(false);
        param->setAddNewLine(false);
        page->addKnob(param);
        _imp->frameRange = param;
    }
    {
        KnobBoolPtr param = createKnob<KnobBool>("lockRange");
        param->setLabel(tr("Lock Range"));
        param->setDefaultValue(false);
        param->setAnimationEnabled(false);
        param->setHintToolTip( tr("By default when a new Reader node is created, its frame range is unioned to the "
                                  "project frame-range, unless this parameter is checked.") );
        param->setEvaluateOnChange(false);
        page->addKnob(param);
        _imp->lockFrameRange = param;
    }
    {
        KnobDoublePtr param = createKnob<KnobDouble>("frameRate");
        param->setLabel(tr("Frame Rate"));
        param->setHintToolTip( tr("The frame rate of the project. This will serve as a default value for all effects that don't produce "
                                  "special frame rates.") );
        param->setAnimationEnabled(false);
        param->setDefaultValue(24);
        param->setIsMetadataSlave(true);
        param->setDisplayRange(0., 50.);
        page->addKnob(param);
        _imp->frameRate = param;
    }
    {
        KnobChoicePtr param = createKnob<KnobChoice>("gpuRendering");
        param->setLabel(tr("GPU Rendering"));
        {
            std::vector<ChoiceOption> entries;
            entries.push_back(ChoiceOption("Enabled","",tr("Enable GPU rendering if required resources are available and the plugin supports it.").toStdString()));
            entries.push_back(ChoiceOption("Disabled", "", tr("Disable GPU rendering for all plug-ins.").toStdString()));
            entries.push_back(ChoiceOption("Disabled if background","",tr("Disable GPU rendering when rendering with NatronRenderer but not in GUI mode.").toStdString()));
            param->populateChoices(entries);

        }
        param->setAnimationEnabled(false);
        param->setHintToolTip( tr("Select when to activate GPU rendering for plug-ins. Note that if the OpenGL Rendering parameter in the Preferences/GPU Rendering is set to disabled then GPU rendering will not be activated regardless of that value.") );
        param->setEvaluateOnChange(false);
        if (!appPTR->getCurrentSettings()->isOpenGLRenderingEnabled()) {
            param->setEnabled(false);
        }
        page->addKnob(param);
        _imp->gpuSupport = param;
    }

    KnobPagePtr viewsPage = createKnob<KnobPage>("viewsPage");
    viewsPage->setLabel(tr("Views"));

    {
        KnobPathPtr param = createKnob<KnobPath>("viewsList");
        param->setLabel(tr("Views List"));
        param->setHintToolTip( tr("The list of the views in the project") );
        param->setAnimationEnabled(false);
        param->setAsStringList(true);
        std::list<std::string> defaultViews;
        defaultViews.push_back("Main");
        std::string encodedDefaultViews = param->encodeToKnobTableFormatSingleCol(defaultViews);
        param->setDefaultValue(encodedDefaultViews);
        param->setIsMetadataSlave(true);
        viewsPage->addKnob(param);
        _imp->viewsList = param;
    }
    {
        KnobButtonPtr param = createKnob<KnobButton>("setupForStereo");
        param->setLabel(tr("Setup views for stereo"));
        param->setHintToolTip( tr("Quickly setup the views list for stereo") );
        param->setEvaluateOnChange(false);
        viewsPage->addKnob(param);
        _imp->setupForStereoButton = param;
    }

    KnobPagePtr layersPage = createKnob<KnobPage>("planesPage");
    layersPage->setLabel(tr("Planes"));
    
    {
        KnobLayersPtr param = createKnob<KnobLayers>("defaultPlanes");
        param->setLabel(tr("Default Planes"));
        param->setHintToolTip( tr("The list of the planes available by default on a Node's plane selector") );
        param->setAnimationEnabled(false);
        param->setEvaluateOnChange(false);

        std::list<ImagePlaneDesc> defaultComponents;
        {
            defaultComponents.push_back(ImagePlaneDesc::getRGBAComponents());
            defaultComponents.push_back(ImagePlaneDesc::getDisparityLeftComponents());
            defaultComponents.push_back(ImagePlaneDesc::getDisparityRightComponents());
            defaultComponents.push_back(ImagePlaneDesc::getBackwardMotionComponents());
            defaultComponents.push_back(ImagePlaneDesc::getForwardMotionComponents());
        }
        std::string encodedDefaultLayers = param->encodePlanesList(defaultComponents);
        param->setDefaultValue(encodedDefaultLayers);
        param->setIsMetadataSlave(true);
        layersPage->addKnob(param);
        _imp->defaultLayersList = param;
    }

    //KnobPagePtr lutPages = createKnob<KnobPage>("lutPage");
    //lutPages->setLabel(tr("Lut"));


    std::vector<ChoiceOption> colorSpaces;
    // Keep it in sync with ViewerColorSpaceEnum
    colorSpaces.push_back(ChoiceOption("Linear","",""));
    colorSpaces.push_back(ChoiceOption("sRGB","",""));
    colorSpaces.push_back(ChoiceOption("Rec.709","",""));

    {
        KnobChoicePtr param = createKnob<KnobChoice>("defaultColorSpace8u");
        param->setLabel(tr("8-Bit LUT"));
        param->setHintToolTip( tr("Defines the 1D LUT used to convert to 8-bit image data if an effect cannot process floating-point images.") );
        param->setAnimationEnabled(false);
        param->populateChoices(colorSpaces);
        param->setDefaultValue(1);
        param->setSecret(true);
        page->addKnob(param);
        _imp->colorSpace8u = param;
    }

    {
        KnobChoicePtr param = createKnob<KnobChoice>("defaultColorSpace16u");
        param->setLabel(tr("16-Bit LUT"));
        param->setHintToolTip( tr("Defines the 1D LUT used to convert to 16-bit image data if an effect cannot process floating-point images.") );
        param->setAnimationEnabled(false);
        param->populateChoices(colorSpaces);
        param->setDefaultValue(2);
        param->setSecret(true);
        page->addKnob(param);
        _imp->colorSpace16u = param;
    }

    {
        KnobChoicePtr param = createKnob<KnobChoice>("defaultColorSpace32f");
        param->setLabel(tr("32-Bit Floating Point LUT"));
        param->setHintToolTip( tr("Defines the 1D LUT used to convert from 32-bit floating-point image data if an effect cannot process floating-point images.") );
        param->setAnimationEnabled(false);
        param->populateChoices(colorSpaces);
        param->setDefaultValue(0);
        param->setSecret(true);
        page->addKnob(param);
        _imp->colorSpace32f = param;
    }


    KnobPagePtr infoPage = createKnob<KnobPage>("infoPage");
    infoPage->setLabel(tr("Infos"));

    {
        KnobStringPtr param = createKnob<KnobString>("projectName");
        param->setLabel(tr("Project Name"));
        param->setIsPersistent(false);
        param->setEnabled(false);
        param->setEvaluateOnChange(false);
        param->setAnimationEnabled(false);
        param->setDefaultValue(NATRON_PROJECT_UNTITLED);
        infoPage->addKnob(param);
        _imp->projectName = param;
    }
    {
        KnobStringPtr param = createKnob<KnobString>("projectPath");
        param->setLabel(tr("Project path"));
        param->setIsPersistent(false);
        param->setAnimationEnabled(false);
        param->setEvaluateOnChange(false);
        param->setEnabled(false);
        infoPage->addKnob(param);
        _imp->projectPath = param;
    }
    {
        KnobStringPtr param = createKnob<KnobString>("softwareVersion");
        param->setLabel(tr("Saved With"));
        param->setHintToolTip( tr("The version of %1 that saved this project for the last time.").arg( QString::fromUtf8(NATRON_APPLICATION_NAME) ) );
        param->setEnabled(false);
        param->setEvaluateOnChange(false);
        param->setAnimationEnabled(false);

        // No need to save it, just use it for Gui purpose, this is saved as a separate field anyway
        param->setIsPersistent(false);
        param->setDefaultValue( generateUserFriendlyNatronVersionName() );
        infoPage->addKnob(param);
	_imp->natronVersion = param;
    }

    std::string authorName = generateGUIUserName();
    {
        KnobStringPtr param = createKnob<KnobString>( "originalAuthor");
        param->setLabel(tr("Original Author"));
        param->setHintToolTip( tr("The user name and host name of the original author of the project.") );
        param->setEnabled(false);
        param->setEvaluateOnChange(false);
        param->setAnimationEnabled(false);
        param->setValue(authorName);
        infoPage->addKnob(param);
        _imp->originalAuthorName = param;
    }
    {
        KnobStringPtr param = createKnob<KnobString>("lastAuthor");
        param->setLabel(tr("Last Author"));
        param->setHintToolTip( tr("The user name and host name of the last author of the project.") );
        param->setEnabled(false);
        param->setEvaluateOnChange(false);
        param->setAnimationEnabled(false);
        param->setValue(authorName);
        infoPage->addKnob(param);
	_imp->lastAuthorName = param;
    }
    {
        KnobStringPtr param = createKnob<KnobString>("creationDate");
        param->setLabel(tr("Created On"));
        param->setHintToolTip( tr("The creation date of the project.") );
        param->setEnabled(false);
        param->setEvaluateOnChange(false);
        param->setAnimationEnabled(false);
        param->setValue( QDateTime::currentDateTime().toString().toStdString() );
        infoPage->addKnob(param);
        _imp->projectCreationDate = param;
    }
    {
        KnobStringPtr param = createKnob<KnobString>("lastSaveDate");
        param->setLabel(tr("Last Saved On") );
        param->setHintToolTip( tr("The date this project was last saved.") );
        param->setEnabled(false);
        param->setEvaluateOnChange(false);
        param->setAnimationEnabled(false);
        infoPage->addKnob(param);
        _imp->saveDate = param;
    }
    {
        KnobStringPtr param = createKnob<KnobString>("comments");
        param->setLabel(tr("Comments"));
        param->setHintToolTip( tr("This area is a good place to write some informations about the project such as its authors, license "
                                     "and anything worth mentionning about it.") );
        param->setAsMultiLine();
        param->setEvaluateOnChange(false);
        param->setAnimationEnabled(false);
        infoPage->addKnob(param);
    }
    KnobPagePtr pythonPage = createKnob<KnobPage>("pythonPage");
    pythonPage->setLabel(tr("Python"));
    {
        KnobStringPtr param = createKnob<KnobString>("afterProjectLoad");
        param->setLabel(tr("After Project Loaded"));
        param->setName("afterProjectLoad");
        param->setHintToolTip( tr("Add here the name of a Python-defined function that will be called each time this project "
                                                  "is loaded either from an auto-save or by a user action. It will be called immediately after all "
                                                  "nodes are re-created. This callback will not be called when creating new projects.\n "
                                                  "The signature of the callback is: callback(app) where:\n"
                                                  "- app: points to the current application instance.") );
        param->setAnimationEnabled(false);
        std::string onProjectLoad = appPTR->getCurrentSettings()->getDefaultOnProjectLoadedCB();
        param->setDefaultValue(onProjectLoad);
        param->setEvaluateOnChange(false);
        pythonPage->addKnob(param);
        _imp->onProjectLoadCB = param;
    }
    {
        KnobStringPtr param = createKnob<KnobString>("beforeProjectSave");
        param->setLabel(tr("Before Project Save"));
        param->setHintToolTip( tr("Add here the name of a Python-defined function that will be called each time this project "
                                                  "is saved by the user. This will be called prior to actually saving the project and can be used "
                                                  "to change the filename of the file.\n"
                                                  "The signature of the callback is: callback(filename,app,autoSave) where:\n"
                                                  "- filename: points to the filename under which the project will be saved"
                                                  "- app: points to the current application instance\n"
                                                  "- autoSave: True if the save was called due to an auto-save, False otherwise\n"
                                                  "You should return the new filename under which the project should be saved.") );
        param->setAnimationEnabled(false);
        std::string onProjectSave = appPTR->getCurrentSettings()->getDefaultOnProjectSaveCB();
        param->setDefaultValue(onProjectSave);
        param->setEvaluateOnChange(false);
        pythonPage->addKnob(param);
        _imp->onProjectSaveCB = param;
    }
    {
        KnobStringPtr param = createKnob<KnobString>("beforeProjectClose");
        param->setLabel(tr("Before Project Close"));
        param->setHintToolTip( tr("Add here the name of a Python-defined function that will be called each time this project "
                                                   "is closed or if the user closes the application while this project is opened. This is called "
                                                   "prior to removing anything from the project.\n"
                                                   "The signature of the callback is: callback(app) where:\n"
                                                   "- app: points to the current application instance.") );
        param->setAnimationEnabled(false);
        std::string onProjectClose = appPTR->getCurrentSettings()->getDefaultOnProjectCloseCB();
        param->setValue(onProjectClose);
        param->setEvaluateOnChange(false);
        pythonPage->addKnob(param);
        _imp->onProjectCloseCB = param;
    }
    {
        KnobStringPtr param = createKnob<KnobString>("afterNodeCreated");
        param->setLabel(tr("After Node Created"));
        param->setHintToolTip( tr("Add here the name of a Python-defined function that will be called each time a node "
                                                "is created. The boolean variable userEdited will be set to True if the node was created "
                                                "by the user or False otherwise (such as when loading a project, or pasting a node).\n"
                                                "The signature of the callback is: callback(thisNode, app, userEdited) where:\n"
                                                "- thisNode: the node which has just been created\n"
                                                "- userEdited: a boolean indicating whether the node was created by user interaction or from "
                                                "a script/project load/copy-paste\n"
                                                "- app: points to the current application instance.") );
        param->setAnimationEnabled(false);
        std::string onNodeCreated = appPTR->getCurrentSettings()->getDefaultOnNodeCreatedCB();
        param->setDefaultValue(onNodeCreated);
        param->setEvaluateOnChange(false);
        pythonPage->addKnob(param);
        _imp->onNodeCreated = param;
    }
    {
        KnobStringPtr param = createKnob<KnobString>("beforeNodeRemoval");
        param->setLabel(tr("Before Node Removal"));
        param->setHintToolTip( tr("Add here the name of a Python-defined function that will be called each time a node "
                                                "is about to be deleted. This function will not be called when the project is closing.\n"
                                                "The signature of the callback is: callback(thisNode, app) where:\n"
                                                "- thisNode: the node about to be deleted\n"
                                                "- app: points to the current application instance.") );
        param->setAnimationEnabled(false);
        std::string onNodeDelete = appPTR->getCurrentSettings()->getDefaultOnNodeDeleteCB();
        param->setDefaultValue(onNodeDelete);
        param->setEvaluateOnChange(false);
        pythonPage->addKnob(param);
        _imp->onNodeDeleted = param;
    }
    
    

    Q_EMIT knobsInitialized();
} // initializeKnobs

// don't return a reference to a mutex-protected object!
void
Project::getProjectDefaultFormat(Format *f) const
{
    assert(f);
    QMutexLocker l(&_imp->formatMutex);
    ChoiceOption formatSpec = _imp->formatKnob->getCurrentEntry();
    // use the label here, because the id does not contain the format specifications.
    // see ProjectPrivate::generateStringFromFormat()
#pragma message WARN("TODO: can't we store the format somewhere instead of parsing the label???")
    if ( !formatSpec.label.empty() ) {
        ProjectPrivate::generateFormatFromString(QString::fromUtf8( formatSpec.label.c_str() ), f);
    } else {
        _imp->findFormat(_imp->formatKnob->getValue(), f);
    }
}

bool
Project::getProjectFormatAtIndex(int index,
                                 Format* f) const
{
    assert(f);
    QMutexLocker l(&_imp->formatMutex);

    return _imp->findFormat(index, f);
}

bool
Project::isOpenGLRenderActivated() const
{
    if (!appPTR->getCurrentSettings()->isOpenGLRenderingEnabled()) {
        return false;
    }
    int index =  _imp->gpuSupport->getValue();
    return index == 0 || (index == 2 && !getApp()->isBackground());
}

int
Project::currentFrame() const
{
    return _imp->timeline->currentFrame();
}

int
Project::tryAddProjectFormat(const Format & f, bool addAsAdditionalFormat, bool* existed)
{
    //assert( !_imp->formatMutex.tryLock() );
    if ( ( f.left() >= f.right() ) || ( f.bottom() >= f.top() ) ) {
        return -1;
    }

    std::list<Format>::iterator foundFormat = std::find(_imp->builtinFormats.begin(), _imp->builtinFormats.end(), f);
    if ( foundFormat != _imp->builtinFormats.end() ) {
        *existed = true;
        return std::distance(_imp->builtinFormats.begin(), foundFormat);
    } else {
        foundFormat = std::find(_imp->additionalFormats.begin(), _imp->additionalFormats.end(), f);
        if ( foundFormat != _imp->additionalFormats.end() ) {
            *existed = true;
            return std::distance(_imp->additionalFormats.begin(), foundFormat) + _imp->builtinFormats.size();
        }
    }

    QString formatStr = ProjectPrivate::generateStringFromFormat(f);

    int ret = -1;
    std::vector<ChoiceOption> entries;
    for (std::list<Format>::iterator it = _imp->builtinFormats.begin(); it != _imp->builtinFormats.end(); ++it) {
        QString str = ProjectPrivate::generateStringFromFormat(*it);
        if ( !it->getName().empty() ) {
            entries.push_back( ChoiceOption(it->getName(), str.toStdString(), "") );
        } else {
            entries.push_back( ChoiceOption( str.toStdString() ) );
        }
    }
    if (!addAsAdditionalFormat) {
        if ( !f.getName().empty() ) {
            entries.push_back( ChoiceOption(f.getName(), formatStr.toStdString(), "") );
        } else {
            entries.push_back( ChoiceOption( formatStr.toStdString() ) );
        }
        ret = (entries.size() - 1);
    }
    for (std::list<Format>::iterator it = _imp->additionalFormats.begin(); it != _imp->additionalFormats.end(); ++it) {
        QString str = ProjectPrivate::generateStringFromFormat(*it);
        if ( !it->getName().empty() ) {
            entries.push_back( ChoiceOption(it->getName(), str.toStdString(), "") );
        } else {
            entries.push_back( ChoiceOption( str.toStdString() ) );
        }
    }
    if (addAsAdditionalFormat) {
        if ( !f.getName().empty() ) {
            entries.push_back( ChoiceOption(f.getName(), formatStr.toStdString(), "") );
        } else {
            entries.push_back( ChoiceOption( formatStr.toStdString() ) );
        }
        ret = (entries.size() - 1);
    }

    if (addAsAdditionalFormat) {
        _imp->additionalFormats.push_back(f);
    } else {
        _imp->builtinFormats.push_back(f);
    }
    _imp->formatKnob->populateChoices(entries);

    return ret;
}

void
Project::setProjectDefaultFormat(const Format & f)
{
    //assert( !_imp->formatMutex.tryLock() );
    bool existed;
    int index = tryAddProjectFormat(f, true, &existed);

    _imp->formatKnob->setValue(index);
    ///if locked it will trigger a deadlock because some parameters
    ///might respond to this signal by checking the content of the project format.
}

void
Project::getProjectFormatEntries(std::vector<ChoiceOption>* formatStrings,
                                 int* currentValue) const
{
    *formatStrings = _imp->formatKnob->getEntries();

    *currentValue = _imp->formatKnob->getValue();
}

bool
Project::getFormatNameFromRect(const RectI& rect, double par, std::string* name) const
{
    // First try to find the format in the project formats, they have a good chance to be named
    bool foundFormat = false;
    Format f;
    {
        QMutexLocker k(&_imp->formatMutex);

        for (std::list<Format>::const_iterator it = _imp->builtinFormats.begin(); it!=_imp->builtinFormats.end(); ++it) {
            if (it->x1 == rect.x1 && it->y1 == rect.x1 && it->x2 == rect.x2 && it->y2 == rect.y2 && par == it->getPixelAspectRatio()) {
                f = *it;
                foundFormat = true;
                break;
            }
        }
        if (!foundFormat) {
            for (std::list<Format>::const_iterator it = _imp->additionalFormats.begin(); it!=_imp->additionalFormats.end(); ++it) {
                if (it->x1 == rect.x1 && it->y1 == rect.x1 && it->x2 == rect.x2 && it->y2 == rect.y2 && par == it->getPixelAspectRatio()) {
                    f = *it;
                    foundFormat = true;
                    break;
                }
            }
        }
    }
    name->clear();
    if (foundFormat) {
        *name = f.getName();
    }
    return !name->empty();
}

int
Project::getProjectViewsCount() const
{
    std::list<std::vector<std::string> > pairs;

    _imp->viewsList->getTable(&pairs);

    return (int)pairs.size();
}

bool
Project::isGPURenderingEnabledInProject() const
{
    if (!appPTR->getCurrentSettings()->isOpenGLRenderingEnabled()) {
        return false;
    }
    int index = _imp->gpuSupport->getValue();

    if (index == 0) {
        return true;
    } else if (index == 1) {
        return false;
    } else if (index == 2) {
        return !getApp()->isBackground();
    }
    assert(false);

    return false;
}

std::list<ImagePlaneDesc>
Project::getProjectDefaultLayers() const
{
    return _imp->defaultLayersList->decodePlanesList();
}

void
Project::addProjectDefaultLayer(const ImagePlaneDesc& comps)
{
    const std::vector<std::string>& channels = comps.getChannels();
    std::vector<std::string> row(2);

    row[0] = comps.getPlaneLabel();
    std::string channelsStr;
    for (std::size_t i = 0; i < channels.size(); ++i) {
        channelsStr += channels[i];
        if ( i < (channels.size() - 1) ) {
            channelsStr += ' ';
        }
    }
    row[1] = channelsStr;
    _imp->defaultLayersList->appendRow(row);
}

std::vector<std::string>
Project::getProjectDefaultLayerNames() const
{
    std::vector<std::string> ret;
    std::list<std::vector<std::string> > pairs;

    _imp->defaultLayersList->getTable(&pairs);
    for (std::list<std::vector<std::string> >::iterator it = pairs.begin();
         it != pairs.end(); ++it) {
        bool found = false;
        for (std::size_t i = 0; i < ret.size(); ++i) {
            if (ret[i] == (*it)[0]) {
                found = true;
                break;
            }
        }
        if (!found) {
            ret.push_back( (*it)[0] );
        }
    }

    return ret;
}

const std::vector<std::string>&
Project::getProjectViewNames() const
{
    ///Tls is needed to implement getViewName in the multi-plane suite
    std::vector<std::string>& tls = _imp->tlsData->getOrCreateTLSData()->viewNames;

    tls.clear();

    std::list<std::vector<std::string> > pairs;
    _imp->viewsList->getTable(&pairs);
    for (std::list<std::vector<std::string> >::iterator it = pairs.begin();
         it != pairs.end(); ++it) {
        tls.push_back( (*it)[0] );
    }

    return tls;
}

std::string
Project::getViewName(ViewIdx view) const
{
    const std::vector<std::string>& viewNames = getProjectViewNames();
    if (view < 0 || view >= (int)viewNames.size()) {
        return std::string();
    }
    return viewNames[view];
}

bool
Project::getViewIndex(const std::vector<std::string>& viewNames, const std::string& viewName, ViewIdx* view)
{
    *view = ViewIdx(0);
    for (std::size_t i = 0; i < viewNames.size(); ++i) {
        if (boost::iequals(viewNames[i], viewName)) {
            *view = ViewIdx(i);
            return true;
        }
    }
    return false;
}

bool
Project::getViewIndex(const std::string& viewName, ViewIdx* view) const
{
    std::list<std::vector<std::string> > pairs;
    _imp->viewsList->getTable(&pairs);
    {
        int i = 0;
        for (std::list<std::vector<std::string> >::iterator it = pairs.begin();
             it != pairs.end(); ++it) {
            if (boost::iequals((*it)[0], viewName)) {
                *view = ViewIdx(i);
                return true;
            }
        }
    }
    return false;
}

void
Project::setupProjectForStereo()
{
    std::list<std::string> views;

    views.push_back("Left");
    views.push_back("Right");
    std::string encoded = _imp->viewsList->encodeToKnobTableFormatSingleCol(views);
    _imp->viewsList->setValue(encoded);
}

#if 0 // dead code
// replaced by boost::to_lower(str)
static std::string
toLowerString(const std::string& str)
{
    std::string ret;
    std::locale loc;

    for (std::size_t i = 0; i < str.size(); ++i) {
        ret.push_back( std::tolower(str[i], loc) );
    }

    return ret;
}

// replaced by boost::iequals(lhs, rhs)
static bool
caseInsensitiveCompare(const std::string& lhs,
                       const std::string& rhs)
{
    std::string lowerLhs = toLowerString(lhs);
    std::string lowerRhs = toLowerString(rhs);

    return lowerLhs == lowerRhs;
}

#endif

void
Project::createProjectViews(const std::vector<std::string>& views)
{
    std::list<std::string> pairs;

    _imp->viewsList->getTableSingleCol(&pairs);

    for (std::size_t i = 0; i < views.size(); ++i) {
        bool found = false;
        for (std::list<std::string>::iterator it = pairs.begin(); it != pairs.end(); ++it) {
            if ( boost::iequals(*it, views[i]) ) {
                found = true;
                break;
            }
        }
        if ( found || views[i].empty() ) {
            continue;
        }
        std::string view = views[i];
        view[0] = std::toupper(view[0]);
        pairs.push_back(view);
    }
    std::string encoded = _imp->viewsList->encodeToKnobTableFormatSingleCol(pairs);
    _imp->viewsList->setValue(encoded);
}

QString
Project::getProjectFilename() const
{
    return QString::fromUtf8( _imp->getProjectFilename().c_str() );
}

QString
Project::getLastAutoSaveFilePath() const
{
    QMutexLocker l(&_imp->projectLock);

    return _imp->lastAutoSaveFilePath;
}

bool
Project::hasEverAutoSaved() const
{
    return !getLastAutoSaveFilePath().isEmpty();
}

QString
Project::getProjectPath() const
{
    return QString::fromUtf8( _imp->getProjectPath().c_str() );
}

bool
Project::hasProjectBeenSavedByUser() const
{
    QMutexLocker l(&_imp->projectLock);

    return _imp->hasProjectBeenSavedByUser;
}

bool
Project::isAutoPreviewEnabled() const
{
    return _imp->previewMode->getValue();
}

void
Project::toggleAutoPreview()
{
    _imp->previewMode->setValue( !_imp->previewMode->getValue());
}

TimeLinePtr Project::getTimeLine() const
{
    return _imp->timeline;
}

void
Project::getAdditionalFormats(std::list<Format> *formats) const
{
    assert(formats);
    QMutexLocker l(&_imp->formatMutex);
    *formats = _imp->additionalFormats;
}

bool
Project::isSaveUpToDate() const
{
    QMutexLocker l(&_imp->projectLock);

    return _imp->ageSinceLastSave == _imp->lastAutoSave;
}

bool
Project::load(const SERIALIZATION_NAMESPACE::ProjectSerialization & obj,
              const QString& name,
              const QString& path)
{
    appPTR->clearErrorLog_mt_safe();


    _imp->projectName->setValue( name.toStdString());
    _imp->projectPath->setValue( path.toStdString());

    if (NATRON_VERSION_ENCODE(obj._projectLoadedInfo.vMajor, obj._projectLoadedInfo.vMinor, obj._projectLoadedInfo.vRev) > NATRON_VERSION_ENCODED) {
        appPTR->writeToErrorLog_mt_safe(tr("Project"), QDateTime::currentDateTime(), tr("The project %1 was saved on a more recent version of %2 (%3.%4.%5). This version of %2 may fail to recover it thoroughly.").arg(name).arg(QLatin1String(NATRON_APPLICATION_NAME)).arg(obj._projectLoadedInfo.vMajor).arg(obj._projectLoadedInfo.vMinor).arg(obj._projectLoadedInfo.vRev));;
    }

    fromSerialization(obj);

    std::list<LogEntry> log;
    appPTR->getErrorLog_mt_safe(&log);
    if (!log.empty()) {
        return false;
    }
    return true;

}

///this function is only called on the main thread
bool
Project::onKnobValueChanged(const KnobIPtr& knob,
                            ValueChangedReasonEnum reason,
                            TimeValue /*time*/,
                            ViewSetSpec /*view*/)
{
    if (reason == eValueChangedReasonRestoreDefault) {
        return false;
    }
    bool ret = true;

    if ( knob == _imp->viewsList ) {

        std::vector<std::string> viewNames = getProjectViewNames();
        getApp()->setupViewersForViews(viewNames);
        if (reason == eValueChangedReasonUserEdited) {
            ///views change, notify all OneView nodes via getClipPreferences
            refreshTimeInvariantMetadataOnAllNodes_recursive();
        }
        Q_EMIT projectViewsChanged();
    } else if  ( knob == _imp->defaultLayersList ) {
        if (reason == eValueChangedReasonUserEdited) {
            ///default layers change, notify all nodes so they rebuild their layers menus
            refreshTimeInvariantMetadataOnAllNodes_recursive();
        }
    } else if ( knob == _imp->setupForStereoButton ) {
        setupProjectForStereo();
    } else if ( knob == _imp->formatKnob ) {
        int index = _imp->formatKnob->getValue();
        Format frmt;
        bool found = _imp->findFormat(index, &frmt);
        NodesList nodes;
        getNodes_recursive(nodes);

        // Refresh nodes with a format parameter
        std::vector<ChoiceOption> entries = _imp->formatKnob->getEntries();

        for (NodesList::iterator it = nodes.begin(); it != nodes.end(); ++it) {
            (*it)->getEffectInstance()->refreshFormatParamChoice(entries, index, false);
        }
        if (found) {
            // Format change, hence probably the PAR so run getClipPreferences again
            refreshTimeInvariantMetadataOnAllNodes_recursive();
            Q_EMIT formatChanged(frmt);
        }
    } else if ( knob == _imp->addFormatKnob && reason != eValueChangedReasonRestoreDefault) {
        Q_EMIT mustCreateFormat();
    } else if ( knob == _imp->previewMode ) {
        Q_EMIT autoPreviewChanged( _imp->previewMode->getValue() );
    }  else if ( knob == _imp->frameRate ) {
        refreshTimeInvariantMetadataOnAllNodes_recursive();
    } else if ( knob == _imp->frameRange ) {
        int first = _imp->frameRange->getValue(DimIdx(0));
        int last = _imp->frameRange->getValue(DimIdx(1));
        Q_EMIT frameRangeChanged(first, last);
    } else if ( knob == _imp->gpuSupport ) {

        refreshOpenGLRenderingFlagOnNodes();
    } else {
        ret = false;
    }

    return ret;
} // Project::onKnobValueChanged

bool
Project::invalidateHashCacheInternal(std::set<HashableObject*>* invalidatedObjects)
{
    if (!HashableObject::invalidateHashCacheInternal(invalidatedObjects)) {
        return false;
    }

    // Also invalidate the hash of all nodes

    NodesList nodes;
    getNodes_recursive(nodes);

    for (NodesList::iterator it = nodes.begin(); it != nodes.end(); ++it) {
        (*it)->getEffectInstance()->invalidateHashCacheInternal(invalidatedObjects);
    }
    return true;
}

void
Project::refreshOpenGLRenderingFlagOnNodes()
{
    bool activated = appPTR->getCurrentSettings()->isOpenGLRenderingEnabled();
    if (!activated) {
        _imp->gpuSupport->setEnabled(false);
    } else {
        _imp->gpuSupport->setEnabled(true);
        int index =  _imp->gpuSupport->getValue();
        activated = index == 0 || (index == 2 && !getApp()->isBackground());
    }
    NodesList allNodes;
    getNodes_recursive(allNodes);
    for (NodesList::iterator it = allNodes.begin(); it!=allNodes.end(); ++it) {
        (*it)->getEffectInstance()->refreshDynamicProperties();
    }
}

bool
Project::isLoadingProject() const
{
    QMutexLocker l(&_imp->isLoadingProjectMutex);

    return _imp->isLoadingProject;
}

bool
Project::isLoadingProjectInternal() const
{
    QMutexLocker l(&_imp->isLoadingProjectMutex);

    return _imp->isLoadingProjectInternal;
}

bool
Project::isGraphWorthLess() const
{
    // If it has never auto-saved, then the user didn't do anything, hence the project is worthless.
    return ( !hasEverAutoSaved() && !hasProjectBeenSavedByUser() ) || !hasNodes();
}

QString
Project::getLockAbsoluteFilePath() const
{
    QString projectPath = QString::fromUtf8( _imp->getProjectPath().c_str() );
    QString projectFilename = QString::fromUtf8( _imp->getProjectFilename().c_str() );

    if ( projectPath.isEmpty() ) {
        return QString();
    }
    if ( !projectPath.endsWith( QLatin1Char('/') ) ) {
        projectPath.append( QLatin1Char('/') );
    }
    QString lockFilePath = projectPath + projectFilename + QString::fromUtf8(".lock");

    return lockFilePath;
}

void
Project::createLockFile()
{
    QString lastAuthor = QString::fromUtf8( _imp->lastAuthorName->getValue().c_str() );
    QDateTime now = QDateTime::currentDateTime();
    QString lockFilePath = getLockAbsoluteFilePath();

    if ( lockFilePath.isEmpty() ) {
        return;
    }
    QFile f(lockFilePath);
    if ( !f.open(QIODevice::WriteOnly | QIODevice::Text | QIODevice::Truncate) ) {
        return;
    }
    QTextStream ts(&f);
    QString curDateStr = now.toString();
    ts << curDateStr << '\n'
       << lastAuthor << '\n'
       << (qint64)QCoreApplication::applicationPid() << '\n'
       << QHostInfo::localHostName();
}

void
Project::removeLockFile()
{
    QString lockFilePath = getLockAbsoluteFilePath();

    if ( QFile::exists(lockFilePath) ) {
        QFile::remove(lockFilePath);
    }
}

bool
Project::getLockFileInfos(const QString& projectPath,
                          const QString& projectName,
                          QString* authorName,
                          QString* lastSaveDate,
                          QString* host,
                          qint64* appPID) const
{
    QString realPath = projectPath;
    StrUtils::ensureLastPathSeparator(realPath);
    QString lockFilePath = realPath + projectName + QString::fromUtf8(".lock");
    QFile f(lockFilePath);

    if ( !f.open(QIODevice::ReadOnly) ) {
        return false;
    }
    QTextStream ts(&f);
    if ( !ts.atEnd() ) {
        *lastSaveDate = ts.readLine();
    } else {
        return false;
    }
    if ( !ts.atEnd() ) {
        *authorName = ts.readLine();
    } else {
        return false;
    }
    if ( !ts.atEnd() ) {
        QString pidstr = ts.readLine();
        *appPID = pidstr.toLongLong();
    } else {
        return false;
    }
    // host is optional and was added later
    if ( !ts.atEnd() ) {
        *host = ts.readLine();
    } else {
        *host = tr("unknown host");
    }

    return true;
}

void
Project::removeLastAutosave()
{
    /*
     * First remove the last auto-save registered for this project.
     */
    QString filepath = getLastAutoSaveFilePath();

    if ( !filepath.isEmpty() ) {
        QFile::remove(filepath);
    }

    /*
     * Since we may have saved the project to an old project, overwritting the existing file, there might be
     * a oldProject.ntp.autosave file next to it that belonged to the old project, make sure it gets removed too
     */
    QString projectPath = QString::fromUtf8( _imp->getProjectPath().c_str() );
    QString projectFilename = QString::fromUtf8( _imp->getProjectFilename().c_str() );
    StrUtils::ensureLastPathSeparator(projectPath);
    QString autoSaveFilePath = projectPath + projectFilename + QString::fromUtf8(".autosave");
    if ( QFile::exists(autoSaveFilePath) ) {
        QFile::remove(autoSaveFilePath);
    }
}

void
Project::clearAutoSavesDir()
{
    /*removing all autosave files*/
    QDir savesDir( autoSavesDir() );
    QStringList entries = savesDir.entryList();

    Q_FOREACH(const QString &entry, entries) {

        QString searchStr( QLatin1Char('.') );
        searchStr.append( QString::fromUtf8(NATRON_PROJECT_FILE_EXT) );
        searchStr.append( QLatin1Char('.') );
        int suffixPos = entry.indexOf(searchStr);
        if (suffixPos != -1) {
            QString dirToRemove = savesDir.path();
            if ( !dirToRemove.endsWith( QLatin1Char('/') ) ) {
                dirToRemove += QLatin1Char('/');
            }
            dirToRemove += entry;
            QFile::remove(dirToRemove);
        }
    }
}

QString
Project::autoSavesDir()
{
    QString str = StandardPaths::writableLocation(StandardPaths::eStandardLocationData);
    StrUtils::ensureLastPathSeparator(str);

    str += QString::fromUtf8("Autosaves");

    return str;
}

void
Project::resetProject()
{
    reset(false, true);
    if ( !getApp()->isBackground() ) {
        createViewer();
    }
}

class ResetWatcherArgs
    : public GenericWatcherCallerArgs
{
public:

    bool aboutToQuit;

    ResetWatcherArgs()
        : GenericWatcherCallerArgs()
        , aboutToQuit(false)
    {
    }

    virtual ~ResetWatcherArgs()
    {
    }
};

typedef boost::shared_ptr<ResetWatcherArgs> ResetWatcherArgsPtr;

void
Project::reset(bool aboutToQuit, bool blocking)
{
    assert( QThread::currentThread() == qApp->thread() );
    {
        QMutexLocker k(&_imp->projectClosingMutex);
        _imp->projectClosing = true;
    }

    if (!blocking) {
        boost::shared_ptr<ResetWatcherArgs> args = boost::make_shared<ResetWatcherArgs>();
        args->aboutToQuit = aboutToQuit;
        if ( !quitAnyProcessingForAllNodes(this, args) ) {
            doResetEnd(aboutToQuit);
        }
    } else {
        {
            NodesList nodesToWatch;
            getNodes_recursive(nodesToWatch);
            for (NodesList::const_iterator it = nodesToWatch.begin(); it != nodesToWatch.end(); ++it) {
                (*it)->quitAnyProcessing_blocking(false);
            }
        }
        doResetEnd(aboutToQuit);
    }
} // Project::reset

void
Project::closeProject_blocking(bool aboutToQuit)
{
    assert( QThread::currentThread() == qApp->thread() );
    {
        QMutexLocker k(&_imp->projectClosingMutex);
        _imp->projectClosing = true;
    }
    NodesList nodesToWatch;
    getNodes_recursive(nodesToWatch);
    for (NodesList::iterator it = nodesToWatch.begin(); it != nodesToWatch.end(); ++it) {
        (*it)->quitAnyProcessing_blocking(false);
    }

    doResetEnd(aboutToQuit);
}

void
Project::doResetEnd(bool aboutToQuit)
{
    _imp->runOnProjectCloseCallback();

    QString lockFilePath = getLockAbsoluteFilePath();
    QString projectPath = QString::fromUtf8( _imp->getProjectPath().c_str() );
    QString projectFilename = QString::fromUtf8( _imp->getProjectFilename().c_str() );
    ///Remove the lock file if we own it
    if ( QFile::exists(lockFilePath) ) {
        QString author;
        QString lastsave;
        QString host;
        qint64 pid;
        if ( getLockFileInfos(projectPath, projectFilename, &author, &lastsave, &host, &pid) ) {
            if ( pid == QCoreApplication::applicationPid() ) {
                QFile::remove(lockFilePath);
            }
        }
    }

    if (aboutToQuit) {
        clearNodesBlocking();
    } else {
        clearNodesNonBlocking();
    }


    if (!aboutToQuit) {
        {
            QMutexLocker l(&_imp->projectLock);
            _imp->lastProjectLoaded.reset();
            _imp->autoSetProjectFormat = appPTR->getCurrentSettings()->isAutoProjectFormatEnabled();
            _imp->hasProjectBeenSavedByUser = false;
            _imp->setProjectFilename(NATRON_PROJECT_UNTITLED);
            _imp->setProjectPath("");
            _imp->autoSaveTimer->stop();
            _imp->additionalFormats.clear();
        }

        Q_EMIT projectNameChanged(QString::fromUtf8(NATRON_PROJECT_UNTITLED), false);
        const KnobsVec & knobs = getKnobs();

        ScopedChanges_RAII changes(this);
        for (U32 i = 0; i < knobs.size(); ++i) {
            knobs[i]->resetToDefaultValue(DimSpec::all(), ViewSetSpec::all());
        }


        onOCIOConfigPathChanged(appPTR->getOCIOConfigPath(), true);

    }

    {
        QMutexLocker k(&_imp->projectClosingMutex);
        _imp->projectClosing = false;
    }
} // Project::doResetEnd

bool
Project::quitAnyProcessingForAllNodes(AfterQuitProcessingI* receiver,
                                      const GenericWatcherCallerArgsPtr& args)
{
    NodesList nodesToWatch;

    getNodes_recursive(nodesToWatch);
    if ( nodesToWatch.empty() ) {
        return false;
    }
<<<<<<< HEAD
    boost::shared_ptr<NodeRenderWatcher> renderWatcher = boost::make_shared<NodeRenderWatcher>(nodesToWatch);
    QObject::connect(renderWatcher.get(), SIGNAL(taskFinished(int,WatcherCallerArgsPtr)), this, SLOT(onQuitAnyProcessingWatcherTaskFinished(int,WatcherCallerArgsPtr)), Qt::UniqueConnection);
=======
    NodeRenderWatcherPtr renderWatcher( new NodeRenderWatcher(nodesToWatch) );
    QObject::connect(renderWatcher.get(), SIGNAL(taskFinished(int,GenericWatcherCallerArgsPtr)), this, SLOT(onQuitAnyProcessingWatcherTaskFinished(int,GenericWatcherCallerArgsPtr)), Qt::UniqueConnection);
>>>>>>> 79fe7e5a
    ProjectPrivate::RenderWatcher p;
    p.receiver = receiver;
    p.watcher = renderWatcher;
    _imp->renderWatchers.push_back(p);
    renderWatcher->scheduleBlockingTask(NodeRenderWatcher::eBlockingTaskQuitAnyProcessing, args);

    return true;
}

void
Project::onQuitAnyProcessingWatcherTaskFinished(int taskID,
                                                const GenericWatcherCallerArgsPtr& args)
{
    NodeRenderWatcher* watcher = dynamic_cast<NodeRenderWatcher*>( sender() );

    assert(watcher);
    if (!watcher) {
        return;
    }
    assert(taskID == (int)NodeRenderWatcher::eBlockingTaskQuitAnyProcessing);
    Q_UNUSED(taskID);
    
    std::list<ProjectPrivate::RenderWatcher>::iterator found = _imp->renderWatchers.end();
    for (std::list<ProjectPrivate::RenderWatcher>::iterator it = _imp->renderWatchers.begin(); it != _imp->renderWatchers.end(); ++it) {
        if (it->watcher.get() == watcher) {
            found = it;
            break;
        }
    }
    assert( found != _imp->renderWatchers.end() );

    if ( found != _imp->renderWatchers.end() ) {
        AfterQuitProcessingI* receiver = found->receiver;
        assert(receiver);
        // Erase before calling the callback, because the callback might destroy this object
        _imp->renderWatchers.erase(found);
        receiver->afterQuitProcessingCallback(args);
    }
}

void
Project::afterQuitProcessingCallback(const GenericWatcherCallerArgsPtr& args)
{
    ResetWatcherArgs* inArgs = dynamic_cast<ResetWatcherArgs*>( args.get() );

    if (inArgs) {
        doResetEnd(inArgs->aboutToQuit);
    }
}

bool
Project::isAutoSetProjectFormatEnabled() const
{
    QMutexLocker l(&_imp->formatMutex);

    return _imp->autoSetProjectFormat;
}

void
Project::setAutoSetProjectFormatEnabled(bool enabled)
{
    QMutexLocker l(&_imp->formatMutex);

    _imp->autoSetProjectFormat = enabled;
}

void
Project::setOrAddProjectFormat(const Format & frmt,
                               bool skipAdd)
{
    if ( frmt.isNull() ) {
        return;
    }

    bool mustRefreshNodeFormats = false;
    Format dispW;
    {
        QMutexLocker l(&_imp->formatMutex);

        if (_imp->autoSetProjectFormat) {
            _imp->autoSetProjectFormat = false;
            dispW = frmt;

            Format df = appPTR->findExistingFormat( dispW.width(), dispW.height(), dispW.getPixelAspectRatio() );
            if ( !df.isNull() ) {
                dispW.setName( df.getName() );
                setProjectDefaultFormat(dispW);
            } else {
                setProjectDefaultFormat(dispW);
            }
        } else if (!skipAdd) {
            dispW = frmt;
            bool existed;
            tryAddProjectFormat(dispW, true, &existed);
            if (!existed) {
                mustRefreshNodeFormats = true;
            }
        }
    }
    if (mustRefreshNodeFormats) {
        // Refresh nodes with a format parameter
        NodesList nodes;
        getNodes_recursive(nodes);
        int index = _imp->formatKnob->getValue();
        std::vector<ChoiceOption> entries = _imp->formatKnob->getEntries();
        for (NodesList::iterator it = nodes.begin(); it != nodes.end(); ++it) {
            (*it)->getEffectInstance()->refreshFormatParamChoice(entries, index, false);
        }

    }
}

bool
Project::tryLock() const
{
    return _imp->projectLock.tryLock();
}

void
Project::unlock() const
{
    assert( !_imp->projectLock.tryLock() );
    _imp->projectLock.unlock();
}


inline ViewerColorSpaceEnum colorspaceParamIndexToEnum(int index)
{
    switch (index) {
        case 0:
            return eViewerColorSpaceLinear;
        case 1:
            return eViewerColorSpaceSRGB;
        case 2:
            return eViewerColorSpaceRec709;
        default:
            return eViewerColorSpaceLinear;
    }
}

ViewerColorSpaceEnum
Project::getDefaultColorSpaceForBitDepth(ImageBitDepthEnum bitdepth) const
{
    switch (bitdepth) {
    case eImageBitDepthByte:

        return colorspaceParamIndexToEnum(_imp->colorSpace8u->getValue());
    case eImageBitDepthShort:

        return colorspaceParamIndexToEnum(_imp->colorSpace16u->getValue());
    case eImageBitDepthHalf: // same colorspace as float
    case eImageBitDepthFloat:

        return colorspaceParamIndexToEnum(_imp->colorSpace32f->getValue());
    case eImageBitDepthNone:
        assert(false);
        break;
    }

    return eViewerColorSpaceLinear;
}

// Functions to escape / unescape characters from XML strings
// Note that the unescape function matches the escape function,
// and cannot decode any HTML entity (such as Unicode chars).
// A far more complete decoding function can be found at:
// https://bitbucket.org/cggaertner/cstuff/src/master/entities.c
std::string
Project::escapeXML(const std::string &istr)
{
    std::string str( istr );

    for (size_t i = 0; i < str.size(); ++i) {
        switch (str[i]) {
        case '<':
            str.replace(i, 1, "&lt;");
            i += 3;
            break;

        case '>':
            str.replace(i, 1, "&gt;");
            i += 3;
            break;
        case '&':
            str.replace(i, 1, "&amp;");
            i += 4;
            break;
        case '"':
            str.replace(i, 1, "&quot;");
            i += 5;
            break;
        case '\'':
            str.replace(i, 1, "&apos;");
            i += 5;
            break;
        default: {
            unsigned char c = (unsigned char)(str[i]);
            // Escape even the whitespace characters '\n' '\r' '\t', although they are valid
            // XML, because they would be converted to space when re-read.
            // See http://www.w3.org/TR/xml/#AVNormalize
            if ( ( ( 0x01 <= c) && ( c <= 0x1f) ) || ( ( 0x7F <= c) && ( c <= 0x9F) ) ) {
                // these characters must be escaped in XML 1.1
                // http://www.w3.org/TR/xml/#sec-references
                std::string ns = "&#x";
                if (c > 0xf) {
                    int d = c / 0x10;
                    ns += ('0' + d);     // d cannot be more than 9 (because c <= 0x9F)
                }
                int d = c & 0xf;
                ns += d < 10 ? ('0' + d) : ('A' + d - 10);
                ns += ';';
                str.replace(i, 1, ns);
                i += ns.size() + 1;
            }
            break;
        }
        }
    }
    assert( str == OFX::XML::escape(istr) ); // check that this escaped string is consistent with the one in HostSupport
    return str;
} // Project::escapeXML

std::string
Project::unescapeXML(const std::string &istr)
{
    size_t i;
    std::string str = istr;

    i = str.find_first_of("&");
    while (i != std::string::npos) {
        assert(str[i] == '&');
        if ( !str.compare(i + 1, 3, "lt;") ) {
            str.replace(i, 4, 1, '<');
        } else if ( !str.compare(i + 1, 3, "gt;") ) {
            str.replace(i, 4, 1, '>');
        } else if ( !str.compare(i + 1, 4, "amp;") ) {
            str.replace(i, 5, 1, '&');
        } else if ( !str.compare(i + 1, 5, "apos;") ) {
            str.replace(i, 6, 1, '\'');
        } else if ( !str.compare(i + 1, 5, "quot;") ) {
            str.replace(i, 6, 1, '"');
        } else if ( !str.compare(i + 1, 1, "#") ) {
            size_t end = str.find_first_of(";", i + 2);
            if (end == std::string::npos) {
                // malformed XML
                return str;
            }
            char *tail = NULL;
            int errno_save = errno;
            bool hex = str[i + 2] == 'x' || str[i + 2] == 'X';
            int prefix = hex ? 3 : 2; // prefix length: "&#" or "&#x"
            char *head = &str[i + prefix];

            errno = 0;
            unsigned long cp = std::strtoul(head, &tail, hex ? 16 : 10);
            bool fail = errno || (tail - &str[0]) != (long)end || cp > 0xff; // only handle 0x01-0xff
            errno = errno_save;
            if (fail) {
                return str;
            }
            // replace from '&' to ';' (thus the +1)
            str.replace(i, tail - head + 1 + prefix, 1, (char)cp);
        }
        i = str.find_first_of("&", i + 1);
    }

    return str;
}

void
Project::getEnvironmentVariables(std::map<std::string, std::string>& env) const
{
    std::list<std::vector<std::string> > table;

    _imp->envVars->getTable(&table);
    for (std::list<std::vector<std::string> >::iterator it = table.begin(); it != table.end(); ++it) {
        assert(it->size() == 2);
        env[(*it)[0]] = (*it)[1];
    }
}

void
Project::expandVariable(const std::map<std::string, std::string>& env,
                        std::string& str)
{
    ///Loop while we can still expand variables, up to NATRON_PROJECT_ENV_VAR_MAX_RECURSION recursions
    for (int i = 0; i < NATRON_PROJECT_ENV_VAR_MAX_RECURSION; ++i) {
        for (std::map<std::string, std::string>::const_iterator it = env.begin(); it != env.end(); ++it) {
            if ( expandVariable(it->first, it->second, str) ) {
                break;
            }
        }
    }
}

bool
Project::expandVariable(const std::string& varName,
                        const std::string& varValue,
                        std::string& str)
{
    if ( ( str.size() > (varName.size() + 2) ) && ///can contain the environment variable name
         ( str[0] == '[') && /// env var name is bracketed
         ( str.substr( 1, varName.size() ) == varName) && /// starts with the environment variable name
         ( str[varName.size() + 1] == ']') ) { /// env var name is bracketed
        str.erase(str.begin() + varName.size() + 1);
        str.erase( str.begin() );
        str.replace(0, varName.size(), varValue);

        return true;
    }

    return false;
}

void
Project::findReplaceVariable(const std::map<std::string, std::string>& env,
                             std::string& str)
{
    std::string longestName;
    std::string longestVar;

    for (std::map<std::string, std::string>::const_iterator it = env.begin(); it != env.end(); ++it) {
        if ( ( str.size() >= it->second.size() ) &&
             ( it->second.size() > longestVar.size() ) &&
             ( str.substr( 0, it->second.size() ) == it->second) ) {
            longestName = it->first;
            longestVar = it->second;
        }
    }
    if ( !longestName.empty() && !longestVar.empty() ) {
        std::string replaceStr;
        replaceStr += '[';
        replaceStr += longestName;
        replaceStr += ']';
        str.replace(0, longestVar.size(), replaceStr);
    }
}

void
Project::makeRelativeToVariable(const std::string& varName,
                                const std::string& varValue,
                                std::string& str)
{
    bool hasTrailingSep = !varValue.empty() && (varValue[varValue.size() - 1] == '/' || varValue[varValue.size() - 1] == '\\');

    if ( ( str.size() > varValue.size() ) && (str.substr( 0, varValue.size() ) == varValue) ) {
        if (hasTrailingSep) {
            str = '[' + varName + ']' + str.substr( varValue.size(), str.size() );
        } else {
            str = '[' + varName + "]/" + str.substr( varValue.size() + 1, str.size() );
        }
    } else {
        QDir dir( QString::fromUtf8( varValue.c_str() ) );
        QString relative = dir.relativeFilePath( QString::fromUtf8( str.c_str() ) );
        if (hasTrailingSep) {
            str = '[' + varName + ']' + relative.toStdString();
        } else {
            str = '[' + varName + "]/" + relative.toStdString();
        }
    }
}

bool
Project::fixFilePath(const std::string& projectPathName,
                     const std::string& newProjectPath,
                     std::string& filePath)
{
    if ( ( filePath.size() < (projectPathName.size() + 2) ) //< filepath doesn't have enough space to  contain the variable
         || ( filePath[0] != '[')
         || ( filePath[projectPathName.size() + 1] != ']')
         || ( filePath.substr( 1, projectPathName.size() ) != projectPathName) ) {
        return false;
    }

    canonicalizePath(filePath);

    if ( newProjectPath.empty() ) {
        return true; //keep it absolute if the variables points to nothing
    } else {
        QDir dir( QString::fromUtf8( newProjectPath.c_str() ) );
        if ( !dir.exists() ) {
            return false;
        }

        filePath = dir.relativeFilePath( QString::fromUtf8( filePath.c_str() ) ).toStdString();
        if (newProjectPath[newProjectPath.size() - 1] == '/') {
            filePath = '[' + projectPathName + ']' + filePath;
        } else {
            filePath = '[' + projectPathName + "]/" + filePath;
        }

        return true;
    }
}

bool
Project::isRelative(const std::string& str)
{
#ifdef __NATRON_WIN32__

    return ( str.empty() || ( !str.empty() && (str[0] != '/')
                              && ( !(str.size() >= 2 && str[1] == ':') ) ) );
#else  //Unix
    return ( str.empty() || (str[0] != '/') );
#endif
}

void
Project::canonicalizePath(std::string& str)
{
    std::map<std::string, std::string> envvar;

    getEnvironmentVariables(envvar);

    expandVariable(envvar, str);

    if ( !str.empty() ) {
        ///Now check if the string is relative

        if ( isRelative(str) ) {
            ///If it doesn't start with an env var but is relative, prepend the project env var
            std::map<std::string, std::string>::iterator foundProject = envvar.find(NATRON_PROJECT_ENV_VAR_NAME);
            if ( foundProject != envvar.end() ) {
                if ( foundProject->second.empty() ) {
                    return;
                }
                const char& c = foundProject->second[foundProject->second.size() - 1];
                bool addTrailingSlash = c != '/' && c != '\\';
                std::string copy = foundProject->second;
                if (addTrailingSlash) {
                    copy += '/';
                }
                copy += str;
                str = copy;
            }
        }

        ///Canonicalize
        QFileInfo info( QString::fromUtf8( str.c_str() ) );
        QString canonical =  info.canonicalFilePath();
        if ( canonical.isEmpty() ) {
            return;
        } else {
            str = canonical.toStdString();
        }
    }
}

void
Project::simplifyPath(std::string& str)
{
    std::map<std::string, std::string> envvar;

    getEnvironmentVariables(envvar);

    Project::findReplaceVariable(envvar, str);
}

void
Project::makeRelativeToProject(std::string& str)
{
    std::map<std::string, std::string> envvar;

    getEnvironmentVariables(envvar);

    std::map<std::string, std::string>::iterator found = envvar.find(NATRON_PROJECT_ENV_VAR_NAME);
    if ( ( found != envvar.end() ) && !found->second.empty() ) {
        makeRelativeToVariable(found->first, found->second, str);
    }
}

void
Project::onOCIOConfigPathChanged(const std::string& path,
                                 bool block)
{
    ScopedChanges_RAII changes(this, block);

    try {
        std::string oldEnv;
        try {
            oldEnv = _imp->envVars->getValue();
        } catch (...) {
            // ignore
        }
        std::list<std::vector<std::string> > table;
        _imp->envVars->decodeFromKnobTableFormat(oldEnv, &table);

        ///If there was already a OCIO variable, update it, otherwise create it
        bool found = false;
        for (std::list<std::vector<std::string> >::iterator it = table.begin(); it != table.end(); ++it) {
            if ( (*it)[0] == NATRON_OCIO_ENV_VAR_NAME ) {
                (*it)[1] = path;
                found = true;
                break;
            }
        }
        if (!found) {
            std::vector<std::string> vec(2);
            vec[0] = NATRON_OCIO_ENV_VAR_NAME;
            vec[1] = path;
            table.push_back(vec);
        }

        std::string newEnv = _imp->envVars->encodeToKnobTableFormat(table);

        if (oldEnv != newEnv) {
            if ( appPTR->getCurrentSettings()->isAutoFixRelativeFilePathEnabled() ) {
                fixRelativeFilePaths(NATRON_OCIO_ENV_VAR_NAME, path, block);
            }
            _imp->envVars->setValue(newEnv);
        }
    } catch (std::logic_error) {
        // ignore
    }
}

double
Project::getProjectFrameRate() const
{
    return _imp->frameRate->getValue();
}

KnobPathPtr
Project::getEnvVarKnob() const
{
    return _imp->envVars;
}

std::string
Project::getOnProjectLoadCB() const
{
    return _imp->onProjectLoadCB->getValue();
}

std::string
Project::getOnProjectSaveCB() const
{
    return _imp->onProjectSaveCB->getValue();
}

std::string
Project::getOnProjectCloseCB() const
{
    return _imp->onProjectCloseCB->getValue();
}

std::string
Project::getOnNodeCreatedCB() const
{
    return _imp->onNodeCreated->getValue();
}

std::string
Project::getOnNodeDeleteCB() const
{
    return _imp->onNodeDeleted->getValue();
}

bool
Project::isProjectClosing() const
{
    QMutexLocker k(&_imp->projectClosingMutex);

    return _imp->projectClosing;
}

bool
Project::isFrameRangeLocked() const
{
    return _imp->lockFrameRange->getValue();
}

void
Project::getFrameRange(TimeValue* first,
                       TimeValue* last) const
{
    *first = TimeValue(_imp->frameRange->getValue());
    *last = TimeValue(_imp->frameRange->getValue(DimIdx(1)));
}

void
Project::unionFrameRangeWith(TimeValue first,
                             TimeValue last)
{
    int curFirst, curLast;
    bool mustSet = !_imp->frameRange->hasModifications() && first != last;

    curFirst = _imp->frameRange->getValue(DimIdx(0));
    curLast = _imp->frameRange->getValue(DimIdx(1));
    curFirst = !mustSet ? std::min((double)first, (double)curFirst) : first;
    curLast = !mustSet ? std::max((double)last, (double)curLast) : last;
    ScopedChanges_RAII changes(this);
    std::vector<int> dims(2);
    dims[0] = curFirst;
    dims[1] = curLast;
    _imp->frameRange->setValueAcrossDimensions(dims);

}

void
Project::recomputeFrameRangeFromReaders()
{
    int first = INT_MIN, last = INT_MAX;

    recomputeFrameRangeForAllReaders(&first, &last);
    if (first == INT_MIN || last == INT_MAX) {
        return;
    }
    ScopedChanges_RAII changes(this);
    std::vector<int> dims(2);
    dims[0] = first;
    dims[1] = last;
    _imp->frameRange->setValueAcrossDimensions(dims);
    
}

void
Project::createViewer()
{
    if ( getApp()->isBackground() ) {
        return;
    }

    CreateNodeArgsPtr args(CreateNodeArgs::create( PLUGINID_NATRON_VIEWER_GROUP, shared_from_this() ));
    args->setProperty<bool>(kCreateNodeArgsPropAutoConnect, false);
    args->setProperty<bool>(kCreateNodeArgsPropSubGraphOpened, false);
    args->setProperty<bool>(kCreateNodeArgsPropAddUndoRedoCommand, false);
    NodePtr viewerGroup = getApp()->createNode(args);
    assert(viewerGroup);
    if (!viewerGroup) {
        throw std::runtime_error( tr("Cannot create node %1").arg( QLatin1String(PLUGINID_NATRON_VIEWER_GROUP) ).toStdString() );
    }
}


bool
Project::addDefaultFormat(const std::string& formatSpec)
{
    Format f;

    if ( ProjectPrivate::generateFormatFromString(QString::fromUtf8( formatSpec.c_str() ), &f) ) {
        QMutexLocker k(&_imp->formatMutex);

        bool existed;
        tryAddProjectFormat(f, false, &existed);

        return true;
    } else {
        return false;
    }
}

void
Project::onProjectFormatPopulated()
{
    int index = _imp->formatKnob->getValue();
    NodesList nodes;

    getNodes_recursive(nodes);
    std::vector<ChoiceOption> entries = _imp->formatKnob->getEntries();

    for (NodesList::iterator it = nodes.begin(); it != nodes.end(); ++it) {
        (*it)->getEffectInstance()->refreshFormatParamChoice(entries, index, false);
    }
}

void
Project::setTimeLine(const TimeLinePtr& timeline)
{
    _imp->timeline = timeline;
}


void
Project::toSerialization(SERIALIZATION_NAMESPACE::SerializationObjectBase* serializationBase)
{
    // All the code in this function is MT-safe and run in the serialization thread
    SERIALIZATION_NAMESPACE::ProjectSerialization* serialization = dynamic_cast<SERIALIZATION_NAMESPACE::ProjectSerialization*>(serializationBase);
    assert(serialization);
    if (!serialization) {
        return;
    }

    // Serialize nodes
    {
        NodesList nodes;
        getActiveNodes(&nodes);
        for (NodesList::iterator it = nodes.begin(); it != nodes.end(); ++it) {
            if ( (*it)->isPersistent() ) {
                
                SERIALIZATION_NAMESPACE::NodeSerializationPtr state;
                StubNodePtr isStub = toStubNode((*it)->getEffectInstance());
                if (isStub) {
                    state = isStub->getNodeSerialization();
                    if (!state) {
                        continue;
                    }
                } else {
                    state = boost::make_shared<SERIALIZATION_NAMESPACE::NodeSerialization>();
                    (*it)->toSerialization(state.get());
                }
                
                serialization->_nodes.push_back(state);
            }
        }
    }

    // Get user additional formats
    std::list<Format> formats;
    getAdditionalFormats(&formats);
    for (std::list<Format>::iterator it = formats.begin(); it!=formats.end(); ++it) {
        SERIALIZATION_NAMESPACE::FormatSerialization s;
        s.x1 = it->x1;
        s.y1 = it->y1;
        s.x2 = it->x2;
        s.y2 = it->y2;
        s.par = it->getPixelAspectRatio();
        s.name = it->getName();
        serialization->_additionalFormats.push_back(s);
    }

    // Serialize project settings
    std::vector<KnobIPtr> knobs = getKnobs_mt_safe();

    bool isFullSaveMode = appPTR->getCurrentSettings()->getIsFullRecoverySaveModeEnabled();

    for (U32 i = 0; i < knobs.size(); ++i) {

        if (!knobs[i]->getIsPersistent()) {
            continue;
        }
        KnobGroupPtr isGroup = toKnobGroup(knobs[i]);
        KnobPagePtr isPage = toKnobPage(knobs[i]);
        KnobButtonPtr isButton = toKnobButton(knobs[i]);
        if (isGroup || isPage || (isButton && !isButton->getIsCheckable())) {
            continue;
        }

        if (!isFullSaveMode && !knobs[i]->hasModifications()) {
            continue;
        }


        SERIALIZATION_NAMESPACE::KnobSerializationPtr newKnobSer = boost::make_shared<SERIALIZATION_NAMESPACE::KnobSerialization>();
        knobs[i]->toSerialization(newKnobSer.get());
        if (newKnobSer->_mustSerialize) {

            // do not serialize the project path itself and
            // the OCIO path as they are useless
            if (knobs[i] == _imp->envVars) {
                std::list<std::vector<std::string> > projectPathsTable, newTable;
                _imp->envVars->getTable(&projectPathsTable);
                for (std::list<std::vector<std::string> >::iterator it = projectPathsTable.begin(); it!=projectPathsTable.end(); ++it) {
                    if (it->size() > 0 &&
                        (it->front() == NATRON_OCIO_ENV_VAR_NAME || it->front() == NATRON_PROJECT_ENV_VAR_NAME)) {
                        continue;
                    }
                    newTable.push_back(*it);
                }
                SERIALIZATION_NAMESPACE::ValueSerialization& value = newKnobSer->_values.begin()->second[0];
                value._value.isString = _imp->envVars->encodeToKnobTableFormat(projectPathsTable);
                value._serializeValue = value._value.isString.empty();
                if (!value._serializeValue) {
                    value._mustSerialize = false;
                    newKnobSer->_mustSerialize = false;
                }
            }
            serialization->_projectKnobs.push_back(newKnobSer);
        }

    }


    serialization->_projectLoadedInfo.bits = isApplication32Bits() ? 32 : 64;
#ifdef __NATRON_WIN32__
    serialization->_projectLoadedInfo.osStr = kOSTypeNameWindows;
#elif defined(__NATRON_OSX__)
    serialization->_projectLoadedInfo.osStr = kOSTypeNameMacOSX;
#elif defined(__NATRON_LINUX__)
    serialization->_projectLoadedInfo.osStr = kOSTypeNameLinux;
#endif
    serialization->_projectLoadedInfo.gitBranch = GIT_BRANCH;
    serialization->_projectLoadedInfo.gitCommit = GIT_COMMIT;
    serialization->_projectLoadedInfo.vMajor = NATRON_VERSION_MAJOR;
    serialization->_projectLoadedInfo.vMinor = NATRON_VERSION_MINOR;
    serialization->_projectLoadedInfo.vRev = NATRON_VERSION_REVISION;


    // Timeline's current frame
    serialization->_timelineCurrent = currentFrame();

    if (getApp()->isBackground()) {
        // Use the last project loaded serialization for the gui layout
        if (_imp->lastProjectLoaded) {
            serialization->_projectWorkspace = _imp->lastProjectLoaded->_projectWorkspace;
            serialization->_openedPanelsOrdered = _imp->lastProjectLoaded->_openedPanelsOrdered;
            serialization->_viewportsData = _imp->lastProjectLoaded->_viewportsData;
        }
    } else {
        // Serialize workspace
        serialization->_projectWorkspace.reset(new SERIALIZATION_NAMESPACE::WorkspaceSerialization);
        getApp()->saveApplicationWorkspace(serialization->_projectWorkspace.get());

        // Save opened panels
        std::list<DockablePanelI*> openedPanels = getApp()->getOpenedSettingsPanels();
        for (std::list<DockablePanelI*>::iterator it = openedPanels.begin(); it!=openedPanels.end(); ++it) {
            serialization->_openedPanelsOrdered.push_back((*it)->getHolderFullyQualifiedScriptName());
        }

        // Save viewports
        getApp()->getViewportsProjection(&serialization->_viewportsData);
    }
    
} // Project::toSerialization



void
Project::fromSerialization(const SERIALIZATION_NAMESPACE::SerializationObjectBase& serializationBase)
{

    // All the code in this function is MT-safe and run in the serialization thread
    const SERIALIZATION_NAMESPACE::ProjectSerialization* serialization = dynamic_cast<const SERIALIZATION_NAMESPACE::ProjectSerialization*>(&serializationBase);
    assert(serialization);
    if (!serialization) {
        return;
    }

    // In Natron 1.0 we did not have a project frame range knob, hence we need to recompute it
    bool foundFrameRangeKnob = false;


    getApp()->updateProjectLoadStatus( tr("Restoring project settings...") );

    // Restore project formats
    // We must restore the entries in the combobox before restoring the value
    std::vector<ChoiceOption> entries;
    for (std::list<Format>::const_iterator it = _imp->builtinFormats.begin(); it != _imp->builtinFormats.end(); ++it) {
        QString str = ProjectPrivate::generateStringFromFormat(*it);
        if ( !it->getName().empty() ) {
            entries.push_back( ChoiceOption(it->getName(), str.toStdString(), "") );
        } else {
            entries.push_back( ChoiceOption( str.toStdString() ) );
        }
    }

    {
        _imp->additionalFormats.clear();
        for (std::list<SERIALIZATION_NAMESPACE::FormatSerialization>::const_iterator it = serialization->_additionalFormats.begin(); it != serialization->_additionalFormats.end(); ++it) {
            Format f;
            f.setName(it->name);
            f.setPixelAspectRatio(it->par);
            f.x1 = it->x1;
            f.y1 = it->y1;
            f.x2 = it->x2;
            f.y2 = it->y2;
            _imp->additionalFormats.push_back(f);
        }
        for (std::list<Format>::const_iterator it = _imp->additionalFormats.begin(); it != _imp->additionalFormats.end(); ++it) {
            QString str = ProjectPrivate::generateStringFromFormat(*it);
            if ( !it->getName().empty() ) {
                entries.push_back( ChoiceOption(it->getName(), str.toStdString(), "") );
            } else {
                entries.push_back( ChoiceOption( str.toStdString() ) );
            }
        }
    }

    _imp->formatKnob->populateChoices(entries);
    _imp->autoSetProjectFormat = false;

    // Restore project's knobs
    for (SERIALIZATION_NAMESPACE::KnobSerializationList::const_iterator it = serialization->_projectKnobs.begin(); it != serialization->_projectKnobs.end(); ++it) {
        KnobIPtr foundKnob = getKnobByName((*it)->getName());
        if (!foundKnob) {
            continue;
        }
        foundKnob->fromSerialization(**it);
        if (foundKnob == _imp->frameRange) {
            foundFrameRangeKnob = true;
        }
    }

    {
        // Refresh OCIO path
        onOCIOConfigPathChanged(appPTR->getOCIOConfigPath(), false);

        // Refresh project path
        // For eAppTypeBackgroundAutoRunLaunchedFromGui don't change the project path since it is controlled
        // by the main GUI process
        if (appPTR->getAppType() != AppManager::eAppTypeBackgroundAutoRunLaunchedFromGui) {
            _imp->autoSetProjectDirectory(QString::fromUtf8(_imp->projectPath->getValue().c_str()));
        }

    }

    // Restore the timeline
    _imp->timeline->seekFrame(serialization->_timelineCurrent, false, EffectInstancePtr(), eTimelineChangeReasonOtherSeek);


    // Restore the nodes
    createNodesFromSerialization(serialization->_nodes, eCreateNodesFromSerializationFlagsNone, 0);

    QDateTime time = QDateTime::currentDateTime();
    _imp->hasProjectBeenSavedByUser = true;
    _imp->ageSinceLastSave = time;
    _imp->lastAutoSave = time;

    if (!foundFrameRangeKnob) {
        recomputeFrameRangeFromReaders();
    }
    
} // Project::fromSerialization


NATRON_NAMESPACE_EXIT


NATRON_NAMESPACE_USING
#include "moc_Project.cpp"<|MERGE_RESOLUTION|>--- conflicted
+++ resolved
@@ -2019,13 +2019,8 @@
     if ( nodesToWatch.empty() ) {
         return false;
     }
-<<<<<<< HEAD
-    boost::shared_ptr<NodeRenderWatcher> renderWatcher = boost::make_shared<NodeRenderWatcher>(nodesToWatch);
-    QObject::connect(renderWatcher.get(), SIGNAL(taskFinished(int,WatcherCallerArgsPtr)), this, SLOT(onQuitAnyProcessingWatcherTaskFinished(int,WatcherCallerArgsPtr)), Qt::UniqueConnection);
-=======
-    NodeRenderWatcherPtr renderWatcher( new NodeRenderWatcher(nodesToWatch) );
+    NodeRenderWatcherPtr renderWatcher = boost::make_shared<NodeRenderWatcher>(nodesToWatch);
     QObject::connect(renderWatcher.get(), SIGNAL(taskFinished(int,GenericWatcherCallerArgsPtr)), this, SLOT(onQuitAnyProcessingWatcherTaskFinished(int,GenericWatcherCallerArgsPtr)), Qt::UniqueConnection);
->>>>>>> 79fe7e5a
     ProjectPrivate::RenderWatcher p;
     p.receiver = receiver;
     p.watcher = renderWatcher;
