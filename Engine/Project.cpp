/* ***** BEGIN LICENSE BLOCK *****
 * This file is part of Natron <https://natrongithub.github.io/>,
 * Copyright (C) 2013-2018 INRIA and Alexandre Gauthier-Foichat
 *
 * Natron is free software: you can redistribute it and/or modify
 * it under the terms of the GNU General Public License as published by
 * the Free Software Foundation; either version 2 of the License, or
 * (at your option) any later version.
 *
 * Natron is distributed in the hope that it will be useful,
 * but WITHOUT ANY WARRANTY; without even the implied warranty of
 * MERCHANTABILITY or FITNESS FOR A PARTICULAR PURPOSE.  See the
 * GNU General Public License for more details.
 *
 * You should have received a copy of the GNU General Public License
 * along with Natron.  If not, see <http://www.gnu.org/licenses/gpl-2.0.html>
 * ***** END LICENSE BLOCK ***** */

// ***** BEGIN PYTHON BLOCK *****
// from <https://docs.python.org/3/c-api/intro.html#include-files>:
// "Since Python may define some pre-processor definitions which affect the standard headers on some systems, you must include Python.h before any standard headers are included."
#include <Python.h>
// ***** END PYTHON BLOCK *****

#include "Project.h"

#include <fstream>
#include <algorithm> // min, max
#include <ios>
#include <cstdlib> // strtoul
#include <cerrno> // errno
#include <cassert>
#include <stdexcept>

#if !defined(SBK_RUN) && !defined(Q_MOC_RUN)
GCC_DIAG_UNUSED_LOCAL_TYPEDEFS_OFF
#include <boost/math/special_functions/fpclassify.hpp>
#include <boost/algorithm/string/trim.hpp>
#include <boost/algorithm/string/predicate.hpp>
GCC_DIAG_UNUSED_LOCAL_TYPEDEFS_ON
#endif

#ifdef __NATRON_WIN32__
#include <stdio.h> //for _snprintf
#include <windows.h> //for GetUserName
#include <Lmcons.h> //for UNLEN
#define snprintf _snprintf
#elif defined(__NATRON_UNIX__)
#include <pwd.h> //for getpwuid
#endif


#include <QtCore/QCoreApplication>
#include <QtCore/QTimer>
#include <QtCore/QThread>
#include <QtCore/QDir>
#include <QtCore/QTemporaryFile>
#include <QtCore/QFileInfo>
#include <QtCore/QDebug>
#include <QtCore/QTextStream>
#include <QtCore/QProcess>
#include <QtNetwork/QHostInfo>
#include <QtConcurrentRun> // QtCore on Qt4, QtConcurrent on Qt5

#include <ofxhXml.h> // OFX::XML::escape

#include "Global/StrUtils.h"
#include "Global/GitVersion.h"
#include "Global/FStreamsSupport.h"
#ifdef DEBUG
#include "Global/FloatingPointExceptions.h"
#endif

#include "Engine/AppInstance.h"
#include "Engine/AppManager.h"
#include "Engine/CreateNodeArgs.h"
#include "Engine/DockablePanelI.h"
#include "Engine/EffectInstance.h"
#include "Engine/Hash64.h"
#include "Engine/KnobFile.h"
#include "Engine/MemoryInfo.h" // isApplication32Bits
#include "Engine/Node.h"
#include "Engine/OutputSchedulerThread.h"
#include "Engine/ProjectPrivate.h"
#include "Engine/RotoLayer.h"
#include "Engine/Settings.h"
#include "Engine/StubNode.h"
#include "Engine/StandardPaths.h"
#include "Engine/ViewerInstance.h"
#include "Engine/ViewIdx.h"

#include "Serialization/ProjectSerialization.h"
#include "Serialization/SerializationIO.h"


NATRON_NAMESPACE_ENTER


using std::cout; using std::endl;
using std::make_pair;


static std::string
getUserName()
{
#ifdef __NATRON_WIN32__
    wchar_t user_name[UNLEN + 1];
    DWORD user_name_size = sizeof(user_name);
    GetUserNameW(user_name, &user_name_size);

    std::wstring wUserName(user_name);
    std::string sUserName = StrUtils::utf16_to_utf8(wUserName);
    return sUserName;
#elif defined(__NATRON_UNIX__)
    struct passwd *passwd;
    passwd = getpwuid( getuid() );

    return passwd->pw_name;
#endif
}

static std::string
generateGUIUserName()
{
    return getUserName() + '@' + QHostInfo::localHostName().toStdString();
}

static std::string
generateUserFriendlyNatronVersionName()
{
    std::string ret(NATRON_APPLICATION_NAME);

    ret.append(" v");
    ret.append(NATRON_VERSION_STRING);
    const std::string status(NATRON_DEVELOPMENT_STATUS);
    ret.append(" " NATRON_DEVELOPMENT_STATUS);
    if (status == NATRON_DEVELOPMENT_RELEASE_CANDIDATE) {
        ret.append( QString::number(NATRON_BUILD_NUMBER).toStdString() );
    }

    return ret;
}

Project::Project(const AppInstancePtr& appInstance)
    : KnobHolder(appInstance)
    , NodeCollection(appInstance)
    , _imp( new ProjectPrivate(this) )
{
    QObject::connect( _imp->autoSaveTimer.get(), SIGNAL(timeout()), this, SLOT(onAutoSaveTimerTriggered()) );
}

Project::~Project()
{
    ///wait for all autosaves to finish
    for (std::list<boost::shared_ptr<QFutureWatcher<void> > >::iterator it = _imp->autoSaveFutures.begin(); it != _imp->autoSaveFutures.end(); ++it) {
        (*it)->waitForFinished();
    }

    ///Don't clear autosaves if the program is shutting down by user request.
    ///Even if the user replied she/he didn't want to save the current work, we keep an autosave of it.
    //removeAutoSaves();
}

NATRON_NAMESPACE_ANONYMOUS_ENTER

class LoadProjectSplashScreen_RAII
{
    AppInstanceWPtr app;

public:

    LoadProjectSplashScreen_RAII(const AppInstancePtr& app,
                                 const QString& filename)
        : app(app)
    {
        if (app) {
            app->createLoadProjectSplashScreen(filename);
        }
    }

    ~LoadProjectSplashScreen_RAII()
    {
        AppInstancePtr a = app.lock();

        if (a) {
            a->closeLoadPRojectSplashScreen();
        }
    }
};

NATRON_NAMESPACE_ANONYMOUS_EXIT

bool
Project::loadProject(const QString & path,
                     const QString & name,
                     bool isUntitledAutosave,
                     bool attemptToLoadAutosave)
{
    reset(false, true);

    try {
        QString realPath = path;
        StrUtils::ensureLastPathSeparator(realPath);
        QString realName = name;
        bool isAutoSave = isUntitledAutosave;
        if (!getApp()->isBackground() && !isUntitledAutosave) {
            // In Gui mode, attempt to load an auto-save for this project if there's one.
            QString autosaveFileName;
            bool hasAutoSave = findAutoSaveForProject(realPath, name, &autosaveFileName);
            if (hasAutoSave) {
                StandardButtonEnum ret = eStandardButtonNo;
                if (attemptToLoadAutosave) {
                    QString text = tr("A recent auto-save of %1 was found.\n"
                                      "Would you like to use it instead? "
                                      "Clicking No will remove this auto-save.").arg(name);
                    ret = Dialogs::questionDialog(tr("Auto-save").toStdString(),
                                                  text.toStdString(), false, StandardButtons(eStandardButtonYes | eStandardButtonNo),
                                                  eStandardButtonYes);
                }
                if ( (ret == eStandardButtonNo) || (ret == eStandardButtonEscape) ) {
                    QFile::remove(realPath + autosaveFileName);
                } else {
                    realName = autosaveFileName;
                    isAutoSave = true;
                    {
                        QMutexLocker k(&_imp->projectLock);
                        _imp->lastAutoSaveFilePath = realPath + realName;
                    }
                }
            }
        }

        if ( !loadProjectInternal(realPath, realName, isAutoSave, isUntitledAutosave) ) {
            appPTR->showErrorLog();
        } 
    } catch (const std::exception & e) {
        Dialogs::errorDialog( tr("Project loader").toStdString(), tr("Error while loading project: %1").arg( QString::fromUtf8( e.what() ) ).toStdString() );
        if ( !getApp()->isBackground() ) {
            CreateNodeArgsPtr args(CreateNodeArgs::create(PLUGINID_NATRON_VIEWER_GROUP, shared_from_this() ));
            args->setProperty<bool>(kCreateNodeArgsPropAutoConnect, false);
            args->setProperty<bool>(kCreateNodeArgsPropSubGraphOpened, false);
            args->setProperty<bool>(kCreateNodeArgsPropAddUndoRedoCommand, false);
            NodePtr viewerGroup = getApp()->createNode(args);
            assert(viewerGroup);
            if (!viewerGroup) {
                throw std::runtime_error( tr("Cannot create node %1").arg( QLatin1String(PLUGINID_NATRON_VIEWER_GROUP) ).toStdString() );
            }
        }

        return false;
    } catch (...) {
        Dialogs::errorDialog( tr("Project loader").toStdString(), tr("Unkown error while loading project.").toStdString() );
        if ( !getApp()->isBackground() ) {
            CreateNodeArgsPtr args(CreateNodeArgs::create(PLUGINID_NATRON_VIEWER_GROUP, shared_from_this() ));
            args->setProperty<bool>(kCreateNodeArgsPropAutoConnect, false);
            args->setProperty<bool>(kCreateNodeArgsPropSubGraphOpened, false);
            args->setProperty<bool>(kCreateNodeArgsPropAddUndoRedoCommand, false);
            NodePtr viewerGroup = getApp()->createNode(args);
            assert(viewerGroup);
            if (!viewerGroup) {
                throw std::runtime_error( tr("Cannot create node %1").arg( QLatin1String(PLUGINID_NATRON_VIEWER_GROUP) ).toStdString() );
            }
        }

        return false;
    }

    refreshViewersAndPreviews();

    return true;
} // loadProject

bool
Project::getProjectLoadedVersionInfo(SERIALIZATION_NAMESPACE::ProjectBeingLoadedInfo* info) const
{
    assert(info);
    if (_imp->lastProjectLoaded) {
        *info = _imp->lastProjectLoaded->_projectLoadedInfo;
        return true;
    }
    return false;
}

bool
Project::loadProjectInternal(const QString & pathIn,
                             const QString & nameIn,
                             bool isAutoSave,
                             bool isUntitledAutosave)
{
    FlagSetter loadingProjectRAII(true, &_imp->isLoadingProject, &_imp->isLoadingProjectMutex);
    QString filePathIn = pathIn + nameIn;
    std::cout << tr("Loading project: %1").arg(filePathIn).toStdString() << std::endl;

    if ( !QFile::exists(filePathIn) ) {
        throw std::invalid_argument( QString( filePathIn + QString::fromUtf8(" : no such file.") ).toStdString() );
    }

    LoadProjectSplashScreen_RAII __raii_splashscreen__(getApp(), nameIn);


    QString filePathOut;
    bool hasConverted = appPTR->checkForOlderProjectFile(getApp(), filePathIn, &filePathOut);


    bool ret = false;
    FStreamsSupport::ifstream ifile;
    FStreamsSupport::open( &ifile, filePathOut.toStdString() );
    if (!ifile) {
        throw std::runtime_error( tr("Failed to open %1").arg(filePathOut).toStdString() );
    }



    try {
        // We must keep this boolean for bakcward compatilbility, versinioning cannot help us in that case...
        _imp->lastProjectLoaded.reset(new SERIALIZATION_NAMESPACE::ProjectSerialization);
        appPTR->loadProjectFromFileFunction(ifile, filePathOut.toStdString(), getApp(), _imp->lastProjectLoaded.get());

        {
            FlagSetter __raii_loadingProjectInternal__(true, &_imp->isLoadingProjectInternal, &_imp->isLoadingProjectMutex);
            ret = load(*_imp->lastProjectLoaded, nameIn, pathIn);
        }

        if (!getApp()->isBackground()) {
            getApp()->loadProjectGui(isAutoSave, _imp->lastProjectLoaded);
        }
    } catch (...) {
        const SERIALIZATION_NAMESPACE::ProjectBeingLoadedInfo& pInfo = _imp->lastProjectLoaded->_projectLoadedInfo;
        if (pInfo.vMajor > NATRON_VERSION_MAJOR ||
            (pInfo.vMajor == NATRON_VERSION_MAJOR && pInfo.vMinor > NATRON_VERSION_MINOR) ||
            (pInfo.vMajor == NATRON_VERSION_MAJOR && pInfo.vMinor == NATRON_VERSION_MINOR && pInfo.vRev > NATRON_VERSION_REVISION)) {
            QString message = tr("This project was saved with a more recent version (%1.%2.%3) of %4. Projects are not forward compatible and may only be opened in a version of %4 equal or more recent than the version that saved it.").arg(pInfo.vMajor).arg(pInfo.vMinor).arg(pInfo.vRev).arg(QString::fromUtf8(NATRON_APPLICATION_NAME));
            throw std::runtime_error(message.toStdString());
        }
        throw std::runtime_error( tr("Unrecognized or damaged project file").toStdString() );
    }

    Format f;
    getProjectDefaultFormat(&f);
    Q_EMIT formatChanged(f);

    _imp->natronVersion->setValue( generateUserFriendlyNatronVersionName());
    if (isAutoSave) {
        _imp->autoSetProjectFormat = false;
        if (!isUntitledAutosave) {
            QString projectFilename = QString::fromUtf8( _imp->getProjectFilename().c_str() );
            int found = projectFilename.lastIndexOf( QString::fromUtf8(".autosave") );
            if (found != -1) {
                _imp->setProjectFilename( projectFilename.left(found).toStdString() );
            }
            _imp->hasProjectBeenSavedByUser = true;
        } else {
            _imp->hasProjectBeenSavedByUser = false;
            _imp->setProjectFilename(NATRON_PROJECT_UNTITLED);
            _imp->setProjectPath("");
        }
        _imp->lastAutoSave = QDateTime::currentDateTime();
        _imp->ageSinceLastSave = QDateTime();
        _imp->lastAutoSaveFilePath = filePathOut;

        QString projectPath = QString::fromUtf8( _imp->getProjectPath().c_str() );
        QString projectFilename = QString::fromUtf8( _imp->getProjectFilename().c_str() );
        Q_EMIT projectNameChanged(projectPath + projectFilename, true);
    } else {
        // Mark it modified if it was converted
        Q_EMIT projectNameChanged(filePathIn, hasConverted);
    }

    ///Try to take the project lock by creating a lock file
    if (!isAutoSave) {
        QString lockFilePath = getLockAbsoluteFilePath();
        if ( !QFile::exists(lockFilePath) ) {
            createLockFile();
        }
    }

    _imp->runOnProjectLoadCallback();

    ///Process all events before flagging that we're no longer loading the project
    ///to avoid multiple renders being called because of reshape events of viewers
    {
#ifdef DEBUG
        boost_adaptbx::floating_point::exception_trapping trap(0);
#endif
        QCoreApplication::processEvents();
    }

    return ret;
} // Project::loadProjectInternal

bool
Project::saveProject(const QString & path,
                     const QString & name,
                     QString* newFilePath)
{
    return saveProject_imp(path, name, false, true, newFilePath);
}

bool
Project::saveProject_imp(const QString & path,
                         const QString & name,
                         bool autoS,
                         bool updateProjectProperties,
                         QString* newFilePath)
{
    {
        QMutexLocker l(&_imp->isLoadingProjectMutex);
        if (_imp->isLoadingProject) {
            return false;
        }
    }

    {
        QMutexLocker l(&_imp->isSavingProjectMutex);
        if (_imp->isSavingProject) {
            return false;
        } else {
            _imp->isSavingProject = true;
        }
    }

    QString ret;

    try {
        if (!autoS) {
            //if  (!isSaveUpToDate() || !QFile::exists(path+name)) {
            //We are saving, do not autosave.
            _imp->autoSaveTimer->stop();

            ret = saveProjectInternal(path, name, false, updateProjectProperties);

            ///We just saved, remove the last auto-save which is now obsolete
            removeLastAutosave();

            //}
        } else {
            if (updateProjectProperties) {
                ///Replace the last auto-save with a more recent one
                removeLastAutosave();
            }

            ret = saveProjectInternal(path, name, true, updateProjectProperties);
        }
    } catch (const std::exception & e) {
        if (!autoS) {
            Dialogs::errorDialog( tr("Save").toStdString(), e.what() );
        } else {
            qDebug() << "Save failure: " << e.what();
        }
    }

    {
        QMutexLocker l(&_imp->isSavingProjectMutex);
        _imp->isSavingProject = false;
    }

    if (newFilePath) {
        *newFilePath = ret;
    }

    return true;
} // Project::saveProject_imp

static bool
fileCopy(const QString & source,
         const QString & dest)
{
    QFile sourceFile(source);
    QFile destFile(dest);
    bool success = true;

    success &= sourceFile.open( QFile::ReadOnly );
    success &= destFile.open( QFile::WriteOnly | QFile::Truncate );
    success &= destFile.write( sourceFile.readAll() ) >= 0;
    sourceFile.close();
    destFile.close();

    return success;
}

QString
Project::saveProjectInternal(const QString & path,
                             const QString & name,
                             bool autoSave,
                             bool updateProjectProperties)
{
    QDateTime time = QDateTime::currentDateTime();
    QString timeStr = time.toString();
    QString filePath;

    if (autoSave) {
        bool appendTimeHash = false;
        if ( path.isEmpty() ) {
            filePath = autoSavesDir();

            //If the auto-save is saved in the AutoSaves directory, there will be other autosaves for other opened
            //projects. We uniquely identity it with the time hash of the current time
            appendTimeHash = true;
        } else {
            filePath = path;
        }
        filePath.append( QLatin1Char('/') );
        filePath.append(name);
        filePath.append( QString::fromUtf8(".autosave") );

        if (appendTimeHash) {
            Hash64 timeHash;

            Q_FOREACH(QChar ch, timeStr) {
                timeHash.append<unsigned short>( ch.unicode() );
            }
            timeHash.computeHash();
            QString timeHashStr = QString::number( timeHash.value() );
            filePath.append(QLatin1Char('.') + timeHashStr);
        }


        if (updateProjectProperties) {
            QMutexLocker l(&_imp->projectLock);
            _imp->lastAutoSaveFilePath = filePath;
        }
    } else {
        filePath = path + name;
    }

    std::string newFilePath = _imp->runOnProjectSaveCallback(filePath.toStdString(), autoSave);
    filePath = QString::fromUtf8( newFilePath.c_str() );

    ///Use a temporary file to save, so if Natron crashes it doesn't corrupt the user save.
    QString tmpFilename = StandardPaths::writableLocation(StandardPaths::eStandardLocationTemp);
    StrUtils::ensureLastPathSeparator(tmpFilename);
    tmpFilename.append( QString::number( time.toMSecsSinceEpoch() ) );

    {
        FStreamsSupport::ofstream ofile;
        FStreamsSupport::open( &ofile, tmpFilename.toStdString() );
        if (!ofile) {
            throw std::runtime_error( tr("Failed to open file ").toStdString() + tmpFilename.toStdString() );
        }

        ///Fix file paths before saving.
        QString oldProjectPath = QString::fromUtf8( _imp->getProjectPath().c_str() );

        if (!autoSave && updateProjectProperties) {
            _imp->autoSetProjectDirectory(path);
            _imp->saveDate->setValue( timeStr.toStdString());
            _imp->lastAuthorName->setValue( generateGUIUserName());
            _imp->natronVersion->setValue( generateUserFriendlyNatronVersionName());
        }

        try {
            SERIALIZATION_NAMESPACE::ProjectSerialization projectSerializationObj;
            toSerialization(&projectSerializationObj);
            appPTR->aboutToSaveProject(&projectSerializationObj);
            SERIALIZATION_NAMESPACE::write(ofile, projectSerializationObj, NATRON_PROJECT_FILE_HEADER);
        } catch (...) {
            if (!autoSave && updateProjectProperties) {
                ///Reset the old project path in case of failure.
                _imp->autoSetProjectDirectory(oldProjectPath);
            }
            throw;
        }
    } // ofile

    if ( QFile::exists(filePath) ) {
        QFile::remove(filePath);
    }
    int nAttemps = 0;

    while ( nAttemps < 10 && !fileCopy(tmpFilename, filePath) ) {
        ++nAttemps;
    }

    if (nAttemps >= 10) {
        throw std::runtime_error( "Failed to save to " + filePath.toStdString() );
    }

    QFile::remove(tmpFilename);

    if (!autoSave && updateProjectProperties) {
        QString lockFilePath = getLockAbsoluteFilePath();
        if ( QFile::exists(lockFilePath) ) {
            ///Remove the previous lock file if there was any
            removeLockFile();
        }
        {

            _imp->setProjectFilename( name.toStdString() );
            _imp->setProjectPath( path.toStdString() );
            QMutexLocker l(&_imp->projectLock);
            _imp->hasProjectBeenSavedByUser = true;
            _imp->ageSinceLastSave = time;
        }
        Q_EMIT projectNameChanged(path + name, false); //< notify the gui so it can update the title

        //Create the lock file corresponding to the project
        createLockFile();
    } else if (updateProjectProperties) {
        QString projectPath = QString::fromUtf8( _imp->getProjectPath().c_str() );
        QString projectFilename = QString::fromUtf8( _imp->getProjectFilename().c_str() );
        Q_EMIT projectNameChanged(projectPath + projectFilename, true);

    }
    if (updateProjectProperties) {
        _imp->lastAutoSave = time;
    }

    return filePath;
} // saveProjectInternal

void
Project::autoSave()
{
    ///don't autosave in background mode...
    if ( getApp()->isBackground() ) {
        return;
    }

    QString path = QString::fromUtf8( _imp->getProjectPath().c_str() );
    QString name = QString::fromUtf8( _imp->getProjectFilename().c_str() );
    saveProject_imp(path, name, true, true, 0);
}

void
Project::triggerAutoSave()
{
    ///Should only be called in the main-thread, that is upon user interaction.
    assert( QThread::currentThread() == qApp->thread() );

    if ( getApp()->isBackground() || !appPTR->isLoaded() || isProjectClosing() ) {
        return;
    }

    if ( !hasProjectBeenSavedByUser() && !appPTR->getCurrentSettings()->isAutoSaveEnabledForUnsavedProjects() ) {
        return;
    }

    {
        QMutexLocker l(&_imp->isLoadingProjectMutex);
        if (_imp->isLoadingProject) {
            return;
        }
    }

    _imp->autoSaveTimer->start( appPTR->getCurrentSettings()->getAutoSaveDelayMS() );
}

void
Project::onAutoSaveTimerTriggered()
{
    assert( !getApp()->isBackground() );

    if ( !getApp() ) {
        return;
    }

    ///check that all schedulers are not working.
    ///If so launch an auto-save, otherwise, restart the timer.
    QThreadPool* tp = QThreadPool::globalInstance();
    bool canAutoSave = tp->activeThreadCount() < tp->maxThreadCount() && !getApp()->isShowingDialog();

    if (canAutoSave) {
        boost::shared_ptr<QFutureWatcher<void> > watcher = boost::make_shared<QFutureWatcher<void> >();
        QObject::connect( watcher.get(), SIGNAL(finished()), this, SLOT(onAutoSaveFutureFinished()) );
        watcher->setFuture( QtConcurrent::run(this, &Project::autoSave) );
        _imp->autoSaveFutures.push_back(watcher);
    } else {
        ///If the auto-save failed because a render is in progress, try every 2 seconds to auto-save.
        ///We don't use the user-provided timeout interval here because it could be an inapropriate value.
        _imp->autoSaveTimer->start(2000);
    }
}

void
Project::onAutoSaveFutureFinished()
{
    QFutureWatcherBase* future = qobject_cast<QFutureWatcherBase*>( sender() );

    assert(future);
    for (std::list<boost::shared_ptr<QFutureWatcher<void> > >::iterator it = _imp->autoSaveFutures.begin(); it != _imp->autoSaveFutures.end(); ++it) {
        if (it->get() == future) {
            _imp->autoSaveFutures.erase(it);
            break;
        }
    }
}

bool
Project::findAutoSaveForProject(const QString& projectPath,
                                const QString& projectName,
                                QString* autoSaveFileName)
{
    QString projectAbsFilePath = projectPath + projectName;
    QDir savesDir(projectPath);
    QStringList entries = savesDir.entryList(QDir::Files | QDir::NoDotAndDotDot);

    Q_FOREACH(const QString &entry, entries) {
        QString ntpExt( QLatin1Char('.') );

        ntpExt.append( QString::fromUtf8(NATRON_PROJECT_FILE_EXT) );
        QString searchStr(ntpExt);
        QString autosaveSuffix( QString::fromUtf8(".autosave") );
        searchStr.append(autosaveSuffix);
        int suffixPos = entry.indexOf(searchStr);
        if (suffixPos == -1) {
            continue;
        }
        QString filename = projectPath + entry.left( suffixPos + ntpExt.size() );
        if ( (filename == projectAbsFilePath) && QFile::exists(filename) ) {
            *autoSaveFileName = entry;

            return true;
        }
    }

    return false;
}

void
Project::initializeKnobs()
{
    KnobPagePtr page = createKnob<KnobPage>("settingsPage");
    page->setLabel(tr("Settings"));

    {
        KnobPathPtr param = createKnob<KnobPath>("projectPaths");
        param->setLabel(tr("Project Paths"));
        param->setHintToolTip( tr("Specify here project paths. Any path can be used "
                                          "in file paths and can be used between brackets, for example: \n"
                                          "[%1]MyProject.ntp \n"
                                          "You can add as many project paths as you want and can name them as you want. This way it "
                                          "makes it easy to share your projects and move files around."
                                          " You can chain up paths, like so:\n "
                                          "[%1] = <PathToProject> \n"
                                          "[Scene1] = [%1]/Rush/S_01 \n"
                                          "[Shot1] = [Scene1]/Shot001 \n"
                                          "By default if a file-path is NOT absolute (i.e: not starting with '/' "
                                          " on Unix or a drive name on Windows) "
                                          "then it will be expanded using the [%1] path. "
                                          "Absolute paths are treated as normal."
                                          " The [%1] path will be set automatically to "
                                          " the location of the project file when saving and loading a project."
                                          " The [%2] path will also be set automatically for better sharing of projects with reader nodes.").arg( QString::fromUtf8(NATRON_PROJECT_ENV_VAR_NAME) ).arg( QString::fromUtf8(NATRON_OCIO_ENV_VAR_NAME) ) );
        param->setSecret(false);
        param->setMultiPath(true);

        // The parameter is not part of the hash: all file knobs in the project have their value stored in the hash with all project variables
        // expanded
        param->setEvaluateOnChange(false);
        page->addKnob(param);
        _imp->envVars = param;
    }
    

    ///Initialize the OCIO Config
    onOCIOConfigPathChanged(appPTR->getOCIOConfigPath(), false);

    {
        KnobChoicePtr param = createKnob<KnobChoice>("outputFormat");
        param->setLabel(tr("Output Format"));
        param->setHintToolTip( tr("The project output format is what is used as canvas on the viewers.") );
        const std::vector<Format> & appFormats = appPTR->getFormats();

        {
            std::vector<ChoiceOption> entries;
            for (U32 i = 0; i < appFormats.size(); ++i) {
                const Format& f = appFormats[i];
                QString formatStr = ProjectPrivate::generateStringFromFormat(f);
                if ( (f.width() == 1920) && (f.height() == 1080) && (f.getPixelAspectRatio() == 1) ) {
                    param->setDefaultValue(i);
                }
                if ( !f.getName().empty() ) {
                    entries.push_back( ChoiceOption(f.getName(), formatStr.toStdString(), "") );
                } else {
                    entries.push_back( ChoiceOption( formatStr.toStdString() ) );
                }
                _imp->builtinFormats.push_back(f);
            }
            param->setAddNewLine(false);

            param->populateChoices(entries);
        }
        param->setAnimationEnabled(false);
        param->setIsMetadataSlave(true);
        page->addKnob(param);
        _imp->formatKnob = param;
        QObject::connect( param.get(), SIGNAL(populated()), this, SLOT(onProjectFormatPopulated()) );
    }

    {
        KnobButtonPtr param = createKnob<KnobButton>("newFormat");
        param->setLabel(tr("New Format..."));
        page->addKnob(param);
        _imp->addFormatKnob = param;
    }
    {
        KnobBoolPtr param = createKnob<KnobBool>("autoPreviews");
        param->setLabel(tr("Auto Previews"));
        param->setHintToolTip( tr("When checked, preview images on the node graph will be "
                                  "refreshed automatically. You can uncheck this option to improve performances.") );
        param->setAnimationEnabled(false);
        param->setEvaluateOnChange(false);
        page->addKnob(param);
        bool autoPreviewEnabled = appPTR->getCurrentSettings()->isAutoPreviewOnForNewProjects();
        param->setDefaultValue(autoPreviewEnabled);
        _imp->previewMode = param;
    }
    {
        KnobIntPtr param = createKnob<KnobInt>("frameRange", 2);
        std::vector<int> defFrameRange(2);
        defFrameRange[0] = 1;
        defFrameRange[1] = 250;
        param->setDefaultValues(defFrameRange, DimIdx(0));
        param->setDimensionName(DimIdx(0), "first");
        param->setDimensionName(DimIdx(1), "last");
        param->setIsMetadataSlave(true);
        param->setLabel(tr("Frame Range"));
        param->setHintToolTip( tr("The frame range of the project as seen by the plug-ins. New viewers are created automatically "
                                             "with this frame-range. By default when a new Reader node is created, its frame range "
                                             "is unioned to this "
                                             "frame-range, unless the Lock frame range parameter is checked.") );
        param->setAnimationEnabled(false);
        param->setAddNewLine(false);
        page->addKnob(param);
        _imp->frameRange = param;
    }
    {
        KnobBoolPtr param = createKnob<KnobBool>("lockRange");
        param->setLabel(tr("Lock Range"));
        param->setDefaultValue(false);
        param->setAnimationEnabled(false);
        param->setHintToolTip( tr("By default when a new Reader node is created, its frame range is unioned to the "
                                  "project frame-range, unless this parameter is checked.") );
        param->setEvaluateOnChange(false);
        page->addKnob(param);
        _imp->lockFrameRange = param;
    }
    {
        KnobDoublePtr param = createKnob<KnobDouble>("frameRate");
        param->setLabel(tr("Frame Rate"));
        param->setHintToolTip( tr("The frame rate of the project. This will serve as a default value for all effects that don't produce "
                                  "special frame rates.") );
        param->setAnimationEnabled(false);
        param->setDefaultValue(24);
        param->setIsMetadataSlave(true);
        param->setDisplayRange(0., 50.);
        page->addKnob(param);
        _imp->frameRate = param;
    }
    {
        KnobChoicePtr param = createKnob<KnobChoice>("gpuRendering");
        param->setLabel(tr("GPU Rendering"));
        {
            std::vector<ChoiceOption> entries;
            entries.push_back(ChoiceOption("Enabled","",tr("Enable GPU rendering if required resources are available and the plugin supports it.").toStdString()));
            entries.push_back(ChoiceOption("Disabled", "", tr("Disable GPU rendering for all plug-ins.").toStdString()));
            entries.push_back(ChoiceOption("Disabled if background","",tr("Disable GPU rendering when rendering with NatronRenderer but not in GUI mode.").toStdString()));
            param->populateChoices(entries);

        }
        param->setAnimationEnabled(false);
        param->setHintToolTip( tr("Select when to activate GPU rendering for plug-ins. Note that if the OpenGL Rendering parameter in the Preferences/GPU Rendering is set to disabled then GPU rendering will not be activated regardless of that value.") );
        param->setEvaluateOnChange(false);
        if (!appPTR->getCurrentSettings()->isOpenGLRenderingEnabled()) {
            param->setEnabled(false);
        }
        page->addKnob(param);
        _imp->gpuSupport = param;
    }

    KnobPagePtr viewsPage = createKnob<KnobPage>("viewsPage");
    viewsPage->setLabel(tr("Views"));

    {
        KnobPathPtr param = createKnob<KnobPath>("viewsList");
        param->setLabel(tr("Views List"));
        param->setHintToolTip( tr("The list of the views in the project") );
        param->setAnimationEnabled(false);
        param->setAsStringList(true);
        std::list<std::string> defaultViews;
        defaultViews.push_back("Main");
        std::string encodedDefaultViews = param->encodeToKnobTableFormatSingleCol(defaultViews);
        param->setDefaultValue(encodedDefaultViews);
        param->setIsMetadataSlave(true);
        viewsPage->addKnob(param);
        _imp->viewsList = param;
    }
    {
        KnobButtonPtr param = createKnob<KnobButton>("setupForStereo");
        param->setLabel(tr("Setup views for stereo"));
        param->setHintToolTip( tr("Quickly setup the views list for stereo") );
        param->setEvaluateOnChange(false);
        viewsPage->addKnob(param);
        _imp->setupForStereoButton = param;
    }

    KnobPagePtr layersPage = createKnob<KnobPage>("planesPage");
    layersPage->setLabel(tr("Planes"));
    
    {
        KnobLayersPtr param = createKnob<KnobLayers>("defaultPlanes");
        param->setLabel(tr("Default Planes"));
        param->setHintToolTip( tr("The list of the planes available by default on a Node's plane selector") );
        param->setAnimationEnabled(false);
        param->setEvaluateOnChange(false);

        std::list<ImagePlaneDesc> defaultComponents;
        {
            defaultComponents.push_back(ImagePlaneDesc::getRGBAComponents());
            defaultComponents.push_back(ImagePlaneDesc::getDisparityLeftComponents());
            defaultComponents.push_back(ImagePlaneDesc::getDisparityRightComponents());
            defaultComponents.push_back(ImagePlaneDesc::getBackwardMotionComponents());
            defaultComponents.push_back(ImagePlaneDesc::getForwardMotionComponents());
        }
        std::string encodedDefaultLayers = param->encodePlanesList(defaultComponents);
        param->setDefaultValue(encodedDefaultLayers);
        param->setIsMetadataSlave(true);
        layersPage->addKnob(param);
        _imp->defaultLayersList = param;
    }

    //KnobPagePtr lutPages = createKnob<KnobPage>("lutPage");
    //lutPages->setLabel(tr("Lut"));


    std::vector<ChoiceOption> colorSpaces;
    // Keep it in sync with ViewerColorSpaceEnum
    colorSpaces.push_back(ChoiceOption("Linear","",""));
    colorSpaces.push_back(ChoiceOption("sRGB","",""));
    colorSpaces.push_back(ChoiceOption("Rec.709","",""));

    {
        KnobChoicePtr param = createKnob<KnobChoice>("defaultColorSpace8u");
        param->setLabel(tr("8-Bit LUT"));
        param->setHintToolTip( tr("Defines the 1D LUT used to convert to 8-bit image data if an effect cannot process floating-point images.") );
        param->setAnimationEnabled(false);
        param->populateChoices(colorSpaces);
        param->setDefaultValue(1);
        param->setSecret(true);
        page->addKnob(param);
        _imp->colorSpace8u = param;
    }

    {
        KnobChoicePtr param = createKnob<KnobChoice>("defaultColorSpace16u");
        param->setLabel(tr("16-Bit LUT"));
        param->setHintToolTip( tr("Defines the 1D LUT used to convert to 16-bit image data if an effect cannot process floating-point images.") );
        param->setAnimationEnabled(false);
        param->populateChoices(colorSpaces);
        param->setDefaultValue(2);
        param->setSecret(true);
        page->addKnob(param);
        _imp->colorSpace16u = param;
    }

    {
        KnobChoicePtr param = createKnob<KnobChoice>("defaultColorSpace32f");
        param->setLabel(tr("32-Bit Floating Point LUT"));
        param->setHintToolTip( tr("Defines the 1D LUT used to convert from 32-bit floating-point image data if an effect cannot process floating-point images.") );
        param->setAnimationEnabled(false);
        param->populateChoices(colorSpaces);
        param->setDefaultValue(0);
        param->setSecret(true);
        page->addKnob(param);
        _imp->colorSpace32f = param;
    }


    KnobPagePtr infoPage = createKnob<KnobPage>("infoPage");
    infoPage->setLabel(tr("Infos"));

    {
        KnobStringPtr param = createKnob<KnobString>("projectName");
        param->setLabel(tr("Project Name"));
        param->setIsPersistent(false);
        param->setEnabled(false);
        param->setEvaluateOnChange(false);
        param->setAnimationEnabled(false);
        param->setDefaultValue(NATRON_PROJECT_UNTITLED);
        infoPage->addKnob(param);
        _imp->projectName = param;
    }
    {
        KnobStringPtr param = createKnob<KnobString>("projectPath");
        param->setLabel(tr("Project path"));
        param->setIsPersistent(false);
        param->setAnimationEnabled(false);
        param->setEvaluateOnChange(false);
        param->setEnabled(false);
        infoPage->addKnob(param);
        _imp->projectPath = param;
    }
    {
        KnobStringPtr param = createKnob<KnobString>("softwareVersion");
        param->setLabel(tr("Saved With"));
        param->setHintToolTip( tr("The version of %1 that saved this project for the last time.").arg( QString::fromUtf8(NATRON_APPLICATION_NAME) ) );
        param->setEnabled(false);
        param->setEvaluateOnChange(false);
        param->setAnimationEnabled(false);

        // No need to save it, just use it for Gui purpose, this is saved as a separate field anyway
        param->setIsPersistent(false);
        param->setDefaultValue( generateUserFriendlyNatronVersionName() );
        infoPage->addKnob(param);
	_imp->natronVersion = param;
    }

    std::string authorName = generateGUIUserName();
    {
        KnobStringPtr param = createKnob<KnobString>( "originalAuthor");
        param->setLabel(tr("Original Author"));
        param->setHintToolTip( tr("The user name and host name of the original author of the project.") );
        param->setEnabled(false);
        param->setEvaluateOnChange(false);
        param->setAnimationEnabled(false);
        param->setValue(authorName);
        infoPage->addKnob(param);
        _imp->originalAuthorName = param;
    }
    {
        KnobStringPtr param = createKnob<KnobString>("lastAuthor");
        param->setLabel(tr("Last Author"));
        param->setHintToolTip( tr("The user name and host name of the last author of the project.") );
        param->setEnabled(false);
        param->setEvaluateOnChange(false);
        param->setAnimationEnabled(false);
        param->setValue(authorName);
        infoPage->addKnob(param);
	_imp->lastAuthorName = param;
    }
    {
        KnobStringPtr param = createKnob<KnobString>("creationDate");
        param->setLabel(tr("Created On"));
        param->setHintToolTip( tr("The creation date of the project.") );
        param->setEnabled(false);
        param->setEvaluateOnChange(false);
        param->setAnimationEnabled(false);
        param->setValue( QDateTime::currentDateTime().toString().toStdString() );
        infoPage->addKnob(param);
        _imp->projectCreationDate = param;
    }
    {
        KnobStringPtr param = createKnob<KnobString>("lastSaveDate");
        param->setLabel(tr("Last Saved On") );
        param->setHintToolTip( tr("The date this project was last saved.") );
        param->setEnabled(false);
        param->setEvaluateOnChange(false);
        param->setAnimationEnabled(false);
        infoPage->addKnob(param);
        _imp->saveDate = param;
    }
    {
        KnobStringPtr param = createKnob<KnobString>("comments");
        param->setLabel(tr("Comments"));
        param->setHintToolTip( tr("This area is a good place to write some informations about the project such as its authors, license "
                                     "and anything worth mentionning about it.") );
        param->setAsMultiLine();
        param->setEvaluateOnChange(false);
        param->setAnimationEnabled(false);
        infoPage->addKnob(param);
    }
    KnobPagePtr pythonPage = createKnob<KnobPage>("pythonPage");
    pythonPage->setLabel(tr("Python"));
    {
        KnobStringPtr param = createKnob<KnobString>("afterProjectLoad");
        param->setLabel(tr("After Project Loaded"));
        param->setName("afterProjectLoad");
        param->setHintToolTip( tr("Add here the name of a Python-defined function that will be called each time this project "
                                                  "is loaded either from an auto-save or by a user action. It will be called immediately after all "
                                                  "nodes are re-created. This callback will not be called when creating new projects.\n "
                                                  "The signature of the callback is: callback(app) where:\n"
                                                  "- app: points to the current application instance.") );
        param->setAnimationEnabled(false);
        std::string onProjectLoad = appPTR->getCurrentSettings()->getDefaultOnProjectLoadedCB();
        param->setDefaultValue(onProjectLoad);
        param->setEvaluateOnChange(false);
        pythonPage->addKnob(param);
        _imp->onProjectLoadCB = param;
    }
    {
        KnobStringPtr param = createKnob<KnobString>("beforeProjectSave");
        param->setLabel(tr("Before Project Save"));
        param->setHintToolTip( tr("Add here the name of a Python-defined function that will be called each time this project "
                                                  "is saved by the user. This will be called prior to actually saving the project and can be used "
                                                  "to change the filename of the file.\n"
                                                  "The signature of the callback is: callback(filename,app,autoSave) where:\n"
                                                  "- filename: points to the filename under which the project will be saved"
                                                  "- app: points to the current application instance\n"
                                                  "- autoSave: True if the save was called due to an auto-save, False otherwise\n"
                                                  "You should return the new filename under which the project should be saved.") );
        param->setAnimationEnabled(false);
        std::string onProjectSave = appPTR->getCurrentSettings()->getDefaultOnProjectSaveCB();
        param->setDefaultValue(onProjectSave);
        param->setEvaluateOnChange(false);
        pythonPage->addKnob(param);
        _imp->onProjectSaveCB = param;
    }
    {
        KnobStringPtr param = createKnob<KnobString>("beforeProjectClose");
        param->setLabel(tr("Before Project Close"));
        param->setHintToolTip( tr("Add here the name of a Python-defined function that will be called each time this project "
                                                   "is closed or if the user closes the application while this project is opened. This is called "
                                                   "prior to removing anything from the project.\n"
                                                   "The signature of the callback is: callback(app) where:\n"
                                                   "- app: points to the current application instance.") );
        param->setAnimationEnabled(false);
        std::string onProjectClose = appPTR->getCurrentSettings()->getDefaultOnProjectCloseCB();
        param->setValue(onProjectClose);
        param->setEvaluateOnChange(false);
        pythonPage->addKnob(param);
        _imp->onProjectCloseCB = param;
    }
    {
        KnobStringPtr param = createKnob<KnobString>("afterNodeCreated");
        param->setLabel(tr("After Node Created"));
        param->setHintToolTip( tr("Add here the name of a Python-defined function that will be called each time a node "
                                                "is created. The boolean variable userEdited will be set to True if the node was created "
                                                "by the user or False otherwise (such as when loading a project, or pasting a node).\n"
                                                "The signature of the callback is: callback(thisNode, app, userEdited) where:\n"
                                                "- thisNode: the node which has just been created\n"
                                                "- userEdited: a boolean indicating whether the node was created by user interaction or from "
                                                "a script/project load/copy-paste\n"
                                                "- app: points to the current application instance.") );
        param->setAnimationEnabled(false);
        std::string onNodeCreated = appPTR->getCurrentSettings()->getDefaultOnNodeCreatedCB();
        param->setDefaultValue(onNodeCreated);
        param->setEvaluateOnChange(false);
        pythonPage->addKnob(param);
        _imp->onNodeCreated = param;
    }
    {
        KnobStringPtr param = createKnob<KnobString>("beforeNodeRemoval");
        param->setLabel(tr("Before Node Removal"));
        param->setHintToolTip( tr("Add here the name of a Python-defined function that will be called each time a node "
                                                "is about to be deleted. This function will not be called when the project is closing.\n"
                                                "The signature of the callback is: callback(thisNode, app) where:\n"
                                                "- thisNode: the node about to be deleted\n"
                                                "- app: points to the current application instance.") );
        param->setAnimationEnabled(false);
        std::string onNodeDelete = appPTR->getCurrentSettings()->getDefaultOnNodeDeleteCB();
        param->setDefaultValue(onNodeDelete);
        param->setEvaluateOnChange(false);
        pythonPage->addKnob(param);
        _imp->onNodeDeleted = param;
    }
    
    

    Q_EMIT knobsInitialized();
} // initializeKnobs

// don't return a reference to a mutex-protected object!
void
Project::getProjectDefaultFormat(Format *f) const
{
    assert(f);
    QMutexLocker l(&_imp->formatMutex);
    ChoiceOption formatSpec = _imp->formatKnob->getCurrentEntry();
    // use the label here, because the id does not contain the format specifications.
    // see ProjectPrivate::generateStringFromFormat()
#pragma message WARN("TODO: can't we store the format somewhere instead of parsing the label???")
    if ( !formatSpec.label.empty() ) {
        ProjectPrivate::generateFormatFromString(QString::fromUtf8( formatSpec.label.c_str() ), f);
    } else {
        _imp->findFormat(_imp->formatKnob->getValue(), f);
    }
}

bool
Project::getProjectFormatAtIndex(int index,
                                 Format* f) const
{
    assert(f);
    QMutexLocker l(&_imp->formatMutex);

    return _imp->findFormat(index, f);
}

bool
Project::isOpenGLRenderActivated() const
{
    if (!appPTR->getCurrentSettings()->isOpenGLRenderingEnabled()) {
        return false;
    }
    int index =  _imp->gpuSupport->getValue();
    return index == 0 || (index == 2 && !getApp()->isBackground());
}

int
Project::currentFrame() const
{
    return _imp->timeline->currentFrame();
}

int
Project::tryAddProjectFormat(const Format & f, bool addAsAdditionalFormat, bool* existed)
{
    //assert( !_imp->formatMutex.tryLock() );
    if ( ( f.left() >= f.right() ) || ( f.bottom() >= f.top() ) ) {
        return -1;
    }

    std::list<Format>::iterator foundFormat = std::find(_imp->builtinFormats.begin(), _imp->builtinFormats.end(), f);
    if ( foundFormat != _imp->builtinFormats.end() ) {
        *existed = true;
        return std::distance(_imp->builtinFormats.begin(), foundFormat);
    } else {
        foundFormat = std::find(_imp->additionalFormats.begin(), _imp->additionalFormats.end(), f);
        if ( foundFormat != _imp->additionalFormats.end() ) {
            *existed = true;
            return std::distance(_imp->additionalFormats.begin(), foundFormat) + _imp->builtinFormats.size();
        }
    }

    QString formatStr = ProjectPrivate::generateStringFromFormat(f);

    int ret = -1;
    std::vector<ChoiceOption> entries;
    for (std::list<Format>::iterator it = _imp->builtinFormats.begin(); it != _imp->builtinFormats.end(); ++it) {
        QString str = ProjectPrivate::generateStringFromFormat(*it);
        if ( !it->getName().empty() ) {
            entries.push_back( ChoiceOption(it->getName(), str.toStdString(), "") );
        } else {
            entries.push_back( ChoiceOption( str.toStdString() ) );
        }
    }
    if (!addAsAdditionalFormat) {
        if ( !f.getName().empty() ) {
            entries.push_back( ChoiceOption(f.getName(), formatStr.toStdString(), "") );
        } else {
            entries.push_back( ChoiceOption( formatStr.toStdString() ) );
        }
        ret = (entries.size() - 1);
    }
    for (std::list<Format>::iterator it = _imp->additionalFormats.begin(); it != _imp->additionalFormats.end(); ++it) {
        QString str = ProjectPrivate::generateStringFromFormat(*it);
        if ( !it->getName().empty() ) {
            entries.push_back( ChoiceOption(it->getName(), str.toStdString(), "") );
        } else {
            entries.push_back( ChoiceOption( str.toStdString() ) );
        }
    }
    if (addAsAdditionalFormat) {
        if ( !f.getName().empty() ) {
            entries.push_back( ChoiceOption(f.getName(), formatStr.toStdString(), "") );
        } else {
            entries.push_back( ChoiceOption( formatStr.toStdString() ) );
        }
        ret = (entries.size() - 1);
    }

    if (addAsAdditionalFormat) {
        _imp->additionalFormats.push_back(f);
    } else {
        _imp->builtinFormats.push_back(f);
    }
    _imp->formatKnob->populateChoices(entries);

    return ret;
}

void
Project::setProjectDefaultFormat(const Format & f)
{
    //assert( !_imp->formatMutex.tryLock() );
    bool existed;
    int index = tryAddProjectFormat(f, true, &existed);

    _imp->formatKnob->setValue(index);
    ///if locked it will trigger a deadlock because some parameters
    ///might respond to this signal by checking the content of the project format.
}

void
Project::getProjectFormatEntries(std::vector<ChoiceOption>* formatStrings,
                                 int* currentValue) const
{
    *formatStrings = _imp->formatKnob->getEntries();

    *currentValue = _imp->formatKnob->getValue();
}

bool
Project::getFormatNameFromRect(const RectI& rect, double par, std::string* name) const
{
    // First try to find the format in the project formats, they have a good chance to be named
    bool foundFormat = false;
    Format f;
    {
        QMutexLocker k(&_imp->formatMutex);

        for (std::list<Format>::const_iterator it = _imp->builtinFormats.begin(); it!=_imp->builtinFormats.end(); ++it) {
            if (it->x1 == rect.x1 && it->y1 == rect.x1 && it->x2 == rect.x2 && it->y2 == rect.y2 && par == it->getPixelAspectRatio()) {
                f = *it;
                foundFormat = true;
                break;
            }
        }
        if (!foundFormat) {
            for (std::list<Format>::const_iterator it = _imp->additionalFormats.begin(); it!=_imp->additionalFormats.end(); ++it) {
                if (it->x1 == rect.x1 && it->y1 == rect.x1 && it->x2 == rect.x2 && it->y2 == rect.y2 && par == it->getPixelAspectRatio()) {
                    f = *it;
                    foundFormat = true;
                    break;
                }
            }
        }
    }
    name->clear();
    if (foundFormat) {
        *name = f.getName();
    }
    return !name->empty();
}

int
Project::getProjectViewsCount() const
{
    std::list<std::vector<std::string> > pairs;

    _imp->viewsList->getTable(&pairs);

    return (int)pairs.size();
}

bool
Project::isGPURenderingEnabledInProject() const
{
    if (!appPTR->getCurrentSettings()->isOpenGLRenderingEnabled()) {
        return false;
    }
    int index = _imp->gpuSupport->getValue();

    if (index == 0) {
        return true;
    } else if (index == 1) {
        return false;
    } else if (index == 2) {
        return !getApp()->isBackground();
    }
    assert(false);

    return false;
}

std::list<ImagePlaneDesc>
Project::getProjectDefaultLayers() const
{
    return _imp->defaultLayersList->decodePlanesList();
}

void
Project::addProjectDefaultLayer(const ImagePlaneDesc& comps)
{
    const std::vector<std::string>& channels = comps.getChannels();
    std::vector<std::string> row(2);

    row[0] = comps.getPlaneLabel();
    std::string channelsStr;
    for (std::size_t i = 0; i < channels.size(); ++i) {
        channelsStr += channels[i];
        if ( i < (channels.size() - 1) ) {
            channelsStr += ' ';
        }
    }
    row[1] = channelsStr;
    _imp->defaultLayersList->appendRow(row);
}

std::vector<std::string>
Project::getProjectDefaultLayerNames() const
{
    std::vector<std::string> ret;
    std::list<std::vector<std::string> > pairs;

    _imp->defaultLayersList->getTable(&pairs);
    for (std::list<std::vector<std::string> >::iterator it = pairs.begin();
         it != pairs.end(); ++it) {
        bool found = false;
        for (std::size_t i = 0; i < ret.size(); ++i) {
            if (ret[i] == (*it)[0]) {
                found = true;
                break;
            }
        }
        if (!found) {
            ret.push_back( (*it)[0] );
        }
    }

    return ret;
}

const std::vector<std::string>&
Project::getProjectViewNames() const
{
    ///Tls is needed to implement getViewName in the multi-plane suite
    std::vector<std::string>& tls = _imp->tlsData->getOrCreateTLSData()->viewNames;

    tls.clear();

    std::list<std::vector<std::string> > pairs;
    _imp->viewsList->getTable(&pairs);
    for (std::list<std::vector<std::string> >::iterator it = pairs.begin();
         it != pairs.end(); ++it) {
        tls.push_back( (*it)[0] );
    }

    return tls;
}

std::string
Project::getViewName(ViewIdx view) const
{
    const std::vector<std::string>& viewNames = getProjectViewNames();
    if (view < 0 || view >= (int)viewNames.size()) {
        return std::string();
    }
    return viewNames[view];
}

bool
Project::getViewIndex(const std::vector<std::string>& viewNames, const std::string& viewName, ViewIdx* view)
{
    *view = ViewIdx(0);
    for (std::size_t i = 0; i < viewNames.size(); ++i) {
        if (boost::iequals(viewNames[i], viewName)) {
            *view = ViewIdx(i);
            return true;
        }
    }
    return false;
}

bool
Project::getViewIndex(const std::string& viewName, ViewIdx* view) const
{
    std::list<std::vector<std::string> > pairs;
    _imp->viewsList->getTable(&pairs);
    {
        int i = 0;
        for (std::list<std::vector<std::string> >::iterator it = pairs.begin();
             it != pairs.end(); ++it) {
            if (boost::iequals((*it)[0], viewName)) {
                *view = ViewIdx(i);
                return true;
            }
        }
    }
    return false;
}

void
Project::setupProjectForStereo()
{
    std::list<std::string> views;

    views.push_back("Left");
    views.push_back("Right");
    std::string encoded = _imp->viewsList->encodeToKnobTableFormatSingleCol(views);
    _imp->viewsList->setValue(encoded);
}

#if 0 // dead code
// replaced by boost::to_lower(str)
static std::string
toLowerString(const std::string& str)
{
    std::string ret;
    std::locale loc;

    for (std::size_t i = 0; i < str.size(); ++i) {
        ret.push_back( std::tolower(str[i], loc) );
    }

    return ret;
}

// replaced by boost::iequals(lhs, rhs)
static bool
caseInsensitiveCompare(const std::string& lhs,
                       const std::string& rhs)
{
    std::string lowerLhs = toLowerString(lhs);
    std::string lowerRhs = toLowerString(rhs);

    return lowerLhs == lowerRhs;
}

#endif

void
Project::createProjectViews(const std::vector<std::string>& views)
{
    std::list<std::string> pairs;

    _imp->viewsList->getTableSingleCol(&pairs);

    for (std::size_t i = 0; i < views.size(); ++i) {
        bool found = false;
        for (std::list<std::string>::iterator it = pairs.begin(); it != pairs.end(); ++it) {
            if ( boost::iequals(*it, views[i]) ) {
                found = true;
                break;
            }
        }
        if ( found || views[i].empty() ) {
            continue;
        }
        std::string view = views[i];
        view[0] = std::toupper(view[0]);
        pairs.push_back(view);
    }
    std::string encoded = _imp->viewsList->encodeToKnobTableFormatSingleCol(pairs);
    _imp->viewsList->setValue(encoded);
}

QString
Project::getProjectFilename() const
{
    return QString::fromUtf8( _imp->getProjectFilename().c_str() );
}

QString
Project::getLastAutoSaveFilePath() const
{
    QMutexLocker l(&_imp->projectLock);

    return _imp->lastAutoSaveFilePath;
}

bool
Project::hasEverAutoSaved() const
{
    return !getLastAutoSaveFilePath().isEmpty();
}

QString
Project::getProjectPath() const
{
    return QString::fromUtf8( _imp->getProjectPath().c_str() );
}

bool
Project::hasProjectBeenSavedByUser() const
{
    QMutexLocker l(&_imp->projectLock);

    return _imp->hasProjectBeenSavedByUser;
}

bool
Project::isAutoPreviewEnabled() const
{
    return _imp->previewMode->getValue();
}

void
Project::toggleAutoPreview()
{
    _imp->previewMode->setValue( !_imp->previewMode->getValue());
}

TimeLinePtr Project::getTimeLine() const
{
    return _imp->timeline;
}

void
Project::getAdditionalFormats(std::list<Format> *formats) const
{
    assert(formats);
    QMutexLocker l(&_imp->formatMutex);
    *formats = _imp->additionalFormats;
}

bool
Project::isSaveUpToDate() const
{
    QMutexLocker l(&_imp->projectLock);

    return _imp->ageSinceLastSave == _imp->lastAutoSave;
}

bool
Project::load(const SERIALIZATION_NAMESPACE::ProjectSerialization & obj,
              const QString& name,
              const QString& path)
{
    appPTR->clearErrorLog_mt_safe();


    _imp->projectName->setValue( name.toStdString());
    _imp->projectPath->setValue( path.toStdString());

    if (NATRON_VERSION_ENCODE(obj._projectLoadedInfo.vMajor, obj._projectLoadedInfo.vMinor, obj._projectLoadedInfo.vRev) > NATRON_VERSION_ENCODED) {
        appPTR->writeToErrorLog_mt_safe(tr("Project"), QDateTime::currentDateTime(), tr("The project %1 was saved on a more recent version of %2 (%3.%4.%5). This version of %2 may fail to recover it thoroughly.").arg(name).arg(QLatin1String(NATRON_APPLICATION_NAME)).arg(obj._projectLoadedInfo.vMajor).arg(obj._projectLoadedInfo.vMinor).arg(obj._projectLoadedInfo.vRev));;
    }

    fromSerialization(obj);

    std::list<LogEntry> log;
    appPTR->getErrorLog_mt_safe(&log);
    if (!log.empty()) {
        return false;
    }
    return true;

}

///this function is only called on the main thread
bool
Project::onKnobValueChanged(const KnobIPtr& knob,
                            ValueChangedReasonEnum reason,
                            TimeValue /*time*/,
                            ViewSetSpec /*view*/)
{
    if (reason == eValueChangedReasonRestoreDefault) {
        return false;
    }
    bool ret = true;

    if ( knob == _imp->viewsList ) {

        std::vector<std::string> viewNames = getProjectViewNames();
        getApp()->setupViewersForViews(viewNames);
        if (reason == eValueChangedReasonUserEdited) {
            ///views change, notify all OneView nodes via getClipPreferences
            refreshTimeInvariantMetadataOnAllNodes_recursive();
        }
        Q_EMIT projectViewsChanged();
    } else if  ( knob == _imp->defaultLayersList ) {
        if (reason == eValueChangedReasonUserEdited) {
            ///default layers change, notify all nodes so they rebuild their layers menus
            refreshTimeInvariantMetadataOnAllNodes_recursive();
        }
    } else if ( knob == _imp->setupForStereoButton ) {
        setupProjectForStereo();
    } else if ( knob == _imp->formatKnob ) {
        int index = _imp->formatKnob->getValue();
        Format frmt;
        bool found = _imp->findFormat(index, &frmt);
        NodesList nodes;
        getNodes_recursive(nodes);

        // Refresh nodes with a format parameter
        std::vector<ChoiceOption> entries = _imp->formatKnob->getEntries();

        for (NodesList::iterator it = nodes.begin(); it != nodes.end(); ++it) {
            (*it)->getEffectInstance()->refreshFormatParamChoice(entries, index, false);
        }
        if (found) {
            // Format change, hence probably the PAR so run getClipPreferences again
            refreshTimeInvariantMetadataOnAllNodes_recursive();
            Q_EMIT formatChanged(frmt);
        }
    } else if ( knob == _imp->addFormatKnob && reason != eValueChangedReasonRestoreDefault) {
        Q_EMIT mustCreateFormat();
    } else if ( knob == _imp->previewMode ) {
        Q_EMIT autoPreviewChanged( _imp->previewMode->getValue() );
    }  else if ( knob == _imp->frameRate ) {
        refreshTimeInvariantMetadataOnAllNodes_recursive();
    } else if ( knob == _imp->frameRange ) {
        int first = _imp->frameRange->getValue(DimIdx(0));
        int last = _imp->frameRange->getValue(DimIdx(1));
        Q_EMIT frameRangeChanged(first, last);
    } else if ( knob == _imp->gpuSupport ) {

        refreshOpenGLRenderingFlagOnNodes();
    } else {
        ret = false;
    }

    return ret;
} // Project::onKnobValueChanged

bool
Project::invalidateHashCacheInternal(std::set<HashableObject*>* invalidatedObjects)
{
    if (!HashableObject::invalidateHashCacheInternal(invalidatedObjects)) {
        return false;
    }

    // Also invalidate the hash of all nodes

    NodesList nodes;
    getNodes_recursive(nodes);

    for (NodesList::iterator it = nodes.begin(); it != nodes.end(); ++it) {
        (*it)->getEffectInstance()->invalidateHashCacheInternal(invalidatedObjects);
    }
    return true;
}

void
Project::refreshOpenGLRenderingFlagOnNodes()
{
    bool activated = appPTR->getCurrentSettings()->isOpenGLRenderingEnabled();
    if (!activated) {
        _imp->gpuSupport->setEnabled(false);
    } else {
        _imp->gpuSupport->setEnabled(true);
        int index =  _imp->gpuSupport->getValue();
        activated = index == 0 || (index == 2 && !getApp()->isBackground());
    }
    NodesList allNodes;
    getNodes_recursive(allNodes);
    for (NodesList::iterator it = allNodes.begin(); it!=allNodes.end(); ++it) {
        (*it)->getEffectInstance()->refreshDynamicProperties();
    }
}

bool
Project::isLoadingProject() const
{
    QMutexLocker l(&_imp->isLoadingProjectMutex);

    return _imp->isLoadingProject;
}

bool
Project::isLoadingProjectInternal() const
{
    QMutexLocker l(&_imp->isLoadingProjectMutex);

    return _imp->isLoadingProjectInternal;
}

bool
Project::isGraphWorthLess() const
{
    // If it has never auto-saved, then the user didn't do anything, hence the project is worthless.
    return ( !hasEverAutoSaved() && !hasProjectBeenSavedByUser() ) || !hasNodes();
}

QString
Project::getLockAbsoluteFilePath() const
{
    QString projectPath = QString::fromUtf8( _imp->getProjectPath().c_str() );
    QString projectFilename = QString::fromUtf8( _imp->getProjectFilename().c_str() );

    if ( projectPath.isEmpty() ) {
        return QString();
    }
    if ( !projectPath.endsWith( QLatin1Char('/') ) ) {
        projectPath.append( QLatin1Char('/') );
    }
    QString lockFilePath = projectPath + projectFilename + QString::fromUtf8(".lock");

    return lockFilePath;
}

void
Project::createLockFile()
{
    QString lastAuthor = QString::fromUtf8( _imp->lastAuthorName->getValue().c_str() );
    QDateTime now = QDateTime::currentDateTime();
    QString lockFilePath = getLockAbsoluteFilePath();

    if ( lockFilePath.isEmpty() ) {
        return;
    }
    QFile f(lockFilePath);
    if ( !f.open(QIODevice::WriteOnly | QIODevice::Text | QIODevice::Truncate) ) {
        return;
    }
    QTextStream ts(&f);
    QString curDateStr = now.toString();
    ts << curDateStr << '\n'
       << lastAuthor << '\n'
       << (qint64)QCoreApplication::applicationPid() << '\n'
       << QHostInfo::localHostName();
}

void
Project::removeLockFile()
{
    QString lockFilePath = getLockAbsoluteFilePath();

    if ( QFile::exists(lockFilePath) ) {
        QFile::remove(lockFilePath);
    }
}

bool
Project::getLockFileInfos(const QString& projectPath,
                          const QString& projectName,
                          QString* authorName,
                          QString* lastSaveDate,
                          QString* host,
                          qint64* appPID) const
{
    QString realPath = projectPath;
    StrUtils::ensureLastPathSeparator(realPath);
    QString lockFilePath = realPath + projectName + QString::fromUtf8(".lock");
    QFile f(lockFilePath);

    if ( !f.open(QIODevice::ReadOnly) ) {
        return false;
    }
    QTextStream ts(&f);
    if ( !ts.atEnd() ) {
        *lastSaveDate = ts.readLine();
    } else {
        return false;
    }
    if ( !ts.atEnd() ) {
        *authorName = ts.readLine();
    } else {
        return false;
    }
    if ( !ts.atEnd() ) {
        QString pidstr = ts.readLine();
        *appPID = pidstr.toLongLong();
    } else {
        return false;
    }
    // host is optional and was added later
    if ( !ts.atEnd() ) {
        *host = ts.readLine();
    } else {
        *host = tr("unknown host");
    }

    return true;
}

void
Project::removeLastAutosave()
{
    /*
     * First remove the last auto-save registered for this project.
     */
    QString filepath = getLastAutoSaveFilePath();

    if ( !filepath.isEmpty() ) {
        QFile::remove(filepath);
    }

    /*
     * Since we may have saved the project to an old project, overwritting the existing file, there might be
     * a oldProject.ntp.autosave file next to it that belonged to the old project, make sure it gets removed too
     */
    QString projectPath = QString::fromUtf8( _imp->getProjectPath().c_str() );
    QString projectFilename = QString::fromUtf8( _imp->getProjectFilename().c_str() );
    StrUtils::ensureLastPathSeparator(projectPath);
    QString autoSaveFilePath = projectPath + projectFilename + QString::fromUtf8(".autosave");
    if ( QFile::exists(autoSaveFilePath) ) {
        QFile::remove(autoSaveFilePath);
    }
}

void
Project::clearAutoSavesDir()
{
    /*removing all autosave files*/
    QDir savesDir( autoSavesDir() );
    QStringList entries = savesDir.entryList();

    Q_FOREACH(const QString &entry, entries) {

        QString searchStr( QLatin1Char('.') );
        searchStr.append( QString::fromUtf8(NATRON_PROJECT_FILE_EXT) );
        searchStr.append( QLatin1Char('.') );
        int suffixPos = entry.indexOf(searchStr);
        if (suffixPos != -1) {
            QString dirToRemove = savesDir.path();
            if ( !dirToRemove.endsWith( QLatin1Char('/') ) ) {
                dirToRemove += QLatin1Char('/');
            }
            dirToRemove += entry;
            QFile::remove(dirToRemove);
        }
    }
}

QString
Project::autoSavesDir()
{
    QString str = StandardPaths::writableLocation(StandardPaths::eStandardLocationData);
    StrUtils::ensureLastPathSeparator(str);

    str += QString::fromUtf8("Autosaves");

    return str;
}

void
Project::resetProject()
{
    reset(false, true);
    if ( !getApp()->isBackground() ) {
        createViewer();
    }
}

class ResetWatcherArgs
    : public GenericWatcherCallerArgs
{
public:

    bool aboutToQuit;

    ResetWatcherArgs()
        : GenericWatcherCallerArgs()
        , aboutToQuit(false)
    {
    }

    virtual ~ResetWatcherArgs()
    {
    }
};

typedef boost::shared_ptr<ResetWatcherArgs> ResetWatcherArgsPtr;

void
Project::reset(bool aboutToQuit, bool blocking)
{
    assert( QThread::currentThread() == qApp->thread() );
    {
        QMutexLocker k(&_imp->projectClosingMutex);
        _imp->projectClosing = true;
    }

    if (!blocking) {
        boost::shared_ptr<ResetWatcherArgs> args = boost::make_shared<ResetWatcherArgs>();
        args->aboutToQuit = aboutToQuit;
        if ( !quitAnyProcessingForAllNodes(this, args) ) {
            doResetEnd(aboutToQuit);
        }
    } else {
        {
            NodesList nodesToWatch;
            getNodes_recursive(nodesToWatch);
            for (NodesList::const_iterator it = nodesToWatch.begin(); it != nodesToWatch.end(); ++it) {
                (*it)->quitAnyProcessing_blocking(false);
            }
        }
        doResetEnd(aboutToQuit);
    }
} // Project::reset

void
Project::closeProject_blocking(bool aboutToQuit)
{
    assert( QThread::currentThread() == qApp->thread() );
    {
        QMutexLocker k(&_imp->projectClosingMutex);
        _imp->projectClosing = true;
    }
    NodesList nodesToWatch;
    getNodes_recursive(nodesToWatch);
    for (NodesList::iterator it = nodesToWatch.begin(); it != nodesToWatch.end(); ++it) {
        (*it)->quitAnyProcessing_blocking(false);
    }

    doResetEnd(aboutToQuit);
}

void
Project::doResetEnd(bool aboutToQuit)
{
    _imp->runOnProjectCloseCallback();

    QString lockFilePath = getLockAbsoluteFilePath();
    QString projectPath = QString::fromUtf8( _imp->getProjectPath().c_str() );
    QString projectFilename = QString::fromUtf8( _imp->getProjectFilename().c_str() );
    ///Remove the lock file if we own it
    if ( QFile::exists(lockFilePath) ) {
        QString author;
        QString lastsave;
        QString host;
        qint64 pid;
        if ( getLockFileInfos(projectPath, projectFilename, &author, &lastsave, &host, &pid) ) {
            if ( pid == QCoreApplication::applicationPid() ) {
                QFile::remove(lockFilePath);
            }
        }
    }

    if (aboutToQuit) {
        clearNodesBlocking();
    } else {
        clearNodesNonBlocking();
    }


    if (!aboutToQuit) {
        {
            QMutexLocker l(&_imp->projectLock);
            _imp->lastProjectLoaded.reset();
            _imp->autoSetProjectFormat = appPTR->getCurrentSettings()->isAutoProjectFormatEnabled();
            _imp->hasProjectBeenSavedByUser = false;
            _imp->setProjectFilename(NATRON_PROJECT_UNTITLED);
            _imp->setProjectPath("");
            _imp->autoSaveTimer->stop();
            _imp->additionalFormats.clear();
        }

        Q_EMIT projectNameChanged(QString::fromUtf8(NATRON_PROJECT_UNTITLED), false);
        const KnobsVec & knobs = getKnobs();

        ScopedChanges_RAII changes(this);
        for (U32 i = 0; i < knobs.size(); ++i) {
            knobs[i]->resetToDefaultValue(DimSpec::all(), ViewSetSpec::all());
        }


        onOCIOConfigPathChanged(appPTR->getOCIOConfigPath(), true);

    }

    {
        QMutexLocker k(&_imp->projectClosingMutex);
        _imp->projectClosing = false;
    }
} // Project::doResetEnd

bool
Project::quitAnyProcessingForAllNodes(AfterQuitProcessingI* receiver,
                                      const GenericWatcherCallerArgsPtr& args)
{
    NodesList nodesToWatch;

    getNodes_recursive(nodesToWatch);
    if ( nodesToWatch.empty() ) {
        return false;
    }
    NodeRenderWatcherPtr renderWatcher = boost::make_shared<NodeRenderWatcher>(nodesToWatch);
    QObject::connect(renderWatcher.get(), SIGNAL(taskFinished(int,GenericWatcherCallerArgsPtr)), this, SLOT(onQuitAnyProcessingWatcherTaskFinished(int,GenericWatcherCallerArgsPtr)), Qt::UniqueConnection);
    ProjectPrivate::RenderWatcher p;
    p.receiver = receiver;
    p.watcher = renderWatcher;
    _imp->renderWatchers.push_back(p);
    renderWatcher->scheduleBlockingTask(NodeRenderWatcher::eBlockingTaskQuitAnyProcessing, args);

    return true;
}

void
Project::onQuitAnyProcessingWatcherTaskFinished(int taskID,
                                                const GenericWatcherCallerArgsPtr& args)
{
    NodeRenderWatcher* watcher = dynamic_cast<NodeRenderWatcher*>( sender() );

    assert(watcher);
    if (!watcher) {
        return;
    }
    assert(taskID == (int)NodeRenderWatcher::eBlockingTaskQuitAnyProcessing);
    Q_UNUSED(taskID);
    
    std::list<ProjectPrivate::RenderWatcher>::iterator found = _imp->renderWatchers.end();
    for (std::list<ProjectPrivate::RenderWatcher>::iterator it = _imp->renderWatchers.begin(); it != _imp->renderWatchers.end(); ++it) {
        if (it->watcher.get() == watcher) {
            found = it;
            break;
        }
    }
    assert( found != _imp->renderWatchers.end() );

    if ( found != _imp->renderWatchers.end() ) {
        AfterQuitProcessingI* receiver = found->receiver;
        assert(receiver);
        // Erase before calling the callback, because the callback might destroy this object
        _imp->renderWatchers.erase(found);
        receiver->afterQuitProcessingCallback(args);
    }
}

void
Project::afterQuitProcessingCallback(const GenericWatcherCallerArgsPtr& args)
{
    ResetWatcherArgs* inArgs = dynamic_cast<ResetWatcherArgs*>( args.get() );

    if (inArgs) {
        doResetEnd(inArgs->aboutToQuit);
    }
}

bool
Project::isAutoSetProjectFormatEnabled() const
{
    QMutexLocker l(&_imp->formatMutex);

    return _imp->autoSetProjectFormat;
}

void
Project::setAutoSetProjectFormatEnabled(bool enabled)
{
    QMutexLocker l(&_imp->formatMutex);

    _imp->autoSetProjectFormat = enabled;
}

void
Project::setOrAddProjectFormat(const Format & frmt,
                               bool skipAdd)
{
    if ( frmt.isNull() ) {
        return;
    }

    bool mustRefreshNodeFormats = false;
    Format dispW;
    {
        QMutexLocker l(&_imp->formatMutex);

        if (_imp->autoSetProjectFormat) {
            _imp->autoSetProjectFormat = false;
            dispW = frmt;

            Format df = appPTR->findExistingFormat( dispW.width(), dispW.height(), dispW.getPixelAspectRatio() );
            if ( !df.isNull() ) {
                dispW.setName( df.getName() );
                setProjectDefaultFormat(dispW);
            } else {
                setProjectDefaultFormat(dispW);
            }
        } else if (!skipAdd) {
            dispW = frmt;
            bool existed;
            tryAddProjectFormat(dispW, true, &existed);
            if (!existed) {
                mustRefreshNodeFormats = true;
            }
        }
    }
    if (mustRefreshNodeFormats) {
        // Refresh nodes with a format parameter
        NodesList nodes;
        getNodes_recursive(nodes);
        int index = _imp->formatKnob->getValue();
        std::vector<ChoiceOption> entries = _imp->formatKnob->getEntries();
        for (NodesList::iterator it = nodes.begin(); it != nodes.end(); ++it) {
            (*it)->getEffectInstance()->refreshFormatParamChoice(entries, index, false);
        }

    }
}

bool
Project::tryLock() const
{
    return _imp->projectLock.tryLock();
}

void
Project::unlock() const
{
    assert( !_imp->projectLock.tryLock() );
    _imp->projectLock.unlock();
}


inline ViewerColorSpaceEnum colorspaceParamIndexToEnum(int index)
{
    switch (index) {
        case 0:
            return eViewerColorSpaceLinear;
        case 1:
            return eViewerColorSpaceSRGB;
        case 2:
            return eViewerColorSpaceRec709;
        default:
            return eViewerColorSpaceLinear;
    }
}

ViewerColorSpaceEnum
Project::getDefaultColorSpaceForBitDepth(ImageBitDepthEnum bitdepth) const
{
    switch (bitdepth) {
    case eImageBitDepthByte:

        return colorspaceParamIndexToEnum(_imp->colorSpace8u->getValue());
    case eImageBitDepthShort:

        return colorspaceParamIndexToEnum(_imp->colorSpace16u->getValue());
    case eImageBitDepthHalf: // same colorspace as float
    case eImageBitDepthFloat:

        return colorspaceParamIndexToEnum(_imp->colorSpace32f->getValue());
    case eImageBitDepthNone:
        assert(false);
        break;
    }

    return eViewerColorSpaceLinear;
}

// Functions to escape / unescape characters from XML strings
// Note that the unescape function matches the escape function,
// and cannot decode any HTML entity (such as Unicode chars).
// A far more complete decoding function can be found at:
// https://bitbucket.org/cggaertner/cstuff/src/master/entities.c
std::string
Project::escapeXML(const std::string &istr)
{
    std::string str( istr );

    for (size_t i = 0; i < str.size(); ++i) {
        switch (str[i]) {
        case '<':
            str.replace(i, 1, "&lt;");
            i += 3;
            break;

        case '>':
            str.replace(i, 1, "&gt;");
            i += 3;
            break;
        case '&':
            str.replace(i, 1, "&amp;");
            i += 4;
            break;
        case '"':
            str.replace(i, 1, "&quot;");
            i += 5;
            break;
        case '\'':
            str.replace(i, 1, "&apos;");
            i += 5;
            break;
        default: {
            unsigned char c = (unsigned char)(str[i]);
            // Escape even the whitespace characters '\n' '\r' '\t', although they are valid
            // XML, because they would be converted to space when re-read.
            // See http://www.w3.org/TR/xml/#AVNormalize
            if ( ( ( 0x01 <= c) && ( c <= 0x1f) ) || ( ( 0x7F <= c) && ( c <= 0x9F) ) ) {
                // these characters must be escaped in XML 1.1
                // http://www.w3.org/TR/xml/#sec-references
                std::string ns = "&#x";
                if (c > 0xf) {
                    int d = c / 0x10;
                    ns += ('0' + d);     // d cannot be more than 9 (because c <= 0x9F)
                }
                int d = c & 0xf;
                ns += d < 10 ? ('0' + d) : ('A' + d - 10);
                ns += ';';
                str.replace(i, 1, ns);
                i += ns.size() + 1;
            }
            break;
        }
        }
    }
    assert( str == OFX::XML::escape(istr) ); // check that this escaped string is consistent with the one in HostSupport
    return str;
} // Project::escapeXML

std::string
Project::unescapeXML(const std::string &istr)
{
    size_t i;
    std::string str = istr;

    i = str.find_first_of("&");
    while (i != std::string::npos) {
        assert(str[i] == '&');
        if ( !str.compare(i + 1, 3, "lt;") ) {
            str.replace(i, 4, 1, '<');
        } else if ( !str.compare(i + 1, 3, "gt;") ) {
            str.replace(i, 4, 1, '>');
        } else if ( !str.compare(i + 1, 4, "amp;") ) {
            str.replace(i, 5, 1, '&');
        } else if ( !str.compare(i + 1, 5, "apos;") ) {
            str.replace(i, 6, 1, '\'');
        } else if ( !str.compare(i + 1, 5, "quot;") ) {
            str.replace(i, 6, 1, '"');
        } else if ( !str.compare(i + 1, 1, "#") ) {
            size_t end = str.find_first_of(";", i + 2);
            if (end == std::string::npos) {
                // malformed XML
                return str;
            }
            char *tail = NULL;
            int errno_save = errno;
            bool hex = str[i + 2] == 'x' || str[i + 2] == 'X';
            int prefix = hex ? 3 : 2; // prefix length: "&#" or "&#x"
            char *head = &str[i + prefix];

            errno = 0;
            unsigned long cp = std::strtoul(head, &tail, hex ? 16 : 10);
            bool fail = errno || (tail - &str[0]) != (long)end || cp > 0xff; // only handle 0x01-0xff
            errno = errno_save;
            if (fail) {
                return str;
            }
            // replace from '&' to ';' (thus the +1)
            str.replace(i, tail - head + 1 + prefix, 1, (char)cp);
        }
        i = str.find_first_of("&", i + 1);
    }

    return str;
}

void
Project::getEnvironmentVariables(std::map<std::string, std::string>& env) const
{
    std::list<std::vector<std::string> > table;

    _imp->envVars->getTable(&table);
    for (std::list<std::vector<std::string> >::iterator it = table.begin(); it != table.end(); ++it) {
        assert(it->size() == 2);
        env[(*it)[0]] = (*it)[1];
    }
}

void
Project::expandVariable(const std::map<std::string, std::string>& env,
                        std::string& str)
{
    ///Loop while we can still expand variables, up to NATRON_PROJECT_ENV_VAR_MAX_RECURSION recursions
    for (int i = 0; i < NATRON_PROJECT_ENV_VAR_MAX_RECURSION; ++i) {
        for (std::map<std::string, std::string>::const_iterator it = env.begin(); it != env.end(); ++it) {
            if ( expandVariable(it->first, it->second, str) ) {
                break;
            }
        }
    }
}

bool
Project::expandVariable(const std::string& varName,
                        const std::string& varValue,
                        std::string& str)
{
    if ( ( str.size() > (varName.size() + 2) ) && ///can contain the environment variable name
         ( str[0] == '[') && /// env var name is bracketed
         ( str.substr( 1, varName.size() ) == varName) && /// starts with the environment variable name
         ( str[varName.size() + 1] == ']') ) { /// env var name is bracketed
        str.erase(str.begin() + varName.size() + 1);
        str.erase( str.begin() );
        str.replace(0, varName.size(), varValue);

        return true;
    }

    return false;
}

void
Project::findReplaceVariable(const std::map<std::string, std::string>& env,
                             std::string& str)
{
    std::string longestName;
    std::string longestVar;

    for (std::map<std::string, std::string>::const_iterator it = env.begin(); it != env.end(); ++it) {
        if ( ( str.size() >= it->second.size() ) &&
             ( it->second.size() > longestVar.size() ) &&
             ( str.substr( 0, it->second.size() ) == it->second) ) {
            longestName = it->first;
            longestVar = it->second;
        }
    }
    if ( !longestName.empty() && !longestVar.empty() ) {
        std::string replaceStr;
        replaceStr += '[';
        replaceStr += longestName;
        replaceStr += ']';
        str.replace(0, longestVar.size(), replaceStr);
    }
}

void
Project::makeRelativeToVariable(const std::string& varName,
                                const std::string& varValue,
                                std::string& str)
{
    bool hasTrailingSep = !varValue.empty() && (varValue[varValue.size() - 1] == '/' || varValue[varValue.size() - 1] == '\\');

    if ( ( str.size() > varValue.size() ) && (str.substr( 0, varValue.size() ) == varValue) ) {
        if (hasTrailingSep) {
            str = '[' + varName + ']' + str.substr( varValue.size(), str.size() );
        } else {
            str = '[' + varName + "]/" + str.substr( varValue.size() + 1, str.size() );
        }
    } else {
        QDir dir( QString::fromUtf8( varValue.c_str() ) );
        QString relative = dir.relativeFilePath( QString::fromUtf8( str.c_str() ) );
        if (hasTrailingSep) {
            str = '[' + varName + ']' + relative.toStdString();
        } else {
            str = '[' + varName + "]/" + relative.toStdString();
        }
    }
}

bool
Project::fixFilePath(const std::string& projectPathName,
                     const std::string& newProjectPath,
                     std::string& filePath)
{
    if ( ( filePath.size() < (projectPathName.size() + 2) ) //< filepath doesn't have enough space to  contain the variable
         || ( filePath[0] != '[')
         || ( filePath[projectPathName.size() + 1] != ']')
         || ( filePath.substr( 1, projectPathName.size() ) != projectPathName) ) {
        return false;
    }

    canonicalizePath(filePath);

    if ( newProjectPath.empty() ) {
        return true; //keep it absolute if the variables points to nothing
    } else {
        QDir dir( QString::fromUtf8( newProjectPath.c_str() ) );
        if ( !dir.exists() ) {
            return false;
        }

        filePath = dir.relativeFilePath( QString::fromUtf8( filePath.c_str() ) ).toStdString();
        if (newProjectPath[newProjectPath.size() - 1] == '/') {
            filePath = '[' + projectPathName + ']' + filePath;
        } else {
            filePath = '[' + projectPathName + "]/" + filePath;
        }

        return true;
    }
}

bool
Project::isRelative(const std::string& str)
{
#ifdef __NATRON_WIN32__

    return ( str.empty() || ( !str.empty() && (str[0] != '/')
                              && ( !(str.size() >= 2 && str[1] == ':') ) ) );
#else  //Unix
    return ( str.empty() || (str[0] != '/') );
#endif
}

void
Project::canonicalizePath(std::string& str)
{
    std::map<std::string, std::string> envvar;

    getEnvironmentVariables(envvar);

    expandVariable(envvar, str);

    if ( !str.empty() ) {
        ///Now check if the string is relative

        if ( isRelative(str) ) {
            ///If it doesn't start with an env var but is relative, prepend the project env var
            std::map<std::string, std::string>::iterator foundProject = envvar.find(NATRON_PROJECT_ENV_VAR_NAME);
            if ( foundProject != envvar.end() ) {
                if ( foundProject->second.empty() ) {
                    return;
                }
                const char& c = foundProject->second[foundProject->second.size() - 1];
                bool addTrailingSlash = c != '/' && c != '\\';
                std::string copy = foundProject->second;
                if (addTrailingSlash) {
                    copy += '/';
                }
                copy += str;
                str = copy;
            }
        }

        ///Canonicalize
        QFileInfo info( QString::fromUtf8( str.c_str() ) );
        QString canonical =  info.canonicalFilePath();
        if ( canonical.isEmpty() ) {
            return;
        } else {
            str = canonical.toStdString();
        }
    }
}

void
Project::simplifyPath(std::string& str)
{
    std::map<std::string, std::string> envvar;

    getEnvironmentVariables(envvar);

    Project::findReplaceVariable(envvar, str);
}

void
Project::makeRelativeToProject(std::string& str)
{
    std::map<std::string, std::string> envvar;

    getEnvironmentVariables(envvar);

    std::map<std::string, std::string>::iterator found = envvar.find(NATRON_PROJECT_ENV_VAR_NAME);
    if ( ( found != envvar.end() ) && !found->second.empty() ) {
        makeRelativeToVariable(found->first, found->second, str);
    }
}

void
Project::onOCIOConfigPathChanged(const std::string& path,
                                 bool block)
{
    ScopedChanges_RAII changes(this, block);

    try {
        std::string oldEnv;
        try {
            oldEnv = _imp->envVars->getValue();
        } catch (...) {
            // ignore
        }
        std::list<std::vector<std::string> > table;
        _imp->envVars->decodeFromKnobTableFormat(oldEnv, &table);

        ///If there was already a OCIO variable, update it, otherwise create it
        bool found = false;
        for (std::list<std::vector<std::string> >::iterator it = table.begin(); it != table.end(); ++it) {
            if ( (*it)[0] == NATRON_OCIO_ENV_VAR_NAME ) {
                (*it)[1] = path;
                found = true;
                break;
            }
        }
        if (!found) {
            std::vector<std::string> vec(2);
            vec[0] = NATRON_OCIO_ENV_VAR_NAME;
            vec[1] = path;
            table.push_back(vec);
        }

        std::string newEnv = _imp->envVars->encodeToKnobTableFormat(table);

        if (oldEnv != newEnv) {
            if ( appPTR->getCurrentSettings()->isAutoFixRelativeFilePathEnabled() ) {
                fixRelativeFilePaths(NATRON_OCIO_ENV_VAR_NAME, path, block);
            }
            _imp->envVars->setValue(newEnv);
        }
<<<<<<< HEAD
    } catch (std::logic_error) {
=======
        endChanges(block);
    } catch (std::logic_error&) {
>>>>>>> bc996fe1
        // ignore
    }
}

double
Project::getProjectFrameRate() const
{
    return _imp->frameRate->getValue();
}

KnobPathPtr
Project::getEnvVarKnob() const
{
    return _imp->envVars;
}

std::string
Project::getOnProjectLoadCB() const
{
    return _imp->onProjectLoadCB->getValue();
}

std::string
Project::getOnProjectSaveCB() const
{
    return _imp->onProjectSaveCB->getValue();
}

std::string
Project::getOnProjectCloseCB() const
{
    return _imp->onProjectCloseCB->getValue();
}

std::string
Project::getOnNodeCreatedCB() const
{
    return _imp->onNodeCreated->getValue();
}

std::string
Project::getOnNodeDeleteCB() const
{
    return _imp->onNodeDeleted->getValue();
}

bool
Project::isProjectClosing() const
{
    QMutexLocker k(&_imp->projectClosingMutex);

    return _imp->projectClosing;
}

bool
Project::isFrameRangeLocked() const
{
    return _imp->lockFrameRange->getValue();
}

void
Project::getFrameRange(TimeValue* first,
                       TimeValue* last) const
{
    *first = TimeValue(_imp->frameRange->getValue());
    *last = TimeValue(_imp->frameRange->getValue(DimIdx(1)));
}

void
Project::unionFrameRangeWith(TimeValue first,
                             TimeValue last)
{
    int curFirst, curLast;
    bool mustSet = !_imp->frameRange->hasModifications() && first != last;

    curFirst = _imp->frameRange->getValue(DimIdx(0));
    curLast = _imp->frameRange->getValue(DimIdx(1));
    curFirst = !mustSet ? std::min((double)first, (double)curFirst) : first;
    curLast = !mustSet ? std::max((double)last, (double)curLast) : last;
    ScopedChanges_RAII changes(this);
    std::vector<int> dims(2);
    dims[0] = curFirst;
    dims[1] = curLast;
    _imp->frameRange->setValueAcrossDimensions(dims);

}

void
Project::recomputeFrameRangeFromReaders()
{
    int first = INT_MIN, last = INT_MAX;

    recomputeFrameRangeForAllReaders(&first, &last);
    if (first == INT_MIN || last == INT_MAX) {
        return;
    }
    ScopedChanges_RAII changes(this);
    std::vector<int> dims(2);
    dims[0] = first;
    dims[1] = last;
    _imp->frameRange->setValueAcrossDimensions(dims);
    
}

void
Project::createViewer()
{
    if ( getApp()->isBackground() ) {
        return;
    }

    CreateNodeArgsPtr args(CreateNodeArgs::create( PLUGINID_NATRON_VIEWER_GROUP, shared_from_this() ));
    args->setProperty<bool>(kCreateNodeArgsPropAutoConnect, false);
    args->setProperty<bool>(kCreateNodeArgsPropSubGraphOpened, false);
    args->setProperty<bool>(kCreateNodeArgsPropAddUndoRedoCommand, false);
    NodePtr viewerGroup = getApp()->createNode(args);
    assert(viewerGroup);
    if (!viewerGroup) {
        throw std::runtime_error( tr("Cannot create node %1").arg( QLatin1String(PLUGINID_NATRON_VIEWER_GROUP) ).toStdString() );
    }
}


bool
Project::addDefaultFormat(const std::string& formatSpec)
{
    Format f;

    if ( ProjectPrivate::generateFormatFromString(QString::fromUtf8( formatSpec.c_str() ), &f) ) {
        QMutexLocker k(&_imp->formatMutex);

        bool existed;
        tryAddProjectFormat(f, false, &existed);

        return true;
    } else {
        return false;
    }
}

void
Project::onProjectFormatPopulated()
{
    int index = _imp->formatKnob->getValue();
    NodesList nodes;

    getNodes_recursive(nodes);
    std::vector<ChoiceOption> entries = _imp->formatKnob->getEntries();

    for (NodesList::iterator it = nodes.begin(); it != nodes.end(); ++it) {
        (*it)->getEffectInstance()->refreshFormatParamChoice(entries, index, false);
    }
}

void
Project::setTimeLine(const TimeLinePtr& timeline)
{
    _imp->timeline = timeline;
}


void
Project::toSerialization(SERIALIZATION_NAMESPACE::SerializationObjectBase* serializationBase)
{
    // All the code in this function is MT-safe and run in the serialization thread
    SERIALIZATION_NAMESPACE::ProjectSerialization* serialization = dynamic_cast<SERIALIZATION_NAMESPACE::ProjectSerialization*>(serializationBase);
    assert(serialization);
    if (!serialization) {
        return;
    }

    // Serialize nodes
    {
        NodesList nodes;
        getActiveNodes(&nodes);
        for (NodesList::iterator it = nodes.begin(); it != nodes.end(); ++it) {
            if ( (*it)->isPersistent() ) {
                
                SERIALIZATION_NAMESPACE::NodeSerializationPtr state;
                StubNodePtr isStub = toStubNode((*it)->getEffectInstance());
                if (isStub) {
                    state = isStub->getNodeSerialization();
                    if (!state) {
                        continue;
                    }
                } else {
                    state = boost::make_shared<SERIALIZATION_NAMESPACE::NodeSerialization>();
                    (*it)->toSerialization(state.get());
                }
                
                serialization->_nodes.push_back(state);
            }
        }
    }

    // Get user additional formats
    std::list<Format> formats;
    getAdditionalFormats(&formats);
    for (std::list<Format>::iterator it = formats.begin(); it!=formats.end(); ++it) {
        SERIALIZATION_NAMESPACE::FormatSerialization s;
        s.x1 = it->x1;
        s.y1 = it->y1;
        s.x2 = it->x2;
        s.y2 = it->y2;
        s.par = it->getPixelAspectRatio();
        s.name = it->getName();
        serialization->_additionalFormats.push_back(s);
    }

    // Serialize project settings
    std::vector<KnobIPtr> knobs = getKnobs_mt_safe();

    bool isFullSaveMode = appPTR->getCurrentSettings()->getIsFullRecoverySaveModeEnabled();

    for (U32 i = 0; i < knobs.size(); ++i) {

        if (!knobs[i]->getIsPersistent()) {
            continue;
        }
        KnobGroupPtr isGroup = toKnobGroup(knobs[i]);
        KnobPagePtr isPage = toKnobPage(knobs[i]);
        KnobButtonPtr isButton = toKnobButton(knobs[i]);
        if (isGroup || isPage || (isButton && !isButton->getIsCheckable())) {
            continue;
        }

        if (!isFullSaveMode && !knobs[i]->hasModifications()) {
            continue;
        }


        SERIALIZATION_NAMESPACE::KnobSerializationPtr newKnobSer = boost::make_shared<SERIALIZATION_NAMESPACE::KnobSerialization>();
        knobs[i]->toSerialization(newKnobSer.get());
        if (newKnobSer->_mustSerialize) {

            // do not serialize the project path itself and
            // the OCIO path as they are useless
            if (knobs[i] == _imp->envVars) {
                std::list<std::vector<std::string> > projectPathsTable, newTable;
                _imp->envVars->getTable(&projectPathsTable);
                for (std::list<std::vector<std::string> >::iterator it = projectPathsTable.begin(); it!=projectPathsTable.end(); ++it) {
                    if (it->size() > 0 &&
                        (it->front() == NATRON_OCIO_ENV_VAR_NAME || it->front() == NATRON_PROJECT_ENV_VAR_NAME)) {
                        continue;
                    }
                    newTable.push_back(*it);
                }
                SERIALIZATION_NAMESPACE::ValueSerialization& value = newKnobSer->_values.begin()->second[0];
                value._value.isString = _imp->envVars->encodeToKnobTableFormat(projectPathsTable);
                value._serializeValue = value._value.isString.empty();
                if (!value._serializeValue) {
                    value._mustSerialize = false;
                    newKnobSer->_mustSerialize = false;
                }
            }
            serialization->_projectKnobs.push_back(newKnobSer);
        }

    }


    serialization->_projectLoadedInfo.bits = isApplication32Bits() ? 32 : 64;
#ifdef __NATRON_WIN32__
    serialization->_projectLoadedInfo.osStr = kOSTypeNameWindows;
#elif defined(__NATRON_OSX__)
    serialization->_projectLoadedInfo.osStr = kOSTypeNameMacOSX;
#elif defined(__NATRON_LINUX__)
    serialization->_projectLoadedInfo.osStr = kOSTypeNameLinux;
#endif
    serialization->_projectLoadedInfo.gitBranch = GIT_BRANCH;
    serialization->_projectLoadedInfo.gitCommit = GIT_COMMIT;
    serialization->_projectLoadedInfo.vMajor = NATRON_VERSION_MAJOR;
    serialization->_projectLoadedInfo.vMinor = NATRON_VERSION_MINOR;
    serialization->_projectLoadedInfo.vRev = NATRON_VERSION_REVISION;


    // Timeline's current frame
    serialization->_timelineCurrent = currentFrame();

    if (getApp()->isBackground()) {
        // Use the last project loaded serialization for the gui layout
        if (_imp->lastProjectLoaded) {
            serialization->_projectWorkspace = _imp->lastProjectLoaded->_projectWorkspace;
            serialization->_openedPanelsOrdered = _imp->lastProjectLoaded->_openedPanelsOrdered;
            serialization->_viewportsData = _imp->lastProjectLoaded->_viewportsData;
        }
    } else {
        // Serialize workspace
        serialization->_projectWorkspace.reset(new SERIALIZATION_NAMESPACE::WorkspaceSerialization);
        getApp()->saveApplicationWorkspace(serialization->_projectWorkspace.get());

        // Save opened panels
        std::list<DockablePanelI*> openedPanels = getApp()->getOpenedSettingsPanels();
        for (std::list<DockablePanelI*>::iterator it = openedPanels.begin(); it!=openedPanels.end(); ++it) {
            serialization->_openedPanelsOrdered.push_back((*it)->getHolderFullyQualifiedScriptName());
        }

        // Save viewports
        getApp()->getViewportsProjection(&serialization->_viewportsData);
    }
    
} // Project::toSerialization



void
Project::fromSerialization(const SERIALIZATION_NAMESPACE::SerializationObjectBase& serializationBase)
{

    // All the code in this function is MT-safe and run in the serialization thread
    const SERIALIZATION_NAMESPACE::ProjectSerialization* serialization = dynamic_cast<const SERIALIZATION_NAMESPACE::ProjectSerialization*>(&serializationBase);
    assert(serialization);
    if (!serialization) {
        return;
    }

    // In Natron 1.0 we did not have a project frame range knob, hence we need to recompute it
    bool foundFrameRangeKnob = false;


    getApp()->updateProjectLoadStatus( tr("Restoring project settings...") );

    // Restore project formats
    // We must restore the entries in the combobox before restoring the value
    std::vector<ChoiceOption> entries;
    for (std::list<Format>::const_iterator it = _imp->builtinFormats.begin(); it != _imp->builtinFormats.end(); ++it) {
        QString str = ProjectPrivate::generateStringFromFormat(*it);
        if ( !it->getName().empty() ) {
            entries.push_back( ChoiceOption(it->getName(), str.toStdString(), "") );
        } else {
            entries.push_back( ChoiceOption( str.toStdString() ) );
        }
    }

    {
        _imp->additionalFormats.clear();
        for (std::list<SERIALIZATION_NAMESPACE::FormatSerialization>::const_iterator it = serialization->_additionalFormats.begin(); it != serialization->_additionalFormats.end(); ++it) {
            Format f;
            f.setName(it->name);
            f.setPixelAspectRatio(it->par);
            f.x1 = it->x1;
            f.y1 = it->y1;
            f.x2 = it->x2;
            f.y2 = it->y2;
            _imp->additionalFormats.push_back(f);
        }
        for (std::list<Format>::const_iterator it = _imp->additionalFormats.begin(); it != _imp->additionalFormats.end(); ++it) {
            QString str = ProjectPrivate::generateStringFromFormat(*it);
            if ( !it->getName().empty() ) {
                entries.push_back( ChoiceOption(it->getName(), str.toStdString(), "") );
            } else {
                entries.push_back( ChoiceOption( str.toStdString() ) );
            }
        }
    }

    _imp->formatKnob->populateChoices(entries);
    _imp->autoSetProjectFormat = false;

    // Restore project's knobs
    for (SERIALIZATION_NAMESPACE::KnobSerializationList::const_iterator it = serialization->_projectKnobs.begin(); it != serialization->_projectKnobs.end(); ++it) {
        KnobIPtr foundKnob = getKnobByName((*it)->getName());
        if (!foundKnob) {
            continue;
        }
        foundKnob->fromSerialization(**it);
        if (foundKnob == _imp->frameRange) {
            foundFrameRangeKnob = true;
        }
    }

    {
        // Refresh OCIO path
        onOCIOConfigPathChanged(appPTR->getOCIOConfigPath(), false);

        // Refresh project path
        // For eAppTypeBackgroundAutoRunLaunchedFromGui don't change the project path since it is controlled
        // by the main GUI process
        if (appPTR->getAppType() != AppManager::eAppTypeBackgroundAutoRunLaunchedFromGui) {
            _imp->autoSetProjectDirectory(QString::fromUtf8(_imp->projectPath->getValue().c_str()));
        }

    }

    // Restore the timeline
    _imp->timeline->seekFrame(serialization->_timelineCurrent, false, EffectInstancePtr(), eTimelineChangeReasonOtherSeek);


    // Restore the nodes
    createNodesFromSerialization(serialization->_nodes, eCreateNodesFromSerializationFlagsNone, 0);

    QDateTime time = QDateTime::currentDateTime();
    _imp->hasProjectBeenSavedByUser = true;
    _imp->ageSinceLastSave = time;
    _imp->lastAutoSave = time;

    if (!foundFrameRangeKnob) {
        recomputeFrameRangeFromReaders();
    }
    
} // Project::fromSerialization


NATRON_NAMESPACE_EXIT


NATRON_NAMESPACE_USING
#include "moc_Project.cpp"<|MERGE_RESOLUTION|>--- conflicted
+++ resolved
@@ -232,7 +232,7 @@
 
         if ( !loadProjectInternal(realPath, realName, isAutoSave, isUntitledAutosave) ) {
             appPTR->showErrorLog();
-        } 
+        }
     } catch (const std::exception & e) {
         Dialogs::errorDialog( tr("Project loader").toStdString(), tr("Error while loading project: %1").arg( QString::fromUtf8( e.what() ) ).toStdString() );
         if ( !getApp()->isBackground() ) {
@@ -750,7 +750,7 @@
         page->addKnob(param);
         _imp->envVars = param;
     }
-    
+
 
     ///Initialize the OCIO Config
     onOCIOConfigPathChanged(appPTR->getOCIOConfigPath(), false);
@@ -896,7 +896,7 @@
 
     KnobPagePtr layersPage = createKnob<KnobPage>("planesPage");
     layersPage->setLabel(tr("Planes"));
-    
+
     {
         KnobLayersPtr param = createKnob<KnobLayers>("defaultPlanes");
         param->setLabel(tr("Default Planes"));
@@ -1143,8 +1143,8 @@
         pythonPage->addKnob(param);
         _imp->onNodeDeleted = param;
     }
-    
-    
+
+
 
     Q_EMIT knobsInitialized();
 } // initializeKnobs
@@ -2050,7 +2050,7 @@
     }
     assert(taskID == (int)NodeRenderWatcher::eBlockingTaskQuitAnyProcessing);
     Q_UNUSED(taskID);
-    
+
     std::list<ProjectPrivate::RenderWatcher>::iterator found = _imp->renderWatchers.end();
     for (std::list<ProjectPrivate::RenderWatcher>::iterator it = _imp->renderWatchers.begin(); it != _imp->renderWatchers.end(); ++it) {
         if (it->watcher.get() == watcher) {
@@ -2540,12 +2540,7 @@
             }
             _imp->envVars->setValue(newEnv);
         }
-<<<<<<< HEAD
-    } catch (std::logic_error) {
-=======
-        endChanges(block);
     } catch (std::logic_error&) {
->>>>>>> bc996fe1
         // ignore
     }
 }
@@ -2647,7 +2642,7 @@
     dims[0] = first;
     dims[1] = last;
     _imp->frameRange->setValueAcrossDimensions(dims);
-    
+
 }
 
 void
@@ -2723,7 +2718,7 @@
         getActiveNodes(&nodes);
         for (NodesList::iterator it = nodes.begin(); it != nodes.end(); ++it) {
             if ( (*it)->isPersistent() ) {
-                
+
                 SERIALIZATION_NAMESPACE::NodeSerializationPtr state;
                 StubNodePtr isStub = toStubNode((*it)->getEffectInstance());
                 if (isStub) {
@@ -2735,7 +2730,7 @@
                     state = boost::make_shared<SERIALIZATION_NAMESPACE::NodeSerialization>();
                     (*it)->toSerialization(state.get());
                 }
-                
+
                 serialization->_nodes.push_back(state);
             }
         }
@@ -2846,7 +2841,7 @@
         // Save viewports
         getApp()->getViewportsProjection(&serialization->_viewportsData);
     }
-    
+
 } // Project::toSerialization
 
 
@@ -2945,7 +2940,7 @@
     if (!foundFrameRangeKnob) {
         recomputeFrameRangeFromReaders();
     }
-    
+
 } // Project::fromSerialization
 
 
