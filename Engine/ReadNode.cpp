/* ***** BEGIN LICENSE BLOCK *****
 * This file is part of Natron <http://www.natron.fr/>,
 * Copyright (C) 2013-2017 INRIA and Alexandre Gauthier-Foichat
 *
 * Natron is free software: you can redistribute it and/or modify
 * it under the terms of the GNU General Public License as published by
 * the Free Software Foundation; either version 2 of the License, or
 * (at your option) any later version.
 *
 * Natron is distributed in the hope that it will be useful,
 * but WITHOUT ANY WARRANTY; without even the implied warranty of
 * MERCHANTABILITY or FITNESS FOR A PARTICULAR PURPOSE.  See the
 * GNU General Public License for more details.
 *
 * You should have received a copy of the GNU General Public License
 * along with Natron.  If not, see <http://www.gnu.org/licenses/gpl-2.0.html>
 * ***** END LICENSE BLOCK ***** */

// ***** BEGIN PYTHON BLOCK *****
// from <https://docs.python.org/3/c-api/intro.html#include-files>:
// "Since Python may define some pre-processor definitions which affect the standard headers on some systems, you must include Python.h before any standard headers are included."
#include <Python.h>
// ***** END PYTHON BLOCK *****

#include "ReadNode.h"

#include <sstream> // stringstream

#include "Global/QtCompat.h"

#if !defined(SBK_RUN) && !defined(Q_MOC_RUN)
GCC_DIAG_UNUSED_LOCAL_TYPEDEFS_OFF
#include <boost/algorithm/string/predicate.hpp> // iequals
GCC_DIAG_UNUSED_LOCAL_TYPEDEFS_ON
#endif


CLANG_DIAG_OFF(deprecated)
CLANG_DIAG_OFF(uninitialized)
#include <QtCore/QCoreApplication>
#include <QtCore/QProcess>
#include <QtCore/QThread>
CLANG_DIAG_ON(deprecated)
CLANG_DIAG_ON(uninitialized)

#include "Engine/AppInstance.h"
#include "Engine/AppManager.h"
#include "Engine/Node.h"
#include "Engine/CreateNodeArgs.h"
#include "Engine/KnobTypes.h"
#include "Engine/KnobFile.h"
#include "Engine/Project.h"
#include "Engine/Plugin.h"
#include "Engine/Settings.h"

#include "Serialization/NodeSerialization.h"
#include "Serialization/KnobSerialization.h"

//The plug-in that is instanciated whenever this node is created and doesn't point to any valid or known extension
#define READ_NODE_DEFAULT_READER PLUGINID_OFX_READOIIO
#define kPluginSelectorParamEntryDefault "Default"

#define kNatronPersistentErrorDecoderMissing "NatronPersistentErrorDecoderMissing"

NATRON_NAMESPACE_ENTER;

//Generic Reader
#define kParamFilename kOfxImageEffectFileParamName
#define kParamProxy kOfxImageEffectProxyParamName
#define kParamProxyThreshold "proxyThreshold"
#define kParamOriginalProxyScale "originalProxyScale"
#define kParamCustomProxyScale "customProxyScale"
#define kParamOnMissingFrame "onMissingFrame"
#define kParamFrameMode "frameMode"
#define kParamTimeOffset "timeOffset"
#define kParamStartingTime "startingTime"
#define kParamOriginalFrameRange kReaderParamNameOriginalFrameRange
#define kParamFirstFrame "firstFrame"
#define kParamLastFrame "lastFrame"
#define kParamBefore "before"
#define kParamAfter "after"
#define kParamTimeDomainUserEdited "timeDomainUserEdited"
#define kParamFilePremult "filePremult"
#define kParamOutputPremult "outputPremult"
#define kParamOutputComponents "outputComponents"
#define kParamInputSpaceLabel "File Colorspace"
#define kParamFrameRate "frameRate"
#define kParamCustomFps "customFps"
#define kParamInputSpaceSet "ocioInputSpaceSet"
#define kParamExistingInstance "ParamExistingInstance"

//Generic OCIO
#define kOCIOParamConfigFile "ocioConfigFile"
#define kOCIOParamInputSpace "ocioInputSpace"
#define kOCIOParamOutputSpace "ocioOutputSpace"
#define kOCIOParamInputSpaceChoice "ocioInputSpaceIndex"
#define kOCIOParamOutputSpaceChoice "ocioOutputSpaceIndex"
#define kOCIOHelpButton "ocioHelp"
#define kOCIOHelpLooksButton "ocioHelpLooks"
#define kOCIOHelpDisplaysButton "ocioHelpDisplays"
#define kOCIOParamContext "Context"


PluginPtr
ReadNode::createPlugin()
{
    std::vector<std::string> grouping;
    grouping.push_back(PLUGIN_GROUP_IMAGE);
    PluginPtr ret = Plugin::create((void*)ReadNode::create, (void*)ReadNode::createRenderClone, PLUGINID_NATRON_READ, "Read", 1, 0, grouping);

    QString desc = tr("Node used to read images or videos from disk. The image/video is identified by its filename and "
                      "its extension. Given the extension, the Reader selected from the Preferences to decode that specific format will be used.");
    ret->setProperty<std::string>(kNatronPluginPropDescription, desc.toStdString());
    ret->setProperty<int>(kNatronPluginPropRenderSafety, (int)eRenderSafetyFullySafe);
    ret->setProperty<int>(kNatronPluginPropShortcut, (int)Key_R);
    ret->setProperty<std::string>(kNatronPluginPropIconFilePath,  "Images/readImage.png");
    return ret;
}


/*
   These are names of knobs that are defined in GenericReader and that should stay on the interface
   no matter what the internal Reader is.
 */
struct GenericKnob
{
    // The script-name of the knob.
    const char* scriptName;

    // Whether the value should be saved when changing filename.
    bool mustKeepValue;
};

static GenericKnob genericReaderKnobNames[] =
{
    {kParamFilename, false},
    {kParamProxy, false},
    {kParamProxyThreshold, false},
    {kParamOriginalProxyScale, false},
    {kParamCustomProxyScale, false},
    {kParamOnMissingFrame, true},
    {kParamFrameMode, true},
    {kParamTimeOffset, false},
    {kParamStartingTime, false},
    {kParamOriginalFrameRange, false},
    {kParamFirstFrame, false},
    {kParamLastFrame, false},
    {kParamBefore, true},
    {kParamAfter, true},
    {kParamTimeDomainUserEdited, false},
    {kParamFilePremult, true}, // keep: don't change useful params behind the user's back
    {kParamOutputPremult, true}, // keep: don't change useful params behind the user's back
    {kParamOutputComponents, true}, // keep: don't change useful params behind the user's back
    {kParamInputSpaceLabel, false},
    {kParamFrameRate, true}, // keep: don't change useful params behind the user's back
    {kParamCustomFps, true}, // if custom fps was checked, don't uncheck it
    {kParamInputSpaceSet, true},
    {kParamExistingInstance, true}, // don't automatically set parameters when changing the filename, see GenericReaderPlugin::inputFileChanged()

    {kOCIOParamConfigFile, true},
    {kNatronReadNodeOCIOParamInputSpace, false},
    {kOCIOParamInputSpace, false}, // input colorspace must not be kept (depends on file format)
    {kOCIOParamOutputSpace, true}, // output colorspace must be kept
    {kOCIOParamInputSpaceChoice, false},
    {kOCIOParamOutputSpaceChoice, true},
    {kOCIOHelpButton, false},
    {kOCIOHelpLooksButton, false},
    {kOCIOHelpDisplaysButton, false},
    {kOCIOParamContext, false},
    {0, false}
};
static bool
isGenericKnob(const std::string& knobName,
              bool *mustSerialize)
{
    int i = 0;

    while (genericReaderKnobNames[i].scriptName) {
        if (genericReaderKnobNames[i].scriptName == knobName) {
            *mustSerialize = genericReaderKnobNames[i].mustKeepValue;

            return true;
        }
        ++i;
    }

    return false;
}

bool
ReadNode::isBundledReader(const std::string& pluginID)
{
    return (pluginID == PLUGINID_OFX_READOIIO ||
            pluginID == PLUGINID_OFX_READFFMPEG ||
            pluginID == PLUGINID_OFX_READPFM ||
            pluginID == PLUGINID_OFX_READPSD ||
            pluginID == PLUGINID_OFX_READKRITA ||
            pluginID == PLUGINID_OFX_READSVG ||
            pluginID == PLUGINID_OFX_READMISC ||
            pluginID == PLUGINID_OFX_READORA ||
            pluginID == PLUGINID_OFX_READCDR ||
            pluginID == PLUGINID_OFX_READPNG ||
            pluginID == PLUGINID_OFX_READPDF);
}

struct ReadNodePrivate
{
    Q_DECLARE_TR_FUNCTIONS(ReadNode)

public:
    ReadNode* _publicInterface; // can not be a smart ptr
    QMutex embeddedPluginMutex;
    NodePtr embeddedPlugin;
    SERIALIZATION_NAMESPACE::KnobSerializationList genericKnobsSerialization;
    KnobFileWPtr inputFileKnob;


    //Thiese are knobs owned by the ReadNode and not the Reader
    KnobChoiceWPtr pluginSelectorKnob;
    KnobSeparatorWPtr separatorKnob;
    KnobButtonWPtr fileInfosKnob;
    std::list<KnobIWPtr > readNodeKnobs;

    NodePtr inputNode, outputNode;

    //MT only
    int creatingReadNode;

    // Plugin-ID of the last read node created.
    // If this is different, we do not load serialized knobs
    std::string lastPluginIDCreated;


    bool wasCreatedAsHiddenNode;


    ReadNodePrivate(ReadNode* publicInterface)
    : _publicInterface(publicInterface)
    , embeddedPluginMutex()
    , embeddedPlugin()
    , genericKnobsSerialization()
    , inputFileKnob()
    , pluginSelectorKnob()
<<<<<<< HEAD
    , separatorKnob()
    , fileInfosKnob()
    , readNodeKnobs()
    , inputNode()
    , outputNode()
    , creatingReadNode(0)
=======
    , pluginIDStringKnob()
    , separatorKnob()
    , fileInfosKnob()
    , readNodeKnobs()
    , creatingReadNode(0)
    , lastPluginIDCreated()
>>>>>>> d21d2a48
    , wasCreatedAsHiddenNode(false)
    {
    }

    void placeReadNodeKnobsInPage();

    void createReadNode(bool throwErrors,
                        const std::string& filename,
                        const SERIALIZATION_NAMESPACE::NodeSerialization* serialization );

    void destroyReadNode();

    void cloneGenericKnobs();

    void refreshPluginSelectorKnob();

    void refreshFileInfoVisibility(const std::string& pluginID);

    void createDefaultReadNode();

    bool checkDecoderCreated(TimeValue time, ViewIdx view);

    static QString getFFProbeBinaryPath()
    {
        QString appPath = QCoreApplication::applicationDirPath();

        appPath += QLatin1Char('/');
        appPath += QString::fromUtf8("ffprobe");
#ifdef __NATRON_WIN32__
        appPath += QString::fromUtf8(".exe");
#endif

        return appPath;
    }
};


class SetCreatingReaderRAIIFlag
{
    ReadNodePrivate* _p;

public:

    SetCreatingReaderRAIIFlag(ReadNodePrivate* p)
        : _p(p)
    {
        ++p->creatingReadNode;
    }

    ~SetCreatingReaderRAIIFlag()
    {
        --_p->creatingReadNode;
    }
};


ReadNode::ReadNode(const NodePtr& n)
    : NodeGroup(n)
    , _imp( new ReadNodePrivate(this) )
{

}

ReadNode::~ReadNode()
{
}

NodePtr
ReadNode::getEmbeddedReader() const
{
    QMutexLocker k(&_imp->embeddedPluginMutex);
    return _imp->embeddedPlugin;
}

void
ReadNode::setEmbeddedReader(const NodePtr& node)
{
    QMutexLocker k(&_imp->embeddedPluginMutex);
    _imp->embeddedPlugin = node;
}

void
ReadNodePrivate::placeReadNodeKnobsInPage()
{
    KnobIPtr pageKnob = _publicInterface->getKnobByName("Controls");
    KnobPagePtr isPage = toKnobPage(pageKnob);

    if (!isPage) {
        return;
    }
    for (std::list<KnobIWPtr >::iterator it = readNodeKnobs.begin(); it != readNodeKnobs.end(); ++it) {
        KnobIPtr knob = it->lock();
        knob->setParentKnob( KnobIPtr() );
        isPage->removeKnob(knob);
    }

    KnobsVec children = isPage->getChildren();
    int index = -1;
    for (std::size_t i = 0; i < children.size(); ++i) {
        if (children[i]->getName() == kParamCustomFps) {
            index = i;
            break;
        }
    }
    if (index != -1) {
        ++index;
        for (std::list<KnobIWPtr >::iterator it = readNodeKnobs.begin(); it != readNodeKnobs.end(); ++it) {
            KnobIPtr knob = it->lock();
            isPage->insertKnob(index, knob);
            ++index;
        }
    }

    children = isPage->getChildren();
    // Find the separatorKnob in the page and if the next parameter is also a separator, hide it
    int foundSep = -1;
    for (std::size_t i = 0; i < children.size(); ++i) {
        if (children[i]== separatorKnob.lock()) {
            foundSep = i;
            break;
        }
    }
    if (foundSep != -1) {
        ++foundSep;
        if (foundSep < (int)children.size()) {
            bool isSecret = children[foundSep]->getIsSecret();
            while (isSecret && foundSep < (int)children.size()) {
                ++foundSep;
                isSecret = children[foundSep]->getIsSecret();
            }
            if (foundSep < (int)children.size()) {
                separatorKnob.lock()->setSecret(toKnobSeparator(children[foundSep]));
            } else {
                separatorKnob.lock()->setSecret(true);
            }
            
        } else {
            separatorKnob.lock()->setSecret(true);
        }
    }
}

void
ReadNodePrivate::cloneGenericKnobs()
{
    const KnobsVec& knobs = _publicInterface->getKnobs();

    for (SERIALIZATION_NAMESPACE::KnobSerializationList::iterator it = genericKnobsSerialization.begin(); it != genericKnobsSerialization.end(); ++it) {
        for (KnobsVec::const_iterator it2 = knobs.begin(); it2 != knobs.end(); ++it2) {
            if ( (*it2)->getName() == (*it)->getName() ) {
                (*it2)->fromSerialization(**it);
                break;
            }
        }
    }
}

void
ReadNodePrivate::destroyReadNode()
{
    assert( QThread::currentThread() == qApp->thread() );
    if (!embeddedPlugin) {
        return;
    }
    {
        KnobsVec knobs = _publicInterface->getKnobs();

        genericKnobsSerialization.clear();

        try {

            for (KnobsVec::iterator it = knobs.begin(); it != knobs.end(); ++it) {

                // The internal node still holds a shared ptr to the knob.
                // Since we want to keep some knobs around, ensure they do not get deleted in the desctructor of the embedded node
                embeddedPlugin->getEffectInstance()->removeKnobFromList(*it);


                if ( !(*it)->isDeclaredByPlugin() ) {
                    continue;
                }

                //If it is a knob of this ReadNode, do not destroy it
                bool isReadNodeKnob = false;
                for (std::list<KnobIWPtr >::iterator it2 = readNodeKnobs.begin(); it2 != readNodeKnobs.end(); ++it2) {
                    if (it2->lock() == *it) {
                        isReadNodeKnob = true;
                        break;
                    }
                }
                if (isReadNodeKnob) {
                    continue;
                }


                //Keep pages around they will be re-used
                KnobPagePtr isPage = toKnobPage(*it);
                if (isPage) {
                    continue;
                }

                //This is a knob of the Reader plug-in

                //Serialize generic knobs and keep them around until we create a new Reader plug-in
                bool mustSerializeKnob;
                bool isGeneric = isGenericKnob( (*it)->getName(), &mustSerializeKnob );

                if (!isGeneric || mustSerializeKnob) {

                    if (!isGeneric && !(*it)->getIsSecret()) {
                        // Don't save the secret state otherwise some knobs could be invisible when cloning the serialization even if we change format
                        (*it)->setSecret(false);
                    }

                    SERIALIZATION_NAMESPACE::KnobSerializationPtr s( new SERIALIZATION_NAMESPACE::KnobSerialization );
                    (*it)->toSerialization(s.get());
                    genericKnobsSerialization.push_back(s);
                }
                if (!isGeneric) {
                    try {
                        _publicInterface->deleteKnob(*it, false);
                    } catch (...) {
                        
                    }
                }
            }
        } catch (...) {
            assert(false);
        }
    }
    //This will remove the GUI of non generic parameters
    _publicInterface->recreateKnobs(true);
#pragma message WARN("TODO: if Gui, refresh pluginID, version, help tooltip in DockablePanel to reflect embedded node change")

    QMutexLocker k(&embeddedPluginMutex);
    embeddedPlugin->destroyNode(true, false);
    embeddedPlugin.reset();

} // ReadNodePrivate::destroyReadNode

void
ReadNodePrivate::createDefaultReadNode()
{
    CreateNodeArgsPtr args(CreateNodeArgs::create(READ_NODE_DEFAULT_READER, toNodeGroup(_publicInterface->shared_from_this())));

    args->setProperty(kCreateNodeArgsPropNoNodeGUI, true);
    args->setProperty(kCreateNodeArgsPropSilent, true);
    args->setProperty(kCreateNodeArgsPropVolatile, true);
    args->setProperty<std::string>(kCreateNodeArgsPropNodeInitialName, "defaultReadNodeReader");
    args->setProperty<NodePtr>(kCreateNodeArgsPropMetaNodeContainer, _publicInterface->getNode());
    args->setProperty<bool>(kCreateNodeArgsPropAllowNonUserCreatablePlugins, true);

    // This will avoid throwing errors when creating the reader
    args->addParamDefaultValue<bool>("ParamExistingInstance", true);


    NodePtr node  = _publicInterface->getApp()->createNode(args);

    if (!node) {
        QString error = tr("The IO.ofx.bundle OpenFX plug-in is required to use this node, make sure it is installed.");
        throw std::runtime_error( error.toStdString() );
    }

    {
        QMutexLocker k(&embeddedPluginMutex);
        embeddedPlugin = node;
    }

    separatorKnob.lock()->setSecret(true);
}

bool
ReadNodePrivate::checkDecoderCreated(TimeValue time,
                                     ViewIdx view)
{
    KnobFilePtr fileKnob = inputFileKnob.lock();
    if (!fileKnob) {
        return false;
    }
    std::string pattern = fileKnob->getValueAtTime(TimeValue(std::floor(time + 0.5)), DimIdx(0), view);
    if ( pattern.empty() ) {
        _publicInterface->getNode()->setPersistentMessage( eMessageTypeError, kNatronPersistentErrorDecoderMissing, tr("Filename empty").toStdString() );

        return false;
    }

    if (!_publicInterface->getEmbeddedReader()) {
        QString s = tr("Decoder was not created for %1, check that the file exists and its format is supported.").arg( QString::fromUtf8( pattern.c_str() ) );
        _publicInterface->getNode()->setPersistentMessage( eMessageTypeError, kNatronPersistentErrorDecoderMissing, s.toStdString() );

        return false;
    }
    _publicInterface->getNode()->clearPersistentMessage(kNatronPersistentErrorDecoderMissing);

    return true;
}

static std::string
getFileNameFromSerialization(const SERIALIZATION_NAMESPACE::KnobSerializationList& serializations)
{
    std::string filePattern;

    for (SERIALIZATION_NAMESPACE::KnobSerializationList::const_iterator it = serializations.begin(); it != serializations.end(); ++it) {
        if ( (*it)->getName() == kOfxImageEffectFileParamName && (*it)->getTypeName() == KnobFile::typeNameStatic()) {
            SERIALIZATION_NAMESPACE::ValueSerialization& value = (*it)->_values.begin()->second[0];
            filePattern = value._value.isString;
            break;
        }
    }

    return filePattern;
}

void
ReadNodePrivate::createReadNode(bool throwErrors,
                                const std::string& filename,
                                const SERIALIZATION_NAMESPACE::NodeSerialization* serialization)
{
    if (creatingReadNode) {
        return;
    }

    SetCreatingReaderRAIIFlag creatingNode__(this);
    QString qpattern = QString::fromUtf8( filename.c_str() );
    std::string ext = QtCompat::removeFileExtension(qpattern).toLower().toStdString();
    std::string readerPluginID;
    readerPluginID = pluginSelectorKnob.lock()->getActiveEntry().id;


    if ( readerPluginID.empty() ) {
        KnobChoicePtr pluginChoiceKnob = pluginSelectorKnob.lock();
        int pluginChoice_i = pluginChoiceKnob->getValue();
        if (pluginChoice_i == 0) {
            //Use default
            readerPluginID = appPTR->getReaderPluginIDForFileType(ext);
        } else {
            std::vector<ChoiceOption> entries = pluginChoiceKnob->getEntries();
            if ( (pluginChoice_i >= 0) && ( pluginChoice_i < (int)entries.size() ) ) {
                readerPluginID = entries[pluginChoice_i].id;
            }
        }
    }

    // If the plug-in is the same, do not create a new decoder.
    if (embeddedPlugin && embeddedPlugin->getPluginID() == readerPluginID) {
        KnobFilePtr fileKnob = inputFileKnob.lock();
        assert(fileKnob);
        if (fileKnob) {
            // Make sure instance changed action is called on the decoder and not caught in our knobChanged handler.
            embeddedPlugin->getEffectInstance()->onKnobValueChanged_public(fileKnob, eValueChangedReasonUserEdited, _publicInterface->getCurrentRenderTime(), ViewSetSpec(0));

        }

        return;
    }
    //Destroy any previous reader
    //This will store the serialization of the generic knobs
    destroyReadNode();

    bool defaultFallback = false;

    if (readerPluginID.empty()) {
        if (throwErrors) {
            QString message = tr("Could not find a decoder to read %1 file format")
            .arg( QString::fromUtf8( ext.c_str() ) );
            throw std::runtime_error( message.toStdString() );
        }
        defaultFallback = true;

    }

    if ( !defaultFallback && !ReadNode::isBundledReader(readerPluginID) ) {
        if (throwErrors) {
            QString message = tr("%1 is not a bundled reader, please create it from the Image->Readers menu or with the tab menu in the Nodegraph")
                              .arg( QString::fromUtf8( readerPluginID.c_str() ) );
            throw std::runtime_error( message.toStdString() );
        }
        defaultFallback = true;
    }


    NodePtr node;
    //Find the appropriate reader
    if (readerPluginID.empty() && !serialization) {
        //Couldn't find any reader
        if ( !ext.empty() ) {
            QString message = tr("No plugin capable of decoding %1 was found.")
                              .arg( QString::fromUtf8( ext.c_str() ) );
            //Dialogs::errorDialog(tr("Read").toStdString(), message.toStdString(), false);
            if (throwErrors) {
                throw std::runtime_error( message.toStdString() );
            }
        }
        defaultFallback = true;
    } else {
        if ( readerPluginID.empty() ) {
            readerPluginID = READ_NODE_DEFAULT_READER;
        }

        CreateNodeArgsPtr args(CreateNodeArgs::create(readerPluginID, toNodeGroup(_publicInterface->shared_from_this()) ));
        args->setProperty(kCreateNodeArgsPropNoNodeGUI, true);
        args->setProperty(kCreateNodeArgsPropVolatile, true);
        args->setProperty<std::string>(kCreateNodeArgsPropNodeInitialName, "internalDecoderNode");
        args->setProperty<NodePtr>(kCreateNodeArgsPropMetaNodeContainer, _publicInterface->getNode());

        SERIALIZATION_NAMESPACE::NodeSerializationPtr s(new SERIALIZATION_NAMESPACE::NodeSerialization);
        if (serialization) {
            *s = *serialization;
            args->setProperty<SERIALIZATION_NAMESPACE::NodeSerializationPtr >(kCreateNodeArgsPropNodeSerialization, s);
        }

        args->setProperty<bool>(kCreateNodeArgsPropAllowNonUserCreatablePlugins, true);

        if (serialization || wasCreatedAsHiddenNode) {
            args->setProperty<bool>(kCreateNodeArgsPropSilent, true);
            args->setProperty<bool>(kCreateNodeArgsPropAllowNonUserCreatablePlugins, true); // also load deprecated plugins
        }


        node = _publicInterface->getApp()->createNode(args);

        // Duplicate all knobs

        // Set the filename value
        if (node) {
            KnobFilePtr fileKnob = boost::dynamic_pointer_cast<KnobFile>(node->getKnobByName(kOfxImageEffectFileParamName));
            if (fileKnob) {
                fileKnob->setValue(filename);
            }
        }
        {
            QMutexLocker k(&embeddedPluginMutex);
            embeddedPlugin = node;
        }
        placeReadNodeKnobsInPage();

    }


    if (!node) {
        defaultFallback = true;
    }

    // Refreh sub-graph connections
    if (outputNode) {
        if (node) {
            outputNode->swapInput(node, 0);
            node->swapInput(inputNode, 0);
        } else {
            outputNode->swapInput(inputNode, 0);
        }
    }
    
    if (defaultFallback) {
        createDefaultReadNode();
    }

    //We need to explcitly refresh the Python knobs since we attached the embedded node knobs into this node.
    _publicInterface->getNode()->declarePythonKnobs();

<<<<<<< HEAD
#if 0
    if (defaultFallback) {
=======
    // Clone the old values of the generic knobs if we created the same decoder than before
    if (lastPluginIDCreated == readerPluginID) {
        cloneGenericKnobs();
    }
    lastPluginIDCreated = readerPluginID;
>>>>>>> d21d2a48

        //Destroy it to keep the default parameters
        destroyReadNode();
    }
#endif


    //Clone the old values of the generic knobs
    cloneGenericKnobs();

    //This will refresh the GUI with this Reader specific parameters
    _publicInterface->recreateKnobs(true);
#pragma message WARN("TODO: if Gui, refresh pluginID, version, help tooltip in DockablePanel to reflect embedded node change")

    KnobIPtr knob = node ? node->getKnobByName(kOfxImageEffectFileParamName) : _publicInterface->getKnobByName(kOfxImageEffectFileParamName);
    if (knob) {
        inputFileKnob = toKnobFile(knob);
    }
} // ReadNodePrivate::createReadNode

void
ReadNodePrivate::refreshFileInfoVisibility(const std::string& pluginID)
{
    KnobButtonPtr fileInfos = fileInfosKnob.lock();
    KnobIPtr hasMetaDatasKnob = _publicInterface->getKnobByName("showMetadata");
    bool hasFfprobe = false;
    if (!hasMetaDatasKnob) {
        QString ffprobePath = getFFProbeBinaryPath();
        hasFfprobe = QFile::exists(ffprobePath);
    } else {
        hasMetaDatasKnob->setSecret(true);
    }


    if ( hasMetaDatasKnob || ( ReadNode::isVideoReader(pluginID) && hasFfprobe ) ) {
        fileInfos->setSecret(false);
    } else {
        fileInfos->setSecret(true);
    }
}

void
ReadNodePrivate::refreshPluginSelectorKnob()
{
    KnobFilePtr fileKnob = inputFileKnob.lock();

    assert(fileKnob);
    std::string filePattern = fileKnob->getValue();
    std::vector<ChoiceOption> entries;

    entries.push_back(ChoiceOption(kPluginSelectorParamEntryDefault, "", _publicInterface->tr("Use the default plug-in chosen from the Preferences to read this file format").toStdString()));

    QString qpattern = QString::fromUtf8( filePattern.c_str() );
    std::string ext = QtCompat::removeFileExtension(qpattern).toLower().toStdString();
    std::string pluginID;
    if ( !ext.empty() ) {
        pluginID = appPTR->getReaderPluginIDForFileType(ext);
        IOPluginSetForFormat readersForFormat;
        appPTR->getReadersForFormat(ext, &readersForFormat);

        // Reverse it so that we sort them by decreasing score order
        for (IOPluginSetForFormat::reverse_iterator it = readersForFormat.rbegin(); it != readersForFormat.rend(); ++it) {
            PluginPtr plugin = appPTR->getPluginBinary(QString::fromUtf8( it->pluginID.c_str() ), -1, -1, false);

            QString tooltip = tr("Use %1 version %2.%3 to read this file format").arg(QString::fromUtf8(plugin->getPluginLabel().c_str())).arg( plugin->getPropertyUnsafe<unsigned int>(kNatronPluginPropVersion, 0)).arg(plugin->getPropertyUnsafe<unsigned int>(kNatronPluginPropVersion, 1));
            entries.push_back( ChoiceOption(plugin->getPluginID(), "", tooltip.toStdString()));

        }
    }

    KnobChoicePtr pluginChoice = pluginSelectorKnob.lock();

    pluginChoice->populateChoices(entries);
    pluginChoice->blockValueChanges();
    pluginChoice->resetToDefaultValue(DimSpec::all(), ViewSetSpec::all());
    pluginChoice->unblockValueChanges();
    if (entries.size() <= 2) {
        pluginChoice->setSecret(true);
    } else {
        pluginChoice->setSecret(false);
    }

    refreshFileInfoVisibility(pluginID);

} // ReadNodePrivate::refreshPluginSelectorKnob

bool
ReadNode::isReader() const
{
    return true;
}

// static
bool
ReadNode::isVideoReader(const std::string& pluginID)
{
    return (pluginID == PLUGINID_OFX_READFFMPEG);
}

bool
ReadNode::isVideoReader() const
{
    NodePtr p = getEmbeddedReader();

    return p ? isVideoReader( p->getPluginID() ) : false;
}

bool
ReadNode::isGenerator() const
{
    return true;
}

bool
ReadNode::getCreateChannelSelectorKnob() const
{
    return false;
}

bool
ReadNode::isHostChannelSelectorSupported(bool* /*defaultR*/,
                                         bool* /*defaultG*/,
                                         bool* /*defaultB*/,
                                         bool* /*defaultA*/) const
{
    return false;
}

void
ReadNode::initializeKnobs()
{
    KnobPagePtr controlpage = createKnob<KnobPage>("Controls");
    controlpage->setLabel(tr("Controls"));
    {
        KnobButtonPtr param = createKnob<KnobButton>("fileInfo");
        param->setLabel(tr("File Info..."));
        param->setHintToolTip( tr("Press to display informations about the file") );
        controlpage->addKnob(param);
        _imp->fileInfosKnob = param;
        _imp->readNodeKnobs.push_back(param);
    }

    {
        KnobChoicePtr param = createKnob<KnobChoice>(kNatronReadNodeParamDecodingPluginChoice);
        param->setAnimationEnabled(false);
        param->setLabel(tr("Decoder"));
        param->setHintToolTip( tr("Select the internal decoder plug-in used for this file format. By default this uses "
                                           "the plug-in selected for this file extension in the Preferences of Natron") );
        param->setEvaluateOnChange(false);
        _imp->pluginSelectorKnob = param;
        controlpage->addKnob(param);
        _imp->readNodeKnobs.push_back(param);

    }
    {
        KnobSeparatorPtr param = createKnob<KnobSeparator>("decoderOptionsSeparator");
        param->setLabel(tr("Decoder Options"));
        param->setHintToolTip( tr("Below can be found parameters that are specific to the Reader plug-in.") );
        controlpage->addKnob(param);
        _imp->separatorKnob = param;
        _imp->readNodeKnobs.push_back(param);
    }
}

void
ReadNode::setupInitialSubGraphState()
{
    NodeGroupPtr thisShared = toNodeGroup(shared_from_this());
    NodePtr inputNode, outputNode;
    {
        CreateNodeArgsPtr args(CreateNodeArgs::create(PLUGINID_NATRON_OUTPUT, thisShared));
        args->setProperty(kCreateNodeArgsPropNoNodeGUI, true);
        args->setProperty(kCreateNodeArgsPropVolatile, true);
        args->setProperty<bool>(kCreateNodeArgsPropAllowNonUserCreatablePlugins, true);
        outputNode = getApp()->createNode(args);
        assert(outputNode);
        if (!outputNode) {
            throw std::runtime_error( tr("NodeGroup cannot create node %1").arg( QLatin1String(PLUGINID_NATRON_OUTPUT) ).toStdString() );
        }
        _imp->outputNode = outputNode;
    }
    {
        CreateNodeArgsPtr args(CreateNodeArgs::create(PLUGINID_NATRON_INPUT, thisShared));
        args->setProperty(kCreateNodeArgsPropNoNodeGUI, true);
        args->setProperty(kCreateNodeArgsPropVolatile, true);
        args->setProperty<std::string>(kCreateNodeArgsPropNodeInitialName, "Source");
        args->setProperty<bool>(kCreateNodeArgsPropAllowNonUserCreatablePlugins, true);
        inputNode = getApp()->createNode(args);
        assert(inputNode);
        if (!inputNode) {
            throw std::runtime_error( tr("NodeGroup cannot create node %1").arg( QLatin1String(PLUGINID_NATRON_INPUT) ).toStdString() );
        }
        _imp->inputNode = inputNode;
    }
    if (_imp->embeddedPlugin) {
        outputNode->swapInput(_imp->embeddedPlugin, 0);
        _imp->embeddedPlugin->swapInput(inputNode, 0);
    } else {
        outputNode->connectInput(inputNode, 0);
    }

} // setupInitialSubGraphState

void
ReadNode::onEffectCreated(const CreateNodeArgs& args)
{
    //If we already loaded the Reader, do not do anything
    NodePtr p = getEmbeddedReader();
    if (p) {
        return;
    }

    _imp->wasCreatedAsHiddenNode = args.getPropertyUnsafe<bool>(kCreateNodeArgsPropNoNodeGUI);


    SERIALIZATION_NAMESPACE::NodeSerializationPtr serialization = args.getPropertyUnsafe<SERIALIZATION_NAMESPACE::NodeSerializationPtr>(kCreateNodeArgsPropNodeSerialization);
    if (serialization) {
        return;
    }

    bool throwErrors = false;

    std::string pattern;

    std::vector<std::string> defaultParamValues = args.getPropertyNUnsafe<std::string>(kCreateNodeArgsPropNodeInitialParamValues);
    std::vector<std::string>::iterator foundFileName  = std::find(defaultParamValues.begin(), defaultParamValues.end(), std::string(kOfxImageEffectFileParamName));
    if (foundFileName != defaultParamValues.end()) {
        std::string propName(kCreateNodeArgsPropParamValue);
        propName += "_";
        propName += kOfxImageEffectFileParamName;
        pattern = args.getPropertyUnsafe<std::string>(propName);
    }


    _imp->createReadNode( throwErrors, pattern, serialization.get() );
    _imp->refreshPluginSelectorKnob();
}

void
ReadNode::onKnobsAboutToBeLoaded(const SERIALIZATION_NAMESPACE::NodeSerialization& serialization)
{
    NodePtr node = getNode();

    //Load the pluginID to create first.
    node->loadKnob( _imp->pluginSelectorKnob.lock(), serialization._knobsValues );

    std::string filename = getFileNameFromSerialization( serialization._knobsValues );
    //Create the Reader with the serialization
    _imp->createReadNode(false, filename, &serialization);
    _imp->refreshPluginSelectorKnob();
}

bool
ReadNode::knobChanged(const KnobIPtr& k,
                      ValueChangedReasonEnum reason,
                      ViewSetSpec view,
                      TimeValue time)
{
    bool ret =  true;

    if ( ( k == _imp->inputFileKnob.lock() ) && (reason != eValueChangedReasonTimeChanged) ) {


        if (_imp->creatingReadNode) {
            NodePtr p = getEmbeddedReader();
            if (p) {
                p->getEffectInstance()->knobChanged(k, reason, view, time);
            }

            return false;
        }
        try {
            _imp->refreshPluginSelectorKnob();
        } catch (const std::exception& /*e*/) {
            assert(false);
        }

        KnobFilePtr fileKnob = _imp->inputFileKnob.lock();
        assert(fileKnob);
        std::string filename = fileKnob->getValue();
        try {
            _imp->createReadNode( false, filename, 0 );
            getNode()->clearPersistentMessage(kNatronPersistentErrorDecoderMissing);
        } catch (const std::exception& e) {
            getNode()->setPersistentMessage( eMessageTypeError, kNatronPersistentErrorDecoderMissing, e.what() );
        }

    } else if ( k == _imp->pluginSelectorKnob.lock() ) {
        ChoiceOption entry = _imp->pluginSelectorKnob.lock()->getActiveEntry();


        if (entry.id == "Default") {
            entry.id.clear();
        }


        KnobFilePtr fileKnob = _imp->inputFileKnob.lock();
        assert(fileKnob);
        std::string filename = fileKnob->getValue();

        try {
            _imp->createReadNode( false, filename, 0 );
            getNode()->clearPersistentMessage(kNatronPersistentErrorDecoderMissing);
        } catch (const std::exception& e) {
            getNode()->setPersistentMessage( eMessageTypeError, kNatronPersistentErrorDecoderMissing, e.what() );
        }

        // Make sure instance changed action is called on the decoder and not caught in our knobChanged handler.
        if (_imp->embeddedPlugin) {
            _imp->embeddedPlugin->getEffectInstance()->onKnobValueChanged_public(fileKnob, eValueChangedReasonUserEdited, getTimelineCurrentTime(), ViewSetSpec(0));
        }



        _imp->refreshFileInfoVisibility(entry.id);
    } else if ( k == _imp->fileInfosKnob.lock() ) {

        NodePtr p = getEmbeddedReader();
        if (!p) {
            return false;
        }


        KnobIPtr hasMetaDatasKnob = p->getKnobByName("showMetadata");
        if (hasMetaDatasKnob) {
            KnobButtonPtr showMetasKnob = toKnobButton(hasMetaDatasKnob);
            if (showMetasKnob) {
                showMetasKnob->trigger();
            }
        } else {
            if ( isVideoReader( p->getPluginID() ) ) {
                QString ffprobePath = ReadNodePrivate::getFFProbeBinaryPath();
                assert( QFile::exists(ffprobePath) );
                QProcess proc;
                QStringList ffprobeArgs;
                ffprobeArgs << QString::fromUtf8("-show_streams");
                KnobFilePtr fileKnob = _imp->inputFileKnob.lock();
                assert(fileKnob);
                std::string filename = fileKnob->getValue();
                getApp()->getProject()->canonicalizePath(filename); // substitute project variables
                ffprobeArgs << QString::fromUtf8( filename.c_str() );
                proc.start(ffprobePath, ffprobeArgs);
                proc.waitForFinished();

                QString procStdError = QString::fromUtf8( proc.readAllStandardError() );
                QString procStdOutput = QString::fromUtf8( proc.readAllStandardOutput() );
                Dialogs::informationDialog( getNode()->getLabel(), procStdError.toStdString() + procStdOutput.toStdString() );
            }
        }
    } else {
        ret = false;
    }

    NodePtr p = getEmbeddedReader();
    if (!ret && p) {
        ret |= p->getEffectInstance()->knobChanged(k, reason, view, time);
    }

    return ret;
} // ReadNode::knobChanged

ActionRetCodeEnum
ReadNode::getFrameRange(double *first, double *last)
{
    NodePtr p = getEmbeddedReader();
    if (!p) {
        return EffectInstance::getFrameRange(first, last);
    } else {
        return p->getEffectInstance()->getFrameRange(first, last);
    }
}

NATRON_NAMESPACE_EXIT;

NATRON_NAMESPACE_USING;
#include "moc_ReadNode.cpp"<|MERGE_RESOLUTION|>--- conflicted
+++ resolved
@@ -241,21 +241,13 @@
     , genericKnobsSerialization()
     , inputFileKnob()
     , pluginSelectorKnob()
-<<<<<<< HEAD
     , separatorKnob()
     , fileInfosKnob()
     , readNodeKnobs()
     , inputNode()
     , outputNode()
     , creatingReadNode(0)
-=======
-    , pluginIDStringKnob()
-    , separatorKnob()
-    , fileInfosKnob()
-    , readNodeKnobs()
-    , creatingReadNode(0)
     , lastPluginIDCreated()
->>>>>>> d21d2a48
     , wasCreatedAsHiddenNode(false)
     {
     }
@@ -716,25 +708,19 @@
     //We need to explcitly refresh the Python knobs since we attached the embedded node knobs into this node.
     _publicInterface->getNode()->declarePythonKnobs();
 
-<<<<<<< HEAD
 #if 0
     if (defaultFallback) {
-=======
+        //Destroy it to keep the default parameters
+        destroyReadNode();
+    }
+#endif
+
+
     // Clone the old values of the generic knobs if we created the same decoder than before
     if (lastPluginIDCreated == readerPluginID) {
         cloneGenericKnobs();
     }
     lastPluginIDCreated = readerPluginID;
->>>>>>> d21d2a48
-
-        //Destroy it to keep the default parameters
-        destroyReadNode();
-    }
-#endif
-
-
-    //Clone the old values of the generic knobs
-    cloneGenericKnobs();
 
     //This will refresh the GUI with this Reader specific parameters
     _publicInterface->recreateKnobs(true);
