--- conflicted
+++ resolved
@@ -401,30 +401,8 @@
 
     for (SERIALIZATION_NAMESPACE::KnobSerializationList::iterator it = genericKnobsSerialization.begin(); it != genericKnobsSerialization.end(); ++it) {
         for (KnobsVec::const_iterator it2 = knobs.begin(); it2 != knobs.end(); ++it2) {
-<<<<<<< HEAD
             if ( (*it2)->getName() == (*it)->getName() ) {
                 (*it2)->fromSerialization(**it);
-=======
-            if ( (*it2)->getName() == serializedKnob->getName() ) {
-                KnobChoice* isChoice = dynamic_cast<KnobChoice*>( (*it2).get() );
-                KnobChoice* serializedIsChoice = dynamic_cast<KnobChoice*>( serializedKnob.get() );;
-                if (isChoice && serializedIsChoice) {
-                    const ChoiceExtraData* extraData = dynamic_cast<const ChoiceExtraData*>( (*it)->getExtraData() );
-                    assert(extraData);
-                    if (extraData) {
-                        isChoice->choiceRestoration(serializedIsChoice, extraData);
-                    }
-                } else {
-                    (*it2)->clone( serializedKnob.get() );
-                }
-                //(*it2)->setSecret( serializedKnob->getIsSecret() );
-                /*if ( (*it2)->getDimension() == serializedKnob->getDimension() ) {
-                    for (int i = 0; i < (*it2)->getDimension(); ++i) {
-                        (*it2)->setEnabled( i, serializedKnob->isEnabled(i) );
-                    }
-                }*/
-
->>>>>>> 2dcadb22
                 break;
             }
         }
@@ -456,7 +434,6 @@
                     continue;
                 }
 
-<<<<<<< HEAD
                 //If it is a knob of this ReadNode, do not destroy it
                 bool isReadNodeKnob = false;
                 for (std::list<KnobIWPtr >::iterator it2 = readNodeKnobs.begin(); it2 != readNodeKnobs.end(); ++it2) {
@@ -468,12 +445,7 @@
                 if (isReadNodeKnob) {
                     continue;
                 }
-=======
-               /* if (!isGeneric && !(*it)->getDefaultIsSecret()) {
-                    // Don't save the secret state otherwise some knobs could be invisible when cloning the serialization even if we change format
-                    (*it)->setSecret(false);
-                }*/
->>>>>>> 2dcadb22
+
 
                 //Keep pages around they will be re-used
                 KnobPagePtr isPage = toKnobPage(*it);
