--- conflicted
+++ resolved
@@ -32,52 +32,10 @@
 #include "Engine/AppManager.h"
 #include "Engine/EffectInstanceTLSData.h"
 
-<<<<<<< HEAD
 #include "Engine/EngineFwd.h"
 
 
 NATRON_NAMESPACE_ENTER
-=======
-NATRON_NAMESPACE_ENTER
-
-//Template specialization for EffectInstance::EffectTLSData:
-//We do this  for the following reasons:
-//We may be here in 2 cases: either in a thread from the multi-thread suite or from a thread that just got spawned
-//from the host-frame threading (executing tiledRenderingFunctor).
-//A multi-thread suite thread is not allowed by OpenFX to call clipGetImage, which does not require us to apply TLS
-//on OfxClipInstance and also RenderArgs in EffectInstance. But a multi-thread suite thread may call the abort() function
-//which needs the ParallelRenderArgs set on the EffectInstance.
-//Similarly a host-frame threading thread is spawned at a time where the spawner thread only has the ParallelRenderArgs
-//set on the TLS, so just copy this instead of the whole TLS.
-
-template <>
-EffectInstance::EffectTLSDataPtr
-TLSHolder<EffectInstance::EffectTLSData>::copyAndReturnNewTLS(const QThread* fromThread,
-                                                              const QThread* toThread) const
-{
-    QWriteLocker k(&perThreadDataMutex);
-    ThreadDataMap::iterator found = perThreadData.find(fromThread);
-
-    if ( found == perThreadData.end() ) {
-        ///No TLS for fromThread
-        return EffectInstance::EffectTLSDataPtr();
-    }
-
-    ThreadData data;
-    //Copy constructor
-    data.value = boost::make_shared<EffectInstance::EffectTLSData>( *(found->second.value) );
-    perThreadData[toThread] = data;
-
-    return data.value;
-}
-
-template <>
-void
-TLSHolder<EffectInstance::EffectTLSData>::copyTLS(const QThread* fromThread,
-                                                  const QThread* toThread) const
-{
-    EffectInstance::EffectTLSDataPtr tlsDataPtr = copyAndReturnNewTLS(fromThread, toThread);
->>>>>>> cfea4528
 
 
 #ifndef NATRON_TLS_DISABLE_COPY
