/* ***** BEGIN LICENSE BLOCK *****
 * This file is part of Natron <http://www.natron.fr/>,
 * Copyright (C) 2013-2017 INRIA and Alexandre Gauthier-Foichat
 *
 * Natron is free software: you can redistribute it and/or modify
 * it under the terms of the GNU General Public License as published by
 * the Free Software Foundation; either version 2 of the License, or
 * (at your option) any later version.
 *
 * Natron is distributed in the hope that it will be useful,
 * but WITHOUT ANY WARRANTY; without even the implied warranty of
 * MERCHANTABILITY or FITNESS FOR A PARTICULAR PURPOSE.  See the
 * GNU General Public License for more details.
 *
 * You should have received a copy of the GNU General Public License
 * along with Natron.  If not, see <http://www.gnu.org/licenses/gpl-2.0.html>
 * ***** END LICENSE BLOCK ***** */

#ifndef Engine_EffectInstancePrivate_h
#define Engine_EffectInstancePrivate_h

// ***** BEGIN PYTHON BLOCK *****
// from <https://docs.python.org/3/c-api/intro.html#include-files>:
// "Since Python may define some pre-processor definitions which affect the standard headers on some systems, you must include Python.h before any standard headers are included."
#include <Python.h>
// ***** END PYTHON BLOCK *****

#include "Global/Macros.h"

#include "EffectInstance.h"

#include <map>
#include <list>
#include <string>

#include <QtCore/QCoreApplication>
#include <QtCore/QWaitCondition>
#include <QtCore/QMutex>

#include "Global/GlobalDefines.h"

#include "Engine/Image.h"
#include "Engine/ImageStorage.h"
#include "Engine/TLSHolder.h"
#include "Engine/NodeMetadata.h"
#include "Engine/OSGLContext.h"
#include "Engine/ViewIdx.h"
#include "Engine/EffectInstanceTLSData.h"

#include "Engine/EngineFwd.h"

NATRON_NAMESPACE_ENTER;

<<<<<<< HEAD
=======
struct ActionKey
{
    double time;
    ViewIdx view;
    unsigned int mipMapLevel;
};

struct IdentityResults
{
    int inputIdentityNb;
    double inputIdentityTime;
    ViewIdx inputView;
};

struct ComponentsNeededResults
{
    EffectInstance::ComponentsNeededMap neededComps;
    std::bitset<4> processChannels;
    bool processAll;
    std::list<ImagePlaneDesc> passThroughPlanes;
    int passThroughInputNb;
    double passThroughTime;
    ViewIdx passThroughView;
};

struct CompareActionsCacheKeys
{
    bool operator() (const ActionKey & lhs,
                     const ActionKey & rhs) const
    {
        if (lhs.time < rhs.time) {
            return true;
        } else if (lhs.time == rhs.time) {
            if (lhs.mipMapLevel < rhs.mipMapLevel) {
                return true;
            } else if (lhs.mipMapLevel == rhs.mipMapLevel) {
                if (lhs.view < rhs.view) {
                    return true;
                } else {
                    return false;
                }
            } else {
                return false;
            }
        } else {
            return false;
        }
    }
};

typedef std::map<ActionKey, IdentityResults, CompareActionsCacheKeys> IdentityCacheMap;
typedef std::map<ActionKey, RectD, CompareActionsCacheKeys> RoDCacheMap;
typedef std::map<ActionKey, FramesNeededMap, CompareActionsCacheKeys> FramesNeededCacheMap;
typedef std::map<ActionKey, ComponentsNeededResults, CompareActionsCacheKeys> ComponentsNeededCacheMap;

/**
 * @brief This class stores all results of the following actions:
   - getRegionOfDefinition (invalidated on hash change, mapped across time + scale)
   - getTimeDomain (invalidated on hash change, only 1 value possible
   - isIdentity (invalidated on hash change,mapped across time + scale)
 * The reason we store them is that the OFX Clip API can potentially call these actions recursively
 * but this is forbidden by the spec:
 * http://openfx.sourceforge.net/Documentation/1.3/ofxProgrammingReference.html#id475585
 **/
class ActionsCache
{
public:
    ActionsCache(int maxAvailableHashes);

    void clearAll();

    void invalidateAll(U64 newHash);

    bool getIdentityResult(U64 hash, double time, ViewIdx view, int* inputNbIdentity, ViewIdx *inputView, double* identityTime);

    void setIdentityResult(U64 hash, double time, ViewIdx view, int inputNbIdentity, ViewIdx inputView, double identityTime);

    bool getComponentsNeededResults(U64 hash, double time, ViewIdx view, EffectInstance::ComponentsNeededMap* neededComps, std::bitset<4> *processChannels, bool *processAll,
                                    std::list<ImagePlaneDesc> *passThroughPlanes, int* passThroughInputNb, ViewIdx *passThroughView, double* passThroughTime);

    void setComponentsNeededResults(U64 hash, double time, ViewIdx view, const EffectInstance::ComponentsNeededMap& neededComps, std::bitset<4> processChannels,  bool processAll,
                                    const std::list<ImagePlaneDesc>& passThroughPlanes,int passThroughInputNb, ViewIdx passThroughView, double passThroughTime);

    bool getRoDResult(U64 hash, double time, ViewIdx view, unsigned int mipMapLevel, RectD* rod);

    void setRoDResult(U64 hash, double time, ViewIdx view, unsigned int mipMapLevel, const RectD & rod);

    bool getFramesNeededResult(U64 hash, double time, ViewIdx view, unsigned int mipMapLevel, FramesNeededMap* framesNeeded);

    void setFramesNeededResult(U64 hash, double time, ViewIdx view, unsigned int mipMapLevel, const FramesNeededMap & framesNeeded);

    bool getTimeDomainResult(U64 hash, double *first, double* last);

    void setTimeDomainResult(U64 hash, double first, double last);

private:
    mutable QMutex _cacheMutex; //< protects everything in the cache
    struct ActionsCacheInstance
    {
        U64 _hash;
        OfxRangeD _timeDomain;
        bool _timeDomainSet;
        IdentityCacheMap _identityCache;
        RoDCacheMap _rodCache;
        FramesNeededCacheMap _framesNeededCache;
        ComponentsNeededCacheMap _componentsNeededCache;

        ActionsCacheInstance();
    };

    //In  a list to track the LRU
    std::list<ActionsCacheInstance> _instances;
    std::size_t _maxInstances;
    std::list<ActionsCacheInstance>::iterator createActionCacheInternal(U64 newHash);
    ActionsCacheInstance & getOrCreateActionCache(U64 newHash);
};


>>>>>>> 8128e21d
class EffectInstance::Implementation
{
    Q_DECLARE_TR_FUNCTIONS(EffectInstance)

public:
    Implementation(EffectInstance* publicInterface);

    Implementation(const Implementation& other);

    ~Implementation()
    {
        
    }

    // can not be a smart ptr
    EffectInstance* _publicInterface;

<<<<<<< HEAD
=======
    QMutex imagesBeingRenderedMutex;
    typedef boost::shared_ptr<ImageBeingRendered> IBRPtr;
    typedef std::map<ImagePtr, IBRPtr > IBRMap;
    IBRMap imagesBeingRendered;
#endif

    ///A cache for components available
    std::list< boost::weak_ptr<KnobI> > overlaySlaves;
    mutable QMutex metadatasMutex;
    NodeMetadata metadatas;
    bool runningClipPreferences; //only used on main thread

    // set during interact actions on main-thread
    OverlaySupport* overlaysViewport;
>>>>>>> 8128e21d
    mutable QMutex attachedContextsMutex;
    // A list of context that are currently attached (i.e attachOpenGLContext() has been called on them but not yet dettachOpenGLContext).
    // If a plug-in returns false to supportsConcurrentOpenGLRenders() then whenever trying to attach a context, we take a lock in attachOpenGLContext
    // that is released in dettachOpenGLContext so that there can only be a single attached OpenGL context at any time.
    std::map<OSGLContextWPtr, EffectOpenGLContextDataPtr> attachedContexts;

    // Render clones are very small copies holding just pointers to Knobs that are used to render plug-ins that are only
    // eRenderSafetyInstanceSafe or lower
    EffectInstancePtr mainInstance; // pointer to the main-instance if this instance is a clone

    // True if this intance is rendering. Only used if the plug-in is instance thread safe.
    // Protected by renderClonesMutex
    bool isDoingInstanceSafeRender;

    // Protects renderClonesPool
    mutable QMutex renderClonesMutex;

    // List of render clones if the main instance is not multi-thread safe
    std::list<EffectInstancePtr> renderClonesPool;

    // Thread local storage is requied to ensure Knob values and node inputs do not change during a single render.
    // In the future we should make copies of EffectInstance but for now this is the only way to deal with it.
    boost::shared_ptr<TLSHolder<EffectInstanceTLSData> > tlsData;



    /**
     * @brief Helper function in the implementation of renderRoI to determine from the planes requested
     * what planes can actually be rendered from this node. Pass-through planes are rendered from upstream
     * nodes.
     **/
    ActionRetCodeEnum determinePlanesToRender(const EffectInstance::RenderRoIArgs& args,
                                             std::map<int, std::list<ImagePlaneDesc> >* inputLayersNeeded,
                                             std::list<ImagePlaneDesc> *planesToRender,
                                             std::bitset<4>* processChannels,
                                             std::map<ImagePlaneDesc, ImagePtr>* outputPlanes);

    /**
     * @brief Helper function in the implementation of renderRoI to handle identity effects
     **/
    ActionRetCodeEnum handleIdentityEffect(const EffectInstance::RenderRoIArgs& args,
                                          double par,
                                          const RectD& rod,
                                          const RenderScale& scale,
                                          const std::list<ImagePlaneDesc> &requestedComponents,
                                          const std::map<int, std::list<ImagePlaneDesc> >& neededComps,
                                          RenderRoIResults* outputPlanes,
                                          bool *isIdentity);

    /**
     * @brief Helper function in the implementation of renderRoI to handle effects that can concatenate (distortion etc...)
     **/
    ActionRetCodeEnum handleConcatenation(const EffectInstance::RenderRoIArgs& args,
                                         const RenderScale& renderScale,
                                         RenderRoIResults* results,
                                         bool *concatenated);


   
    /**
     * @brief Helper function in the implementation of renderRoI to determine the image backend (OpenGL, CPU...)
     **/
    ActionRetCodeEnum resolveRenderBackend(const RenderRoIArgs & args,
                                          const FrameViewRequestPtr& requestPassData,
                                          const RectI& roi,
                                          RenderBackendTypeEnum* renderBackend,
                                          OSGLContextPtr *glRenderContext);

    /**
     * @brief Helper function in the implementation of renderRoI to determine if a render should use the Cache or not.
     * @returns The cache access type, i.e: none, write only or read/write
     **/
    CacheAccessModeEnum shouldRenderUseCache(const RenderRoIArgs & args,
                                             const FrameViewRequestPtr& requestPassData);

    bool canSplitRenderWindowWithIdentityRectangles(const RenderRoIArgs& args,
                                                    const RenderScale& renderMappedScale,
                                                    RectD* inputRoDIntersection);

    void fetchOrCreateOutputPlanes(const RenderRoIArgs & args,
                                   const FrameViewRequestPtr& requestPassData,
                                   CacheAccessModeEnum cacheAccess,
                                   const ImagePlanesToRenderPtr &planesToRender,
                                   const std::list<ImagePlaneDesc>& requestedComponents,
                                   const RectI& roi,
                                   const RenderScale& mappedCombinedScale,
                                   const RenderScale& mappedProxyScale,
                                   unsigned int mappedMipMapLevel,
                                   const OSGLContextAttacherPtr& glContextLocker,
                                   std::map<ImagePlaneDesc, ImagePtr>* outputPlanes);


    void checkPlanesToRenderAndComputeRectanglesToRender(const RenderRoIArgs & args,
                                                         const ImagePlanesToRenderPtr &planesToRender,
                                                         CacheAccessModeEnum cacheAccess,
                                                         const RectI& roi,
                                                         const OSGLContextAttacherPtr& glContextLocker,
                                                         std::map<ImagePlaneDesc, ImagePtr>* outputPlanes);

    void computeRectanglesToRender(const RenderRoIArgs& args, const ImagePlanesToRenderPtr &planesToRender, const RectI& renderWindow);


    ActionRetCodeEnum launchRenderAndWaitForPendingTiles(const RenderRoIArgs & args,
                                                         const ImagePlanesToRenderPtr &planesToRender,
                                                         const OSGLContextAttacherPtr& glRenderContext,
                                                         CacheAccessModeEnum cacheAccess,
                                                         const RectI& roi,
                                                         const RenderScale& renderMappedScale,
                                                         const std::bitset<4> &processChannels,
                                                         const std::map<int, std::list<ImagePlaneDesc> >& neededInputLayers,
                                                         std::map<ImagePlaneDesc, ImagePtr>* outputPlanes);

    ActionRetCodeEnum renderRoILaunchInternalRender(const RenderRoIArgs & args,
                                                    const ImagePlanesToRenderPtr &planesToRender,
                                                    const OSGLContextAttacherPtr& glRenderContext,
                                                    const RenderScale& renderMappedScale,
                                                    const std::bitset<4> &processChannels,
                                                    const std::map<int, std::list<ImagePlaneDesc> >& neededInputLayers);



    struct TiledRenderingFunctorArgs
    {
<<<<<<< HEAD
        const RenderRoIArgs* args;
        RenderScale renderMappedScale;
        ImagePtr mainInputImage;
=======
        bool renderFullScaleThenDownscale;
        bool isSequentialRender;
        bool isRenderResponseToUserInteraction;
        int firstFrame;
        int lastFrame;
        int preferredInput;
        unsigned int mipMapLevel;
        unsigned int renderMappedMipMapLevel;
        RectD rod;
        double time;
        ViewIdx view;
        double par;
        ImageBitDepthEnum outputClipPrefDepth;
        boost::shared_ptr<ComponentsNeededMap>  compsNeeded;
        ImagePlaneDesc outputClipPrefsComps;
        bool byPassCache;
>>>>>>> 8128e21d
        std::bitset<4> processChannels;
        ImagePlanesToRenderPtr planesToRender;
        OSGLContextAttacherPtr glContext;
    };

<<<<<<< HEAD


    ActionRetCodeEnum tiledRenderingFunctor(TiledRenderingFunctorArgs & args,
                                              const RectToRender & specificData,
                                              QThread* callingThread);


    ActionRetCodeEnum tiledRenderingFunctor(const RectToRender & rectToRender,
                                              const RenderRoIArgs* args,
                                              RenderScale renderMappedScale,
                                              std::bitset<4> processChannels,
                                              const ImagePtr& mainInputImage,
                                              ImagePlanesToRenderPtr planesToRender,
                                              OSGLContextAttacherPtr glContext);


    ActionRetCodeEnum renderHandlerIdentity(const RectToRender & rectToRender,
                                              const RenderRoIArgs* args,
                                              const RenderScale &renderMappedScale,
                                              const ImagePlanesToRenderPtr& planes);

    ActionRetCodeEnum renderHandlerInternal(const EffectInstanceTLSDataPtr& tls,
                                              const RectToRender & rectToRender,
                                              const RenderRoIArgs* args,
                                              const RenderScale& renderMappedScale,
                                              const OSGLContextAttacherPtr glContext,
                                              const ImagePlanesToRenderPtr& planes,
                                              std::bitset<4> processChannels);

    void renderHandlerPostProcess(const RectToRender & rectToRender,
                                  const RenderRoIArgs* args,
                                  const RenderScale& renderMappedScale,
                                  const ImagePlanesToRenderPtr& planes,
                                  const ImagePtr& mainInputImage,
                                  std::bitset<4> processChannels);

=======
    RenderingFunctorRetEnum tiledRenderingFunctor(TiledRenderingFunctorArgs & args,  const RectToRender & specificData,
                                                  QThread* callingThread);

    RenderingFunctorRetEnum tiledRenderingFunctor(const RectToRender & rectToRender,
                                                  const bool renderFullScaleThenDownscale,
                                                  const bool isSequentialRender,
                                                  const bool isRenderResponseToUserInteraction,
                                                  const int firstFrame, const int lastFrame,
                                                  const int preferredInput,
                                                  const unsigned int mipMapLevel,
                                                  const unsigned int renderMappedMipMapLevel,
                                                  const RectD & rod,
                                                  const double time,
                                                  const ViewIdx view,
                                                  const double par,
                                                  const bool byPassCache,
                                                  const ImageBitDepthEnum outputClipPrefDepth,
                                                  const ImagePlaneDesc & outputClipPrefsComps,
                                                  const boost::shared_ptr<ComponentsNeededMap> & compsNeeded,
                                                  const std::bitset<4>& processChannels,
                                                  const boost::shared_ptr<ImagePlanesToRender> & planes);


    ///These are the image passed to the plug-in to render
    /// - fullscaleMappedImage is the fullscale image remapped to what the plugin can support (components/bitdepth)
    /// - downscaledMappedImage is the downscaled image remapped to what the plugin can support (components/bitdepth wise)
    /// - fullscaleMappedImage is pointing to "image" if the plug-in does support the renderscale, meaning we don't use it.
    /// - Similarily downscaledMappedImage is pointing to "downscaledImage" if the plug-in doesn't support the render scale.
    ///
    /// - renderMappedImage is what is given to the plug-in to render the image into,it is mapped to an image that the plug-in
    ///can render onto (good scale, good components, good bitdepth)
    ///
    /// These are the possible scenarios:
    /// - 1) Plugin doesn't need remapping and doesn't need downscaling
    ///    * We render in downscaledImage always, all image pointers point to it.
    /// - 2) Plugin doesn't need remapping but needs downscaling (doesn't support the renderscale)
    ///    * We render in fullScaleImage, fullscaleMappedImage points to it and then we downscale into downscaledImage.
    ///    * renderMappedImage points to fullScaleImage
    /// - 3) Plugin needs remapping (doesn't support requested components or bitdepth) but doesn't need downscaling
    ///    * renderMappedImage points to downscaledMappedImage
    ///    * We render in downscaledMappedImage and then convert back to downscaledImage with requested comps/bitdepth
    /// - 4) Plugin needs remapping and downscaling
    ///    * renderMappedImage points to fullScaleMappedImage
    ///    * We render in fullScaledMappedImage, then convert into "image" and then downscale into downscaledImage.
    RenderingFunctorRetEnum renderHandler(const EffectDataTLSPtr& tls,
                                          const unsigned int mipMapLevel,
                                          const bool renderFullScaleThenDownscale,
                                          const bool isSequentialRender,
                                          const bool isRenderResponseToUserInteraction,
                                          const RectI & renderMappedRectToRender,
                                          const RectI & downscaledRectToRender,
                                          const bool byPassCache,
                                          const bool bitmapMarkedForRendering,
                                          const ImageBitDepthEnum outputClipPrefDepth,
                                          const ImagePlaneDesc & outputClipPrefsComps,
                                          const std::bitset<4>& processChannels,
                                          const boost::shared_ptr<Image> & originalInputImage,
                                          const boost::shared_ptr<Image> & maskImage,
                                          const ImagePremultiplicationEnum originalImagePremultiplication,
                                          ImagePlanesToRender & planes);

    static bool aborted(bool isRenderResponseToUserInteraction,
                        const AbortableRenderInfoPtr& abortInfo,
                        const EffectInstPtr& treeRoot)  WARN_UNUSED_RETURN;
>>>>>>> 8128e21d

    void checkMetadata(NodeMetadata &metadata);

};



NATRON_NAMESPACE_EXIT;

#endif // Engine_EffectInstancePrivate_h<|MERGE_RESOLUTION|>--- conflicted
+++ resolved
@@ -51,127 +51,6 @@
 
 NATRON_NAMESPACE_ENTER;
 
-<<<<<<< HEAD
-=======
-struct ActionKey
-{
-    double time;
-    ViewIdx view;
-    unsigned int mipMapLevel;
-};
-
-struct IdentityResults
-{
-    int inputIdentityNb;
-    double inputIdentityTime;
-    ViewIdx inputView;
-};
-
-struct ComponentsNeededResults
-{
-    EffectInstance::ComponentsNeededMap neededComps;
-    std::bitset<4> processChannels;
-    bool processAll;
-    std::list<ImagePlaneDesc> passThroughPlanes;
-    int passThroughInputNb;
-    double passThroughTime;
-    ViewIdx passThroughView;
-};
-
-struct CompareActionsCacheKeys
-{
-    bool operator() (const ActionKey & lhs,
-                     const ActionKey & rhs) const
-    {
-        if (lhs.time < rhs.time) {
-            return true;
-        } else if (lhs.time == rhs.time) {
-            if (lhs.mipMapLevel < rhs.mipMapLevel) {
-                return true;
-            } else if (lhs.mipMapLevel == rhs.mipMapLevel) {
-                if (lhs.view < rhs.view) {
-                    return true;
-                } else {
-                    return false;
-                }
-            } else {
-                return false;
-            }
-        } else {
-            return false;
-        }
-    }
-};
-
-typedef std::map<ActionKey, IdentityResults, CompareActionsCacheKeys> IdentityCacheMap;
-typedef std::map<ActionKey, RectD, CompareActionsCacheKeys> RoDCacheMap;
-typedef std::map<ActionKey, FramesNeededMap, CompareActionsCacheKeys> FramesNeededCacheMap;
-typedef std::map<ActionKey, ComponentsNeededResults, CompareActionsCacheKeys> ComponentsNeededCacheMap;
-
-/**
- * @brief This class stores all results of the following actions:
-   - getRegionOfDefinition (invalidated on hash change, mapped across time + scale)
-   - getTimeDomain (invalidated on hash change, only 1 value possible
-   - isIdentity (invalidated on hash change,mapped across time + scale)
- * The reason we store them is that the OFX Clip API can potentially call these actions recursively
- * but this is forbidden by the spec:
- * http://openfx.sourceforge.net/Documentation/1.3/ofxProgrammingReference.html#id475585
- **/
-class ActionsCache
-{
-public:
-    ActionsCache(int maxAvailableHashes);
-
-    void clearAll();
-
-    void invalidateAll(U64 newHash);
-
-    bool getIdentityResult(U64 hash, double time, ViewIdx view, int* inputNbIdentity, ViewIdx *inputView, double* identityTime);
-
-    void setIdentityResult(U64 hash, double time, ViewIdx view, int inputNbIdentity, ViewIdx inputView, double identityTime);
-
-    bool getComponentsNeededResults(U64 hash, double time, ViewIdx view, EffectInstance::ComponentsNeededMap* neededComps, std::bitset<4> *processChannels, bool *processAll,
-                                    std::list<ImagePlaneDesc> *passThroughPlanes, int* passThroughInputNb, ViewIdx *passThroughView, double* passThroughTime);
-
-    void setComponentsNeededResults(U64 hash, double time, ViewIdx view, const EffectInstance::ComponentsNeededMap& neededComps, std::bitset<4> processChannels,  bool processAll,
-                                    const std::list<ImagePlaneDesc>& passThroughPlanes,int passThroughInputNb, ViewIdx passThroughView, double passThroughTime);
-
-    bool getRoDResult(U64 hash, double time, ViewIdx view, unsigned int mipMapLevel, RectD* rod);
-
-    void setRoDResult(U64 hash, double time, ViewIdx view, unsigned int mipMapLevel, const RectD & rod);
-
-    bool getFramesNeededResult(U64 hash, double time, ViewIdx view, unsigned int mipMapLevel, FramesNeededMap* framesNeeded);
-
-    void setFramesNeededResult(U64 hash, double time, ViewIdx view, unsigned int mipMapLevel, const FramesNeededMap & framesNeeded);
-
-    bool getTimeDomainResult(U64 hash, double *first, double* last);
-
-    void setTimeDomainResult(U64 hash, double first, double last);
-
-private:
-    mutable QMutex _cacheMutex; //< protects everything in the cache
-    struct ActionsCacheInstance
-    {
-        U64 _hash;
-        OfxRangeD _timeDomain;
-        bool _timeDomainSet;
-        IdentityCacheMap _identityCache;
-        RoDCacheMap _rodCache;
-        FramesNeededCacheMap _framesNeededCache;
-        ComponentsNeededCacheMap _componentsNeededCache;
-
-        ActionsCacheInstance();
-    };
-
-    //In  a list to track the LRU
-    std::list<ActionsCacheInstance> _instances;
-    std::size_t _maxInstances;
-    std::list<ActionsCacheInstance>::iterator createActionCacheInternal(U64 newHash);
-    ActionsCacheInstance & getOrCreateActionCache(U64 newHash);
-};
-
-
->>>>>>> 8128e21d
 class EffectInstance::Implementation
 {
     Q_DECLARE_TR_FUNCTIONS(EffectInstance)
@@ -189,23 +68,6 @@
     // can not be a smart ptr
     EffectInstance* _publicInterface;
 
-<<<<<<< HEAD
-=======
-    QMutex imagesBeingRenderedMutex;
-    typedef boost::shared_ptr<ImageBeingRendered> IBRPtr;
-    typedef std::map<ImagePtr, IBRPtr > IBRMap;
-    IBRMap imagesBeingRendered;
-#endif
-
-    ///A cache for components available
-    std::list< boost::weak_ptr<KnobI> > overlaySlaves;
-    mutable QMutex metadatasMutex;
-    NodeMetadata metadatas;
-    bool runningClipPreferences; //only used on main thread
-
-    // set during interact actions on main-thread
-    OverlaySupport* overlaysViewport;
->>>>>>> 8128e21d
     mutable QMutex attachedContextsMutex;
     // A list of context that are currently attached (i.e attachOpenGLContext() has been called on them but not yet dettachOpenGLContext).
     // If a plug-in returns false to supportsConcurrentOpenGLRenders() then whenever trying to attach a context, we take a lock in attachOpenGLContext
@@ -329,34 +191,13 @@
 
     struct TiledRenderingFunctorArgs
     {
-<<<<<<< HEAD
         const RenderRoIArgs* args;
         RenderScale renderMappedScale;
         ImagePtr mainInputImage;
-=======
-        bool renderFullScaleThenDownscale;
-        bool isSequentialRender;
-        bool isRenderResponseToUserInteraction;
-        int firstFrame;
-        int lastFrame;
-        int preferredInput;
-        unsigned int mipMapLevel;
-        unsigned int renderMappedMipMapLevel;
-        RectD rod;
-        double time;
-        ViewIdx view;
-        double par;
-        ImageBitDepthEnum outputClipPrefDepth;
-        boost::shared_ptr<ComponentsNeededMap>  compsNeeded;
-        ImagePlaneDesc outputClipPrefsComps;
-        bool byPassCache;
->>>>>>> 8128e21d
         std::bitset<4> processChannels;
         ImagePlanesToRenderPtr planesToRender;
         OSGLContextAttacherPtr glContext;
     };
-
-<<<<<<< HEAD
 
 
     ActionRetCodeEnum tiledRenderingFunctor(TiledRenderingFunctorArgs & args,
@@ -393,72 +234,6 @@
                                   const ImagePtr& mainInputImage,
                                   std::bitset<4> processChannels);
 
-=======
-    RenderingFunctorRetEnum tiledRenderingFunctor(TiledRenderingFunctorArgs & args,  const RectToRender & specificData,
-                                                  QThread* callingThread);
-
-    RenderingFunctorRetEnum tiledRenderingFunctor(const RectToRender & rectToRender,
-                                                  const bool renderFullScaleThenDownscale,
-                                                  const bool isSequentialRender,
-                                                  const bool isRenderResponseToUserInteraction,
-                                                  const int firstFrame, const int lastFrame,
-                                                  const int preferredInput,
-                                                  const unsigned int mipMapLevel,
-                                                  const unsigned int renderMappedMipMapLevel,
-                                                  const RectD & rod,
-                                                  const double time,
-                                                  const ViewIdx view,
-                                                  const double par,
-                                                  const bool byPassCache,
-                                                  const ImageBitDepthEnum outputClipPrefDepth,
-                                                  const ImagePlaneDesc & outputClipPrefsComps,
-                                                  const boost::shared_ptr<ComponentsNeededMap> & compsNeeded,
-                                                  const std::bitset<4>& processChannels,
-                                                  const boost::shared_ptr<ImagePlanesToRender> & planes);
-
-
-    ///These are the image passed to the plug-in to render
-    /// - fullscaleMappedImage is the fullscale image remapped to what the plugin can support (components/bitdepth)
-    /// - downscaledMappedImage is the downscaled image remapped to what the plugin can support (components/bitdepth wise)
-    /// - fullscaleMappedImage is pointing to "image" if the plug-in does support the renderscale, meaning we don't use it.
-    /// - Similarily downscaledMappedImage is pointing to "downscaledImage" if the plug-in doesn't support the render scale.
-    ///
-    /// - renderMappedImage is what is given to the plug-in to render the image into,it is mapped to an image that the plug-in
-    ///can render onto (good scale, good components, good bitdepth)
-    ///
-    /// These are the possible scenarios:
-    /// - 1) Plugin doesn't need remapping and doesn't need downscaling
-    ///    * We render in downscaledImage always, all image pointers point to it.
-    /// - 2) Plugin doesn't need remapping but needs downscaling (doesn't support the renderscale)
-    ///    * We render in fullScaleImage, fullscaleMappedImage points to it and then we downscale into downscaledImage.
-    ///    * renderMappedImage points to fullScaleImage
-    /// - 3) Plugin needs remapping (doesn't support requested components or bitdepth) but doesn't need downscaling
-    ///    * renderMappedImage points to downscaledMappedImage
-    ///    * We render in downscaledMappedImage and then convert back to downscaledImage with requested comps/bitdepth
-    /// - 4) Plugin needs remapping and downscaling
-    ///    * renderMappedImage points to fullScaleMappedImage
-    ///    * We render in fullScaledMappedImage, then convert into "image" and then downscale into downscaledImage.
-    RenderingFunctorRetEnum renderHandler(const EffectDataTLSPtr& tls,
-                                          const unsigned int mipMapLevel,
-                                          const bool renderFullScaleThenDownscale,
-                                          const bool isSequentialRender,
-                                          const bool isRenderResponseToUserInteraction,
-                                          const RectI & renderMappedRectToRender,
-                                          const RectI & downscaledRectToRender,
-                                          const bool byPassCache,
-                                          const bool bitmapMarkedForRendering,
-                                          const ImageBitDepthEnum outputClipPrefDepth,
-                                          const ImagePlaneDesc & outputClipPrefsComps,
-                                          const std::bitset<4>& processChannels,
-                                          const boost::shared_ptr<Image> & originalInputImage,
-                                          const boost::shared_ptr<Image> & maskImage,
-                                          const ImagePremultiplicationEnum originalImagePremultiplication,
-                                          ImagePlanesToRender & planes);
-
-    static bool aborted(bool isRenderResponseToUserInteraction,
-                        const AbortableRenderInfoPtr& abortInfo,
-                        const EffectInstPtr& treeRoot)  WARN_UNUSED_RETURN;
->>>>>>> 8128e21d
 
     void checkMetadata(NodeMetadata &metadata);
 
