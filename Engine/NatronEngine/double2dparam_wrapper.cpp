--- conflicted
+++ resolved
@@ -265,10 +265,6 @@
         return 0;
 }
 
-<<<<<<< HEAD
-
-static PyObject* Sbk_Double2DParamFunc_setCanAutoFoldDimensions(PyObject* self, PyObject* pyArg)
-=======
 static PyObject* Sbk_Double2DParamFunc_setCanAutoFoldDimensions(PyObject* self, PyObject* pyArg)
 {
     Double2DParamWrapper* cppSelf = 0;
@@ -312,7 +308,6 @@
 }
 
 static PyObject* Sbk_Double2DParamFunc_setUsePointInteract(PyObject* self, PyObject* pyArg)
->>>>>>> 7ea9cea6
 {
     Double2DParamWrapper* cppSelf = 0;
     SBK_UNUSED(cppSelf)
@@ -355,13 +350,8 @@
 }
 
 static PyMethodDef Sbk_Double2DParam_methods[] = {
-<<<<<<< HEAD
     {"get", (PyCFunction)Sbk_Double2DParamFunc_get, METH_VARARGS|METH_KEYWORDS},
     {"set", (PyCFunction)Sbk_Double2DParamFunc_set, METH_VARARGS|METH_KEYWORDS},
-=======
-    {"get", (PyCFunction)Sbk_Double2DParamFunc_get, METH_VARARGS},
-    {"set", (PyCFunction)Sbk_Double2DParamFunc_set, METH_VARARGS},
->>>>>>> 7ea9cea6
     {"setCanAutoFoldDimensions", (PyCFunction)Sbk_Double2DParamFunc_setCanAutoFoldDimensions, METH_O},
     {"setUsePointInteract", (PyCFunction)Sbk_Double2DParamFunc_setUsePointInteract, METH_O},
 
