
// default includes
#include "Global/Macros.h"
CLANG_DIAG_OFF(mismatched-tags)
GCC_DIAG_OFF(unused-parameter)
GCC_DIAG_OFF(missing-field-initializers)
GCC_DIAG_OFF(missing-declarations)
GCC_DIAG_OFF(uninitialized)
GCC_DIAG_UNUSED_LOCAL_TYPEDEFS_OFF
#include <shiboken.h> // produces many warnings
#include <pysidesignal.h>
#include <pysideproperty.h>
#include <pyside.h>
#include <typeresolver.h>
#include <typeinfo>
#include "natronengine_python.h"

#include "param_wrapper.h"

// Extra includes
NATRON_NAMESPACE_USING NATRON_PYTHON_NAMESPACE_USING
#include <PyAppInstance.h>
#include <PyItemsTable.h>
#include <PyNode.h>
#include <PyParameter.h>


// Native ---------------------------------------------------------

void ParamWrapper::pysideInitQtMetaTypes()
{
}

ParamWrapper::~ParamWrapper()
{
    SbkObject* wrapper = Shiboken::BindingManager::instance().retrieveWrapper(this);
    Shiboken::Object::destroy(wrapper, this);
}

// Target ---------------------------------------------------------

extern "C" {
static PyObject* Sbk_ParamFunc__addAsDependencyOf(PyObject* self, PyObject* args)
{
    ParamWrapper* cppSelf = 0;
    SBK_UNUSED(cppSelf)
    if (!Shiboken::Object::isValid(self))
        return 0;
    cppSelf = (ParamWrapper*)((::Param*)Shiboken::Conversions::cppPointer(SbkNatronEngineTypes[SBK_PARAM_IDX], (SbkObject*)self));
    int overloadId = -1;
    PythonToCppFunc pythonToCpp[] = { 0, 0, 0, 0, 0 };
    SBK_UNUSED(pythonToCpp)
    int numArgs = PyTuple_GET_SIZE(args);
    PyObject* pyArgs[] = {0, 0, 0, 0, 0};

    // invalid argument lengths


    if (!PyArg_UnpackTuple(args, "_addAsDependencyOf", 5, 5, &(pyArgs[0]), &(pyArgs[1]), &(pyArgs[2]), &(pyArgs[3]), &(pyArgs[4])))
        return 0;


    // Overloaded function decisor
    // 0: _addAsDependencyOf(Param*,int,int,QString,QString)
    if (numArgs == 5
        && (pythonToCpp[0] = Shiboken::Conversions::isPythonToCppPointerConvertible((SbkObjectType*)SbkNatronEngineTypes[SBK_PARAM_IDX], (pyArgs[0])))
        && (pythonToCpp[1] = Shiboken::Conversions::isPythonToCppConvertible(Shiboken::Conversions::PrimitiveTypeConverter<int>(), (pyArgs[1])))
        && (pythonToCpp[2] = Shiboken::Conversions::isPythonToCppConvertible(Shiboken::Conversions::PrimitiveTypeConverter<int>(), (pyArgs[2])))
        && (pythonToCpp[3] = Shiboken::Conversions::isPythonToCppConvertible(SbkPySide_QtCoreTypeConverters[SBK_QSTRING_IDX], (pyArgs[3])))
        && (pythonToCpp[4] = Shiboken::Conversions::isPythonToCppConvertible(SbkPySide_QtCoreTypeConverters[SBK_QSTRING_IDX], (pyArgs[4])))) {
        overloadId = 0; // _addAsDependencyOf(Param*,int,int,QString,QString)
    }

    // Function signature not found.
    if (overloadId == -1) goto Sbk_ParamFunc__addAsDependencyOf_TypeError;

    // Call function/method
    {
        if (!Shiboken::Object::isValid(pyArgs[0]))
            return 0;
        ::Param* cppArg0;
        pythonToCpp[0](pyArgs[0], &cppArg0);
        int cppArg1;
        pythonToCpp[1](pyArgs[1], &cppArg1);
        int cppArg2;
        pythonToCpp[2](pyArgs[2], &cppArg2);
        ::QString cppArg3 = ::QString();
        pythonToCpp[3](pyArgs[3], &cppArg3);
        ::QString cppArg4 = ::QString();
        pythonToCpp[4](pyArgs[4], &cppArg4);

        if (!PyErr_Occurred()) {
            // _addAsDependencyOf(Param*,int,int,QString,QString)
            ((::ParamWrapper*) cppSelf)->ParamWrapper::_addAsDependencyOf_protected(cppArg0, cppArg1, cppArg2, cppArg3, cppArg4);
        }
    }

    if (PyErr_Occurred()) {
        return 0;
    }
    Py_RETURN_NONE;

    Sbk_ParamFunc__addAsDependencyOf_TypeError:
        const char* overloads[] = {"NatronEngine.Param, int, int, unicode, unicode", 0};
        Shiboken::setErrorAboutWrongArguments(args, "NatronEngine.Param._addAsDependencyOf", overloads);
        return 0;
}

static PyObject* Sbk_ParamFunc_beginChanges(PyObject* self)
{
    ParamWrapper* cppSelf = 0;
    SBK_UNUSED(cppSelf)
    if (!Shiboken::Object::isValid(self))
        return 0;
    cppSelf = (ParamWrapper*)((::Param*)Shiboken::Conversions::cppPointer(SbkNatronEngineTypes[SBK_PARAM_IDX], (SbkObject*)self));

    // Call function/method
    {

        if (!PyErr_Occurred()) {
            // beginChanges()
            cppSelf->beginChanges();
        }
    }

    if (PyErr_Occurred()) {
        return 0;
    }
    Py_RETURN_NONE;
}

static PyObject* Sbk_ParamFunc_copy(PyObject* self, PyObject* args, PyObject* kwds)
{
    ParamWrapper* cppSelf = 0;
    SBK_UNUSED(cppSelf)
    if (!Shiboken::Object::isValid(self))
        return 0;
    cppSelf = (ParamWrapper*)((::Param*)Shiboken::Conversions::cppPointer(SbkNatronEngineTypes[SBK_PARAM_IDX], (SbkObject*)self));
    PyObject* pyResult = 0;
    int overloadId = -1;
    PythonToCppFunc pythonToCpp[] = { 0, 0, 0, 0, 0 };
    SBK_UNUSED(pythonToCpp)
    int numNamedArgs = (kwds ? PyDict_Size(kwds) : 0);
    int numArgs = PyTuple_GET_SIZE(args);
    PyObject* pyArgs[] = {0, 0, 0, 0, 0};

    // invalid argument lengths
    if (numArgs + numNamedArgs > 5) {
        PyErr_SetString(PyExc_TypeError, "NatronEngine.Param.copy(): too many arguments");
        return 0;
    } else if (numArgs < 1) {
        PyErr_SetString(PyExc_TypeError, "NatronEngine.Param.copy(): not enough arguments");
        return 0;
    }

    if (!PyArg_ParseTuple(args, "|OOOOO:copy", &(pyArgs[0]), &(pyArgs[1]), &(pyArgs[2]), &(pyArgs[3]), &(pyArgs[4])))
        return 0;


    // Overloaded function decisor
    // 0: copy(Param*,int,int,QString,QString)
    if ((pythonToCpp[0] = Shiboken::Conversions::isPythonToCppPointerConvertible((SbkObjectType*)SbkNatronEngineTypes[SBK_PARAM_IDX], (pyArgs[0])))) {
        if (numArgs == 1) {
            overloadId = 0; // copy(Param*,int,int,QString,QString)
        } else if ((pythonToCpp[1] = Shiboken::Conversions::isPythonToCppConvertible(Shiboken::Conversions::PrimitiveTypeConverter<int>(), (pyArgs[1])))) {
            if (numArgs == 2) {
                overloadId = 0; // copy(Param*,int,int,QString,QString)
            } else if ((pythonToCpp[2] = Shiboken::Conversions::isPythonToCppConvertible(Shiboken::Conversions::PrimitiveTypeConverter<int>(), (pyArgs[2])))) {
                if (numArgs == 3) {
                    overloadId = 0; // copy(Param*,int,int,QString,QString)
                } else if ((pythonToCpp[3] = Shiboken::Conversions::isPythonToCppConvertible(SbkPySide_QtCoreTypeConverters[SBK_QSTRING_IDX], (pyArgs[3])))) {
                    if (numArgs == 4) {
                        overloadId = 0; // copy(Param*,int,int,QString,QString)
                    } else if ((pythonToCpp[4] = Shiboken::Conversions::isPythonToCppConvertible(SbkPySide_QtCoreTypeConverters[SBK_QSTRING_IDX], (pyArgs[4])))) {
                        overloadId = 0; // copy(Param*,int,int,QString,QString)
                    }
                }
            }
        }
    }

    // Function signature not found.
    if (overloadId == -1) goto Sbk_ParamFunc_copy_TypeError;

    // Call function/method
    {
        if (kwds) {
            PyObject* value = PyDict_GetItemString(kwds, "thisDimension");
            if (value && pyArgs[1]) {
                PyErr_SetString(PyExc_TypeError, "NatronEngine.Param.copy(): got multiple values for keyword argument 'thisDimension'.");
                return 0;
            } else if (value) {
                pyArgs[1] = value;
                if (!(pythonToCpp[1] = Shiboken::Conversions::isPythonToCppConvertible(Shiboken::Conversions::PrimitiveTypeConverter<int>(), (pyArgs[1]))))
                    goto Sbk_ParamFunc_copy_TypeError;
            }
            value = PyDict_GetItemString(kwds, "otherDimension");
            if (value && pyArgs[2]) {
                PyErr_SetString(PyExc_TypeError, "NatronEngine.Param.copy(): got multiple values for keyword argument 'otherDimension'.");
                return 0;
            } else if (value) {
                pyArgs[2] = value;
                if (!(pythonToCpp[2] = Shiboken::Conversions::isPythonToCppConvertible(Shiboken::Conversions::PrimitiveTypeConverter<int>(), (pyArgs[2]))))
                    goto Sbk_ParamFunc_copy_TypeError;
            }
            value = PyDict_GetItemString(kwds, "thisView");
            if (value && pyArgs[3]) {
                PyErr_SetString(PyExc_TypeError, "NatronEngine.Param.copy(): got multiple values for keyword argument 'thisView'.");
                return 0;
            } else if (value) {
                pyArgs[3] = value;
                if (!(pythonToCpp[3] = Shiboken::Conversions::isPythonToCppConvertible(SbkPySide_QtCoreTypeConverters[SBK_QSTRING_IDX], (pyArgs[3]))))
                    goto Sbk_ParamFunc_copy_TypeError;
            }
            value = PyDict_GetItemString(kwds, "otherView");
            if (value && pyArgs[4]) {
                PyErr_SetString(PyExc_TypeError, "NatronEngine.Param.copy(): got multiple values for keyword argument 'otherView'.");
                return 0;
            } else if (value) {
                pyArgs[4] = value;
                if (!(pythonToCpp[4] = Shiboken::Conversions::isPythonToCppConvertible(SbkPySide_QtCoreTypeConverters[SBK_QSTRING_IDX], (pyArgs[4]))))
                    goto Sbk_ParamFunc_copy_TypeError;
            }
        }
        if (!Shiboken::Object::isValid(pyArgs[0]))
            return 0;
        ::Param* cppArg0;
        pythonToCpp[0](pyArgs[0], &cppArg0);
        int cppArg1 = -1;
        if (pythonToCpp[1]) pythonToCpp[1](pyArgs[1], &cppArg1);
        int cppArg2 = -1;
        if (pythonToCpp[2]) pythonToCpp[2](pyArgs[2], &cppArg2);
        ::QString cppArg3 = QLatin1String("All");
        if (pythonToCpp[3]) pythonToCpp[3](pyArgs[3], &cppArg3);
        ::QString cppArg4 = QLatin1String("All");
        if (pythonToCpp[4]) pythonToCpp[4](pyArgs[4], &cppArg4);

        if (!PyErr_Occurred()) {
            // copy(Param*,int,int,QString,QString)
            bool cppResult = cppSelf->copy(cppArg0, cppArg1, cppArg2, cppArg3, cppArg4);
            pyResult = Shiboken::Conversions::copyToPython(Shiboken::Conversions::PrimitiveTypeConverter<bool>(), &cppResult);
        }
    }

    if (PyErr_Occurred() || !pyResult) {
        Py_XDECREF(pyResult);
        return 0;
    }
    return pyResult;

    Sbk_ParamFunc_copy_TypeError:
        const char* overloads[] = {"NatronEngine.Param, int = -1, int = -1, unicode = QLatin1String(\"All\"), unicode = QLatin1String(\"All\")", 0};
        Shiboken::setErrorAboutWrongArguments(args, "NatronEngine.Param.copy", overloads);
        return 0;
}

static PyObject* Sbk_ParamFunc_curve(PyObject* self, PyObject* args, PyObject* kwds)
{
    ParamWrapper* cppSelf = 0;
    SBK_UNUSED(cppSelf)
    if (!Shiboken::Object::isValid(self))
        return 0;
    cppSelf = (ParamWrapper*)((::Param*)Shiboken::Conversions::cppPointer(SbkNatronEngineTypes[SBK_PARAM_IDX], (SbkObject*)self));
    PyObject* pyResult = 0;
    int overloadId = -1;
    PythonToCppFunc pythonToCpp[] = { 0, 0, 0 };
    SBK_UNUSED(pythonToCpp)
    int numNamedArgs = (kwds ? PyDict_Size(kwds) : 0);
    int numArgs = PyTuple_GET_SIZE(args);
    PyObject* pyArgs[] = {0, 0, 0};

    // invalid argument lengths
    if (numArgs + numNamedArgs > 3) {
        PyErr_SetString(PyExc_TypeError, "NatronEngine.Param.curve(): too many arguments");
        return 0;
    } else if (numArgs < 1) {
        PyErr_SetString(PyExc_TypeError, "NatronEngine.Param.curve(): not enough arguments");
        return 0;
    }

    if (!PyArg_ParseTuple(args, "|OOO:curve", &(pyArgs[0]), &(pyArgs[1]), &(pyArgs[2])))
        return 0;


    // Overloaded function decisor
    // 0: curve(double,int,QString)const
    // 1: curve(int,int,QString)const
    if (PyFloat_Check(pyArgs[0]) && (pythonToCpp[0] = Shiboken::Conversions::isPythonToCppConvertible(Shiboken::Conversions::PrimitiveTypeConverter<double>(), (pyArgs[0])))) {
        if (numArgs == 1) {
            overloadId = 0; // curve(double,int,QString)const
        } else if ((pythonToCpp[1] = Shiboken::Conversions::isPythonToCppConvertible(Shiboken::Conversions::PrimitiveTypeConverter<int>(), (pyArgs[1])))) {
            if (numArgs == 2) {
                overloadId = 0; // curve(double,int,QString)const
            } else if ((pythonToCpp[2] = Shiboken::Conversions::isPythonToCppConvertible(SbkPySide_QtCoreTypeConverters[SBK_QSTRING_IDX], (pyArgs[2])))) {
                overloadId = 0; // curve(double,int,QString)const
            }
        }
    } else if ((pythonToCpp[0] = Shiboken::Conversions::isPythonToCppConvertible(Shiboken::Conversions::PrimitiveTypeConverter<int>(), (pyArgs[0])))) {
        if (numArgs == 1) {
            overloadId = 1; // curve(int,int,QString)const
        } else if ((pythonToCpp[1] = Shiboken::Conversions::isPythonToCppConvertible(Shiboken::Conversions::PrimitiveTypeConverter<int>(), (pyArgs[1])))) {
            if (numArgs == 2) {
                overloadId = 1; // curve(int,int,QString)const
            } else if ((pythonToCpp[2] = Shiboken::Conversions::isPythonToCppConvertible(SbkPySide_QtCoreTypeConverters[SBK_QSTRING_IDX], (pyArgs[2])))) {
                overloadId = 1; // curve(int,int,QString)const
            }
        }
    }

    // Function signature not found.
    if (overloadId == -1) goto Sbk_ParamFunc_curve_TypeError;

    // Call function/method
    switch (overloadId) {
        case 0: // curve(double time, int dimension, const QString & thisView) const
        {
            if (kwds) {
                PyObject* value = PyDict_GetItemString(kwds, "dimension");
                if (value && pyArgs[1]) {
                    PyErr_SetString(PyExc_TypeError, "NatronEngine.Param.curve(): got multiple values for keyword argument 'dimension'.");
                    return 0;
                } else if (value) {
                    pyArgs[1] = value;
                    if (!(pythonToCpp[1] = Shiboken::Conversions::isPythonToCppConvertible(Shiboken::Conversions::PrimitiveTypeConverter<int>(), (pyArgs[1]))))
                        goto Sbk_ParamFunc_curve_TypeError;
                }
                value = PyDict_GetItemString(kwds, "thisView");
                if (value && pyArgs[2]) {
                    PyErr_SetString(PyExc_TypeError, "NatronEngine.Param.curve(): got multiple values for keyword argument 'thisView'.");
                    return 0;
                } else if (value) {
                    pyArgs[2] = value;
                    if (!(pythonToCpp[2] = Shiboken::Conversions::isPythonToCppConvertible(SbkPySide_QtCoreTypeConverters[SBK_QSTRING_IDX], (pyArgs[2]))))
                        goto Sbk_ParamFunc_curve_TypeError;
                }
            }
            double cppArg0;
            pythonToCpp[0](pyArgs[0], &cppArg0);
            int cppArg1 = 0;
            if (pythonToCpp[1]) pythonToCpp[1](pyArgs[1], &cppArg1);
            ::QString cppArg2 = QLatin1String("Main");
            if (pythonToCpp[2]) pythonToCpp[2](pyArgs[2], &cppArg2);

            if (!PyErr_Occurred()) {
                // curve(double,int,QString)const
                double cppResult = const_cast<const ::ParamWrapper*>(cppSelf)->curve(cppArg0, cppArg1, cppArg2);
                pyResult = Shiboken::Conversions::copyToPython(Shiboken::Conversions::PrimitiveTypeConverter<double>(), &cppResult);
            }
            break;
        }
        case 1: // curve(int time, int dimension, const QString & thisView) const
        {
            if (kwds) {
                PyObject* value = PyDict_GetItemString(kwds, "dimension");
                if (value && pyArgs[1]) {
                    PyErr_SetString(PyExc_TypeError, "NatronEngine.Param.curve(): got multiple values for keyword argument 'dimension'.");
                    return 0;
                } else if (value) {
                    pyArgs[1] = value;
                    if (!(pythonToCpp[1] = Shiboken::Conversions::isPythonToCppConvertible(Shiboken::Conversions::PrimitiveTypeConverter<int>(), (pyArgs[1]))))
                        goto Sbk_ParamFunc_curve_TypeError;
                }
                value = PyDict_GetItemString(kwds, "thisView");
                if (value && pyArgs[2]) {
                    PyErr_SetString(PyExc_TypeError, "NatronEngine.Param.curve(): got multiple values for keyword argument 'thisView'.");
                    return 0;
                } else if (value) {
                    pyArgs[2] = value;
                    if (!(pythonToCpp[2] = Shiboken::Conversions::isPythonToCppConvertible(SbkPySide_QtCoreTypeConverters[SBK_QSTRING_IDX], (pyArgs[2]))))
                        goto Sbk_ParamFunc_curve_TypeError;
                }
            }
            int cppArg0;
            pythonToCpp[0](pyArgs[0], &cppArg0);
            int cppArg1 = 0;
            if (pythonToCpp[1]) pythonToCpp[1](pyArgs[1], &cppArg1);
            ::QString cppArg2 = QLatin1String("Main");
            if (pythonToCpp[2]) pythonToCpp[2](pyArgs[2], &cppArg2);

            if (!PyErr_Occurred()) {
                // curve(int,int,QString)const
                double cppResult = const_cast<const ::ParamWrapper*>(cppSelf)->curve(cppArg0, cppArg1, cppArg2);
                pyResult = Shiboken::Conversions::copyToPython(Shiboken::Conversions::PrimitiveTypeConverter<double>(), &cppResult);
            }
            break;
        }
    }

    if (PyErr_Occurred() || !pyResult) {
        Py_XDECREF(pyResult);
        return 0;
    }
    return pyResult;

    Sbk_ParamFunc_curve_TypeError:
        const char* overloads[] = {"float, int = 0, unicode = QLatin1String(\"Main\")", "int, int = 0, unicode = QLatin1String(\"Main\")", 0};
        Shiboken::setErrorAboutWrongArguments(args, "NatronEngine.Param.curve", overloads);
        return 0;
}

static PyObject* Sbk_ParamFunc_endChanges(PyObject* self)
{
    ParamWrapper* cppSelf = 0;
    SBK_UNUSED(cppSelf)
    if (!Shiboken::Object::isValid(self))
        return 0;
    cppSelf = (ParamWrapper*)((::Param*)Shiboken::Conversions::cppPointer(SbkNatronEngineTypes[SBK_PARAM_IDX], (SbkObject*)self));

    // Call function/method
    {

        if (!PyErr_Occurred()) {
            // endChanges()
            cppSelf->endChanges();
        }
    }

    if (PyErr_Occurred()) {
        return 0;
    }
    Py_RETURN_NONE;
}

static PyObject* Sbk_ParamFunc_getAddNewLine(PyObject* self)
{
    ParamWrapper* cppSelf = 0;
    SBK_UNUSED(cppSelf)
    if (!Shiboken::Object::isValid(self))
        return 0;
    cppSelf = (ParamWrapper*)((::Param*)Shiboken::Conversions::cppPointer(SbkNatronEngineTypes[SBK_PARAM_IDX], (SbkObject*)self));
    PyObject* pyResult = 0;

    // Call function/method
    {

        if (!PyErr_Occurred()) {
            // getAddNewLine()
            bool cppResult = cppSelf->getAddNewLine();
            pyResult = Shiboken::Conversions::copyToPython(Shiboken::Conversions::PrimitiveTypeConverter<bool>(), &cppResult);
        }
    }

    if (PyErr_Occurred() || !pyResult) {
        Py_XDECREF(pyResult);
        return 0;
    }
    return pyResult;
}

static PyObject* Sbk_ParamFunc_getApp(PyObject* self)
{
    ParamWrapper* cppSelf = 0;
    SBK_UNUSED(cppSelf)
    if (!Shiboken::Object::isValid(self))
        return 0;
    cppSelf = (ParamWrapper*)((::Param*)Shiboken::Conversions::cppPointer(SbkNatronEngineTypes[SBK_PARAM_IDX], (SbkObject*)self));
    PyObject* pyResult = 0;

    // Call function/method
    {

        if (!PyErr_Occurred()) {
            // getApp()const
            App * cppResult = const_cast<const ::ParamWrapper*>(cppSelf)->getApp();
            pyResult = Shiboken::Conversions::pointerToPython((SbkObjectType*)SbkNatronEngineTypes[SBK_APP_IDX], cppResult);

            // Ownership transferences.
            Shiboken::Object::getOwnership(pyResult);
        }
    }

    if (PyErr_Occurred() || !pyResult) {
        Py_XDECREF(pyResult);
        return 0;
    }
    return pyResult;
}

static PyObject* Sbk_ParamFunc_getCanAnimate(PyObject* self)
{
    ParamWrapper* cppSelf = 0;
    SBK_UNUSED(cppSelf)
    if (!Shiboken::Object::isValid(self))
        return 0;
    cppSelf = (ParamWrapper*)((::Param*)Shiboken::Conversions::cppPointer(SbkNatronEngineTypes[SBK_PARAM_IDX], (SbkObject*)self));
    PyObject* pyResult = 0;

    // Call function/method
    {

        if (!PyErr_Occurred()) {
            // getCanAnimate()const
            bool cppResult = const_cast<const ::ParamWrapper*>(cppSelf)->getCanAnimate();
            pyResult = Shiboken::Conversions::copyToPython(Shiboken::Conversions::PrimitiveTypeConverter<bool>(), &cppResult);
        }
    }

    if (PyErr_Occurred() || !pyResult) {
        Py_XDECREF(pyResult);
        return 0;
    }
    return pyResult;
}

static PyObject* Sbk_ParamFunc_getEvaluateOnChange(PyObject* self)
{
    ParamWrapper* cppSelf = 0;
    SBK_UNUSED(cppSelf)
    if (!Shiboken::Object::isValid(self))
        return 0;
    cppSelf = (ParamWrapper*)((::Param*)Shiboken::Conversions::cppPointer(SbkNatronEngineTypes[SBK_PARAM_IDX], (SbkObject*)self));
    PyObject* pyResult = 0;

    // Call function/method
    {

        if (!PyErr_Occurred()) {
            // getEvaluateOnChange()const
            bool cppResult = const_cast<const ::ParamWrapper*>(cppSelf)->getEvaluateOnChange();
            pyResult = Shiboken::Conversions::copyToPython(Shiboken::Conversions::PrimitiveTypeConverter<bool>(), &cppResult);
        }
    }

    if (PyErr_Occurred() || !pyResult) {
        Py_XDECREF(pyResult);
        return 0;
    }
    return pyResult;
}

static PyObject* Sbk_ParamFunc_getHasViewerUI(PyObject* self)
{
    ParamWrapper* cppSelf = 0;
    SBK_UNUSED(cppSelf)
    if (!Shiboken::Object::isValid(self))
        return 0;
    cppSelf = (ParamWrapper*)((::Param*)Shiboken::Conversions::cppPointer(SbkNatronEngineTypes[SBK_PARAM_IDX], (SbkObject*)self));
    PyObject* pyResult = 0;

    // Call function/method
    {

        if (!PyErr_Occurred()) {
            // getHasViewerUI()const
            bool cppResult = const_cast<const ::ParamWrapper*>(cppSelf)->getHasViewerUI();
            pyResult = Shiboken::Conversions::copyToPython(Shiboken::Conversions::PrimitiveTypeConverter<bool>(), &cppResult);
        }
    }

    if (PyErr_Occurred() || !pyResult) {
        Py_XDECREF(pyResult);
        return 0;
    }
    return pyResult;
}

static PyObject* Sbk_ParamFunc_getHelp(PyObject* self)
{
    ParamWrapper* cppSelf = 0;
    SBK_UNUSED(cppSelf)
    if (!Shiboken::Object::isValid(self))
        return 0;
    cppSelf = (ParamWrapper*)((::Param*)Shiboken::Conversions::cppPointer(SbkNatronEngineTypes[SBK_PARAM_IDX], (SbkObject*)self));
    PyObject* pyResult = 0;

    // Call function/method
    {

        if (!PyErr_Occurred()) {
            // getHelp()const
            QString cppResult = const_cast<const ::ParamWrapper*>(cppSelf)->getHelp();
            pyResult = Shiboken::Conversions::copyToPython(SbkPySide_QtCoreTypeConverters[SBK_QSTRING_IDX], &cppResult);
        }
    }

    if (PyErr_Occurred() || !pyResult) {
        Py_XDECREF(pyResult);
        return 0;
    }
    return pyResult;
}

static PyObject* Sbk_ParamFunc_getIsAnimationEnabled(PyObject* self)
{
    ParamWrapper* cppSelf = 0;
    SBK_UNUSED(cppSelf)
    if (!Shiboken::Object::isValid(self))
        return 0;
    cppSelf = (ParamWrapper*)((::Param*)Shiboken::Conversions::cppPointer(SbkNatronEngineTypes[SBK_PARAM_IDX], (SbkObject*)self));
    PyObject* pyResult = 0;

    // Call function/method
    {

        if (!PyErr_Occurred()) {
            // getIsAnimationEnabled()const
            bool cppResult = const_cast<const ::ParamWrapper*>(cppSelf)->getIsAnimationEnabled();
            pyResult = Shiboken::Conversions::copyToPython(Shiboken::Conversions::PrimitiveTypeConverter<bool>(), &cppResult);
        }
    }

    if (PyErr_Occurred() || !pyResult) {
        Py_XDECREF(pyResult);
        return 0;
    }
    return pyResult;
}

static PyObject* Sbk_ParamFunc_getIsEnabled(PyObject* self)
{
    ParamWrapper* cppSelf = 0;
    SBK_UNUSED(cppSelf)
    if (!Shiboken::Object::isValid(self))
        return 0;
    cppSelf = (ParamWrapper*)((::Param*)Shiboken::Conversions::cppPointer(SbkNatronEngineTypes[SBK_PARAM_IDX], (SbkObject*)self));
    PyObject* pyResult = 0;

    // Call function/method
    {

        if (!PyErr_Occurred()) {
            // getIsEnabled()const
            bool cppResult = const_cast<const ::ParamWrapper*>(cppSelf)->getIsEnabled();
            pyResult = Shiboken::Conversions::copyToPython(Shiboken::Conversions::PrimitiveTypeConverter<bool>(), &cppResult);
        }
    }

    if (PyErr_Occurred() || !pyResult) {
        Py_XDECREF(pyResult);
        return 0;
    }
    return pyResult;
}

static PyObject* Sbk_ParamFunc_getIsPersistent(PyObject* self)
{
    ParamWrapper* cppSelf = 0;
    SBK_UNUSED(cppSelf)
    if (!Shiboken::Object::isValid(self))
        return 0;
    cppSelf = (ParamWrapper*)((::Param*)Shiboken::Conversions::cppPointer(SbkNatronEngineTypes[SBK_PARAM_IDX], (SbkObject*)self));
    PyObject* pyResult = 0;

    // Call function/method
    {

        if (!PyErr_Occurred()) {
            // getIsPersistent()const
            bool cppResult = const_cast<const ::ParamWrapper*>(cppSelf)->getIsPersistent();
            pyResult = Shiboken::Conversions::copyToPython(Shiboken::Conversions::PrimitiveTypeConverter<bool>(), &cppResult);
        }
    }

    if (PyErr_Occurred() || !pyResult) {
        Py_XDECREF(pyResult);
        return 0;
    }
    return pyResult;
}

static PyObject* Sbk_ParamFunc_getIsVisible(PyObject* self)
{
    ParamWrapper* cppSelf = 0;
    SBK_UNUSED(cppSelf)
    if (!Shiboken::Object::isValid(self))
        return 0;
    cppSelf = (ParamWrapper*)((::Param*)Shiboken::Conversions::cppPointer(SbkNatronEngineTypes[SBK_PARAM_IDX], (SbkObject*)self));
    PyObject* pyResult = 0;

    // Call function/method
    {

        if (!PyErr_Occurred()) {
            // getIsVisible()const
            bool cppResult = const_cast<const ::ParamWrapper*>(cppSelf)->getIsVisible();
            pyResult = Shiboken::Conversions::copyToPython(Shiboken::Conversions::PrimitiveTypeConverter<bool>(), &cppResult);
        }
    }

    if (PyErr_Occurred() || !pyResult) {
        Py_XDECREF(pyResult);
        return 0;
    }
    return pyResult;
}

static PyObject* Sbk_ParamFunc_getLabel(PyObject* self)
{
    ParamWrapper* cppSelf = 0;
    SBK_UNUSED(cppSelf)
    if (!Shiboken::Object::isValid(self))
        return 0;
    cppSelf = (ParamWrapper*)((::Param*)Shiboken::Conversions::cppPointer(SbkNatronEngineTypes[SBK_PARAM_IDX], (SbkObject*)self));
    PyObject* pyResult = 0;

    // Call function/method
    {

        if (!PyErr_Occurred()) {
            // getLabel()const
            QString cppResult = const_cast<const ::ParamWrapper*>(cppSelf)->getLabel();
            pyResult = Shiboken::Conversions::copyToPython(SbkPySide_QtCoreTypeConverters[SBK_QSTRING_IDX], &cppResult);
        }
    }

    if (PyErr_Occurred() || !pyResult) {
        Py_XDECREF(pyResult);
        return 0;
    }
    return pyResult;
}

static PyObject* Sbk_ParamFunc_getNumDimensions(PyObject* self)
{
    ParamWrapper* cppSelf = 0;
    SBK_UNUSED(cppSelf)
    if (!Shiboken::Object::isValid(self))
        return 0;
    cppSelf = (ParamWrapper*)((::Param*)Shiboken::Conversions::cppPointer(SbkNatronEngineTypes[SBK_PARAM_IDX], (SbkObject*)self));
    PyObject* pyResult = 0;

    // Call function/method
    {

        if (!PyErr_Occurred()) {
            // getNumDimensions()const
            int cppResult = const_cast<const ::ParamWrapper*>(cppSelf)->getNumDimensions();
            pyResult = Shiboken::Conversions::copyToPython(Shiboken::Conversions::PrimitiveTypeConverter<int>(), &cppResult);
        }
    }

    if (PyErr_Occurred() || !pyResult) {
        Py_XDECREF(pyResult);
        return 0;
    }
    return pyResult;
}

static PyObject* Sbk_ParamFunc_getParent(PyObject* self)
{
    ParamWrapper* cppSelf = 0;
    SBK_UNUSED(cppSelf)
    if (!Shiboken::Object::isValid(self))
        return 0;
    cppSelf = (ParamWrapper*)((::Param*)Shiboken::Conversions::cppPointer(SbkNatronEngineTypes[SBK_PARAM_IDX], (SbkObject*)self));
    PyObject* pyResult = 0;

    // Call function/method
    {

        if (!PyErr_Occurred()) {
            // getParent()const
            Param * cppResult = const_cast<const ::ParamWrapper*>(cppSelf)->getParent();
            pyResult = Shiboken::Conversions::pointerToPython((SbkObjectType*)SbkNatronEngineTypes[SBK_PARAM_IDX], cppResult);

            // Ownership transferences.
            Shiboken::Object::getOwnership(pyResult);
        }
    }

    if (PyErr_Occurred() || !pyResult) {
        Py_XDECREF(pyResult);
        return 0;
    }
    return pyResult;
}

static PyObject* Sbk_ParamFunc_getParentEffect(PyObject* self)
{
    ParamWrapper* cppSelf = 0;
    SBK_UNUSED(cppSelf)
    if (!Shiboken::Object::isValid(self))
        return 0;
    cppSelf = (ParamWrapper*)((::Param*)Shiboken::Conversions::cppPointer(SbkNatronEngineTypes[SBK_PARAM_IDX], (SbkObject*)self));
    PyObject* pyResult = 0;

    // Call function/method
    {

        if (!PyErr_Occurred()) {
            // getParentEffect()const
            Effect * cppResult = const_cast<const ::ParamWrapper*>(cppSelf)->getParentEffect();
            pyResult = Shiboken::Conversions::pointerToPython((SbkObjectType*)SbkNatronEngineTypes[SBK_EFFECT_IDX], cppResult);

            // Ownership transferences.
            Shiboken::Object::getOwnership(pyResult);
        }
    }

    if (PyErr_Occurred() || !pyResult) {
        Py_XDECREF(pyResult);
        return 0;
    }
    return pyResult;
}

static PyObject* Sbk_ParamFunc_getParentItemBase(PyObject* self)
{
    ParamWrapper* cppSelf = 0;
    SBK_UNUSED(cppSelf)
    if (!Shiboken::Object::isValid(self))
        return 0;
    cppSelf = (ParamWrapper*)((::Param*)Shiboken::Conversions::cppPointer(SbkNatronEngineTypes[SBK_PARAM_IDX], (SbkObject*)self));
    PyObject* pyResult = 0;

    // Call function/method
    {

        if (!PyErr_Occurred()) {
            // getParentItemBase()const
            ItemBase * cppResult = const_cast<const ::ParamWrapper*>(cppSelf)->getParentItemBase();
            pyResult = Shiboken::Conversions::pointerToPython((SbkObjectType*)SbkNatronEngineTypes[SBK_ITEMBASE_IDX], cppResult);

            // Ownership transferences.
            Shiboken::Object::getOwnership(pyResult);
        }
    }

    if (PyErr_Occurred() || !pyResult) {
        Py_XDECREF(pyResult);
        return 0;
    }
    return pyResult;
}

static PyObject* Sbk_ParamFunc_getScriptName(PyObject* self)
{
    ParamWrapper* cppSelf = 0;
    SBK_UNUSED(cppSelf)
    if (!Shiboken::Object::isValid(self))
        return 0;
    cppSelf = (ParamWrapper*)((::Param*)Shiboken::Conversions::cppPointer(SbkNatronEngineTypes[SBK_PARAM_IDX], (SbkObject*)self));
    PyObject* pyResult = 0;
<<<<<<< HEAD

    // Call function/method
    {

        if (!PyErr_Occurred()) {
            // getScriptName()const
            QString cppResult = const_cast<const ::ParamWrapper*>(cppSelf)->getScriptName();
            pyResult = Shiboken::Conversions::copyToPython(SbkPySide_QtCoreTypeConverters[SBK_QSTRING_IDX], &cppResult);
        }
    }

    if (PyErr_Occurred() || !pyResult) {
        Py_XDECREF(pyResult);
        return 0;
    }
    return pyResult;
}

static PyObject* Sbk_ParamFunc_getTypeName(PyObject* self)
{
    ParamWrapper* cppSelf = 0;
    SBK_UNUSED(cppSelf)
    if (!Shiboken::Object::isValid(self))
        return 0;
    cppSelf = (ParamWrapper*)((::Param*)Shiboken::Conversions::cppPointer(SbkNatronEngineTypes[SBK_PARAM_IDX], (SbkObject*)self));
    PyObject* pyResult = 0;

    // Call function/method
    {

        if (!PyErr_Occurred()) {
            // getTypeName()const
            QString cppResult = const_cast<const ::ParamWrapper*>(cppSelf)->getTypeName();
            pyResult = Shiboken::Conversions::copyToPython(SbkPySide_QtCoreTypeConverters[SBK_QSTRING_IDX], &cppResult);
        }
    }

    if (PyErr_Occurred() || !pyResult) {
        Py_XDECREF(pyResult);
        return 0;
    }
    return pyResult;
}

static PyObject* Sbk_ParamFunc_getViewerUIIconFilePath(PyObject* self, PyObject* args, PyObject* kwds)
{
    ParamWrapper* cppSelf = 0;
    SBK_UNUSED(cppSelf)
    if (!Shiboken::Object::isValid(self))
        return 0;
    cppSelf = (ParamWrapper*)((::Param*)Shiboken::Conversions::cppPointer(SbkNatronEngineTypes[SBK_PARAM_IDX], (SbkObject*)self));
    PyObject* pyResult = 0;
    int overloadId = -1;
    PythonToCppFunc pythonToCpp[] = { 0 };
    SBK_UNUSED(pythonToCpp)
    int numNamedArgs = (kwds ? PyDict_Size(kwds) : 0);
    int numArgs = PyTuple_GET_SIZE(args);
    PyObject* pyArgs[] = {0};

    // invalid argument lengths
    if (numArgs + numNamedArgs > 1) {
        PyErr_SetString(PyExc_TypeError, "NatronEngine.Param.getViewerUIIconFilePath(): too many arguments");
        return 0;
    }

    if (!PyArg_ParseTuple(args, "|O:getViewerUIIconFilePath", &(pyArgs[0])))
        return 0;


    // Overloaded function decisor
    // 0: getViewerUIIconFilePath(bool)const
    if (numArgs == 0) {
        overloadId = 0; // getViewerUIIconFilePath(bool)const
    } else if ((pythonToCpp[0] = Shiboken::Conversions::isPythonToCppConvertible(Shiboken::Conversions::PrimitiveTypeConverter<bool>(), (pyArgs[0])))) {
        overloadId = 0; // getViewerUIIconFilePath(bool)const
    }

    // Function signature not found.
    if (overloadId == -1) goto Sbk_ParamFunc_getViewerUIIconFilePath_TypeError;

    // Call function/method
    {
        if (kwds) {
            PyObject* value = PyDict_GetItemString(kwds, "checked");
            if (value && pyArgs[0]) {
                PyErr_SetString(PyExc_TypeError, "NatronEngine.Param.getViewerUIIconFilePath(): got multiple values for keyword argument 'checked'.");
                return 0;
            } else if (value) {
                pyArgs[0] = value;
                if (!(pythonToCpp[0] = Shiboken::Conversions::isPythonToCppConvertible(Shiboken::Conversions::PrimitiveTypeConverter<bool>(), (pyArgs[0]))))
                    goto Sbk_ParamFunc_getViewerUIIconFilePath_TypeError;
            }
        }
        bool cppArg0 = false;
        if (pythonToCpp[0]) pythonToCpp[0](pyArgs[0], &cppArg0);

        if (!PyErr_Occurred()) {
            // getViewerUIIconFilePath(bool)const
            QString cppResult = const_cast<const ::ParamWrapper*>(cppSelf)->getViewerUIIconFilePath(cppArg0);
            pyResult = Shiboken::Conversions::copyToPython(SbkPySide_QtCoreTypeConverters[SBK_QSTRING_IDX], &cppResult);
        }
    }

    if (PyErr_Occurred() || !pyResult) {
        Py_XDECREF(pyResult);
        return 0;
    }
    return pyResult;

    Sbk_ParamFunc_getViewerUIIconFilePath_TypeError:
        const char* overloads[] = {"bool = false", 0};
        Shiboken::setErrorAboutWrongArguments(args, "NatronEngine.Param.getViewerUIIconFilePath", overloads);
        return 0;
}

static PyObject* Sbk_ParamFunc_getViewerUIItemSpacing(PyObject* self)
{
    ParamWrapper* cppSelf = 0;
    SBK_UNUSED(cppSelf)
    if (!Shiboken::Object::isValid(self))
        return 0;
    cppSelf = (ParamWrapper*)((::Param*)Shiboken::Conversions::cppPointer(SbkNatronEngineTypes[SBK_PARAM_IDX], (SbkObject*)self));
    PyObject* pyResult = 0;

    // Call function/method
    {

        if (!PyErr_Occurred()) {
            // getViewerUIItemSpacing()const
            int cppResult = const_cast<const ::ParamWrapper*>(cppSelf)->getViewerUIItemSpacing();
            pyResult = Shiboken::Conversions::copyToPython(Shiboken::Conversions::PrimitiveTypeConverter<int>(), &cppResult);
        }
    }

    if (PyErr_Occurred() || !pyResult) {
        Py_XDECREF(pyResult);
        return 0;
    }
    return pyResult;
}

static PyObject* Sbk_ParamFunc_getViewerUILabel(PyObject* self)
{
    ParamWrapper* cppSelf = 0;
    SBK_UNUSED(cppSelf)
    if (!Shiboken::Object::isValid(self))
        return 0;
    cppSelf = (ParamWrapper*)((::Param*)Shiboken::Conversions::cppPointer(SbkNatronEngineTypes[SBK_PARAM_IDX], (SbkObject*)self));
    PyObject* pyResult = 0;

    // Call function/method
    {

        if (!PyErr_Occurred()) {
            // getViewerUILabel()const
            QString cppResult = const_cast<const ::ParamWrapper*>(cppSelf)->getViewerUILabel();
            pyResult = Shiboken::Conversions::copyToPython(SbkPySide_QtCoreTypeConverters[SBK_QSTRING_IDX], &cppResult);
        }
    }

    if (PyErr_Occurred() || !pyResult) {
        Py_XDECREF(pyResult);
        return 0;
    }
    return pyResult;
}

static PyObject* Sbk_ParamFunc_getViewerUILayoutType(PyObject* self)
{
    ParamWrapper* cppSelf = 0;
    SBK_UNUSED(cppSelf)
    if (!Shiboken::Object::isValid(self))
        return 0;
    cppSelf = (ParamWrapper*)((::Param*)Shiboken::Conversions::cppPointer(SbkNatronEngineTypes[SBK_PARAM_IDX], (SbkObject*)self));
    PyObject* pyResult = 0;

    // Call function/method
    {

        if (!PyErr_Occurred()) {
            // getViewerUILayoutType()const
            NATRON_NAMESPACE::ViewerContextLayoutTypeEnum cppResult = NATRON_NAMESPACE::ViewerContextLayoutTypeEnum(const_cast<const ::ParamWrapper*>(cppSelf)->getViewerUILayoutType());
            pyResult = Shiboken::Conversions::copyToPython(SBK_CONVERTER(SbkNatronEngineTypes[SBK_NATRON_NAMESPACE_VIEWERCONTEXTLAYOUTTYPEENUM_IDX]), &cppResult);
        }
    }

    if (PyErr_Occurred() || !pyResult) {
        Py_XDECREF(pyResult);
        return 0;
    }
    return pyResult;
}

static PyObject* Sbk_ParamFunc_getViewerUIVisible(PyObject* self)
{
    ParamWrapper* cppSelf = 0;
    SBK_UNUSED(cppSelf)
    if (!Shiboken::Object::isValid(self))
        return 0;
    cppSelf = (ParamWrapper*)((::Param*)Shiboken::Conversions::cppPointer(SbkNatronEngineTypes[SBK_PARAM_IDX], (SbkObject*)self));
    PyObject* pyResult = 0;

    // Call function/method
    {

        if (!PyErr_Occurred()) {
            // getViewerUIVisible()const
            bool cppResult = const_cast<const ::ParamWrapper*>(cppSelf)->getViewerUIVisible();
            pyResult = Shiboken::Conversions::copyToPython(Shiboken::Conversions::PrimitiveTypeConverter<bool>(), &cppResult);
        }
    }

    if (PyErr_Occurred() || !pyResult) {
        Py_XDECREF(pyResult);
        return 0;
    }
    return pyResult;
}

static PyObject* Sbk_ParamFunc_isExpressionCacheEnabled(PyObject* self)
{
    ParamWrapper* cppSelf = 0;
    SBK_UNUSED(cppSelf)
    if (!Shiboken::Object::isValid(self))
        return 0;
    cppSelf = (ParamWrapper*)((::Param*)Shiboken::Conversions::cppPointer(SbkNatronEngineTypes[SBK_PARAM_IDX], (SbkObject*)self));
    PyObject* pyResult = 0;

    // Call function/method
    {

        if (!PyErr_Occurred()) {
            // isExpressionCacheEnabled()const
            bool cppResult = const_cast<const ::ParamWrapper*>(cppSelf)->isExpressionCacheEnabled();
            pyResult = Shiboken::Conversions::copyToPython(Shiboken::Conversions::PrimitiveTypeConverter<bool>(), &cppResult);
        }
    }

    if (PyErr_Occurred() || !pyResult) {
        Py_XDECREF(pyResult);
        return 0;
    }
    return pyResult;
}

static PyObject* Sbk_ParamFunc_linkTo(PyObject* self, PyObject* args, PyObject* kwds)
{
    ParamWrapper* cppSelf = 0;
    SBK_UNUSED(cppSelf)
    if (!Shiboken::Object::isValid(self))
        return 0;
    cppSelf = (ParamWrapper*)((::Param*)Shiboken::Conversions::cppPointer(SbkNatronEngineTypes[SBK_PARAM_IDX], (SbkObject*)self));
    PyObject* pyResult = 0;
    int overloadId = -1;
    PythonToCppFunc pythonToCpp[] = { 0, 0, 0, 0, 0 };
    SBK_UNUSED(pythonToCpp)
    int numNamedArgs = (kwds ? PyDict_Size(kwds) : 0);
    int numArgs = PyTuple_GET_SIZE(args);
    PyObject* pyArgs[] = {0, 0, 0, 0, 0};

    // invalid argument lengths
    if (numArgs + numNamedArgs > 5) {
        PyErr_SetString(PyExc_TypeError, "NatronEngine.Param.linkTo(): too many arguments");
        return 0;
    } else if (numArgs < 1) {
        PyErr_SetString(PyExc_TypeError, "NatronEngine.Param.linkTo(): not enough arguments");
        return 0;
    }

    if (!PyArg_ParseTuple(args, "|OOOOO:linkTo", &(pyArgs[0]), &(pyArgs[1]), &(pyArgs[2]), &(pyArgs[3]), &(pyArgs[4])))
        return 0;


    // Overloaded function decisor
    // 0: linkTo(Param*,int,int,QString,QString)
    if ((pythonToCpp[0] = Shiboken::Conversions::isPythonToCppPointerConvertible((SbkObjectType*)SbkNatronEngineTypes[SBK_PARAM_IDX], (pyArgs[0])))) {
        if (numArgs == 1) {
            overloadId = 0; // linkTo(Param*,int,int,QString,QString)
        } else if ((pythonToCpp[1] = Shiboken::Conversions::isPythonToCppConvertible(Shiboken::Conversions::PrimitiveTypeConverter<int>(), (pyArgs[1])))) {
            if (numArgs == 2) {
                overloadId = 0; // linkTo(Param*,int,int,QString,QString)
            } else if ((pythonToCpp[2] = Shiboken::Conversions::isPythonToCppConvertible(Shiboken::Conversions::PrimitiveTypeConverter<int>(), (pyArgs[2])))) {
                if (numArgs == 3) {
                    overloadId = 0; // linkTo(Param*,int,int,QString,QString)
                } else if ((pythonToCpp[3] = Shiboken::Conversions::isPythonToCppConvertible(SbkPySide_QtCoreTypeConverters[SBK_QSTRING_IDX], (pyArgs[3])))) {
                    if (numArgs == 4) {
                        overloadId = 0; // linkTo(Param*,int,int,QString,QString)
                    } else if ((pythonToCpp[4] = Shiboken::Conversions::isPythonToCppConvertible(SbkPySide_QtCoreTypeConverters[SBK_QSTRING_IDX], (pyArgs[4])))) {
                        overloadId = 0; // linkTo(Param*,int,int,QString,QString)
                    }
                }
            }
        }
    }

    // Function signature not found.
    if (overloadId == -1) goto Sbk_ParamFunc_linkTo_TypeError;

    // Call function/method
    {
        if (kwds) {
            PyObject* value = PyDict_GetItemString(kwds, "thisDimension");
            if (value && pyArgs[1]) {
                PyErr_SetString(PyExc_TypeError, "NatronEngine.Param.linkTo(): got multiple values for keyword argument 'thisDimension'.");
                return 0;
            } else if (value) {
                pyArgs[1] = value;
                if (!(pythonToCpp[1] = Shiboken::Conversions::isPythonToCppConvertible(Shiboken::Conversions::PrimitiveTypeConverter<int>(), (pyArgs[1]))))
                    goto Sbk_ParamFunc_linkTo_TypeError;
            }
            value = PyDict_GetItemString(kwds, "otherDimension");
            if (value && pyArgs[2]) {
                PyErr_SetString(PyExc_TypeError, "NatronEngine.Param.linkTo(): got multiple values for keyword argument 'otherDimension'.");
                return 0;
            } else if (value) {
                pyArgs[2] = value;
                if (!(pythonToCpp[2] = Shiboken::Conversions::isPythonToCppConvertible(Shiboken::Conversions::PrimitiveTypeConverter<int>(), (pyArgs[2]))))
                    goto Sbk_ParamFunc_linkTo_TypeError;
            }
            value = PyDict_GetItemString(kwds, "thisView");
            if (value && pyArgs[3]) {
                PyErr_SetString(PyExc_TypeError, "NatronEngine.Param.linkTo(): got multiple values for keyword argument 'thisView'.");
                return 0;
            } else if (value) {
                pyArgs[3] = value;
                if (!(pythonToCpp[3] = Shiboken::Conversions::isPythonToCppConvertible(SbkPySide_QtCoreTypeConverters[SBK_QSTRING_IDX], (pyArgs[3]))))
                    goto Sbk_ParamFunc_linkTo_TypeError;
            }
            value = PyDict_GetItemString(kwds, "otherView");
            if (value && pyArgs[4]) {
                PyErr_SetString(PyExc_TypeError, "NatronEngine.Param.linkTo(): got multiple values for keyword argument 'otherView'.");
                return 0;
            } else if (value) {
                pyArgs[4] = value;
                if (!(pythonToCpp[4] = Shiboken::Conversions::isPythonToCppConvertible(SbkPySide_QtCoreTypeConverters[SBK_QSTRING_IDX], (pyArgs[4]))))
                    goto Sbk_ParamFunc_linkTo_TypeError;
            }
        }
        if (!Shiboken::Object::isValid(pyArgs[0]))
            return 0;
        ::Param* cppArg0;
        pythonToCpp[0](pyArgs[0], &cppArg0);
        int cppArg1 = -1;
        if (pythonToCpp[1]) pythonToCpp[1](pyArgs[1], &cppArg1);
        int cppArg2 = -1;
        if (pythonToCpp[2]) pythonToCpp[2](pyArgs[2], &cppArg2);
        ::QString cppArg3 = QLatin1String("All");
        if (pythonToCpp[3]) pythonToCpp[3](pyArgs[3], &cppArg3);
        ::QString cppArg4 = QLatin1String("All");
        if (pythonToCpp[4]) pythonToCpp[4](pyArgs[4], &cppArg4);

        if (!PyErr_Occurred()) {
            // linkTo(Param*,int,int,QString,QString)
            bool cppResult = cppSelf->linkTo(cppArg0, cppArg1, cppArg2, cppArg3, cppArg4);
            pyResult = Shiboken::Conversions::copyToPython(Shiboken::Conversions::PrimitiveTypeConverter<bool>(), &cppResult);
        }
    }

    if (PyErr_Occurred() || !pyResult) {
        Py_XDECREF(pyResult);
        return 0;
    }
    return pyResult;

    Sbk_ParamFunc_linkTo_TypeError:
        const char* overloads[] = {"NatronEngine.Param, int = -1, int = -1, unicode = QLatin1String(\"All\"), unicode = QLatin1String(\"All\")", 0};
        Shiboken::setErrorAboutWrongArguments(args, "NatronEngine.Param.linkTo", overloads);
        return 0;
}

static PyObject* Sbk_ParamFunc_random(PyObject* self, PyObject* args, PyObject* kwds)
{
    ParamWrapper* cppSelf = 0;
    SBK_UNUSED(cppSelf)
    if (!Shiboken::Object::isValid(self))
        return 0;
    cppSelf = (ParamWrapper*)((::Param*)Shiboken::Conversions::cppPointer(SbkNatronEngineTypes[SBK_PARAM_IDX], (SbkObject*)self));
    PyObject* pyResult = 0;
    int overloadId = -1;
    PythonToCppFunc pythonToCpp[] = { 0, 0 };
    SBK_UNUSED(pythonToCpp)
    int numNamedArgs = (kwds ? PyDict_Size(kwds) : 0);
    int numArgs = PyTuple_GET_SIZE(args);
    PyObject* pyArgs[] = {0, 0};

    // invalid argument lengths
    if (numArgs + numNamedArgs > 2) {
        PyErr_SetString(PyExc_TypeError, "NatronEngine.Param.random(): too many arguments");
        return 0;
    }

    if (!PyArg_ParseTuple(args, "|OO:random", &(pyArgs[0]), &(pyArgs[1])))
=======
    int overloadId = -1;
    PythonToCppFunc pythonToCpp[] = { 0, 0, 0, 0 };
    SBK_UNUSED(pythonToCpp)
    int numNamedArgs = (kwds ? PyDict_Size(kwds) : 0);
    int numArgs = PyTuple_GET_SIZE(args);
    PyObject* pyArgs[] = {0, 0, 0, 0};

    // invalid argument lengths
    if (numArgs + numNamedArgs > 4) {
        PyErr_SetString(PyExc_TypeError, "NatronEngine.Param.random(): too many arguments");
        return 0;
    }

    if (!PyArg_ParseTuple(args, "|OOOO:random", &(pyArgs[0]), &(pyArgs[1]), &(pyArgs[2]), &(pyArgs[3])))
>>>>>>> 7ea9cea6
        return 0;


    // Overloaded function decisor
    // 0: random(double,double)const
    // 1: random(double,double,double,uint)const
    if (numArgs == 0) {
        overloadId = 0; // random(double,double)const
    } else if ((pythonToCpp[0] = Shiboken::Conversions::isPythonToCppConvertible(Shiboken::Conversions::PrimitiveTypeConverter<double>(), (pyArgs[0])))) {
        if (numArgs == 1) {
            overloadId = 0; // random(double,double)const
        } else if ((pythonToCpp[1] = Shiboken::Conversions::isPythonToCppConvertible(Shiboken::Conversions::PrimitiveTypeConverter<double>(), (pyArgs[1])))) {
            if (numArgs == 2) {
                overloadId = 0; // random(double,double)const
            } else if ((pythonToCpp[2] = Shiboken::Conversions::isPythonToCppConvertible(Shiboken::Conversions::PrimitiveTypeConverter<double>(), (pyArgs[2])))) {
                if (numArgs == 3) {
                    overloadId = 1; // random(double,double,double,uint)const
                } else if ((pythonToCpp[3] = Shiboken::Conversions::isPythonToCppConvertible(Shiboken::Conversions::PrimitiveTypeConverter<unsigned int>(), (pyArgs[3])))) {
                    overloadId = 1; // random(double,double,double,uint)const
                }
            }
        }
    }

    // Function signature not found.
    if (overloadId == -1) goto Sbk_ParamFunc_random_TypeError;

    // Call function/method
    switch (overloadId) {
        case 0: // random(double min, double max) const
        {
            if (kwds) {
                PyObject* value = PyDict_GetItemString(kwds, "min");
                if (value && pyArgs[0]) {
                    PyErr_SetString(PyExc_TypeError, "NatronEngine.Param.random(): got multiple values for keyword argument 'min'.");
                    return 0;
                } else if (value) {
                    pyArgs[0] = value;
                    if (!(pythonToCpp[0] = Shiboken::Conversions::isPythonToCppConvertible(Shiboken::Conversions::PrimitiveTypeConverter<double>(), (pyArgs[0]))))
                        goto Sbk_ParamFunc_random_TypeError;
                }
                value = PyDict_GetItemString(kwds, "max");
                if (value && pyArgs[1]) {
                    PyErr_SetString(PyExc_TypeError, "NatronEngine.Param.random(): got multiple values for keyword argument 'max'.");
                    return 0;
                } else if (value) {
                    pyArgs[1] = value;
                    if (!(pythonToCpp[1] = Shiboken::Conversions::isPythonToCppConvertible(Shiboken::Conversions::PrimitiveTypeConverter<double>(), (pyArgs[1]))))
                        goto Sbk_ParamFunc_random_TypeError;
                }
            }
            double cppArg0 = 0.;
            if (pythonToCpp[0]) pythonToCpp[0](pyArgs[0], &cppArg0);
            double cppArg1 = 1.;
            if (pythonToCpp[1]) pythonToCpp[1](pyArgs[1], &cppArg1);

            if (!PyErr_Occurred()) {
                // random(double,double)const
                double cppResult = const_cast<const ::ParamWrapper*>(cppSelf)->random(cppArg0, cppArg1);
                pyResult = Shiboken::Conversions::copyToPython(Shiboken::Conversions::PrimitiveTypeConverter<double>(), &cppResult);
            }
            break;
        }
        case 1: // random(double min, double max, double time, unsigned int seed) const
        {
            if (kwds) {
                PyObject* value = PyDict_GetItemString(kwds, "seed");
                if (value && pyArgs[3]) {
                    PyErr_SetString(PyExc_TypeError, "NatronEngine.Param.random(): got multiple values for keyword argument 'seed'.");
                    return 0;
                } else if (value) {
                    pyArgs[3] = value;
                    if (!(pythonToCpp[3] = Shiboken::Conversions::isPythonToCppConvertible(Shiboken::Conversions::PrimitiveTypeConverter<unsigned int>(), (pyArgs[3]))))
                        goto Sbk_ParamFunc_random_TypeError;
                }
            }
            double cppArg0;
            pythonToCpp[0](pyArgs[0], &cppArg0);
            double cppArg1;
            pythonToCpp[1](pyArgs[1], &cppArg1);
            double cppArg2;
            pythonToCpp[2](pyArgs[2], &cppArg2);
            unsigned int cppArg3 = 0;
            if (pythonToCpp[3]) pythonToCpp[3](pyArgs[3], &cppArg3);

            if (!PyErr_Occurred()) {
                // random(double,double,double,uint)const
                double cppResult = const_cast<const ::ParamWrapper*>(cppSelf)->random(cppArg0, cppArg1, cppArg2, cppArg3);
                pyResult = Shiboken::Conversions::copyToPython(Shiboken::Conversions::PrimitiveTypeConverter<double>(), &cppResult);
            }
            break;
        }
    }

    if (PyErr_Occurred() || !pyResult) {
        Py_XDECREF(pyResult);
        return 0;
    }
    return pyResult;

    Sbk_ParamFunc_random_TypeError:
        const char* overloads[] = {"float = 0., float = 1.", "float, float, float, unsigned int = 0", 0};
        Shiboken::setErrorAboutWrongArguments(args, "NatronEngine.Param.random", overloads);
        return 0;
}

static PyObject* Sbk_ParamFunc_randomInt(PyObject* self, PyObject* args, PyObject* kwds)
{
    ParamWrapper* cppSelf = 0;
    SBK_UNUSED(cppSelf)
    if (!Shiboken::Object::isValid(self))
        return 0;
    cppSelf = (ParamWrapper*)((::Param*)Shiboken::Conversions::cppPointer(SbkNatronEngineTypes[SBK_PARAM_IDX], (SbkObject*)self));
    PyObject* pyResult = 0;
    int overloadId = -1;
    PythonToCppFunc pythonToCpp[] = { 0, 0, 0, 0 };
    SBK_UNUSED(pythonToCpp)
    int numNamedArgs = (kwds ? PyDict_Size(kwds) : 0);
    int numArgs = PyTuple_GET_SIZE(args);
    PyObject* pyArgs[] = {0, 0, 0, 0};

    // invalid argument lengths
    if (numArgs + numNamedArgs > 4) {
        PyErr_SetString(PyExc_TypeError, "NatronEngine.Param.randomInt(): too many arguments");
        return 0;
    }

    if (!PyArg_ParseTuple(args, "|OOOO:randomInt", &(pyArgs[0]), &(pyArgs[1]), &(pyArgs[2]), &(pyArgs[3])))
        return 0;


    // Overloaded function decisor
    // 0: randomInt(int,int)
    // 1: randomInt(int,int,double,uint)const
    if (numArgs == 0) {
        overloadId = 0; // randomInt(int,int)
    } else if ((pythonToCpp[0] = Shiboken::Conversions::isPythonToCppConvertible(Shiboken::Conversions::PrimitiveTypeConverter<int>(), (pyArgs[0])))) {
        if (numArgs == 1) {
            overloadId = 0; // randomInt(int,int)
        } else if ((pythonToCpp[1] = Shiboken::Conversions::isPythonToCppConvertible(Shiboken::Conversions::PrimitiveTypeConverter<int>(), (pyArgs[1])))) {
            if (numArgs == 2) {
                overloadId = 0; // randomInt(int,int)
            } else if ((pythonToCpp[2] = Shiboken::Conversions::isPythonToCppConvertible(Shiboken::Conversions::PrimitiveTypeConverter<double>(), (pyArgs[2])))) {
                if (numArgs == 3) {
                    overloadId = 1; // randomInt(int,int,double,uint)const
                } else if ((pythonToCpp[3] = Shiboken::Conversions::isPythonToCppConvertible(Shiboken::Conversions::PrimitiveTypeConverter<unsigned int>(), (pyArgs[3])))) {
                    overloadId = 1; // randomInt(int,int,double,uint)const
                }
            }
        }
    }

    // Function signature not found.
    if (overloadId == -1) goto Sbk_ParamFunc_randomInt_TypeError;

    // Call function/method
    switch (overloadId) {
        case 0: // randomInt(int min, int max)
        {
            if (kwds) {
                PyObject* value = PyDict_GetItemString(kwds, "min");
                if (value && pyArgs[0]) {
                    PyErr_SetString(PyExc_TypeError, "NatronEngine.Param.randomInt(): got multiple values for keyword argument 'min'.");
                    return 0;
                } else if (value) {
                    pyArgs[0] = value;
                    if (!(pythonToCpp[0] = Shiboken::Conversions::isPythonToCppConvertible(Shiboken::Conversions::PrimitiveTypeConverter<int>(), (pyArgs[0]))))
                        goto Sbk_ParamFunc_randomInt_TypeError;
                }
                value = PyDict_GetItemString(kwds, "max");
                if (value && pyArgs[1]) {
                    PyErr_SetString(PyExc_TypeError, "NatronEngine.Param.randomInt(): got multiple values for keyword argument 'max'.");
                    return 0;
                } else if (value) {
                    pyArgs[1] = value;
                    if (!(pythonToCpp[1] = Shiboken::Conversions::isPythonToCppConvertible(Shiboken::Conversions::PrimitiveTypeConverter<int>(), (pyArgs[1]))))
                        goto Sbk_ParamFunc_randomInt_TypeError;
                }
            }
            int cppArg0 = Param::INT_MIN;
            if (pythonToCpp[0]) pythonToCpp[0](pyArgs[0], &cppArg0);
            int cppArg1 = Param::INT_MAX;
            if (pythonToCpp[1]) pythonToCpp[1](pyArgs[1], &cppArg1);

            if (!PyErr_Occurred()) {
                // randomInt(int,int)
                int cppResult = cppSelf->randomInt(cppArg0, cppArg1);
                pyResult = Shiboken::Conversions::copyToPython(Shiboken::Conversions::PrimitiveTypeConverter<int>(), &cppResult);
            }
            break;
        }
        case 1: // randomInt(int min, int max, double time, unsigned int seed) const
        {
            if (kwds) {
                PyObject* value = PyDict_GetItemString(kwds, "seed");
                if (value && pyArgs[3]) {
                    PyErr_SetString(PyExc_TypeError, "NatronEngine.Param.randomInt(): got multiple values for keyword argument 'seed'.");
                    return 0;
                } else if (value) {
                    pyArgs[3] = value;
                    if (!(pythonToCpp[3] = Shiboken::Conversions::isPythonToCppConvertible(Shiboken::Conversions::PrimitiveTypeConverter<unsigned int>(), (pyArgs[3]))))
                        goto Sbk_ParamFunc_randomInt_TypeError;
                }
            }
            int cppArg0;
            pythonToCpp[0](pyArgs[0], &cppArg0);
            int cppArg1;
            pythonToCpp[1](pyArgs[1], &cppArg1);
            double cppArg2;
            pythonToCpp[2](pyArgs[2], &cppArg2);
            unsigned int cppArg3 = 0;
            if (pythonToCpp[3]) pythonToCpp[3](pyArgs[3], &cppArg3);

            if (!PyErr_Occurred()) {
                // randomInt(int,int,double,uint)const
                int cppResult = const_cast<const ::ParamWrapper*>(cppSelf)->randomInt(cppArg0, cppArg1, cppArg2, cppArg3);
                pyResult = Shiboken::Conversions::copyToPython(Shiboken::Conversions::PrimitiveTypeConverter<int>(), &cppResult);
            }
            break;
        }
    }

    if (PyErr_Occurred() || !pyResult) {
        Py_XDECREF(pyResult);
        return 0;
    }
    return pyResult;

    Sbk_ParamFunc_randomInt_TypeError:
        const char* overloads[] = {"int = INT_MIN, int = INT_MAX", "int, int, float, unsigned int = 0", 0};
        Shiboken::setErrorAboutWrongArguments(args, "NatronEngine.Param.randomInt", overloads);
        return 0;
}

static PyObject* Sbk_ParamFunc_setAddNewLine(PyObject* self, PyObject* pyArg)
{
    ParamWrapper* cppSelf = 0;
    SBK_UNUSED(cppSelf)
    if (!Shiboken::Object::isValid(self))
        return 0;
    cppSelf = (ParamWrapper*)((::Param*)Shiboken::Conversions::cppPointer(SbkNatronEngineTypes[SBK_PARAM_IDX], (SbkObject*)self));
    int overloadId = -1;
    PythonToCppFunc pythonToCpp;
    SBK_UNUSED(pythonToCpp)

    // Overloaded function decisor
    // 0: setAddNewLine(bool)
    if ((pythonToCpp = Shiboken::Conversions::isPythonToCppConvertible(Shiboken::Conversions::PrimitiveTypeConverter<bool>(), (pyArg)))) {
        overloadId = 0; // setAddNewLine(bool)
    }

    // Function signature not found.
    if (overloadId == -1) goto Sbk_ParamFunc_setAddNewLine_TypeError;

    // Call function/method
    {
        bool cppArg0;
        pythonToCpp(pyArg, &cppArg0);

        if (!PyErr_Occurred()) {
            // setAddNewLine(bool)
            cppSelf->setAddNewLine(cppArg0);
        }
    }

    if (PyErr_Occurred()) {
        return 0;
    }
    Py_RETURN_NONE;

    Sbk_ParamFunc_setAddNewLine_TypeError:
        const char* overloads[] = {"bool", 0};
        Shiboken::setErrorAboutWrongArguments(pyArg, "NatronEngine.Param.setAddNewLine", overloads);
        return 0;
}

static PyObject* Sbk_ParamFunc_setAnimationEnabled(PyObject* self, PyObject* pyArg)
{
    ParamWrapper* cppSelf = 0;
    SBK_UNUSED(cppSelf)
    if (!Shiboken::Object::isValid(self))
        return 0;
    cppSelf = (ParamWrapper*)((::Param*)Shiboken::Conversions::cppPointer(SbkNatronEngineTypes[SBK_PARAM_IDX], (SbkObject*)self));
    int overloadId = -1;
    PythonToCppFunc pythonToCpp;
    SBK_UNUSED(pythonToCpp)

    // Overloaded function decisor
    // 0: setAnimationEnabled(bool)
    if ((pythonToCpp = Shiboken::Conversions::isPythonToCppConvertible(Shiboken::Conversions::PrimitiveTypeConverter<bool>(), (pyArg)))) {
        overloadId = 0; // setAnimationEnabled(bool)
    }

    // Function signature not found.
    if (overloadId == -1) goto Sbk_ParamFunc_setAnimationEnabled_TypeError;

    // Call function/method
    {
        bool cppArg0;
        pythonToCpp(pyArg, &cppArg0);

        if (!PyErr_Occurred()) {
            // setAnimationEnabled(bool)
            cppSelf->setAnimationEnabled(cppArg0);
        }
    }

    if (PyErr_Occurred()) {
        return 0;
    }
    Py_RETURN_NONE;

    Sbk_ParamFunc_setAnimationEnabled_TypeError:
        const char* overloads[] = {"bool", 0};
        Shiboken::setErrorAboutWrongArguments(pyArg, "NatronEngine.Param.setAnimationEnabled", overloads);
        return 0;
}

static PyObject* Sbk_ParamFunc_setAsAlias(PyObject* self, PyObject* pyArg)
{
    ParamWrapper* cppSelf = 0;
    SBK_UNUSED(cppSelf)
    if (!Shiboken::Object::isValid(self))
        return 0;
    cppSelf = (ParamWrapper*)((::Param*)Shiboken::Conversions::cppPointer(SbkNatronEngineTypes[SBK_PARAM_IDX], (SbkObject*)self));
    PyObject* pyResult = 0;
    int overloadId = -1;
    PythonToCppFunc pythonToCpp;
    SBK_UNUSED(pythonToCpp)

    // Overloaded function decisor
    // 0: setAsAlias(Param*)
    if ((pythonToCpp = Shiboken::Conversions::isPythonToCppPointerConvertible((SbkObjectType*)SbkNatronEngineTypes[SBK_PARAM_IDX], (pyArg)))) {
        overloadId = 0; // setAsAlias(Param*)
    }

    // Function signature not found.
    if (overloadId == -1) goto Sbk_ParamFunc_setAsAlias_TypeError;

    // Call function/method
    {
        if (!Shiboken::Object::isValid(pyArg))
            return 0;
        ::Param* cppArg0;
        pythonToCpp(pyArg, &cppArg0);

        if (!PyErr_Occurred()) {
            // setAsAlias(Param*)
            bool cppResult = cppSelf->setAsAlias(cppArg0);
            pyResult = Shiboken::Conversions::copyToPython(Shiboken::Conversions::PrimitiveTypeConverter<bool>(), &cppResult);
        }
    }

    if (PyErr_Occurred() || !pyResult) {
        Py_XDECREF(pyResult);
        return 0;
    }
    return pyResult;

    Sbk_ParamFunc_setAsAlias_TypeError:
        const char* overloads[] = {"NatronEngine.Param", 0};
        Shiboken::setErrorAboutWrongArguments(pyArg, "NatronEngine.Param.setAsAlias", overloads);
        return 0;
}

static PyObject* Sbk_ParamFunc_setEnabled(PyObject* self, PyObject* pyArg)
{
    ParamWrapper* cppSelf = 0;
    SBK_UNUSED(cppSelf)
    if (!Shiboken::Object::isValid(self))
        return 0;
    cppSelf = (ParamWrapper*)((::Param*)Shiboken::Conversions::cppPointer(SbkNatronEngineTypes[SBK_PARAM_IDX], (SbkObject*)self));
    int overloadId = -1;
    PythonToCppFunc pythonToCpp;
    SBK_UNUSED(pythonToCpp)

    // Overloaded function decisor
    // 0: setEnabled(bool)
    if ((pythonToCpp = Shiboken::Conversions::isPythonToCppConvertible(Shiboken::Conversions::PrimitiveTypeConverter<bool>(), (pyArg)))) {
        overloadId = 0; // setEnabled(bool)
    }

    // Function signature not found.
    if (overloadId == -1) goto Sbk_ParamFunc_setEnabled_TypeError;

    // Call function/method
    {
        bool cppArg0;
        pythonToCpp(pyArg, &cppArg0);

        if (!PyErr_Occurred()) {
            // setEnabled(bool)
            cppSelf->setEnabled(cppArg0);
        }
    }

    if (PyErr_Occurred()) {
        return 0;
    }
    Py_RETURN_NONE;

    Sbk_ParamFunc_setEnabled_TypeError:
        const char* overloads[] = {"bool", 0};
        Shiboken::setErrorAboutWrongArguments(pyArg, "NatronEngine.Param.setEnabled", overloads);
        return 0;
}

static PyObject* Sbk_ParamFunc_setEvaluateOnChange(PyObject* self, PyObject* pyArg)
{
    ParamWrapper* cppSelf = 0;
    SBK_UNUSED(cppSelf)
    if (!Shiboken::Object::isValid(self))
        return 0;
    cppSelf = (ParamWrapper*)((::Param*)Shiboken::Conversions::cppPointer(SbkNatronEngineTypes[SBK_PARAM_IDX], (SbkObject*)self));
    int overloadId = -1;
    PythonToCppFunc pythonToCpp;
    SBK_UNUSED(pythonToCpp)

    // Overloaded function decisor
    // 0: setEvaluateOnChange(bool)
    if ((pythonToCpp = Shiboken::Conversions::isPythonToCppConvertible(Shiboken::Conversions::PrimitiveTypeConverter<bool>(), (pyArg)))) {
        overloadId = 0; // setEvaluateOnChange(bool)
    }

    // Function signature not found.
    if (overloadId == -1) goto Sbk_ParamFunc_setEvaluateOnChange_TypeError;

    // Call function/method
    {
        bool cppArg0;
        pythonToCpp(pyArg, &cppArg0);

        if (!PyErr_Occurred()) {
            // setEvaluateOnChange(bool)
            cppSelf->setEvaluateOnChange(cppArg0);
        }
    }

    if (PyErr_Occurred()) {
        return 0;
    }
    Py_RETURN_NONE;

    Sbk_ParamFunc_setEvaluateOnChange_TypeError:
        const char* overloads[] = {"bool", 0};
        Shiboken::setErrorAboutWrongArguments(pyArg, "NatronEngine.Param.setEvaluateOnChange", overloads);
        return 0;
}

static PyObject* Sbk_ParamFunc_setExpressionCacheEnabled(PyObject* self, PyObject* pyArg)
{
    ParamWrapper* cppSelf = 0;
    SBK_UNUSED(cppSelf)
    if (!Shiboken::Object::isValid(self))
        return 0;
    cppSelf = (ParamWrapper*)((::Param*)Shiboken::Conversions::cppPointer(SbkNatronEngineTypes[SBK_PARAM_IDX], (SbkObject*)self));
    int overloadId = -1;
    PythonToCppFunc pythonToCpp;
    SBK_UNUSED(pythonToCpp)

    // Overloaded function decisor
    // 0: setExpressionCacheEnabled(bool)
    if ((pythonToCpp = Shiboken::Conversions::isPythonToCppConvertible(Shiboken::Conversions::PrimitiveTypeConverter<bool>(), (pyArg)))) {
        overloadId = 0; // setExpressionCacheEnabled(bool)
    }

    // Function signature not found.
    if (overloadId == -1) goto Sbk_ParamFunc_setExpressionCacheEnabled_TypeError;

    // Call function/method
    {
        bool cppArg0;
        pythonToCpp(pyArg, &cppArg0);

        if (!PyErr_Occurred()) {
            // setExpressionCacheEnabled(bool)
            cppSelf->setExpressionCacheEnabled(cppArg0);
        }
    }

    if (PyErr_Occurred()) {
        return 0;
    }
    Py_RETURN_NONE;

    Sbk_ParamFunc_setExpressionCacheEnabled_TypeError:
        const char* overloads[] = {"bool", 0};
        Shiboken::setErrorAboutWrongArguments(pyArg, "NatronEngine.Param.setExpressionCacheEnabled", overloads);
        return 0;
}

static PyObject* Sbk_ParamFunc_setHelp(PyObject* self, PyObject* pyArg)
{
    ParamWrapper* cppSelf = 0;
    SBK_UNUSED(cppSelf)
    if (!Shiboken::Object::isValid(self))
        return 0;
    cppSelf = (ParamWrapper*)((::Param*)Shiboken::Conversions::cppPointer(SbkNatronEngineTypes[SBK_PARAM_IDX], (SbkObject*)self));
    int overloadId = -1;
    PythonToCppFunc pythonToCpp;
    SBK_UNUSED(pythonToCpp)

    // Overloaded function decisor
    // 0: setHelp(QString)
    if ((pythonToCpp = Shiboken::Conversions::isPythonToCppConvertible(SbkPySide_QtCoreTypeConverters[SBK_QSTRING_IDX], (pyArg)))) {
        overloadId = 0; // setHelp(QString)
    }

    // Function signature not found.
    if (overloadId == -1) goto Sbk_ParamFunc_setHelp_TypeError;

    // Call function/method
    {
        ::QString cppArg0 = ::QString();
        pythonToCpp(pyArg, &cppArg0);

        if (!PyErr_Occurred()) {
            // setHelp(QString)
            cppSelf->setHelp(cppArg0);
        }
    }

    if (PyErr_Occurred()) {
        return 0;
    }
    Py_RETURN_NONE;

    Sbk_ParamFunc_setHelp_TypeError:
        const char* overloads[] = {"unicode", 0};
        Shiboken::setErrorAboutWrongArguments(pyArg, "NatronEngine.Param.setHelp", overloads);
        return 0;
}

static PyObject* Sbk_ParamFunc_setIconFilePath(PyObject* self, PyObject* args, PyObject* kwds)
{
    ParamWrapper* cppSelf = 0;
    SBK_UNUSED(cppSelf)
    if (!Shiboken::Object::isValid(self))
        return 0;
    cppSelf = (ParamWrapper*)((::Param*)Shiboken::Conversions::cppPointer(SbkNatronEngineTypes[SBK_PARAM_IDX], (SbkObject*)self));
    int overloadId = -1;
    PythonToCppFunc pythonToCpp[] = { 0, 0 };
    SBK_UNUSED(pythonToCpp)
    int numNamedArgs = (kwds ? PyDict_Size(kwds) : 0);
    int numArgs = PyTuple_GET_SIZE(args);
    PyObject* pyArgs[] = {0, 0};

    // invalid argument lengths
    if (numArgs + numNamedArgs > 2) {
        PyErr_SetString(PyExc_TypeError, "NatronEngine.Param.setIconFilePath(): too many arguments");
        return 0;
    } else if (numArgs < 1) {
        PyErr_SetString(PyExc_TypeError, "NatronEngine.Param.setIconFilePath(): not enough arguments");
        return 0;
    }

    if (!PyArg_ParseTuple(args, "|OO:setIconFilePath", &(pyArgs[0]), &(pyArgs[1])))
        return 0;


    // Overloaded function decisor
    // 0: setIconFilePath(QString,bool)
    if ((pythonToCpp[0] = Shiboken::Conversions::isPythonToCppConvertible(SbkPySide_QtCoreTypeConverters[SBK_QSTRING_IDX], (pyArgs[0])))) {
        if (numArgs == 1) {
            overloadId = 0; // setIconFilePath(QString,bool)
        } else if ((pythonToCpp[1] = Shiboken::Conversions::isPythonToCppConvertible(Shiboken::Conversions::PrimitiveTypeConverter<bool>(), (pyArgs[1])))) {
            overloadId = 0; // setIconFilePath(QString,bool)
        }
    }

    // Function signature not found.
    if (overloadId == -1) goto Sbk_ParamFunc_setIconFilePath_TypeError;

    // Call function/method
    {
        if (kwds) {
            PyObject* value = PyDict_GetItemString(kwds, "checked");
            if (value && pyArgs[1]) {
                PyErr_SetString(PyExc_TypeError, "NatronEngine.Param.setIconFilePath(): got multiple values for keyword argument 'checked'.");
                return 0;
            } else if (value) {
                pyArgs[1] = value;
                if (!(pythonToCpp[1] = Shiboken::Conversions::isPythonToCppConvertible(Shiboken::Conversions::PrimitiveTypeConverter<bool>(), (pyArgs[1]))))
                    goto Sbk_ParamFunc_setIconFilePath_TypeError;
            }
        }
        ::QString cppArg0 = ::QString();
        pythonToCpp[0](pyArgs[0], &cppArg0);
        bool cppArg1 = false;
        if (pythonToCpp[1]) pythonToCpp[1](pyArgs[1], &cppArg1);

        if (!PyErr_Occurred()) {
            // setIconFilePath(QString,bool)
            cppSelf->setIconFilePath(cppArg0, cppArg1);
        }
    }

    if (PyErr_Occurred()) {
        return 0;
    }
    Py_RETURN_NONE;

    Sbk_ParamFunc_setIconFilePath_TypeError:
        const char* overloads[] = {"unicode, bool = false", 0};
        Shiboken::setErrorAboutWrongArguments(args, "NatronEngine.Param.setIconFilePath", overloads);
        return 0;
}

static PyObject* Sbk_ParamFunc_setLabel(PyObject* self, PyObject* pyArg)
{
    ParamWrapper* cppSelf = 0;
    SBK_UNUSED(cppSelf)
    if (!Shiboken::Object::isValid(self))
        return 0;
    cppSelf = (ParamWrapper*)((::Param*)Shiboken::Conversions::cppPointer(SbkNatronEngineTypes[SBK_PARAM_IDX], (SbkObject*)self));
    int overloadId = -1;
    PythonToCppFunc pythonToCpp;
    SBK_UNUSED(pythonToCpp)

    // Overloaded function decisor
    // 0: setLabel(QString)
    if ((pythonToCpp = Shiboken::Conversions::isPythonToCppConvertible(SbkPySide_QtCoreTypeConverters[SBK_QSTRING_IDX], (pyArg)))) {
        overloadId = 0; // setLabel(QString)
    }

    // Function signature not found.
    if (overloadId == -1) goto Sbk_ParamFunc_setLabel_TypeError;

    // Call function/method
    {
        ::QString cppArg0 = ::QString();
        pythonToCpp(pyArg, &cppArg0);

        if (!PyErr_Occurred()) {
            // setLabel(QString)
            cppSelf->setLabel(cppArg0);
        }
    }

    if (PyErr_Occurred()) {
        return 0;
    }
    Py_RETURN_NONE;

    Sbk_ParamFunc_setLabel_TypeError:
        const char* overloads[] = {"unicode", 0};
        Shiboken::setErrorAboutWrongArguments(pyArg, "NatronEngine.Param.setLabel", overloads);
        return 0;
}

static PyObject* Sbk_ParamFunc_setPersistent(PyObject* self, PyObject* pyArg)
{
    ParamWrapper* cppSelf = 0;
    SBK_UNUSED(cppSelf)
    if (!Shiboken::Object::isValid(self))
        return 0;
    cppSelf = (ParamWrapper*)((::Param*)Shiboken::Conversions::cppPointer(SbkNatronEngineTypes[SBK_PARAM_IDX], (SbkObject*)self));
    int overloadId = -1;
    PythonToCppFunc pythonToCpp;
    SBK_UNUSED(pythonToCpp)

    // Overloaded function decisor
    // 0: setPersistent(bool)
    if ((pythonToCpp = Shiboken::Conversions::isPythonToCppConvertible(Shiboken::Conversions::PrimitiveTypeConverter<bool>(), (pyArg)))) {
        overloadId = 0; // setPersistent(bool)
    }

    // Function signature not found.
    if (overloadId == -1) goto Sbk_ParamFunc_setPersistent_TypeError;

    // Call function/method
    {
        bool cppArg0;
        pythonToCpp(pyArg, &cppArg0);

        if (!PyErr_Occurred()) {
            // setPersistent(bool)
            cppSelf->setPersistent(cppArg0);
        }
    }

    if (PyErr_Occurred()) {
        return 0;
    }
    Py_RETURN_NONE;

    Sbk_ParamFunc_setPersistent_TypeError:
        const char* overloads[] = {"bool", 0};
        Shiboken::setErrorAboutWrongArguments(pyArg, "NatronEngine.Param.setPersistent", overloads);
        return 0;
}

static PyObject* Sbk_ParamFunc_setViewerUIIconFilePath(PyObject* self, PyObject* args, PyObject* kwds)
{
    ParamWrapper* cppSelf = 0;
    SBK_UNUSED(cppSelf)
    if (!Shiboken::Object::isValid(self))
        return 0;
    cppSelf = (ParamWrapper*)((::Param*)Shiboken::Conversions::cppPointer(SbkNatronEngineTypes[SBK_PARAM_IDX], (SbkObject*)self));
    int overloadId = -1;
    PythonToCppFunc pythonToCpp[] = { 0, 0 };
    SBK_UNUSED(pythonToCpp)
    int numNamedArgs = (kwds ? PyDict_Size(kwds) : 0);
    int numArgs = PyTuple_GET_SIZE(args);
    PyObject* pyArgs[] = {0, 0};

    // invalid argument lengths
    if (numArgs + numNamedArgs > 2) {
        PyErr_SetString(PyExc_TypeError, "NatronEngine.Param.setViewerUIIconFilePath(): too many arguments");
        return 0;
    } else if (numArgs < 1) {
        PyErr_SetString(PyExc_TypeError, "NatronEngine.Param.setViewerUIIconFilePath(): not enough arguments");
        return 0;
    }

    if (!PyArg_ParseTuple(args, "|OO:setViewerUIIconFilePath", &(pyArgs[0]), &(pyArgs[1])))
        return 0;


    // Overloaded function decisor
    // 0: setViewerUIIconFilePath(QString,bool)
    if ((pythonToCpp[0] = Shiboken::Conversions::isPythonToCppConvertible(SbkPySide_QtCoreTypeConverters[SBK_QSTRING_IDX], (pyArgs[0])))) {
        if (numArgs == 1) {
            overloadId = 0; // setViewerUIIconFilePath(QString,bool)
        } else if ((pythonToCpp[1] = Shiboken::Conversions::isPythonToCppConvertible(Shiboken::Conversions::PrimitiveTypeConverter<bool>(), (pyArgs[1])))) {
            overloadId = 0; // setViewerUIIconFilePath(QString,bool)
        }
    }

    // Function signature not found.
    if (overloadId == -1) goto Sbk_ParamFunc_setViewerUIIconFilePath_TypeError;

    // Call function/method
    {
        if (kwds) {
            PyObject* value = PyDict_GetItemString(kwds, "checked");
            if (value && pyArgs[1]) {
                PyErr_SetString(PyExc_TypeError, "NatronEngine.Param.setViewerUIIconFilePath(): got multiple values for keyword argument 'checked'.");
                return 0;
            } else if (value) {
                pyArgs[1] = value;
                if (!(pythonToCpp[1] = Shiboken::Conversions::isPythonToCppConvertible(Shiboken::Conversions::PrimitiveTypeConverter<bool>(), (pyArgs[1]))))
                    goto Sbk_ParamFunc_setViewerUIIconFilePath_TypeError;
            }
        }
        ::QString cppArg0 = ::QString();
        pythonToCpp[0](pyArgs[0], &cppArg0);
        bool cppArg1 = false;
        if (pythonToCpp[1]) pythonToCpp[1](pyArgs[1], &cppArg1);

        if (!PyErr_Occurred()) {
            // setViewerUIIconFilePath(QString,bool)
            cppSelf->setViewerUIIconFilePath(cppArg0, cppArg1);
        }
    }

    if (PyErr_Occurred()) {
        return 0;
    }
    Py_RETURN_NONE;

    Sbk_ParamFunc_setViewerUIIconFilePath_TypeError:
        const char* overloads[] = {"unicode, bool = false", 0};
        Shiboken::setErrorAboutWrongArguments(args, "NatronEngine.Param.setViewerUIIconFilePath", overloads);
        return 0;
}

static PyObject* Sbk_ParamFunc_setViewerUIItemSpacing(PyObject* self, PyObject* pyArg)
{
    ParamWrapper* cppSelf = 0;
    SBK_UNUSED(cppSelf)
    if (!Shiboken::Object::isValid(self))
        return 0;
    cppSelf = (ParamWrapper*)((::Param*)Shiboken::Conversions::cppPointer(SbkNatronEngineTypes[SBK_PARAM_IDX], (SbkObject*)self));
    int overloadId = -1;
    PythonToCppFunc pythonToCpp;
    SBK_UNUSED(pythonToCpp)

    // Overloaded function decisor
    // 0: setViewerUIItemSpacing(int)
    if ((pythonToCpp = Shiboken::Conversions::isPythonToCppConvertible(Shiboken::Conversions::PrimitiveTypeConverter<int>(), (pyArg)))) {
        overloadId = 0; // setViewerUIItemSpacing(int)
    }

    // Function signature not found.
    if (overloadId == -1) goto Sbk_ParamFunc_setViewerUIItemSpacing_TypeError;

    // Call function/method
    {
        int cppArg0;
        pythonToCpp(pyArg, &cppArg0);

        if (!PyErr_Occurred()) {
            // setViewerUIItemSpacing(int)
            cppSelf->setViewerUIItemSpacing(cppArg0);
        }
    }

    if (PyErr_Occurred()) {
        return 0;
    }
    Py_RETURN_NONE;

    Sbk_ParamFunc_setViewerUIItemSpacing_TypeError:
        const char* overloads[] = {"int", 0};
        Shiboken::setErrorAboutWrongArguments(pyArg, "NatronEngine.Param.setViewerUIItemSpacing", overloads);
        return 0;
}

static PyObject* Sbk_ParamFunc_setViewerUILabel(PyObject* self, PyObject* pyArg)
{
    ParamWrapper* cppSelf = 0;
    SBK_UNUSED(cppSelf)
    if (!Shiboken::Object::isValid(self))
        return 0;
    cppSelf = (ParamWrapper*)((::Param*)Shiboken::Conversions::cppPointer(SbkNatronEngineTypes[SBK_PARAM_IDX], (SbkObject*)self));
    int overloadId = -1;
    PythonToCppFunc pythonToCpp;
    SBK_UNUSED(pythonToCpp)

    // Overloaded function decisor
    // 0: setViewerUILabel(QString)
    if ((pythonToCpp = Shiboken::Conversions::isPythonToCppConvertible(SbkPySide_QtCoreTypeConverters[SBK_QSTRING_IDX], (pyArg)))) {
        overloadId = 0; // setViewerUILabel(QString)
    }

    // Function signature not found.
    if (overloadId == -1) goto Sbk_ParamFunc_setViewerUILabel_TypeError;

    // Call function/method
    {
        ::QString cppArg0 = ::QString();
        pythonToCpp(pyArg, &cppArg0);

        if (!PyErr_Occurred()) {
            // setViewerUILabel(QString)
            cppSelf->setViewerUILabel(cppArg0);
        }
    }

    if (PyErr_Occurred()) {
        return 0;
    }
    Py_RETURN_NONE;

    Sbk_ParamFunc_setViewerUILabel_TypeError:
        const char* overloads[] = {"unicode", 0};
        Shiboken::setErrorAboutWrongArguments(pyArg, "NatronEngine.Param.setViewerUILabel", overloads);
        return 0;
}

static PyObject* Sbk_ParamFunc_setViewerUILayoutType(PyObject* self, PyObject* pyArg)
{
    ParamWrapper* cppSelf = 0;
    SBK_UNUSED(cppSelf)
    if (!Shiboken::Object::isValid(self))
        return 0;
    cppSelf = (ParamWrapper*)((::Param*)Shiboken::Conversions::cppPointer(SbkNatronEngineTypes[SBK_PARAM_IDX], (SbkObject*)self));
    int overloadId = -1;
    PythonToCppFunc pythonToCpp;
    SBK_UNUSED(pythonToCpp)

    // Overloaded function decisor
    // 0: setViewerUILayoutType(NATRON_NAMESPACE::ViewerContextLayoutTypeEnum)
    if ((pythonToCpp = Shiboken::Conversions::isPythonToCppConvertible(SBK_CONVERTER(SbkNatronEngineTypes[SBK_NATRON_NAMESPACE_VIEWERCONTEXTLAYOUTTYPEENUM_IDX]), (pyArg)))) {
        overloadId = 0; // setViewerUILayoutType(NATRON_NAMESPACE::ViewerContextLayoutTypeEnum)
    }

    // Function signature not found.
    if (overloadId == -1) goto Sbk_ParamFunc_setViewerUILayoutType_TypeError;

    // Call function/method
    {
        ::NATRON_NAMESPACE::ViewerContextLayoutTypeEnum cppArg0 = ((::NATRON_NAMESPACE::ViewerContextLayoutTypeEnum)0);
        pythonToCpp(pyArg, &cppArg0);

        if (!PyErr_Occurred()) {
            // setViewerUILayoutType(NATRON_NAMESPACE::ViewerContextLayoutTypeEnum)
            cppSelf->setViewerUILayoutType(cppArg0);
        }
    }

    if (PyErr_Occurred()) {
        return 0;
    }
    Py_RETURN_NONE;

    Sbk_ParamFunc_setViewerUILayoutType_TypeError:
        const char* overloads[] = {"NatronEngine.NATRON_NAMESPACE.ViewerContextLayoutTypeEnum", 0};
        Shiboken::setErrorAboutWrongArguments(pyArg, "NatronEngine.Param.setViewerUILayoutType", overloads);
        return 0;
}

static PyObject* Sbk_ParamFunc_setViewerUIVisible(PyObject* self, PyObject* pyArg)
{
    ParamWrapper* cppSelf = 0;
    SBK_UNUSED(cppSelf)
    if (!Shiboken::Object::isValid(self))
        return 0;
    cppSelf = (ParamWrapper*)((::Param*)Shiboken::Conversions::cppPointer(SbkNatronEngineTypes[SBK_PARAM_IDX], (SbkObject*)self));
    int overloadId = -1;
    PythonToCppFunc pythonToCpp;
    SBK_UNUSED(pythonToCpp)

    // Overloaded function decisor
    // 0: setViewerUIVisible(bool)
    if ((pythonToCpp = Shiboken::Conversions::isPythonToCppConvertible(Shiboken::Conversions::PrimitiveTypeConverter<bool>(), (pyArg)))) {
        overloadId = 0; // setViewerUIVisible(bool)
    }

    // Function signature not found.
    if (overloadId == -1) goto Sbk_ParamFunc_setViewerUIVisible_TypeError;

    // Call function/method
    {
        bool cppArg0;
        pythonToCpp(pyArg, &cppArg0);

        if (!PyErr_Occurred()) {
            // setViewerUIVisible(bool)
            cppSelf->setViewerUIVisible(cppArg0);
        }
    }

    if (PyErr_Occurred()) {
        return 0;
    }
    Py_RETURN_NONE;

    Sbk_ParamFunc_setViewerUIVisible_TypeError:
        const char* overloads[] = {"bool", 0};
        Shiboken::setErrorAboutWrongArguments(pyArg, "NatronEngine.Param.setViewerUIVisible", overloads);
        return 0;
}

static PyObject* Sbk_ParamFunc_setVisible(PyObject* self, PyObject* pyArg)
{
    ParamWrapper* cppSelf = 0;
    SBK_UNUSED(cppSelf)
    if (!Shiboken::Object::isValid(self))
        return 0;
    cppSelf = (ParamWrapper*)((::Param*)Shiboken::Conversions::cppPointer(SbkNatronEngineTypes[SBK_PARAM_IDX], (SbkObject*)self));
    int overloadId = -1;
    PythonToCppFunc pythonToCpp;
    SBK_UNUSED(pythonToCpp)

    // Overloaded function decisor
    // 0: setVisible(bool)
    if ((pythonToCpp = Shiboken::Conversions::isPythonToCppConvertible(Shiboken::Conversions::PrimitiveTypeConverter<bool>(), (pyArg)))) {
        overloadId = 0; // setVisible(bool)
    }

    // Function signature not found.
    if (overloadId == -1) goto Sbk_ParamFunc_setVisible_TypeError;

    // Call function/method
    {
        bool cppArg0;
        pythonToCpp(pyArg, &cppArg0);

        if (!PyErr_Occurred()) {
            // setVisible(bool)
            cppSelf->setVisible(cppArg0);
        }
    }

    if (PyErr_Occurred()) {
        return 0;
    }
    Py_RETURN_NONE;

    Sbk_ParamFunc_setVisible_TypeError:
        const char* overloads[] = {"bool", 0};
        Shiboken::setErrorAboutWrongArguments(pyArg, "NatronEngine.Param.setVisible", overloads);
        return 0;
}

static PyObject* Sbk_ParamFunc_slaveTo(PyObject* self, PyObject* args, PyObject* kwds)
{
    ParamWrapper* cppSelf = 0;
    SBK_UNUSED(cppSelf)
    if (!Shiboken::Object::isValid(self))
        return 0;
    cppSelf = (ParamWrapper*)((::Param*)Shiboken::Conversions::cppPointer(SbkNatronEngineTypes[SBK_PARAM_IDX], (SbkObject*)self));
    PyObject* pyResult = 0;
    int overloadId = -1;
    PythonToCppFunc pythonToCpp[] = { 0, 0, 0, 0, 0 };
    SBK_UNUSED(pythonToCpp)
    int numNamedArgs = (kwds ? PyDict_Size(kwds) : 0);
    int numArgs = PyTuple_GET_SIZE(args);
    PyObject* pyArgs[] = {0, 0, 0, 0, 0};

    // invalid argument lengths
    if (numArgs + numNamedArgs > 5) {
        PyErr_SetString(PyExc_TypeError, "NatronEngine.Param.slaveTo(): too many arguments");
        return 0;
    } else if (numArgs < 1) {
        PyErr_SetString(PyExc_TypeError, "NatronEngine.Param.slaveTo(): not enough arguments");
        return 0;
    }

    if (!PyArg_ParseTuple(args, "|OOOOO:slaveTo", &(pyArgs[0]), &(pyArgs[1]), &(pyArgs[2]), &(pyArgs[3]), &(pyArgs[4])))
        return 0;


    // Overloaded function decisor
    // 0: slaveTo(Param*,int,int,QString,QString)
    if ((pythonToCpp[0] = Shiboken::Conversions::isPythonToCppPointerConvertible((SbkObjectType*)SbkNatronEngineTypes[SBK_PARAM_IDX], (pyArgs[0])))) {
        if (numArgs == 1) {
            overloadId = 0; // slaveTo(Param*,int,int,QString,QString)
        } else if ((pythonToCpp[1] = Shiboken::Conversions::isPythonToCppConvertible(Shiboken::Conversions::PrimitiveTypeConverter<int>(), (pyArgs[1])))) {
            if (numArgs == 2) {
                overloadId = 0; // slaveTo(Param*,int,int,QString,QString)
            } else if ((pythonToCpp[2] = Shiboken::Conversions::isPythonToCppConvertible(Shiboken::Conversions::PrimitiveTypeConverter<int>(), (pyArgs[2])))) {
                if (numArgs == 3) {
                    overloadId = 0; // slaveTo(Param*,int,int,QString,QString)
                } else if ((pythonToCpp[3] = Shiboken::Conversions::isPythonToCppConvertible(SbkPySide_QtCoreTypeConverters[SBK_QSTRING_IDX], (pyArgs[3])))) {
                    if (numArgs == 4) {
                        overloadId = 0; // slaveTo(Param*,int,int,QString,QString)
                    } else if ((pythonToCpp[4] = Shiboken::Conversions::isPythonToCppConvertible(SbkPySide_QtCoreTypeConverters[SBK_QSTRING_IDX], (pyArgs[4])))) {
                        overloadId = 0; // slaveTo(Param*,int,int,QString,QString)
                    }
                }
            }
        }
    }

    // Function signature not found.
    if (overloadId == -1) goto Sbk_ParamFunc_slaveTo_TypeError;

    // Call function/method
    {
        if (kwds) {
            PyObject* value = PyDict_GetItemString(kwds, "thisDimension");
            if (value && pyArgs[1]) {
                PyErr_SetString(PyExc_TypeError, "NatronEngine.Param.slaveTo(): got multiple values for keyword argument 'thisDimension'.");
                return 0;
            } else if (value) {
                pyArgs[1] = value;
                if (!(pythonToCpp[1] = Shiboken::Conversions::isPythonToCppConvertible(Shiboken::Conversions::PrimitiveTypeConverter<int>(), (pyArgs[1]))))
                    goto Sbk_ParamFunc_slaveTo_TypeError;
            }
            value = PyDict_GetItemString(kwds, "otherDimension");
            if (value && pyArgs[2]) {
                PyErr_SetString(PyExc_TypeError, "NatronEngine.Param.slaveTo(): got multiple values for keyword argument 'otherDimension'.");
                return 0;
            } else if (value) {
                pyArgs[2] = value;
                if (!(pythonToCpp[2] = Shiboken::Conversions::isPythonToCppConvertible(Shiboken::Conversions::PrimitiveTypeConverter<int>(), (pyArgs[2]))))
                    goto Sbk_ParamFunc_slaveTo_TypeError;
            }
            value = PyDict_GetItemString(kwds, "thisView");
            if (value && pyArgs[3]) {
                PyErr_SetString(PyExc_TypeError, "NatronEngine.Param.slaveTo(): got multiple values for keyword argument 'thisView'.");
                return 0;
            } else if (value) {
                pyArgs[3] = value;
                if (!(pythonToCpp[3] = Shiboken::Conversions::isPythonToCppConvertible(SbkPySide_QtCoreTypeConverters[SBK_QSTRING_IDX], (pyArgs[3]))))
                    goto Sbk_ParamFunc_slaveTo_TypeError;
            }
            value = PyDict_GetItemString(kwds, "otherView");
            if (value && pyArgs[4]) {
                PyErr_SetString(PyExc_TypeError, "NatronEngine.Param.slaveTo(): got multiple values for keyword argument 'otherView'.");
                return 0;
            } else if (value) {
                pyArgs[4] = value;
                if (!(pythonToCpp[4] = Shiboken::Conversions::isPythonToCppConvertible(SbkPySide_QtCoreTypeConverters[SBK_QSTRING_IDX], (pyArgs[4]))))
                    goto Sbk_ParamFunc_slaveTo_TypeError;
            }
        }
        if (!Shiboken::Object::isValid(pyArgs[0]))
            return 0;
        ::Param* cppArg0;
        pythonToCpp[0](pyArgs[0], &cppArg0);
        int cppArg1 = -1;
        if (pythonToCpp[1]) pythonToCpp[1](pyArgs[1], &cppArg1);
        int cppArg2 = -1;
        if (pythonToCpp[2]) pythonToCpp[2](pyArgs[2], &cppArg2);
        ::QString cppArg3 = QLatin1String("All");
        if (pythonToCpp[3]) pythonToCpp[3](pyArgs[3], &cppArg3);
        ::QString cppArg4 = QLatin1String("All");
        if (pythonToCpp[4]) pythonToCpp[4](pyArgs[4], &cppArg4);

        if (!PyErr_Occurred()) {
            // slaveTo(Param*,int,int,QString,QString)
            bool cppResult = cppSelf->slaveTo(cppArg0, cppArg1, cppArg2, cppArg3, cppArg4);
            pyResult = Shiboken::Conversions::copyToPython(Shiboken::Conversions::PrimitiveTypeConverter<bool>(), &cppResult);
        }
    }

    if (PyErr_Occurred() || !pyResult) {
        Py_XDECREF(pyResult);
        return 0;
    }
    return pyResult;

    Sbk_ParamFunc_slaveTo_TypeError:
        const char* overloads[] = {"NatronEngine.Param, int = -1, int = -1, unicode = QLatin1String(\"All\"), unicode = QLatin1String(\"All\")", 0};
        Shiboken::setErrorAboutWrongArguments(args, "NatronEngine.Param.slaveTo", overloads);
        return 0;
}

static PyObject* Sbk_ParamFunc_unlink(PyObject* self, PyObject* args, PyObject* kwds)
{
    ParamWrapper* cppSelf = 0;
    SBK_UNUSED(cppSelf)
    if (!Shiboken::Object::isValid(self))
        return 0;
    cppSelf = (ParamWrapper*)((::Param*)Shiboken::Conversions::cppPointer(SbkNatronEngineTypes[SBK_PARAM_IDX], (SbkObject*)self));
    int overloadId = -1;
    PythonToCppFunc pythonToCpp[] = { 0, 0 };
    SBK_UNUSED(pythonToCpp)
    int numNamedArgs = (kwds ? PyDict_Size(kwds) : 0);
    int numArgs = PyTuple_GET_SIZE(args);
    PyObject* pyArgs[] = {0, 0};

    // invalid argument lengths
    if (numArgs + numNamedArgs > 2) {
        PyErr_SetString(PyExc_TypeError, "NatronEngine.Param.unlink(): too many arguments");
        return 0;
    }

    if (!PyArg_ParseTuple(args, "|OO:unlink", &(pyArgs[0]), &(pyArgs[1])))
        return 0;


    // Overloaded function decisor
    // 0: unlink(int,QString)
    if (numArgs == 0) {
        overloadId = 0; // unlink(int,QString)
    } else if ((pythonToCpp[0] = Shiboken::Conversions::isPythonToCppConvertible(Shiboken::Conversions::PrimitiveTypeConverter<int>(), (pyArgs[0])))) {
        if (numArgs == 1) {
            overloadId = 0; // unlink(int,QString)
        } else if ((pythonToCpp[1] = Shiboken::Conversions::isPythonToCppConvertible(SbkPySide_QtCoreTypeConverters[SBK_QSTRING_IDX], (pyArgs[1])))) {
            overloadId = 0; // unlink(int,QString)
        }
    }

    // Function signature not found.
    if (overloadId == -1) goto Sbk_ParamFunc_unlink_TypeError;

    // Call function/method
    {
        if (kwds) {
            PyObject* value = PyDict_GetItemString(kwds, "dimension");
            if (value && pyArgs[0]) {
                PyErr_SetString(PyExc_TypeError, "NatronEngine.Param.unlink(): got multiple values for keyword argument 'dimension'.");
                return 0;
            } else if (value) {
                pyArgs[0] = value;
                if (!(pythonToCpp[0] = Shiboken::Conversions::isPythonToCppConvertible(Shiboken::Conversions::PrimitiveTypeConverter<int>(), (pyArgs[0]))))
                    goto Sbk_ParamFunc_unlink_TypeError;
            }
            value = PyDict_GetItemString(kwds, "thisView");
            if (value && pyArgs[1]) {
                PyErr_SetString(PyExc_TypeError, "NatronEngine.Param.unlink(): got multiple values for keyword argument 'thisView'.");
                return 0;
            } else if (value) {
                pyArgs[1] = value;
                if (!(pythonToCpp[1] = Shiboken::Conversions::isPythonToCppConvertible(SbkPySide_QtCoreTypeConverters[SBK_QSTRING_IDX], (pyArgs[1]))))
                    goto Sbk_ParamFunc_unlink_TypeError;
            }
        }
        int cppArg0 = -1;
        if (pythonToCpp[0]) pythonToCpp[0](pyArgs[0], &cppArg0);
        ::QString cppArg1 = QLatin1String("All");
        if (pythonToCpp[1]) pythonToCpp[1](pyArgs[1], &cppArg1);

        if (!PyErr_Occurred()) {
            // unlink(int,QString)
            cppSelf->unlink(cppArg0, cppArg1);
        }
    }

    if (PyErr_Occurred()) {
        return 0;
    }
    Py_RETURN_NONE;

    Sbk_ParamFunc_unlink_TypeError:
        const char* overloads[] = {"int = -1, unicode = QLatin1String(\"All\")", 0};
        Shiboken::setErrorAboutWrongArguments(args, "NatronEngine.Param.unlink", overloads);
        return 0;
}

static PyMethodDef Sbk_Param_methods[] = {
    {"_addAsDependencyOf", (PyCFunction)Sbk_ParamFunc__addAsDependencyOf, METH_VARARGS},
    {"beginChanges", (PyCFunction)Sbk_ParamFunc_beginChanges, METH_NOARGS},
    {"copy", (PyCFunction)Sbk_ParamFunc_copy, METH_VARARGS|METH_KEYWORDS},
    {"curve", (PyCFunction)Sbk_ParamFunc_curve, METH_VARARGS|METH_KEYWORDS},
    {"endChanges", (PyCFunction)Sbk_ParamFunc_endChanges, METH_NOARGS},
    {"getAddNewLine", (PyCFunction)Sbk_ParamFunc_getAddNewLine, METH_NOARGS},
    {"getApp", (PyCFunction)Sbk_ParamFunc_getApp, METH_NOARGS},
    {"getCanAnimate", (PyCFunction)Sbk_ParamFunc_getCanAnimate, METH_NOARGS},
    {"getEvaluateOnChange", (PyCFunction)Sbk_ParamFunc_getEvaluateOnChange, METH_NOARGS},
    {"getHasViewerUI", (PyCFunction)Sbk_ParamFunc_getHasViewerUI, METH_NOARGS},
    {"getHelp", (PyCFunction)Sbk_ParamFunc_getHelp, METH_NOARGS},
    {"getIsAnimationEnabled", (PyCFunction)Sbk_ParamFunc_getIsAnimationEnabled, METH_NOARGS},
    {"getIsEnabled", (PyCFunction)Sbk_ParamFunc_getIsEnabled, METH_NOARGS},
    {"getIsPersistent", (PyCFunction)Sbk_ParamFunc_getIsPersistent, METH_NOARGS},
    {"getIsVisible", (PyCFunction)Sbk_ParamFunc_getIsVisible, METH_NOARGS},
    {"getLabel", (PyCFunction)Sbk_ParamFunc_getLabel, METH_NOARGS},
    {"getNumDimensions", (PyCFunction)Sbk_ParamFunc_getNumDimensions, METH_NOARGS},
    {"getParent", (PyCFunction)Sbk_ParamFunc_getParent, METH_NOARGS},
    {"getParentEffect", (PyCFunction)Sbk_ParamFunc_getParentEffect, METH_NOARGS},
    {"getParentItemBase", (PyCFunction)Sbk_ParamFunc_getParentItemBase, METH_NOARGS},
    {"getScriptName", (PyCFunction)Sbk_ParamFunc_getScriptName, METH_NOARGS},
    {"getTypeName", (PyCFunction)Sbk_ParamFunc_getTypeName, METH_NOARGS},
    {"getViewerUIIconFilePath", (PyCFunction)Sbk_ParamFunc_getViewerUIIconFilePath, METH_VARARGS|METH_KEYWORDS},
    {"getViewerUIItemSpacing", (PyCFunction)Sbk_ParamFunc_getViewerUIItemSpacing, METH_NOARGS},
    {"getViewerUILabel", (PyCFunction)Sbk_ParamFunc_getViewerUILabel, METH_NOARGS},
    {"getViewerUILayoutType", (PyCFunction)Sbk_ParamFunc_getViewerUILayoutType, METH_NOARGS},
    {"getViewerUIVisible", (PyCFunction)Sbk_ParamFunc_getViewerUIVisible, METH_NOARGS},
    {"isExpressionCacheEnabled", (PyCFunction)Sbk_ParamFunc_isExpressionCacheEnabled, METH_NOARGS},
    {"linkTo", (PyCFunction)Sbk_ParamFunc_linkTo, METH_VARARGS|METH_KEYWORDS},
    {"random", (PyCFunction)Sbk_ParamFunc_random, METH_VARARGS|METH_KEYWORDS},
    {"randomInt", (PyCFunction)Sbk_ParamFunc_randomInt, METH_VARARGS|METH_KEYWORDS},
    {"setAddNewLine", (PyCFunction)Sbk_ParamFunc_setAddNewLine, METH_O},
    {"setAnimationEnabled", (PyCFunction)Sbk_ParamFunc_setAnimationEnabled, METH_O},
    {"setAsAlias", (PyCFunction)Sbk_ParamFunc_setAsAlias, METH_O},
    {"setEnabled", (PyCFunction)Sbk_ParamFunc_setEnabled, METH_O},
    {"setEvaluateOnChange", (PyCFunction)Sbk_ParamFunc_setEvaluateOnChange, METH_O},
    {"setExpressionCacheEnabled", (PyCFunction)Sbk_ParamFunc_setExpressionCacheEnabled, METH_O},
    {"setHelp", (PyCFunction)Sbk_ParamFunc_setHelp, METH_O},
    {"setIconFilePath", (PyCFunction)Sbk_ParamFunc_setIconFilePath, METH_VARARGS|METH_KEYWORDS},
    {"setLabel", (PyCFunction)Sbk_ParamFunc_setLabel, METH_O},
    {"setPersistent", (PyCFunction)Sbk_ParamFunc_setPersistent, METH_O},
    {"setViewerUIIconFilePath", (PyCFunction)Sbk_ParamFunc_setViewerUIIconFilePath, METH_VARARGS|METH_KEYWORDS},
    {"setViewerUIItemSpacing", (PyCFunction)Sbk_ParamFunc_setViewerUIItemSpacing, METH_O},
    {"setViewerUILabel", (PyCFunction)Sbk_ParamFunc_setViewerUILabel, METH_O},
    {"setViewerUILayoutType", (PyCFunction)Sbk_ParamFunc_setViewerUILayoutType, METH_O},
    {"setViewerUIVisible", (PyCFunction)Sbk_ParamFunc_setViewerUIVisible, METH_O},
    {"setVisible", (PyCFunction)Sbk_ParamFunc_setVisible, METH_O},
    {"slaveTo", (PyCFunction)Sbk_ParamFunc_slaveTo, METH_VARARGS|METH_KEYWORDS},
    {"unlink", (PyCFunction)Sbk_ParamFunc_unlink, METH_VARARGS|METH_KEYWORDS},

    {0} // Sentinel
};

} // extern "C"

static int Sbk_Param_traverse(PyObject* self, visitproc visit, void* arg)
{
    return reinterpret_cast<PyTypeObject*>(&SbkObject_Type)->tp_traverse(self, visit, arg);
}
static int Sbk_Param_clear(PyObject* self)
{
    return reinterpret_cast<PyTypeObject*>(&SbkObject_Type)->tp_clear(self);
}
// Class Definition -----------------------------------------------
extern "C" {
static SbkObjectType Sbk_Param_Type = { { {
    PyVarObject_HEAD_INIT(&SbkObjectType_Type, 0)
    /*tp_name*/             "NatronEngine.Param",
    /*tp_basicsize*/        sizeof(SbkObject),
    /*tp_itemsize*/         0,
    /*tp_dealloc*/          &SbkDeallocWrapper,
    /*tp_print*/            0,
    /*tp_getattr*/          0,
    /*tp_setattr*/          0,
    /*tp_compare*/          0,
    /*tp_repr*/             0,
    /*tp_as_number*/        0,
    /*tp_as_sequence*/      0,
    /*tp_as_mapping*/       0,
    /*tp_hash*/             0,
    /*tp_call*/             0,
    /*tp_str*/              0,
    /*tp_getattro*/         0,
    /*tp_setattro*/         0,
    /*tp_as_buffer*/        0,
    /*tp_flags*/            Py_TPFLAGS_DEFAULT|Py_TPFLAGS_CHECKTYPES|Py_TPFLAGS_HAVE_GC,
    /*tp_doc*/              0,
    /*tp_traverse*/         Sbk_Param_traverse,
    /*tp_clear*/            Sbk_Param_clear,
    /*tp_richcompare*/      0,
    /*tp_weaklistoffset*/   0,
    /*tp_iter*/             0,
    /*tp_iternext*/         0,
    /*tp_methods*/          Sbk_Param_methods,
    /*tp_members*/          0,
    /*tp_getset*/           0,
    /*tp_base*/             reinterpret_cast<PyTypeObject*>(&SbkObject_Type),
    /*tp_dict*/             0,
    /*tp_descr_get*/        0,
    /*tp_descr_set*/        0,
    /*tp_dictoffset*/       0,
    /*tp_init*/             0,
    /*tp_alloc*/            0,
    /*tp_new*/              0,
    /*tp_free*/             0,
    /*tp_is_gc*/            0,
    /*tp_bases*/            0,
    /*tp_mro*/              0,
    /*tp_cache*/            0,
    /*tp_subclasses*/       0,
    /*tp_weaklist*/         0
}, },
    /*priv_data*/           0
};
} //extern


// Type conversion functions.

// Python to C++ pointer conversion - returns the C++ object of the Python wrapper (keeps object identity).
static void Param_PythonToCpp_Param_PTR(PyObject* pyIn, void* cppOut) {
    Shiboken::Conversions::pythonToCppPointer(&Sbk_Param_Type, pyIn, cppOut);
}
static PythonToCppFunc is_Param_PythonToCpp_Param_PTR_Convertible(PyObject* pyIn) {
    if (pyIn == Py_None)
        return Shiboken::Conversions::nonePythonToCppNullPtr;
    if (PyObject_TypeCheck(pyIn, (PyTypeObject*)&Sbk_Param_Type))
        return Param_PythonToCpp_Param_PTR;
    return 0;
}

// C++ to Python pointer conversion - tries to find the Python wrapper for the C++ object (keeps object identity).
static PyObject* Param_PTR_CppToPython_Param(const void* cppIn) {
    PyObject* pyOut = (PyObject*)Shiboken::BindingManager::instance().retrieveWrapper(cppIn);
    if (pyOut) {
        Py_INCREF(pyOut);
        return pyOut;
    }
    const char* typeName = typeid(*((::Param*)cppIn)).name();
    return Shiboken::Object::newObject(&Sbk_Param_Type, const_cast<void*>(cppIn), false, false, typeName);
}

void init_Param(PyObject* module)
{
    SbkNatronEngineTypes[SBK_PARAM_IDX] = reinterpret_cast<PyTypeObject*>(&Sbk_Param_Type);

    if (!Shiboken::ObjectType::introduceWrapperType(module, "Param", "Param*",
        &Sbk_Param_Type, &Shiboken::callCppDestructor< ::Param >)) {
        return;
    }

    // Register Converter
    SbkConverter* converter = Shiboken::Conversions::createConverter(&Sbk_Param_Type,
        Param_PythonToCpp_Param_PTR,
        is_Param_PythonToCpp_Param_PTR_Convertible,
        Param_PTR_CppToPython_Param);

    Shiboken::Conversions::registerConverterName(converter, "Param");
    Shiboken::Conversions::registerConverterName(converter, "Param*");
    Shiboken::Conversions::registerConverterName(converter, "Param&");
    Shiboken::Conversions::registerConverterName(converter, typeid(::Param).name());
    Shiboken::Conversions::registerConverterName(converter, typeid(::ParamWrapper).name());



    ParamWrapper::pysideInitQtMetaTypes();
}<|MERGE_RESOLUTION|>--- conflicted
+++ resolved
@@ -831,7 +831,6 @@
         return 0;
     cppSelf = (ParamWrapper*)((::Param*)Shiboken::Conversions::cppPointer(SbkNatronEngineTypes[SBK_PARAM_IDX], (SbkObject*)self));
     PyObject* pyResult = 0;
-<<<<<<< HEAD
 
     // Call function/method
     {
@@ -1211,21 +1210,6 @@
     cppSelf = (ParamWrapper*)((::Param*)Shiboken::Conversions::cppPointer(SbkNatronEngineTypes[SBK_PARAM_IDX], (SbkObject*)self));
     PyObject* pyResult = 0;
     int overloadId = -1;
-    PythonToCppFunc pythonToCpp[] = { 0, 0 };
-    SBK_UNUSED(pythonToCpp)
-    int numNamedArgs = (kwds ? PyDict_Size(kwds) : 0);
-    int numArgs = PyTuple_GET_SIZE(args);
-    PyObject* pyArgs[] = {0, 0};
-
-    // invalid argument lengths
-    if (numArgs + numNamedArgs > 2) {
-        PyErr_SetString(PyExc_TypeError, "NatronEngine.Param.random(): too many arguments");
-        return 0;
-    }
-
-    if (!PyArg_ParseTuple(args, "|OO:random", &(pyArgs[0]), &(pyArgs[1])))
-=======
-    int overloadId = -1;
     PythonToCppFunc pythonToCpp[] = { 0, 0, 0, 0 };
     SBK_UNUSED(pythonToCpp)
     int numNamedArgs = (kwds ? PyDict_Size(kwds) : 0);
@@ -1239,7 +1223,6 @@
     }
 
     if (!PyArg_ParseTuple(args, "|OOOO:random", &(pyArgs[0]), &(pyArgs[1]), &(pyArgs[2]), &(pyArgs[3])))
->>>>>>> 7ea9cea6
         return 0;
 
 
