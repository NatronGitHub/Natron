
#include <sbkpython.h>
#include "Global/Macros.h"
CLANG_DIAG_OFF(mismatched-tags)
GCC_DIAG_OFF(unused-parameter)
GCC_DIAG_OFF(missing-field-initializers)
GCC_DIAG_OFF(missing-declarations)
GCC_DIAG_OFF(uninitialized)
GCC_DIAG_UNUSED_LOCAL_TYPEDEFS_OFF
#include <shiboken.h> // produces many warnings
#include <algorithm>
#include <pyside.h>
#include "natronengine_python.h"



// Extra includes
NATRON_NAMESPACE_USING NATRON_PYTHON_NAMESPACE_USING

// Current module's type array.
PyTypeObject** SbkNatronEngineTypes;
// Current module's converter array.
SbkConverter** SbkNatronEngineTypeConverters;
void cleanTypesAttributes(void) {
    for (int i = 0, imax = SBK_NatronEngine_IDX_COUNT; i < imax; i++) {
        PyObject *pyType = reinterpret_cast<PyObject*>(SbkNatronEngineTypes[i]);
        if (pyType && PyObject_HasAttrString(pyType, "staticMetaObject"))
            PyObject_SetAttrString(pyType, "staticMetaObject", Py_None);
    }
}
// Global functions ------------------------------------------------------------

static PyMethodDef NatronEngine_methods[] = {
    {0} // Sentinel
};

// Classes initialization functions ------------------------------------------------------------
void init_PyCoreApplication(PyObject* module);
void init_Group(PyObject* module);
void init_App(PyObject* module);
void init_AppSettings(PyObject* module);
void init_ItemBase(PyObject* module);
void init_BezierCurve(PyObject* module);
void init_Layer(PyObject* module);
void init_Roto(PyObject* module);
void init_Track(PyObject* module);
void init_Tracker(PyObject* module);
void init_ImageLayer(PyObject* module);
void init_UserParamHolder(PyObject* module);
void init_Effect(PyObject* module);
void init_Param(PyObject* module);
void init_AnimatedParam(PyObject* module);
<<<<<<< HEAD
=======
void init_ColorParam(PyObject* module);
>>>>>>> f47de4b4
void init_ChoiceParam(PyObject* module);
void init_BooleanParam(PyObject* module);
void init_DoubleParam(PyObject* module);
void init_Double2DParam(PyObject* module);
void init_Double3DParam(PyObject* module);
void init_StringParamBase(PyObject* module);
void init_StringParam(PyObject* module);
void init_FileParam(PyObject* module);
void init_OutputFileParam(PyObject* module);
void init_PathParam(PyObject* module);
void init_ColorParam(PyObject* module);
void init_IntParam(PyObject* module);
void init_Int2DParam(PyObject* module);
void init_Int3DParam(PyObject* module);
<<<<<<< HEAD
=======
void init_DoubleParam(PyObject* module);
void init_Double2DParam(PyObject* module);
void init_Double3DParam(PyObject* module);
>>>>>>> f47de4b4
void init_ButtonParam(PyObject* module);
void init_SeparatorParam(PyObject* module);
void init_GroupParam(PyObject* module);
void init_PageParam(PyObject* module);
void init_ParametricParam(PyObject* module);
void init_Int2DTuple(PyObject* module);
void init_Int3DTuple(PyObject* module);
void init_Double2DTuple(PyObject* module);
void init_Double3DTuple(PyObject* module);
void init_ColorTuple(PyObject* module);
void init_RectI(PyObject* module);
void init_RectD(PyObject* module);
void init_NATRON_NAMESPACE(PyObject* module);

// Required modules' type and converter arrays.
PyTypeObject** SbkPySide_QtCoreTypes;
SbkConverter** SbkPySide_QtCoreTypeConverters;

// Module initialization ------------------------------------------------------------

// Primitive Type converters.

// C++ to Python conversion for type 'std::size_t'.
static PyObject* std_size_t_CppToPython_std_size_t(const void* cppIn) {
    ::std::size_t& cppInRef = *((::std::size_t*)cppIn);

                    return PyLong_FromSize_t(cppInRef);

}
// Python to C++ conversions for type 'std::size_t'.
static void PyLong_PythonToCpp_std_size_t(PyObject* pyIn, void* cppOut) {

    *((::std::size_t*)cppOut) = std::size_t(PyLong_AsSsize_t(pyIn));

}
static PythonToCppFunc is_PyLong_PythonToCpp_std_size_t_Convertible(PyObject* pyIn) {
    if (PyLong_Check(pyIn))
        return PyLong_PythonToCpp_std_size_t;
    return 0;
}


// Container Type converters.

// C++ to Python conversion for type 'std::vector<RectI >'.
static PyObject* std_vector_RectI__CppToPython_std_vector_RectI_(const void* cppIn) {
    ::std::vector<RectI >& cppInRef = *((::std::vector<RectI >*)cppIn);

                    // TEMPLATE - stdVectorToPyList - START
            ::std::vector<RectI >::size_type vectorSize = cppInRef.size();
            PyObject* pyOut = PyList_New((int) vectorSize);
            for (::std::vector<RectI >::size_type idx = 0; idx < vectorSize; ++idx) {
            ::RectI cppItem(cppInRef[idx]);
            PyList_SET_ITEM(pyOut, idx, Shiboken::Conversions::copyToPython((SbkObjectType*)SbkNatronEngineTypes[SBK_RECTI_IDX], &cppItem));
            }
            return pyOut;
        // TEMPLATE - stdVectorToPyList - END

}
static void std_vector_RectI__PythonToCpp_std_vector_RectI_(PyObject* pyIn, void* cppOut) {
    ::std::vector<RectI >& cppOutRef = *((::std::vector<RectI >*)cppOut);

                    // TEMPLATE - pySeqToStdVector - START
        int vectorSize = PySequence_Size(pyIn);
        cppOutRef.reserve(vectorSize);
        for (int idx = 0; idx < vectorSize; ++idx) {
        Shiboken::AutoDecRef pyItem(PySequence_GetItem(pyIn, idx));
        ::RectI cppItem = ::RectI();
        Shiboken::Conversions::pythonToCppCopy((SbkObjectType*)SbkNatronEngineTypes[SBK_RECTI_IDX], pyItem, &(cppItem));
        cppOutRef.push_back(cppItem);
        }
    // TEMPLATE - pySeqToStdVector - END

}
static PythonToCppFunc is_std_vector_RectI__PythonToCpp_std_vector_RectI__Convertible(PyObject* pyIn) {
    if (Shiboken::Conversions::convertibleSequenceTypes((SbkObjectType*)SbkNatronEngineTypes[SBK_RECTI_IDX], pyIn))
        return std_vector_RectI__PythonToCpp_std_vector_RectI_;
    return 0;
}

// C++ to Python conversion for type 'std::list<Track * > *'.
static PyObject* std_list_TrackPTR_PTR_CppToPython_std_list_TrackPTR_PTR(const void* cppIn) {
    ::std::list<Track * >& cppInRef = *((::std::list<Track * >*)cppIn);

                    // TEMPLATE - stdListToPyList - START
            PyObject* pyOut = PyList_New((int) cppInRef.size());
            ::std::list<Track * >::const_iterator it = cppInRef.begin();
            for (int idx = 0; it != cppInRef.end(); ++it, ++idx) {
            ::Track* cppItem(*it);
            PyList_SET_ITEM(pyOut, idx, Shiboken::Conversions::pointerToPython((SbkObjectType*)SbkNatronEngineTypes[SBK_TRACK_IDX], cppItem));
            }
            return pyOut;
        // TEMPLATE - stdListToPyList - END

}
static void std_list_TrackPTR_PTR_PythonToCpp_std_list_TrackPTR_PTR(PyObject* pyIn, void* cppOut) {
    ::std::list<Track * >& cppOutRef = *((::std::list<Track * >*)cppOut);

                    // TEMPLATE - pyListToStdList - START
        for (int i = 0; i < PySequence_Size(pyIn); i++) {
        Shiboken::AutoDecRef pyItem(PySequence_GetItem(pyIn, i));
        ::Track* cppItem = ((::Track*)0);
        Shiboken::Conversions::pythonToCppPointer((SbkObjectType*)SbkNatronEngineTypes[SBK_TRACK_IDX], pyItem, &(cppItem));
        cppOutRef.push_back(cppItem);
        }
    // TEMPLATE - pyListToStdList - END

}
static PythonToCppFunc is_std_list_TrackPTR_PTR_PythonToCpp_std_list_TrackPTR_PTR_Convertible(PyObject* pyIn) {
    if (Shiboken::Conversions::checkSequenceTypes(SbkNatronEngineTypes[SBK_TRACK_IDX], pyIn))
        return std_list_TrackPTR_PTR_PythonToCpp_std_list_TrackPTR_PTR;
    return 0;
}

// C++ to Python conversion for type 'std::list<Track * > *'.
static PyObject* std_list_TrackPTR_PTR_CppToPython_std_list_TrackPTR_PTR(const void* cppIn) {
    ::std::list<Track * >& cppInRef = *((::std::list<Track * >*)cppIn);

                    // TEMPLATE - stdListToPyList - START
            PyObject* pyOut = PyList_New((int) cppInRef.size());
            ::std::list<Track * >::const_iterator it = cppInRef.begin();
            for (int idx = 0; it != cppInRef.end(); ++it, ++idx) {
            ::Track* cppItem(*it);
            PyList_SET_ITEM(pyOut, idx, Shiboken::Conversions::pointerToPython((SbkObjectType*)SbkNatronEngineTypes[SBK_TRACK_IDX], cppItem));
            }
            return pyOut;
        // TEMPLATE - stdListToPyList - END

}
static void std_list_TrackPTR_PTR_PythonToCpp_std_list_TrackPTR_PTR(PyObject* pyIn, void* cppOut) {
    ::std::list<Track * >& cppOutRef = *((::std::list<Track * >*)cppOut);

                    // TEMPLATE - pyListToStdList - START
        for (int i = 0; i < PySequence_Size(pyIn); i++) {
        Shiboken::AutoDecRef pyItem(PySequence_GetItem(pyIn, i));
        ::Track* cppItem = ((::Track*)0);
        Shiboken::Conversions::pythonToCppPointer((SbkObjectType*)SbkNatronEngineTypes[SBK_TRACK_IDX], pyItem, &(cppItem));
        cppOutRef.push_back(cppItem);
        }
    // TEMPLATE - pyListToStdList - END

}
static PythonToCppFunc is_std_list_TrackPTR_PTR_PythonToCpp_std_list_TrackPTR_PTR_Convertible(PyObject* pyIn) {
    if (Shiboken::Conversions::checkSequenceTypes(SbkNatronEngineTypes[SBK_TRACK_IDX], pyIn))
        return std_list_TrackPTR_PTR_PythonToCpp_std_list_TrackPTR_PTR;
    return 0;
}

// C++ to Python conversion for type 'std::list<ItemBase * >'.
static PyObject* std_list_ItemBasePTR__CppToPython_std_list_ItemBasePTR_(const void* cppIn) {
    ::std::list<ItemBase * >& cppInRef = *((::std::list<ItemBase * >*)cppIn);

                    // TEMPLATE - stdListToPyList - START
            PyObject* pyOut = PyList_New((int) cppInRef.size());
            ::std::list<ItemBase * >::const_iterator it = cppInRef.begin();
            for (int idx = 0; it != cppInRef.end(); ++it, ++idx) {
            ::ItemBase* cppItem(*it);
            PyList_SET_ITEM(pyOut, idx, Shiboken::Conversions::pointerToPython((SbkObjectType*)SbkNatronEngineTypes[SBK_ITEMBASE_IDX], cppItem));
            }
            return pyOut;
        // TEMPLATE - stdListToPyList - END

}
static void std_list_ItemBasePTR__PythonToCpp_std_list_ItemBasePTR_(PyObject* pyIn, void* cppOut) {
    ::std::list<ItemBase * >& cppOutRef = *((::std::list<ItemBase * >*)cppOut);

                    // TEMPLATE - pyListToStdList - START
        for (int i = 0; i < PySequence_Size(pyIn); i++) {
        Shiboken::AutoDecRef pyItem(PySequence_GetItem(pyIn, i));
        ::ItemBase* cppItem = ((::ItemBase*)0);
        Shiboken::Conversions::pythonToCppPointer((SbkObjectType*)SbkNatronEngineTypes[SBK_ITEMBASE_IDX], pyItem, &(cppItem));
        cppOutRef.push_back(cppItem);
        }
    // TEMPLATE - pyListToStdList - END

}
static PythonToCppFunc is_std_list_ItemBasePTR__PythonToCpp_std_list_ItemBasePTR__Convertible(PyObject* pyIn) {
    if (Shiboken::Conversions::checkSequenceTypes(SbkNatronEngineTypes[SBK_ITEMBASE_IDX], pyIn))
        return std_list_ItemBasePTR__PythonToCpp_std_list_ItemBasePTR_;
    return 0;
}

// C++ to Python conversion for type 'std::list<Param * >'.
static PyObject* std_list_ParamPTR__CppToPython_std_list_ParamPTR_(const void* cppIn) {
    ::std::list<Param * >& cppInRef = *((::std::list<Param * >*)cppIn);

                    // TEMPLATE - stdListToPyList - START
            PyObject* pyOut = PyList_New((int) cppInRef.size());
            ::std::list<Param * >::const_iterator it = cppInRef.begin();
            for (int idx = 0; it != cppInRef.end(); ++it, ++idx) {
            ::Param* cppItem(*it);
            PyList_SET_ITEM(pyOut, idx, Shiboken::Conversions::pointerToPython((SbkObjectType*)SbkNatronEngineTypes[SBK_PARAM_IDX], cppItem));
            }
            return pyOut;
        // TEMPLATE - stdListToPyList - END

}
static void std_list_ParamPTR__PythonToCpp_std_list_ParamPTR_(PyObject* pyIn, void* cppOut) {
    ::std::list<Param * >& cppOutRef = *((::std::list<Param * >*)cppOut);

                    // TEMPLATE - pyListToStdList - START
        for (int i = 0; i < PySequence_Size(pyIn); i++) {
        Shiboken::AutoDecRef pyItem(PySequence_GetItem(pyIn, i));
        ::Param* cppItem = ((::Param*)0);
        Shiboken::Conversions::pythonToCppPointer((SbkObjectType*)SbkNatronEngineTypes[SBK_PARAM_IDX], pyItem, &(cppItem));
        cppOutRef.push_back(cppItem);
        }
    // TEMPLATE - pyListToStdList - END

}
static PythonToCppFunc is_std_list_ParamPTR__PythonToCpp_std_list_ParamPTR__Convertible(PyObject* pyIn) {
    if (Shiboken::Conversions::checkSequenceTypes(SbkNatronEngineTypes[SBK_PARAM_IDX], pyIn))
        return std_list_ParamPTR__PythonToCpp_std_list_ParamPTR_;
    return 0;
}

// C++ to Python conversion for type 'std::list<Effect * >'.
static PyObject* std_list_EffectPTR__CppToPython_std_list_EffectPTR_(const void* cppIn) {
    ::std::list<Effect * >& cppInRef = *((::std::list<Effect * >*)cppIn);

                    // TEMPLATE - stdListToPyList - START
            PyObject* pyOut = PyList_New((int) cppInRef.size());
            ::std::list<Effect * >::const_iterator it = cppInRef.begin();
            for (int idx = 0; it != cppInRef.end(); ++it, ++idx) {
            ::Effect* cppItem(*it);
            PyList_SET_ITEM(pyOut, idx, Shiboken::Conversions::pointerToPython((SbkObjectType*)SbkNatronEngineTypes[SBK_EFFECT_IDX], cppItem));
            }
            return pyOut;
        // TEMPLATE - stdListToPyList - END

}
static void std_list_EffectPTR__PythonToCpp_std_list_EffectPTR_(PyObject* pyIn, void* cppOut) {
    ::std::list<Effect * >& cppOutRef = *((::std::list<Effect * >*)cppOut);

                    // TEMPLATE - pyListToStdList - START
        for (int i = 0; i < PySequence_Size(pyIn); i++) {
        Shiboken::AutoDecRef pyItem(PySequence_GetItem(pyIn, i));
        ::Effect* cppItem = ((::Effect*)0);
        Shiboken::Conversions::pythonToCppPointer((SbkObjectType*)SbkNatronEngineTypes[SBK_EFFECT_IDX], pyItem, &(cppItem));
        cppOutRef.push_back(cppItem);
        }
    // TEMPLATE - pyListToStdList - END

}
static PythonToCppFunc is_std_list_EffectPTR__PythonToCpp_std_list_EffectPTR__Convertible(PyObject* pyIn) {
    if (Shiboken::Conversions::checkSequenceTypes(SbkNatronEngineTypes[SBK_EFFECT_IDX], pyIn))
        return std_list_EffectPTR__PythonToCpp_std_list_EffectPTR_;
    return 0;
}

// C++ to Python conversion for type 'std::list<QString >'.
static PyObject* std_list_QString__CppToPython_std_list_QString_(const void* cppIn) {
    ::std::list<QString >& cppInRef = *((::std::list<QString >*)cppIn);

                    // TEMPLATE - stdListToPyList - START
            PyObject* pyOut = PyList_New((int) cppInRef.size());
            ::std::list<QString >::const_iterator it = cppInRef.begin();
            for (int idx = 0; it != cppInRef.end(); ++it, ++idx) {
            ::QString cppItem(*it);
            PyList_SET_ITEM(pyOut, idx, Shiboken::Conversions::copyToPython(SbkPySide_QtCoreTypeConverters[SBK_QSTRING_IDX], &cppItem));
            }
            return pyOut;
        // TEMPLATE - stdListToPyList - END

}
static void std_list_QString__PythonToCpp_std_list_QString_(PyObject* pyIn, void* cppOut) {
    ::std::list<QString >& cppOutRef = *((::std::list<QString >*)cppOut);

                    // TEMPLATE - pyListToStdList - START
        for (int i = 0; i < PySequence_Size(pyIn); i++) {
        Shiboken::AutoDecRef pyItem(PySequence_GetItem(pyIn, i));
        ::QString cppItem = ::QString();
        Shiboken::Conversions::pythonToCppCopy(SbkPySide_QtCoreTypeConverters[SBK_QSTRING_IDX], pyItem, &(cppItem));
        cppOutRef.push_back(cppItem);
        }
    // TEMPLATE - pyListToStdList - END

}
static PythonToCppFunc is_std_list_QString__PythonToCpp_std_list_QString__Convertible(PyObject* pyIn) {
    if (Shiboken::Conversions::convertibleSequenceTypes(SbkPySide_QtCoreTypeConverters[SBK_QSTRING_IDX], pyIn))
        return std_list_QString__PythonToCpp_std_list_QString_;
    return 0;
}

// C++ to Python conversion for type 'const std::list<int > &'.
static PyObject* conststd_list_int_REF_CppToPython_conststd_list_int_REF(const void* cppIn) {
    ::std::list<int >& cppInRef = *((::std::list<int >*)cppIn);

                    // TEMPLATE - stdListToPyList - START
            PyObject* pyOut = PyList_New((int) cppInRef.size());
            ::std::list<int >::const_iterator it = cppInRef.begin();
            for (int idx = 0; it != cppInRef.end(); ++it, ++idx) {
            int cppItem(*it);
            PyList_SET_ITEM(pyOut, idx, Shiboken::Conversions::copyToPython(Shiboken::Conversions::PrimitiveTypeConverter<int>(), &cppItem));
            }
            return pyOut;
        // TEMPLATE - stdListToPyList - END

}
static void conststd_list_int_REF_PythonToCpp_conststd_list_int_REF(PyObject* pyIn, void* cppOut) {
    ::std::list<int >& cppOutRef = *((::std::list<int >*)cppOut);

                    // TEMPLATE - pyListToStdList - START
        for (int i = 0; i < PySequence_Size(pyIn); i++) {
        Shiboken::AutoDecRef pyItem(PySequence_GetItem(pyIn, i));
        int cppItem;
        Shiboken::Conversions::pythonToCppCopy(Shiboken::Conversions::PrimitiveTypeConverter<int>(), pyItem, &(cppItem));
        cppOutRef.push_back(cppItem);
        }
    // TEMPLATE - pyListToStdList - END

}
static PythonToCppFunc is_conststd_list_int_REF_PythonToCpp_conststd_list_int_REF_Convertible(PyObject* pyIn) {
    if (Shiboken::Conversions::convertibleSequenceTypes(Shiboken::Conversions::PrimitiveTypeConverter<int>(), pyIn))
        return conststd_list_int_REF_PythonToCpp_conststd_list_int_REF;
    return 0;
}

// C++ to Python conversion for type 'std::map<ImageLayer, Effect * >'.
static PyObject* std_map_ImageLayer_EffectPTR__CppToPython_std_map_ImageLayer_EffectPTR_(const void* cppIn) {
    ::std::map<ImageLayer, Effect * >& cppInRef = *((::std::map<ImageLayer, Effect * >*)cppIn);

                    // TEMPLATE - stdMapToPyDict - START
            PyObject* pyOut = PyDict_New();
            ::std::map<ImageLayer, Effect * >::const_iterator it = cppInRef.begin();
            for (; it != cppInRef.end(); ++it) {
            ::ImageLayer key = it->first;
            ::Effect* value = it->second;
            PyObject* pyKey = Shiboken::Conversions::copyToPython((SbkObjectType*)SbkNatronEngineTypes[SBK_IMAGELAYER_IDX], &key);
            PyObject* pyValue = Shiboken::Conversions::pointerToPython((SbkObjectType*)SbkNatronEngineTypes[SBK_EFFECT_IDX], value);
            PyDict_SetItem(pyOut, pyKey, pyValue);
            Py_DECREF(pyKey);
            Py_DECREF(pyValue);
            }
            return pyOut;
        // TEMPLATE - stdMapToPyDict - END

}
static void std_map_ImageLayer_EffectPTR__PythonToCpp_std_map_ImageLayer_EffectPTR_(PyObject* pyIn, void* cppOut) {
    ::std::map<ImageLayer, Effect * >& cppOutRef = *((::std::map<ImageLayer, Effect * >*)cppOut);

                    // TEMPLATE - pyDictToStdMap - START
        PyObject* key;
        PyObject* value;
        Py_ssize_t pos = 0;
        while (PyDict_Next(pyIn, &pos, &key, &value)) {
        ::ImageLayer cppKey = ::ImageLayer(::QString(), ::QString(), ::QStringList());
        Shiboken::Conversions::pythonToCppCopy((SbkObjectType*)SbkNatronEngineTypes[SBK_IMAGELAYER_IDX], key, &(cppKey));
        ::Effect* cppValue = ((::Effect*)0);
        Shiboken::Conversions::pythonToCppPointer((SbkObjectType*)SbkNatronEngineTypes[SBK_EFFECT_IDX], value, &(cppValue));
        cppOutRef.insert(std::make_pair(cppKey, cppValue));
        }
    // TEMPLATE - pyDictToStdMap - END

}
static PythonToCppFunc is_std_map_ImageLayer_EffectPTR__PythonToCpp_std_map_ImageLayer_EffectPTR__Convertible(PyObject* pyIn) {
    if (Shiboken::Conversions::convertibleDictTypes(SBK_CONVERTER(SbkNatronEngineTypes[SBK_IMAGELAYER_IDX]), false, SBK_CONVERTER(SbkNatronEngineTypes[SBK_EFFECT_IDX]), true, pyIn))
        return std_map_ImageLayer_EffectPTR__PythonToCpp_std_map_ImageLayer_EffectPTR_;
    return 0;
}

// C++ to Python conversion for type 'std::pair<QString, QString >'.
static PyObject* std_pair_QString_QString__CppToPython_std_pair_QString_QString_(const void* cppIn) {
    ::std::pair<QString, QString >& cppInRef = *((::std::pair<QString, QString >*)cppIn);

                    PyObject* pyOut = PyTuple_New(2);
                    PyTuple_SET_ITEM(pyOut, 0, Shiboken::Conversions::copyToPython(SbkPySide_QtCoreTypeConverters[SBK_QSTRING_IDX], &cppInRef.first));
                    PyTuple_SET_ITEM(pyOut, 1, Shiboken::Conversions::copyToPython(SbkPySide_QtCoreTypeConverters[SBK_QSTRING_IDX], &cppInRef.second));
                    return pyOut;

}
static void std_pair_QString_QString__PythonToCpp_std_pair_QString_QString_(PyObject* pyIn, void* cppOut) {
    ::std::pair<QString, QString >& cppOutRef = *((::std::pair<QString, QString >*)cppOut);

                    Shiboken::Conversions::pythonToCppCopy(SbkPySide_QtCoreTypeConverters[SBK_QSTRING_IDX], PySequence_Fast_GET_ITEM(pyIn, 0), &(cppOutRef.first));
                    Shiboken::Conversions::pythonToCppCopy(SbkPySide_QtCoreTypeConverters[SBK_QSTRING_IDX], PySequence_Fast_GET_ITEM(pyIn, 1), &(cppOutRef.second));

}
static PythonToCppFunc is_std_pair_QString_QString__PythonToCpp_std_pair_QString_QString__Convertible(PyObject* pyIn) {
    if (Shiboken::Conversions::convertiblePairTypes(SbkPySide_QtCoreTypeConverters[SBK_QSTRING_IDX], false, SbkPySide_QtCoreTypeConverters[SBK_QSTRING_IDX], false, pyIn))
        return std_pair_QString_QString__PythonToCpp_std_pair_QString_QString_;
    return 0;
}

// C++ to Python conversion for type 'const std::list<std::pair<QString, QString > > &'.
static PyObject* conststd_list_std_pair_QString_QString__REF_CppToPython_conststd_list_std_pair_QString_QString__REF(const void* cppIn) {
    ::std::list<std::pair<QString, QString > >& cppInRef = *((::std::list<std::pair<QString, QString > >*)cppIn);

                    // TEMPLATE - stdListToPyList - START
            PyObject* pyOut = PyList_New((int) cppInRef.size());
            ::std::list<std::pair<QString, QString > >::const_iterator it = cppInRef.begin();
            for (int idx = 0; it != cppInRef.end(); ++it, ++idx) {
            ::std::pair<QString, QString > cppItem(*it);
            PyList_SET_ITEM(pyOut, idx, Shiboken::Conversions::copyToPython(SbkNatronEngineTypeConverters[SBK_NATRONENGINE_STD_PAIR_QSTRING_QSTRING_IDX], &cppItem));
            }
            return pyOut;
        // TEMPLATE - stdListToPyList - END

}
static void conststd_list_std_pair_QString_QString__REF_PythonToCpp_conststd_list_std_pair_QString_QString__REF(PyObject* pyIn, void* cppOut) {
    ::std::list<std::pair<QString, QString > >& cppOutRef = *((::std::list<std::pair<QString, QString > >*)cppOut);

                    // TEMPLATE - pyListToStdList - START
        for (int i = 0; i < PySequence_Size(pyIn); i++) {
        Shiboken::AutoDecRef pyItem(PySequence_GetItem(pyIn, i));
        ::std::pair<QString, QString > cppItem = ::std::pair<QString, QString >();
        Shiboken::Conversions::pythonToCppCopy(SbkNatronEngineTypeConverters[SBK_NATRONENGINE_STD_PAIR_QSTRING_QSTRING_IDX], pyItem, &(cppItem));
        cppOutRef.push_back(cppItem);
        }
    // TEMPLATE - pyListToStdList - END

}
static PythonToCppFunc is_conststd_list_std_pair_QString_QString__REF_PythonToCpp_conststd_list_std_pair_QString_QString__REF_Convertible(PyObject* pyIn) {
    if (Shiboken::Conversions::convertibleSequenceTypes(SbkNatronEngineTypeConverters[SBK_NATRONENGINE_STD_PAIR_QSTRING_QSTRING_IDX], pyIn))
        return conststd_list_std_pair_QString_QString__REF_PythonToCpp_conststd_list_std_pair_QString_QString__REF;
    return 0;
}

// C++ to Python conversion for type 'QList<QVariant >'.
static PyObject* _QList_QVariant__CppToPython__QList_QVariant_(const void* cppIn) {
    ::QList<QVariant >& cppInRef = *((::QList<QVariant >*)cppIn);

                // TEMPLATE - cpplist_to_pylist_conversion - START
        PyObject* pyOut = PyList_New((int) cppInRef.size());
        ::QList<QVariant >::const_iterator it = cppInRef.begin();
        for (int idx = 0; it != cppInRef.end(); ++it, ++idx) {
            ::QVariant cppItem(*it);
            PyList_SET_ITEM(pyOut, idx, Shiboken::Conversions::copyToPython(SbkPySide_QtCoreTypeConverters[SBK_QVARIANT_IDX], &cppItem));
        }
        return pyOut;
        // TEMPLATE - cpplist_to_pylist_conversion - END

}
static void _QList_QVariant__PythonToCpp__QList_QVariant_(PyObject* pyIn, void* cppOut) {
    ::QList<QVariant >& cppOutRef = *((::QList<QVariant >*)cppOut);

                // TEMPLATE - pyseq_to_cpplist_conversion - START
    for (int i = 0; i < PySequence_Size(pyIn); i++) {
        Shiboken::AutoDecRef pyItem(PySequence_GetItem(pyIn, i));
        ::QVariant cppItem = ::QVariant();
        Shiboken::Conversions::pythonToCppCopy(SbkPySide_QtCoreTypeConverters[SBK_QVARIANT_IDX], pyItem, &(cppItem));
        cppOutRef << cppItem;
    }
    // TEMPLATE - pyseq_to_cpplist_conversion - END

}
static PythonToCppFunc is__QList_QVariant__PythonToCpp__QList_QVariant__Convertible(PyObject* pyIn) {
    if (Shiboken::Conversions::convertibleSequenceTypes(SbkPySide_QtCoreTypeConverters[SBK_QVARIANT_IDX], pyIn))
        return _QList_QVariant__PythonToCpp__QList_QVariant_;
    return 0;
}

// C++ to Python conversion for type 'QList<QString >'.
static PyObject* _QList_QString__CppToPython__QList_QString_(const void* cppIn) {
    ::QList<QString >& cppInRef = *((::QList<QString >*)cppIn);

                // TEMPLATE - cpplist_to_pylist_conversion - START
        PyObject* pyOut = PyList_New((int) cppInRef.size());
        ::QList<QString >::const_iterator it = cppInRef.begin();
        for (int idx = 0; it != cppInRef.end(); ++it, ++idx) {
            ::QString cppItem(*it);
            PyList_SET_ITEM(pyOut, idx, Shiboken::Conversions::copyToPython(SbkPySide_QtCoreTypeConverters[SBK_QSTRING_IDX], &cppItem));
        }
        return pyOut;
        // TEMPLATE - cpplist_to_pylist_conversion - END

}
static void _QList_QString__PythonToCpp__QList_QString_(PyObject* pyIn, void* cppOut) {
    ::QList<QString >& cppOutRef = *((::QList<QString >*)cppOut);

                // TEMPLATE - pyseq_to_cpplist_conversion - START
    for (int i = 0; i < PySequence_Size(pyIn); i++) {
        Shiboken::AutoDecRef pyItem(PySequence_GetItem(pyIn, i));
        ::QString cppItem = ::QString();
        Shiboken::Conversions::pythonToCppCopy(SbkPySide_QtCoreTypeConverters[SBK_QSTRING_IDX], pyItem, &(cppItem));
        cppOutRef << cppItem;
    }
    // TEMPLATE - pyseq_to_cpplist_conversion - END

}
static PythonToCppFunc is__QList_QString__PythonToCpp__QList_QString__Convertible(PyObject* pyIn) {
    if (Shiboken::Conversions::convertibleSequenceTypes(SbkPySide_QtCoreTypeConverters[SBK_QSTRING_IDX], pyIn))
        return _QList_QString__PythonToCpp__QList_QString_;
    return 0;
}

// C++ to Python conversion for type 'QMap<QString, QVariant >'.
static PyObject* _QMap_QString_QVariant__CppToPython__QMap_QString_QVariant_(const void* cppIn) {
    ::QMap<QString, QVariant >& cppInRef = *((::QMap<QString, QVariant >*)cppIn);

                // TEMPLATE - cppmap_to_pymap_conversion - START
        PyObject* pyOut = PyDict_New();
        ::QMap<QString, QVariant >::const_iterator it = cppInRef.begin();
        for (; it != cppInRef.end(); ++it) {
            ::QString key = it.key();
            ::QVariant value = it.value();
            PyObject* pyKey = Shiboken::Conversions::copyToPython(SbkPySide_QtCoreTypeConverters[SBK_QSTRING_IDX], &key);
            PyObject* pyValue = Shiboken::Conversions::copyToPython(SbkPySide_QtCoreTypeConverters[SBK_QVARIANT_IDX], &value);
            PyDict_SetItem(pyOut, pyKey, pyValue);
            Py_DECREF(pyKey);
            Py_DECREF(pyValue);
        }
        return pyOut;
      // TEMPLATE - cppmap_to_pymap_conversion - END

}
static void _QMap_QString_QVariant__PythonToCpp__QMap_QString_QVariant_(PyObject* pyIn, void* cppOut) {
    ::QMap<QString, QVariant >& cppOutRef = *((::QMap<QString, QVariant >*)cppOut);

                // TEMPLATE - pydict_to_cppmap_conversion - START
    PyObject* key;
    PyObject* value;
    Py_ssize_t pos = 0;
    while (PyDict_Next(pyIn, &pos, &key, &value)) {
        ::QString cppKey = ::QString();
        Shiboken::Conversions::pythonToCppCopy(SbkPySide_QtCoreTypeConverters[SBK_QSTRING_IDX], key, &(cppKey));
        ::QVariant cppValue = ::QVariant();
        Shiboken::Conversions::pythonToCppCopy(SbkPySide_QtCoreTypeConverters[SBK_QVARIANT_IDX], value, &(cppValue));
        cppOutRef.insert(cppKey, cppValue);
    }
    // TEMPLATE - pydict_to_cppmap_conversion - END

}
static PythonToCppFunc is__QMap_QString_QVariant__PythonToCpp__QMap_QString_QVariant__Convertible(PyObject* pyIn) {
    if (Shiboken::Conversions::convertibleDictTypes(SbkPySide_QtCoreTypeConverters[SBK_QSTRING_IDX], false, SbkPySide_QtCoreTypeConverters[SBK_QVARIANT_IDX], false, pyIn))
        return _QMap_QString_QVariant__PythonToCpp__QMap_QString_QVariant_;
    return 0;
}


#if defined _WIN32 || defined __CYGWIN__
    #define SBK_EXPORT_MODULE __declspec(dllexport)
#elif __GNUC__ >= 4
    #define SBK_EXPORT_MODULE __attribute__ ((visibility("default")))
#else
    #define SBK_EXPORT_MODULE
#endif

#ifdef IS_PY3K
static struct PyModuleDef moduledef = {
    /* m_base     */ PyModuleDef_HEAD_INIT,
    /* m_name     */ "NatronEngine",
    /* m_doc      */ 0,
    /* m_size     */ -1,
    /* m_methods  */ NatronEngine_methods,
    /* m_reload   */ 0,
    /* m_traverse */ 0,
    /* m_clear    */ 0,
    /* m_free     */ 0
};

#endif
SBK_MODULE_INIT_FUNCTION_BEGIN(NatronEngine)
    {
        Shiboken::AutoDecRef requiredModule(Shiboken::Module::import("PySide.QtCore"));
        if (requiredModule.isNull())
            return SBK_MODULE_INIT_ERROR;
        SbkPySide_QtCoreTypes = Shiboken::Module::getTypes(requiredModule);
        SbkPySide_QtCoreTypeConverters = Shiboken::Module::getTypeConverters(requiredModule);
    }

    // Create an array of wrapper types for the current module.
    static PyTypeObject* cppApi[SBK_NatronEngine_IDX_COUNT];
    SbkNatronEngineTypes = cppApi;

    // Create an array of primitive type converters for the current module.
    static SbkConverter* sbkConverters[SBK_NatronEngine_CONVERTERS_IDX_COUNT];
    SbkNatronEngineTypeConverters = sbkConverters;

#ifdef IS_PY3K
    PyObject* module = Shiboken::Module::create("NatronEngine", &moduledef);
#else
    PyObject* module = Shiboken::Module::create("NatronEngine", NatronEngine_methods);
#endif

    // Initialize classes in the type system
    init_PyCoreApplication(module);
    init_Group(module);
    init_App(module);
    init_AppSettings(module);
    init_ItemBase(module);
    init_BezierCurve(module);
    init_Layer(module);
    init_Roto(module);
    init_Track(module);
    init_Tracker(module);
    init_ImageLayer(module);
    init_UserParamHolder(module);
    init_Effect(module);
    init_Param(module);
    init_AnimatedParam(module);
<<<<<<< HEAD
=======
    init_ColorParam(module);
>>>>>>> f47de4b4
    init_ChoiceParam(module);
    init_BooleanParam(module);
    init_DoubleParam(module);
    init_Double2DParam(module);
    init_Double3DParam(module);
    init_StringParamBase(module);
    init_StringParam(module);
    init_FileParam(module);
    init_OutputFileParam(module);
    init_PathParam(module);
    init_ColorParam(module);
    init_IntParam(module);
    init_Int2DParam(module);
    init_Int3DParam(module);
<<<<<<< HEAD
=======
    init_DoubleParam(module);
    init_Double2DParam(module);
    init_Double3DParam(module);
>>>>>>> f47de4b4
    init_ButtonParam(module);
    init_SeparatorParam(module);
    init_GroupParam(module);
    init_PageParam(module);
    init_ParametricParam(module);
    init_Int2DTuple(module);
    init_Int3DTuple(module);
    init_Double2DTuple(module);
    init_Double3DTuple(module);
    init_ColorTuple(module);
    init_RectI(module);
    init_RectD(module);
    init_NATRON_NAMESPACE(module);

    // Register converter for type 'NatronEngine.std::size_t'.
    SbkNatronEngineTypeConverters[SBK_STD_SIZE_T_IDX] = Shiboken::Conversions::createConverter(&PyLong_Type, std_size_t_CppToPython_std_size_t);
    Shiboken::Conversions::registerConverterName(SbkNatronEngineTypeConverters[SBK_STD_SIZE_T_IDX], "std::size_t");
    // Add user defined implicit conversions to type converter.
    Shiboken::Conversions::addPythonToCppValueConversion(SbkNatronEngineTypeConverters[SBK_STD_SIZE_T_IDX],
        PyLong_PythonToCpp_std_size_t,
        is_PyLong_PythonToCpp_std_size_t_Convertible);


    // Register converter for type 'std::vector<RectI>'.
    SbkNatronEngineTypeConverters[SBK_NATRONENGINE_STD_VECTOR_RECTI_IDX] = Shiboken::Conversions::createConverter(&PyList_Type, std_vector_RectI__CppToPython_std_vector_RectI_);
    Shiboken::Conversions::registerConverterName(SbkNatronEngineTypeConverters[SBK_NATRONENGINE_STD_VECTOR_RECTI_IDX], "std::vector<RectI>");
    Shiboken::Conversions::addPythonToCppValueConversion(SbkNatronEngineTypeConverters[SBK_NATRONENGINE_STD_VECTOR_RECTI_IDX],
        std_vector_RectI__PythonToCpp_std_vector_RectI_,
        is_std_vector_RectI__PythonToCpp_std_vector_RectI__Convertible);

    // Register converter for type 'std::list<Track*>*'.
    SbkNatronEngineTypeConverters[SBK_NATRONENGINE_STD_LIST_TRACKPTR_IDX] = Shiboken::Conversions::createConverter(&PyList_Type, std_list_TrackPTR_PTR_CppToPython_std_list_TrackPTR_PTR);
    Shiboken::Conversions::registerConverterName(SbkNatronEngineTypeConverters[SBK_NATRONENGINE_STD_LIST_TRACKPTR_IDX], "std::list<Track*>*");
    Shiboken::Conversions::addPythonToCppValueConversion(SbkNatronEngineTypeConverters[SBK_NATRONENGINE_STD_LIST_TRACKPTR_IDX],
        std_list_TrackPTR_PTR_PythonToCpp_std_list_TrackPTR_PTR,
        is_std_list_TrackPTR_PTR_PythonToCpp_std_list_TrackPTR_PTR_Convertible);

    // Register converter for type 'std::list<Track*>*'.
    SbkNatronEngineTypeConverters[SBK_NATRONENGINE_STD_LIST_TRACKPTR_IDX] = Shiboken::Conversions::createConverter(&PyList_Type, std_list_TrackPTR_PTR_CppToPython_std_list_TrackPTR_PTR);
    Shiboken::Conversions::registerConverterName(SbkNatronEngineTypeConverters[SBK_NATRONENGINE_STD_LIST_TRACKPTR_IDX], "std::list<Track*>*");
    Shiboken::Conversions::addPythonToCppValueConversion(SbkNatronEngineTypeConverters[SBK_NATRONENGINE_STD_LIST_TRACKPTR_IDX],
        std_list_TrackPTR_PTR_PythonToCpp_std_list_TrackPTR_PTR,
        is_std_list_TrackPTR_PTR_PythonToCpp_std_list_TrackPTR_PTR_Convertible);

    // Register converter for type 'std::list<ItemBase*>'.
    SbkNatronEngineTypeConverters[SBK_NATRONENGINE_STD_LIST_ITEMBASEPTR_IDX] = Shiboken::Conversions::createConverter(&PyList_Type, std_list_ItemBasePTR__CppToPython_std_list_ItemBasePTR_);
    Shiboken::Conversions::registerConverterName(SbkNatronEngineTypeConverters[SBK_NATRONENGINE_STD_LIST_ITEMBASEPTR_IDX], "std::list<ItemBase*>");
    Shiboken::Conversions::addPythonToCppValueConversion(SbkNatronEngineTypeConverters[SBK_NATRONENGINE_STD_LIST_ITEMBASEPTR_IDX],
        std_list_ItemBasePTR__PythonToCpp_std_list_ItemBasePTR_,
        is_std_list_ItemBasePTR__PythonToCpp_std_list_ItemBasePTR__Convertible);

    // Register converter for type 'std::list<Param*>'.
    SbkNatronEngineTypeConverters[SBK_NATRONENGINE_STD_LIST_PARAMPTR_IDX] = Shiboken::Conversions::createConverter(&PyList_Type, std_list_ParamPTR__CppToPython_std_list_ParamPTR_);
    Shiboken::Conversions::registerConverterName(SbkNatronEngineTypeConverters[SBK_NATRONENGINE_STD_LIST_PARAMPTR_IDX], "std::list<Param*>");
    Shiboken::Conversions::addPythonToCppValueConversion(SbkNatronEngineTypeConverters[SBK_NATRONENGINE_STD_LIST_PARAMPTR_IDX],
        std_list_ParamPTR__PythonToCpp_std_list_ParamPTR_,
        is_std_list_ParamPTR__PythonToCpp_std_list_ParamPTR__Convertible);

    // Register converter for type 'std::list<Effect*>'.
    SbkNatronEngineTypeConverters[SBK_NATRONENGINE_STD_LIST_EFFECTPTR_IDX] = Shiboken::Conversions::createConverter(&PyList_Type, std_list_EffectPTR__CppToPython_std_list_EffectPTR_);
    Shiboken::Conversions::registerConverterName(SbkNatronEngineTypeConverters[SBK_NATRONENGINE_STD_LIST_EFFECTPTR_IDX], "std::list<Effect*>");
    Shiboken::Conversions::addPythonToCppValueConversion(SbkNatronEngineTypeConverters[SBK_NATRONENGINE_STD_LIST_EFFECTPTR_IDX],
        std_list_EffectPTR__PythonToCpp_std_list_EffectPTR_,
        is_std_list_EffectPTR__PythonToCpp_std_list_EffectPTR__Convertible);

    // Register converter for type 'std::list<QString>'.
    SbkNatronEngineTypeConverters[SBK_NATRONENGINE_STD_LIST_QSTRING_IDX] = Shiboken::Conversions::createConverter(&PyList_Type, std_list_QString__CppToPython_std_list_QString_);
    Shiboken::Conversions::registerConverterName(SbkNatronEngineTypeConverters[SBK_NATRONENGINE_STD_LIST_QSTRING_IDX], "std::list<QString>");
    Shiboken::Conversions::addPythonToCppValueConversion(SbkNatronEngineTypeConverters[SBK_NATRONENGINE_STD_LIST_QSTRING_IDX],
        std_list_QString__PythonToCpp_std_list_QString_,
        is_std_list_QString__PythonToCpp_std_list_QString__Convertible);

    // Register converter for type 'const std::list<int>&'.
    SbkNatronEngineTypeConverters[SBK_NATRONENGINE_STD_LIST_INT_IDX] = Shiboken::Conversions::createConverter(&PyList_Type, conststd_list_int_REF_CppToPython_conststd_list_int_REF);
    Shiboken::Conversions::registerConverterName(SbkNatronEngineTypeConverters[SBK_NATRONENGINE_STD_LIST_INT_IDX], "const std::list<int>&");
    Shiboken::Conversions::registerConverterName(SbkNatronEngineTypeConverters[SBK_NATRONENGINE_STD_LIST_INT_IDX], "std::list<int>");
    Shiboken::Conversions::addPythonToCppValueConversion(SbkNatronEngineTypeConverters[SBK_NATRONENGINE_STD_LIST_INT_IDX],
        conststd_list_int_REF_PythonToCpp_conststd_list_int_REF,
        is_conststd_list_int_REF_PythonToCpp_conststd_list_int_REF_Convertible);

    // Register converter for type 'std::map<ImageLayer,Effect*>'.
    SbkNatronEngineTypeConverters[SBK_NATRONENGINE_STD_MAP_IMAGELAYER_EFFECTPTR_IDX] = Shiboken::Conversions::createConverter(&PyDict_Type, std_map_ImageLayer_EffectPTR__CppToPython_std_map_ImageLayer_EffectPTR_);
    Shiboken::Conversions::registerConverterName(SbkNatronEngineTypeConverters[SBK_NATRONENGINE_STD_MAP_IMAGELAYER_EFFECTPTR_IDX], "std::map<ImageLayer,Effect*>");
    Shiboken::Conversions::addPythonToCppValueConversion(SbkNatronEngineTypeConverters[SBK_NATRONENGINE_STD_MAP_IMAGELAYER_EFFECTPTR_IDX],
        std_map_ImageLayer_EffectPTR__PythonToCpp_std_map_ImageLayer_EffectPTR_,
        is_std_map_ImageLayer_EffectPTR__PythonToCpp_std_map_ImageLayer_EffectPTR__Convertible);

    // Register converter for type 'std::pair<QString,QString>'.
    SbkNatronEngineTypeConverters[SBK_NATRONENGINE_STD_PAIR_QSTRING_QSTRING_IDX] = Shiboken::Conversions::createConverter(&PyList_Type, std_pair_QString_QString__CppToPython_std_pair_QString_QString_);
    Shiboken::Conversions::registerConverterName(SbkNatronEngineTypeConverters[SBK_NATRONENGINE_STD_PAIR_QSTRING_QSTRING_IDX], "std::pair<QString,QString>");
    Shiboken::Conversions::addPythonToCppValueConversion(SbkNatronEngineTypeConverters[SBK_NATRONENGINE_STD_PAIR_QSTRING_QSTRING_IDX],
        std_pair_QString_QString__PythonToCpp_std_pair_QString_QString_,
        is_std_pair_QString_QString__PythonToCpp_std_pair_QString_QString__Convertible);

    // Register converter for type 'const std::list<std::pair<QString,QString>>&'.
    SbkNatronEngineTypeConverters[SBK_NATRONENGINE_STD_LIST_STD_PAIR_QSTRING_QSTRING_IDX] = Shiboken::Conversions::createConverter(&PyList_Type, conststd_list_std_pair_QString_QString__REF_CppToPython_conststd_list_std_pair_QString_QString__REF);
    Shiboken::Conversions::registerConverterName(SbkNatronEngineTypeConverters[SBK_NATRONENGINE_STD_LIST_STD_PAIR_QSTRING_QSTRING_IDX], "const std::list<std::pair<QString,QString>>&");
    Shiboken::Conversions::registerConverterName(SbkNatronEngineTypeConverters[SBK_NATRONENGINE_STD_LIST_STD_PAIR_QSTRING_QSTRING_IDX], "std::list<std::pair<QString,QString>>");
    Shiboken::Conversions::addPythonToCppValueConversion(SbkNatronEngineTypeConverters[SBK_NATRONENGINE_STD_LIST_STD_PAIR_QSTRING_QSTRING_IDX],
        conststd_list_std_pair_QString_QString__REF_PythonToCpp_conststd_list_std_pair_QString_QString__REF,
        is_conststd_list_std_pair_QString_QString__REF_PythonToCpp_conststd_list_std_pair_QString_QString__REF_Convertible);

    // Register converter for type 'QList<QVariant>'.
    SbkNatronEngineTypeConverters[SBK_NATRONENGINE_QLIST_QVARIANT_IDX] = Shiboken::Conversions::createConverter(&PyList_Type, _QList_QVariant__CppToPython__QList_QVariant_);
    Shiboken::Conversions::registerConverterName(SbkNatronEngineTypeConverters[SBK_NATRONENGINE_QLIST_QVARIANT_IDX], "QList<QVariant>");
    Shiboken::Conversions::addPythonToCppValueConversion(SbkNatronEngineTypeConverters[SBK_NATRONENGINE_QLIST_QVARIANT_IDX],
        _QList_QVariant__PythonToCpp__QList_QVariant_,
        is__QList_QVariant__PythonToCpp__QList_QVariant__Convertible);

    // Register converter for type 'QList<QString>'.
    SbkNatronEngineTypeConverters[SBK_NATRONENGINE_QLIST_QSTRING_IDX] = Shiboken::Conversions::createConverter(&PyList_Type, _QList_QString__CppToPython__QList_QString_);
    Shiboken::Conversions::registerConverterName(SbkNatronEngineTypeConverters[SBK_NATRONENGINE_QLIST_QSTRING_IDX], "QList<QString>");
    Shiboken::Conversions::addPythonToCppValueConversion(SbkNatronEngineTypeConverters[SBK_NATRONENGINE_QLIST_QSTRING_IDX],
        _QList_QString__PythonToCpp__QList_QString_,
        is__QList_QString__PythonToCpp__QList_QString__Convertible);

    // Register converter for type 'QMap<QString,QVariant>'.
    SbkNatronEngineTypeConverters[SBK_NATRONENGINE_QMAP_QSTRING_QVARIANT_IDX] = Shiboken::Conversions::createConverter(&PyDict_Type, _QMap_QString_QVariant__CppToPython__QMap_QString_QVariant_);
    Shiboken::Conversions::registerConverterName(SbkNatronEngineTypeConverters[SBK_NATRONENGINE_QMAP_QSTRING_QVARIANT_IDX], "QMap<QString,QVariant>");
    Shiboken::Conversions::addPythonToCppValueConversion(SbkNatronEngineTypeConverters[SBK_NATRONENGINE_QMAP_QSTRING_QVARIANT_IDX],
        _QMap_QString_QVariant__PythonToCpp__QMap_QString_QVariant_,
        is__QMap_QString_QVariant__PythonToCpp__QMap_QString_QVariant__Convertible);

    // Register primitive types converters.

    Shiboken::Module::registerTypes(module, SbkNatronEngineTypes);
    Shiboken::Module::registerTypeConverters(module, SbkNatronEngineTypeConverters);

    if (PyErr_Occurred()) {
        PyErr_Print();
        Py_FatalError("can't initialize module NatronEngine");
    }
    PySide::registerCleanupFunction(cleanTypesAttributes);
SBK_MODULE_INIT_FUNCTION_END<|MERGE_RESOLUTION|>--- conflicted
+++ resolved
@@ -40,8 +40,8 @@
 void init_App(PyObject* module);
 void init_AppSettings(PyObject* module);
 void init_ItemBase(PyObject* module);
+void init_Layer(PyObject* module);
 void init_BezierCurve(PyObject* module);
-void init_Layer(PyObject* module);
 void init_Roto(PyObject* module);
 void init_Track(PyObject* module);
 void init_Tracker(PyObject* module);
@@ -50,30 +50,20 @@
 void init_Effect(PyObject* module);
 void init_Param(PyObject* module);
 void init_AnimatedParam(PyObject* module);
-<<<<<<< HEAD
-=======
 void init_ColorParam(PyObject* module);
->>>>>>> f47de4b4
 void init_ChoiceParam(PyObject* module);
 void init_BooleanParam(PyObject* module);
-void init_DoubleParam(PyObject* module);
-void init_Double2DParam(PyObject* module);
-void init_Double3DParam(PyObject* module);
 void init_StringParamBase(PyObject* module);
 void init_StringParam(PyObject* module);
 void init_FileParam(PyObject* module);
 void init_OutputFileParam(PyObject* module);
 void init_PathParam(PyObject* module);
-void init_ColorParam(PyObject* module);
 void init_IntParam(PyObject* module);
 void init_Int2DParam(PyObject* module);
 void init_Int3DParam(PyObject* module);
-<<<<<<< HEAD
-=======
 void init_DoubleParam(PyObject* module);
 void init_Double2DParam(PyObject* module);
 void init_Double3DParam(PyObject* module);
->>>>>>> f47de4b4
 void init_ButtonParam(PyObject* module);
 void init_SeparatorParam(PyObject* module);
 void init_GroupParam(PyObject* module);
@@ -154,37 +144,60 @@
     return 0;
 }
 
-// C++ to Python conversion for type 'std::list<Track * > *'.
-static PyObject* std_list_TrackPTR_PTR_CppToPython_std_list_TrackPTR_PTR(const void* cppIn) {
-    ::std::list<Track * >& cppInRef = *((::std::list<Track * >*)cppIn);
+// C++ to Python conversion for type 'std::pair<QString, QString >'.
+static PyObject* std_pair_QString_QString__CppToPython_std_pair_QString_QString_(const void* cppIn) {
+    ::std::pair<QString, QString >& cppInRef = *((::std::pair<QString, QString >*)cppIn);
+
+                    PyObject* pyOut = PyTuple_New(2);
+                    PyTuple_SET_ITEM(pyOut, 0, Shiboken::Conversions::copyToPython(SbkPySide_QtCoreTypeConverters[SBK_QSTRING_IDX], &cppInRef.first));
+                    PyTuple_SET_ITEM(pyOut, 1, Shiboken::Conversions::copyToPython(SbkPySide_QtCoreTypeConverters[SBK_QSTRING_IDX], &cppInRef.second));
+                    return pyOut;
+
+}
+static void std_pair_QString_QString__PythonToCpp_std_pair_QString_QString_(PyObject* pyIn, void* cppOut) {
+    ::std::pair<QString, QString >& cppOutRef = *((::std::pair<QString, QString >*)cppOut);
+
+                    Shiboken::Conversions::pythonToCppCopy(SbkPySide_QtCoreTypeConverters[SBK_QSTRING_IDX], PySequence_Fast_GET_ITEM(pyIn, 0), &(cppOutRef.first));
+                    Shiboken::Conversions::pythonToCppCopy(SbkPySide_QtCoreTypeConverters[SBK_QSTRING_IDX], PySequence_Fast_GET_ITEM(pyIn, 1), &(cppOutRef.second));
+
+}
+static PythonToCppFunc is_std_pair_QString_QString__PythonToCpp_std_pair_QString_QString__Convertible(PyObject* pyIn) {
+    if (Shiboken::Conversions::convertiblePairTypes(SbkPySide_QtCoreTypeConverters[SBK_QSTRING_IDX], false, SbkPySide_QtCoreTypeConverters[SBK_QSTRING_IDX], false, pyIn))
+        return std_pair_QString_QString__PythonToCpp_std_pair_QString_QString_;
+    return 0;
+}
+
+// C++ to Python conversion for type 'const std::list<std::pair<QString, QString > > &'.
+static PyObject* conststd_list_std_pair_QString_QString__REF_CppToPython_conststd_list_std_pair_QString_QString__REF(const void* cppIn) {
+    ::std::list<std::pair<QString, QString > >& cppInRef = *((::std::list<std::pair<QString, QString > >*)cppIn);
 
                     // TEMPLATE - stdListToPyList - START
             PyObject* pyOut = PyList_New((int) cppInRef.size());
-            ::std::list<Track * >::const_iterator it = cppInRef.begin();
+            ::std::list<std::pair<QString, QString > >::const_iterator it = cppInRef.begin();
             for (int idx = 0; it != cppInRef.end(); ++it, ++idx) {
-            ::Track* cppItem(*it);
-            PyList_SET_ITEM(pyOut, idx, Shiboken::Conversions::pointerToPython((SbkObjectType*)SbkNatronEngineTypes[SBK_TRACK_IDX], cppItem));
+            ::std::pair<QString, QString > cppItem(*it);
+            PyList_SET_ITEM(pyOut, idx, Shiboken::Conversions::copyToPython(SbkNatronEngineTypeConverters[SBK_NATRONENGINE_STD_PAIR_QSTRING_QSTRING_IDX], &cppItem));
             }
             return pyOut;
         // TEMPLATE - stdListToPyList - END
 
 }
-static void std_list_TrackPTR_PTR_PythonToCpp_std_list_TrackPTR_PTR(PyObject* pyIn, void* cppOut) {
-    ::std::list<Track * >& cppOutRef = *((::std::list<Track * >*)cppOut);
+static void conststd_list_std_pair_QString_QString__REF_PythonToCpp_conststd_list_std_pair_QString_QString__REF(PyObject* pyIn, void* cppOut) {
+    ::std::list<std::pair<QString, QString > >& cppOutRef = *((::std::list<std::pair<QString, QString > >*)cppOut);
 
                     // TEMPLATE - pyListToStdList - START
         for (int i = 0; i < PySequence_Size(pyIn); i++) {
         Shiboken::AutoDecRef pyItem(PySequence_GetItem(pyIn, i));
-        ::Track* cppItem = ((::Track*)0);
-        Shiboken::Conversions::pythonToCppPointer((SbkObjectType*)SbkNatronEngineTypes[SBK_TRACK_IDX], pyItem, &(cppItem));
+        ::std::pair<QString, QString > cppItem = ::std::pair<QString, QString >();
+        Shiboken::Conversions::pythonToCppCopy(SbkNatronEngineTypeConverters[SBK_NATRONENGINE_STD_PAIR_QSTRING_QSTRING_IDX], pyItem, &(cppItem));
         cppOutRef.push_back(cppItem);
         }
     // TEMPLATE - pyListToStdList - END
 
 }
-static PythonToCppFunc is_std_list_TrackPTR_PTR_PythonToCpp_std_list_TrackPTR_PTR_Convertible(PyObject* pyIn) {
-    if (Shiboken::Conversions::checkSequenceTypes(SbkNatronEngineTypes[SBK_TRACK_IDX], pyIn))
-        return std_list_TrackPTR_PTR_PythonToCpp_std_list_TrackPTR_PTR;
+static PythonToCppFunc is_conststd_list_std_pair_QString_QString__REF_PythonToCpp_conststd_list_std_pair_QString_QString__REF_Convertible(PyObject* pyIn) {
+    if (Shiboken::Conversions::convertibleSequenceTypes(SbkNatronEngineTypeConverters[SBK_NATRONENGINE_STD_PAIR_QSTRING_QSTRING_IDX], pyIn))
+        return conststd_list_std_pair_QString_QString__REF_PythonToCpp_conststd_list_std_pair_QString_QString__REF;
     return 0;
 }
 
@@ -432,63 +445,6 @@
 static PythonToCppFunc is_std_map_ImageLayer_EffectPTR__PythonToCpp_std_map_ImageLayer_EffectPTR__Convertible(PyObject* pyIn) {
     if (Shiboken::Conversions::convertibleDictTypes(SBK_CONVERTER(SbkNatronEngineTypes[SBK_IMAGELAYER_IDX]), false, SBK_CONVERTER(SbkNatronEngineTypes[SBK_EFFECT_IDX]), true, pyIn))
         return std_map_ImageLayer_EffectPTR__PythonToCpp_std_map_ImageLayer_EffectPTR_;
-    return 0;
-}
-
-// C++ to Python conversion for type 'std::pair<QString, QString >'.
-static PyObject* std_pair_QString_QString__CppToPython_std_pair_QString_QString_(const void* cppIn) {
-    ::std::pair<QString, QString >& cppInRef = *((::std::pair<QString, QString >*)cppIn);
-
-                    PyObject* pyOut = PyTuple_New(2);
-                    PyTuple_SET_ITEM(pyOut, 0, Shiboken::Conversions::copyToPython(SbkPySide_QtCoreTypeConverters[SBK_QSTRING_IDX], &cppInRef.first));
-                    PyTuple_SET_ITEM(pyOut, 1, Shiboken::Conversions::copyToPython(SbkPySide_QtCoreTypeConverters[SBK_QSTRING_IDX], &cppInRef.second));
-                    return pyOut;
-
-}
-static void std_pair_QString_QString__PythonToCpp_std_pair_QString_QString_(PyObject* pyIn, void* cppOut) {
-    ::std::pair<QString, QString >& cppOutRef = *((::std::pair<QString, QString >*)cppOut);
-
-                    Shiboken::Conversions::pythonToCppCopy(SbkPySide_QtCoreTypeConverters[SBK_QSTRING_IDX], PySequence_Fast_GET_ITEM(pyIn, 0), &(cppOutRef.first));
-                    Shiboken::Conversions::pythonToCppCopy(SbkPySide_QtCoreTypeConverters[SBK_QSTRING_IDX], PySequence_Fast_GET_ITEM(pyIn, 1), &(cppOutRef.second));
-
-}
-static PythonToCppFunc is_std_pair_QString_QString__PythonToCpp_std_pair_QString_QString__Convertible(PyObject* pyIn) {
-    if (Shiboken::Conversions::convertiblePairTypes(SbkPySide_QtCoreTypeConverters[SBK_QSTRING_IDX], false, SbkPySide_QtCoreTypeConverters[SBK_QSTRING_IDX], false, pyIn))
-        return std_pair_QString_QString__PythonToCpp_std_pair_QString_QString_;
-    return 0;
-}
-
-// C++ to Python conversion for type 'const std::list<std::pair<QString, QString > > &'.
-static PyObject* conststd_list_std_pair_QString_QString__REF_CppToPython_conststd_list_std_pair_QString_QString__REF(const void* cppIn) {
-    ::std::list<std::pair<QString, QString > >& cppInRef = *((::std::list<std::pair<QString, QString > >*)cppIn);
-
-                    // TEMPLATE - stdListToPyList - START
-            PyObject* pyOut = PyList_New((int) cppInRef.size());
-            ::std::list<std::pair<QString, QString > >::const_iterator it = cppInRef.begin();
-            for (int idx = 0; it != cppInRef.end(); ++it, ++idx) {
-            ::std::pair<QString, QString > cppItem(*it);
-            PyList_SET_ITEM(pyOut, idx, Shiboken::Conversions::copyToPython(SbkNatronEngineTypeConverters[SBK_NATRONENGINE_STD_PAIR_QSTRING_QSTRING_IDX], &cppItem));
-            }
-            return pyOut;
-        // TEMPLATE - stdListToPyList - END
-
-}
-static void conststd_list_std_pair_QString_QString__REF_PythonToCpp_conststd_list_std_pair_QString_QString__REF(PyObject* pyIn, void* cppOut) {
-    ::std::list<std::pair<QString, QString > >& cppOutRef = *((::std::list<std::pair<QString, QString > >*)cppOut);
-
-                    // TEMPLATE - pyListToStdList - START
-        for (int i = 0; i < PySequence_Size(pyIn); i++) {
-        Shiboken::AutoDecRef pyItem(PySequence_GetItem(pyIn, i));
-        ::std::pair<QString, QString > cppItem = ::std::pair<QString, QString >();
-        Shiboken::Conversions::pythonToCppCopy(SbkNatronEngineTypeConverters[SBK_NATRONENGINE_STD_PAIR_QSTRING_QSTRING_IDX], pyItem, &(cppItem));
-        cppOutRef.push_back(cppItem);
-        }
-    // TEMPLATE - pyListToStdList - END
-
-}
-static PythonToCppFunc is_conststd_list_std_pair_QString_QString__REF_PythonToCpp_conststd_list_std_pair_QString_QString__REF_Convertible(PyObject* pyIn) {
-    if (Shiboken::Conversions::convertibleSequenceTypes(SbkNatronEngineTypeConverters[SBK_NATRONENGINE_STD_PAIR_QSTRING_QSTRING_IDX], pyIn))
-        return conststd_list_std_pair_QString_QString__REF_PythonToCpp_conststd_list_std_pair_QString_QString__REF;
     return 0;
 }
 
@@ -655,8 +611,8 @@
     init_App(module);
     init_AppSettings(module);
     init_ItemBase(module);
+    init_Layer(module);
     init_BezierCurve(module);
-    init_Layer(module);
     init_Roto(module);
     init_Track(module);
     init_Tracker(module);
@@ -665,30 +621,20 @@
     init_Effect(module);
     init_Param(module);
     init_AnimatedParam(module);
-<<<<<<< HEAD
-=======
     init_ColorParam(module);
->>>>>>> f47de4b4
     init_ChoiceParam(module);
     init_BooleanParam(module);
-    init_DoubleParam(module);
-    init_Double2DParam(module);
-    init_Double3DParam(module);
     init_StringParamBase(module);
     init_StringParam(module);
     init_FileParam(module);
     init_OutputFileParam(module);
     init_PathParam(module);
-    init_ColorParam(module);
     init_IntParam(module);
     init_Int2DParam(module);
     init_Int3DParam(module);
-<<<<<<< HEAD
-=======
     init_DoubleParam(module);
     init_Double2DParam(module);
     init_Double3DParam(module);
->>>>>>> f47de4b4
     init_ButtonParam(module);
     init_SeparatorParam(module);
     init_GroupParam(module);
@@ -719,12 +665,20 @@
         std_vector_RectI__PythonToCpp_std_vector_RectI_,
         is_std_vector_RectI__PythonToCpp_std_vector_RectI__Convertible);
 
-    // Register converter for type 'std::list<Track*>*'.
-    SbkNatronEngineTypeConverters[SBK_NATRONENGINE_STD_LIST_TRACKPTR_IDX] = Shiboken::Conversions::createConverter(&PyList_Type, std_list_TrackPTR_PTR_CppToPython_std_list_TrackPTR_PTR);
-    Shiboken::Conversions::registerConverterName(SbkNatronEngineTypeConverters[SBK_NATRONENGINE_STD_LIST_TRACKPTR_IDX], "std::list<Track*>*");
-    Shiboken::Conversions::addPythonToCppValueConversion(SbkNatronEngineTypeConverters[SBK_NATRONENGINE_STD_LIST_TRACKPTR_IDX],
-        std_list_TrackPTR_PTR_PythonToCpp_std_list_TrackPTR_PTR,
-        is_std_list_TrackPTR_PTR_PythonToCpp_std_list_TrackPTR_PTR_Convertible);
+    // Register converter for type 'std::pair<QString,QString>'.
+    SbkNatronEngineTypeConverters[SBK_NATRONENGINE_STD_PAIR_QSTRING_QSTRING_IDX] = Shiboken::Conversions::createConverter(&PyList_Type, std_pair_QString_QString__CppToPython_std_pair_QString_QString_);
+    Shiboken::Conversions::registerConverterName(SbkNatronEngineTypeConverters[SBK_NATRONENGINE_STD_PAIR_QSTRING_QSTRING_IDX], "std::pair<QString,QString>");
+    Shiboken::Conversions::addPythonToCppValueConversion(SbkNatronEngineTypeConverters[SBK_NATRONENGINE_STD_PAIR_QSTRING_QSTRING_IDX],
+        std_pair_QString_QString__PythonToCpp_std_pair_QString_QString_,
+        is_std_pair_QString_QString__PythonToCpp_std_pair_QString_QString__Convertible);
+
+    // Register converter for type 'const std::list<std::pair<QString,QString>>&'.
+    SbkNatronEngineTypeConverters[SBK_NATRONENGINE_STD_LIST_STD_PAIR_QSTRING_QSTRING_IDX] = Shiboken::Conversions::createConverter(&PyList_Type, conststd_list_std_pair_QString_QString__REF_CppToPython_conststd_list_std_pair_QString_QString__REF);
+    Shiboken::Conversions::registerConverterName(SbkNatronEngineTypeConverters[SBK_NATRONENGINE_STD_LIST_STD_PAIR_QSTRING_QSTRING_IDX], "const std::list<std::pair<QString,QString>>&");
+    Shiboken::Conversions::registerConverterName(SbkNatronEngineTypeConverters[SBK_NATRONENGINE_STD_LIST_STD_PAIR_QSTRING_QSTRING_IDX], "std::list<std::pair<QString,QString>>");
+    Shiboken::Conversions::addPythonToCppValueConversion(SbkNatronEngineTypeConverters[SBK_NATRONENGINE_STD_LIST_STD_PAIR_QSTRING_QSTRING_IDX],
+        conststd_list_std_pair_QString_QString__REF_PythonToCpp_conststd_list_std_pair_QString_QString__REF,
+        is_conststd_list_std_pair_QString_QString__REF_PythonToCpp_conststd_list_std_pair_QString_QString__REF_Convertible);
 
     // Register converter for type 'std::list<Track*>*'.
     SbkNatronEngineTypeConverters[SBK_NATRONENGINE_STD_LIST_TRACKPTR_IDX] = Shiboken::Conversions::createConverter(&PyList_Type, std_list_TrackPTR_PTR_CppToPython_std_list_TrackPTR_PTR);
@@ -776,21 +730,6 @@
         std_map_ImageLayer_EffectPTR__PythonToCpp_std_map_ImageLayer_EffectPTR_,
         is_std_map_ImageLayer_EffectPTR__PythonToCpp_std_map_ImageLayer_EffectPTR__Convertible);
 
-    // Register converter for type 'std::pair<QString,QString>'.
-    SbkNatronEngineTypeConverters[SBK_NATRONENGINE_STD_PAIR_QSTRING_QSTRING_IDX] = Shiboken::Conversions::createConverter(&PyList_Type, std_pair_QString_QString__CppToPython_std_pair_QString_QString_);
-    Shiboken::Conversions::registerConverterName(SbkNatronEngineTypeConverters[SBK_NATRONENGINE_STD_PAIR_QSTRING_QSTRING_IDX], "std::pair<QString,QString>");
-    Shiboken::Conversions::addPythonToCppValueConversion(SbkNatronEngineTypeConverters[SBK_NATRONENGINE_STD_PAIR_QSTRING_QSTRING_IDX],
-        std_pair_QString_QString__PythonToCpp_std_pair_QString_QString_,
-        is_std_pair_QString_QString__PythonToCpp_std_pair_QString_QString__Convertible);
-
-    // Register converter for type 'const std::list<std::pair<QString,QString>>&'.
-    SbkNatronEngineTypeConverters[SBK_NATRONENGINE_STD_LIST_STD_PAIR_QSTRING_QSTRING_IDX] = Shiboken::Conversions::createConverter(&PyList_Type, conststd_list_std_pair_QString_QString__REF_CppToPython_conststd_list_std_pair_QString_QString__REF);
-    Shiboken::Conversions::registerConverterName(SbkNatronEngineTypeConverters[SBK_NATRONENGINE_STD_LIST_STD_PAIR_QSTRING_QSTRING_IDX], "const std::list<std::pair<QString,QString>>&");
-    Shiboken::Conversions::registerConverterName(SbkNatronEngineTypeConverters[SBK_NATRONENGINE_STD_LIST_STD_PAIR_QSTRING_QSTRING_IDX], "std::list<std::pair<QString,QString>>");
-    Shiboken::Conversions::addPythonToCppValueConversion(SbkNatronEngineTypeConverters[SBK_NATRONENGINE_STD_LIST_STD_PAIR_QSTRING_QSTRING_IDX],
-        conststd_list_std_pair_QString_QString__REF_PythonToCpp_conststd_list_std_pair_QString_QString__REF,
-        is_conststd_list_std_pair_QString_QString__REF_PythonToCpp_conststd_list_std_pair_QString_QString__REF_Convertible);
-
     // Register converter for type 'QList<QVariant>'.
     SbkNatronEngineTypeConverters[SBK_NATRONENGINE_QLIST_QVARIANT_IDX] = Shiboken::Conversions::createConverter(&PyList_Type, _QList_QVariant__CppToPython__QList_QVariant_);
     Shiboken::Conversions::registerConverterName(SbkNatronEngineTypeConverters[SBK_NATRONENGINE_QLIST_QVARIANT_IDX], "QList<QVariant>");
