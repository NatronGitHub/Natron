--- conflicted
+++ resolved
@@ -35,24 +35,18 @@
 };
 
 // Classes initialization functions ------------------------------------------------------------
-<<<<<<< HEAD
-void init_RectI(PyObject* module);
-void init_RectD(PyObject* module);
-void init_ExprUtils(PyObject* module);
 void init_PyCoreApplication(PyObject* module);
 void init_Group(PyObject* module);
 void init_App(PyObject* module);
 void init_AppSettings(PyObject* module);
 void init_NodeCreationProperty(PyObject* module);
-void init_StringNodeCreationProperty(PyObject* module);
 void init_IntNodeCreationProperty(PyObject* module);
 void init_BoolNodeCreationProperty(PyObject* module);
 void init_FloatNodeCreationProperty(PyObject* module);
+void init_StringNodeCreationProperty(PyObject* module);
 void init_ItemBase(PyObject* module);
 void init_BezierCurve(PyObject* module);
 void init_StrokeItem(PyObject* module);
-=======
->>>>>>> 2207a494
 void init_Track(PyObject* module);
 void init_ItemsTable(PyObject* module);
 void init_Roto(PyObject* module);
@@ -60,76 +54,40 @@
 void init_StrokePoint(PyObject* module);
 void init_ImageLayer(PyObject* module);
 void init_UserParamHolder(PyObject* module);
-<<<<<<< HEAD
 void init_Effect(PyObject* module);
 void init_PyOverlayParamDesc(PyObject* module);
 void init_PyOverlayInteract(PyObject* module);
+void init_PyTransformOverlayInteract(PyObject* module);
 void init_PyCornerPinOverlayInteract(PyObject* module);
 void init_PyPointOverlayInteract(PyObject* module);
-void init_PyTransformOverlayInteract(PyObject* module);
 void init_Param(PyObject* module);
 void init_ButtonParam(PyObject* module);
 void init_SeparatorParam(PyObject* module);
+void init_GroupParam(PyObject* module);
+void init_PageParam(PyObject* module);
+void init_ParametricParam(PyObject* module);
 void init_AnimatedParam(PyObject* module);
+void init_IntParam(PyObject* module);
+void init_Int2DParam(PyObject* module);
+void init_Int3DParam(PyObject* module);
+void init_DoubleParam(PyObject* module);
+void init_Double2DParam(PyObject* module);
+void init_Double3DParam(PyObject* module);
+void init_ColorParam(PyObject* module);
 void init_ChoiceParam(PyObject* module);
 void init_BooleanParam(PyObject* module);
 void init_StringParamBase(PyObject* module);
 void init_FileParam(PyObject* module);
 void init_PathParam(PyObject* module);
 void init_StringParam(PyObject* module);
-=======
-void init_Param(PyObject* module);
-void init_ButtonParam(PyObject* module);
-void init_SeparatorParam(PyObject* module);
-void init_GroupParam(PyObject* module);
-void init_AnimatedParam(PyObject* module);
-void init_ColorParam(PyObject* module);
-void init_ChoiceParam(PyObject* module);
-void init_BooleanParam(PyObject* module);
-void init_StringParamBase(PyObject* module);
-void init_StringParam(PyObject* module);
-void init_FileParam(PyObject* module);
-void init_OutputFileParam(PyObject* module);
-void init_PathParam(PyObject* module);
->>>>>>> 2207a494
-void init_IntParam(PyObject* module);
-void init_Int2DParam(PyObject* module);
-void init_Int3DParam(PyObject* module);
-void init_DoubleParam(PyObject* module);
-void init_Double2DParam(PyObject* module);
-void init_Double3DParam(PyObject* module);
-<<<<<<< HEAD
-void init_ColorParam(PyObject* module);
-void init_GroupParam(PyObject* module);
-=======
->>>>>>> 2207a494
-void init_PageParam(PyObject* module);
-void init_ParametricParam(PyObject* module);
 void init_Int2DTuple(PyObject* module);
 void init_Int3DTuple(PyObject* module);
 void init_Double2DTuple(PyObject* module);
 void init_Double3DTuple(PyObject* module);
 void init_ColorTuple(PyObject* module);
-<<<<<<< HEAD
-=======
 void init_RectI(PyObject* module);
 void init_RectD(PyObject* module);
 void init_ExprUtils(PyObject* module);
-void init_PyCoreApplication(PyObject* module);
-void init_Group(PyObject* module);
-void init_App(PyObject* module);
-void init_Effect(PyObject* module);
-void init_AppSettings(PyObject* module);
-void init_NodeCreationProperty(PyObject* module);
-void init_IntNodeCreationProperty(PyObject* module);
-void init_BoolNodeCreationProperty(PyObject* module);
-void init_FloatNodeCreationProperty(PyObject* module);
-void init_StringNodeCreationProperty(PyObject* module);
-void init_ItemBase(PyObject* module);
-void init_Layer(PyObject* module);
-void init_BezierCurve(PyObject* module);
-void init_Roto(PyObject* module);
->>>>>>> 2207a494
 void init_NATRON_NAMESPACE(PyObject* module);
 
 // Required modules' type and converter arrays.
@@ -162,7 +120,180 @@
 
 // Container Type converters.
 
-<<<<<<< HEAD
+// C++ to Python conversion for type 'const std::vector<double > &'.
+static PyObject* conststd_vector_double_REF_CppToPython_conststd_vector_double_REF(const void* cppIn) {
+    ::std::vector<double >& cppInRef = *((::std::vector<double >*)cppIn);
+
+                    // TEMPLATE - stdVectorToPyList - START
+            ::std::vector<double >::size_type vectorSize = cppInRef.size();
+            PyObject* pyOut = PyList_New((int) vectorSize);
+            for (::std::vector<double >::size_type idx = 0; idx < vectorSize; ++idx) {
+            double cppItem(cppInRef[idx]);
+            PyList_SET_ITEM(pyOut, idx, Shiboken::Conversions::copyToPython(Shiboken::Conversions::PrimitiveTypeConverter<double>(), &cppItem));
+            }
+            return pyOut;
+        // TEMPLATE - stdVectorToPyList - END
+
+}
+static void conststd_vector_double_REF_PythonToCpp_conststd_vector_double_REF(PyObject* pyIn, void* cppOut) {
+    ::std::vector<double >& cppOutRef = *((::std::vector<double >*)cppOut);
+
+                    // TEMPLATE - pySeqToStdVector - START
+        int vectorSize = PySequence_Size(pyIn);
+        cppOutRef.reserve(vectorSize);
+        for (int idx = 0; idx < vectorSize; ++idx) {
+        Shiboken::AutoDecRef pyItem(PySequence_GetItem(pyIn, idx));
+        double cppItem;
+        Shiboken::Conversions::pythonToCppCopy(Shiboken::Conversions::PrimitiveTypeConverter<double>(), pyItem, &(cppItem));
+        cppOutRef.push_back(cppItem);
+        }
+    // TEMPLATE - pySeqToStdVector - END
+
+}
+static PythonToCppFunc is_conststd_vector_double_REF_PythonToCpp_conststd_vector_double_REF_Convertible(PyObject* pyIn) {
+    if (Shiboken::Conversions::convertibleSequenceTypes(Shiboken::Conversions::PrimitiveTypeConverter<double>(), pyIn))
+        return conststd_vector_double_REF_PythonToCpp_conststd_vector_double_REF;
+    return 0;
+}
+
+// C++ to Python conversion for type 'std::list<RectI >'.
+static PyObject* std_list_RectI__CppToPython_std_list_RectI_(const void* cppIn) {
+    ::std::list<RectI >& cppInRef = *((::std::list<RectI >*)cppIn);
+
+                    // TEMPLATE - stdListToPyList - START
+            PyObject* pyOut = PyList_New((int) cppInRef.size());
+            ::std::list<RectI >::const_iterator it = cppInRef.begin();
+            for (int idx = 0; it != cppInRef.end(); ++it, ++idx) {
+            ::RectI cppItem(*it);
+            PyList_SET_ITEM(pyOut, idx, Shiboken::Conversions::copyToPython((SbkObjectType*)SbkNatronEngineTypes[SBK_RECTI_IDX], &cppItem));
+            }
+            return pyOut;
+        // TEMPLATE - stdListToPyList - END
+
+}
+static void std_list_RectI__PythonToCpp_std_list_RectI_(PyObject* pyIn, void* cppOut) {
+    ::std::list<RectI >& cppOutRef = *((::std::list<RectI >*)cppOut);
+
+                    // TEMPLATE - pyListToStdList - START
+        for (int i = 0; i < PySequence_Size(pyIn); i++) {
+        Shiboken::AutoDecRef pyItem(PySequence_GetItem(pyIn, i));
+        ::RectI cppItem = ::RectI();
+        Shiboken::Conversions::pythonToCppCopy((SbkObjectType*)SbkNatronEngineTypes[SBK_RECTI_IDX], pyItem, &(cppItem));
+        cppOutRef.push_back(cppItem);
+        }
+    // TEMPLATE - pyListToStdList - END
+
+}
+static PythonToCppFunc is_std_list_RectI__PythonToCpp_std_list_RectI__Convertible(PyObject* pyIn) {
+    if (Shiboken::Conversions::convertibleSequenceTypes((SbkObjectType*)SbkNatronEngineTypes[SBK_RECTI_IDX], pyIn))
+        return std_list_RectI__PythonToCpp_std_list_RectI_;
+    return 0;
+}
+
+// C++ to Python conversion for type 'std::vector<std::string >'.
+static PyObject* std_vector_std_string__CppToPython_std_vector_std_string_(const void* cppIn) {
+    ::std::vector<std::string >& cppInRef = *((::std::vector<std::string >*)cppIn);
+
+                    // TEMPLATE - stdVectorToPyList - START
+            ::std::vector<std::string >::size_type vectorSize = cppInRef.size();
+            PyObject* pyOut = PyList_New((int) vectorSize);
+            for (::std::vector<std::string >::size_type idx = 0; idx < vectorSize; ++idx) {
+            ::std::string cppItem(cppInRef[idx]);
+            PyList_SET_ITEM(pyOut, idx, Shiboken::Conversions::copyToPython(Shiboken::Conversions::PrimitiveTypeConverter<std::string>(), &cppItem));
+            }
+            return pyOut;
+        // TEMPLATE - stdVectorToPyList - END
+
+}
+static void std_vector_std_string__PythonToCpp_std_vector_std_string_(PyObject* pyIn, void* cppOut) {
+    ::std::vector<std::string >& cppOutRef = *((::std::vector<std::string >*)cppOut);
+
+                    // TEMPLATE - pySeqToStdVector - START
+        int vectorSize = PySequence_Size(pyIn);
+        cppOutRef.reserve(vectorSize);
+        for (int idx = 0; idx < vectorSize; ++idx) {
+        Shiboken::AutoDecRef pyItem(PySequence_GetItem(pyIn, idx));
+        ::std::string cppItem;
+        Shiboken::Conversions::pythonToCppCopy(Shiboken::Conversions::PrimitiveTypeConverter<std::string>(), pyItem, &(cppItem));
+        cppOutRef.push_back(cppItem);
+        }
+    // TEMPLATE - pySeqToStdVector - END
+
+}
+static PythonToCppFunc is_std_vector_std_string__PythonToCpp_std_vector_std_string__Convertible(PyObject* pyIn) {
+    if (Shiboken::Conversions::convertibleSequenceTypes(Shiboken::Conversions::PrimitiveTypeConverter<std::string>(), pyIn))
+        return std_vector_std_string__PythonToCpp_std_vector_std_string_;
+    return 0;
+}
+
+// C++ to Python conversion for type 'std::list<std::vector<std::string > > *'.
+static PyObject* std_list_std_vector_std_string__PTR_CppToPython_std_list_std_vector_std_string__PTR(const void* cppIn) {
+    ::std::list<std::vector<std::string > >& cppInRef = *((::std::list<std::vector<std::string > >*)cppIn);
+
+                    // TEMPLATE - stdListToPyList - START
+            PyObject* pyOut = PyList_New((int) cppInRef.size());
+            ::std::list<std::vector<std::string > >::const_iterator it = cppInRef.begin();
+            for (int idx = 0; it != cppInRef.end(); ++it, ++idx) {
+            ::std::vector<std::string > cppItem(*it);
+            PyList_SET_ITEM(pyOut, idx, Shiboken::Conversions::copyToPython(SbkNatronEngineTypeConverters[SBK_NATRONENGINE_STD_VECTOR_STD_STRING_IDX], &cppItem));
+            }
+            return pyOut;
+        // TEMPLATE - stdListToPyList - END
+
+}
+static void std_list_std_vector_std_string__PTR_PythonToCpp_std_list_std_vector_std_string__PTR(PyObject* pyIn, void* cppOut) {
+    ::std::list<std::vector<std::string > >& cppOutRef = *((::std::list<std::vector<std::string > >*)cppOut);
+
+                    // TEMPLATE - pyListToStdList - START
+        for (int i = 0; i < PySequence_Size(pyIn); i++) {
+        Shiboken::AutoDecRef pyItem(PySequence_GetItem(pyIn, i));
+        ::std::vector<std::string > cppItem = ::std::vector<std::string >();
+        Shiboken::Conversions::pythonToCppCopy(SbkNatronEngineTypeConverters[SBK_NATRONENGINE_STD_VECTOR_STD_STRING_IDX], pyItem, &(cppItem));
+        cppOutRef.push_back(cppItem);
+        }
+    // TEMPLATE - pyListToStdList - END
+
+}
+static PythonToCppFunc is_std_list_std_vector_std_string__PTR_PythonToCpp_std_list_std_vector_std_string__PTR_Convertible(PyObject* pyIn) {
+    if (Shiboken::Conversions::convertibleSequenceTypes(SbkNatronEngineTypeConverters[SBK_NATRONENGINE_STD_VECTOR_STD_STRING_IDX], pyIn))
+        return std_list_std_vector_std_string__PTR_PythonToCpp_std_list_std_vector_std_string__PTR;
+    return 0;
+}
+
+// C++ to Python conversion for type 'std::list<QString > *'.
+static PyObject* std_list_QString_PTR_CppToPython_std_list_QString_PTR(const void* cppIn) {
+    ::std::list<QString >& cppInRef = *((::std::list<QString >*)cppIn);
+
+                    // TEMPLATE - stdListToPyList - START
+            PyObject* pyOut = PyList_New((int) cppInRef.size());
+            ::std::list<QString >::const_iterator it = cppInRef.begin();
+            for (int idx = 0; it != cppInRef.end(); ++it, ++idx) {
+            ::QString cppItem(*it);
+            PyList_SET_ITEM(pyOut, idx, Shiboken::Conversions::copyToPython(SbkPySide_QtCoreTypeConverters[SBK_QSTRING_IDX], &cppItem));
+            }
+            return pyOut;
+        // TEMPLATE - stdListToPyList - END
+
+}
+static void std_list_QString_PTR_PythonToCpp_std_list_QString_PTR(PyObject* pyIn, void* cppOut) {
+    ::std::list<QString >& cppOutRef = *((::std::list<QString >*)cppOut);
+
+                    // TEMPLATE - pyListToStdList - START
+        for (int i = 0; i < PySequence_Size(pyIn); i++) {
+        Shiboken::AutoDecRef pyItem(PySequence_GetItem(pyIn, i));
+        ::QString cppItem = ::QString();
+        Shiboken::Conversions::pythonToCppCopy(SbkPySide_QtCoreTypeConverters[SBK_QSTRING_IDX], pyItem, &(cppItem));
+        cppOutRef.push_back(cppItem);
+        }
+    // TEMPLATE - pyListToStdList - END
+
+}
+static PythonToCppFunc is_std_list_QString_PTR_PythonToCpp_std_list_QString_PTR_Convertible(PyObject* pyIn) {
+    if (Shiboken::Conversions::convertibleSequenceTypes(SbkPySide_QtCoreTypeConverters[SBK_QSTRING_IDX], pyIn))
+        return std_list_QString_PTR_PythonToCpp_std_list_QString_PTR;
+    return 0;
+}
+
 // C++ to Python conversion for type 'std::map<QString, PyOverlayParamDesc >'.
 static PyObject* std_map_QString_PyOverlayParamDesc__CppToPython_std_map_QString_PyOverlayParamDesc_(const void* cppIn) {
     ::std::map<QString, PyOverlayParamDesc >& cppInRef = *((::std::map<QString, PyOverlayParamDesc >*)cppIn);
@@ -351,8 +482,6 @@
     return 0;
 }
 
-=======
->>>>>>> 2207a494
 // C++ to Python conversion for type 'std::list<double > *'.
 static PyObject* std_list_double_PTR_CppToPython_std_list_double_PTR(const void* cppIn) {
     ::std::list<double >& cppInRef = *((::std::list<double >*)cppIn);
@@ -452,42 +581,6 @@
 static PythonToCppFunc is_std_list_std_list_StrokePoint___PythonToCpp_std_list_std_list_StrokePoint___Convertible(PyObject* pyIn) {
     if (Shiboken::Conversions::convertibleSequenceTypes(SbkNatronEngineTypeConverters[SBK_NATRONENGINE_STD_LIST_STROKEPOINT_IDX], pyIn))
         return std_list_std_list_StrokePoint___PythonToCpp_std_list_std_list_StrokePoint__;
-    return 0;
-}
-
-// C++ to Python conversion for type 'const std::vector<double > &'.
-static PyObject* conststd_vector_double_REF_CppToPython_conststd_vector_double_REF(const void* cppIn) {
-    ::std::vector<double >& cppInRef = *((::std::vector<double >*)cppIn);
-
-                    // TEMPLATE - stdVectorToPyList - START
-            ::std::vector<double >::size_type vectorSize = cppInRef.size();
-            PyObject* pyOut = PyList_New((int) vectorSize);
-            for (::std::vector<double >::size_type idx = 0; idx < vectorSize; ++idx) {
-            double cppItem(cppInRef[idx]);
-            PyList_SET_ITEM(pyOut, idx, Shiboken::Conversions::copyToPython(Shiboken::Conversions::PrimitiveTypeConverter<double>(), &cppItem));
-            }
-            return pyOut;
-        // TEMPLATE - stdVectorToPyList - END
-
-}
-static void conststd_vector_double_REF_PythonToCpp_conststd_vector_double_REF(PyObject* pyIn, void* cppOut) {
-    ::std::vector<double >& cppOutRef = *((::std::vector<double >*)cppOut);
-
-                    // TEMPLATE - pySeqToStdVector - START
-        int vectorSize = PySequence_Size(pyIn);
-        cppOutRef.reserve(vectorSize);
-        for (int idx = 0; idx < vectorSize; ++idx) {
-        Shiboken::AutoDecRef pyItem(PySequence_GetItem(pyIn, idx));
-        double cppItem;
-        Shiboken::Conversions::pythonToCppCopy(Shiboken::Conversions::PrimitiveTypeConverter<double>(), pyItem, &(cppItem));
-        cppOutRef.push_back(cppItem);
-        }
-    // TEMPLATE - pySeqToStdVector - END
-
-}
-static PythonToCppFunc is_conststd_vector_double_REF_PythonToCpp_conststd_vector_double_REF_Convertible(PyObject* pyIn) {
-    if (Shiboken::Conversions::convertibleSequenceTypes(Shiboken::Conversions::PrimitiveTypeConverter<double>(), pyIn))
-        return conststd_vector_double_REF_PythonToCpp_conststd_vector_double_REF;
     return 0;
 }
 
@@ -560,76 +653,6 @@
 static PythonToCppFunc is_conststd_vector_int_REF_PythonToCpp_conststd_vector_int_REF_Convertible(PyObject* pyIn) {
     if (Shiboken::Conversions::convertibleSequenceTypes(Shiboken::Conversions::PrimitiveTypeConverter<int>(), pyIn))
         return conststd_vector_int_REF_PythonToCpp_conststd_vector_int_REF;
-    return 0;
-}
-
-<<<<<<< HEAD
-// C++ to Python conversion for type 'const std::vector<std::string > &'.
-static PyObject* conststd_vector_std_string_REF_CppToPython_conststd_vector_std_string_REF(const void* cppIn) {
-    ::std::vector<std::string >& cppInRef = *((::std::vector<std::string >*)cppIn);
-
-                    // TEMPLATE - stdVectorToPyList - START
-            ::std::vector<std::string >::size_type vectorSize = cppInRef.size();
-            PyObject* pyOut = PyList_New((int) vectorSize);
-            for (::std::vector<std::string >::size_type idx = 0; idx < vectorSize; ++idx) {
-            ::std::string cppItem(cppInRef[idx]);
-            PyList_SET_ITEM(pyOut, idx, Shiboken::Conversions::copyToPython(Shiboken::Conversions::PrimitiveTypeConverter<std::string>(), &cppItem));
-            }
-            return pyOut;
-        // TEMPLATE - stdVectorToPyList - END
-
-}
-static void conststd_vector_std_string_REF_PythonToCpp_conststd_vector_std_string_REF(PyObject* pyIn, void* cppOut) {
-    ::std::vector<std::string >& cppOutRef = *((::std::vector<std::string >*)cppOut);
-
-                    // TEMPLATE - pySeqToStdVector - START
-        int vectorSize = PySequence_Size(pyIn);
-        cppOutRef.reserve(vectorSize);
-        for (int idx = 0; idx < vectorSize; ++idx) {
-        Shiboken::AutoDecRef pyItem(PySequence_GetItem(pyIn, idx));
-        ::std::string cppItem;
-        Shiboken::Conversions::pythonToCppCopy(Shiboken::Conversions::PrimitiveTypeConverter<std::string>(), pyItem, &(cppItem));
-        cppOutRef.push_back(cppItem);
-        }
-    // TEMPLATE - pySeqToStdVector - END
-
-}
-static PythonToCppFunc is_conststd_vector_std_string_REF_PythonToCpp_conststd_vector_std_string_REF_Convertible(PyObject* pyIn) {
-    if (Shiboken::Conversions::convertibleSequenceTypes(Shiboken::Conversions::PrimitiveTypeConverter<std::string>(), pyIn))
-        return conststd_vector_std_string_REF_PythonToCpp_conststd_vector_std_string_REF;
-=======
-// C++ to Python conversion for type 'std::list<Param * >'.
-static PyObject* std_list_ParamPTR__CppToPython_std_list_ParamPTR_(const void* cppIn) {
-    ::std::list<Param * >& cppInRef = *((::std::list<Param * >*)cppIn);
-
-                    // TEMPLATE - stdListToPyList - START
-            PyObject* pyOut = PyList_New((int) cppInRef.size());
-            ::std::list<Param * >::const_iterator it = cppInRef.begin();
-            for (int idx = 0; it != cppInRef.end(); ++it, ++idx) {
-            ::Param* cppItem(*it);
-            PyList_SET_ITEM(pyOut, idx, Shiboken::Conversions::pointerToPython((SbkObjectType*)SbkNatronEngineTypes[SBK_PARAM_IDX], cppItem));
-            }
-            return pyOut;
-        // TEMPLATE - stdListToPyList - END
-
-}
-static void std_list_ParamPTR__PythonToCpp_std_list_ParamPTR_(PyObject* pyIn, void* cppOut) {
-    ::std::list<Param * >& cppOutRef = *((::std::list<Param * >*)cppOut);
-
-                    // TEMPLATE - pyListToStdList - START
-        for (int i = 0; i < PySequence_Size(pyIn); i++) {
-        Shiboken::AutoDecRef pyItem(PySequence_GetItem(pyIn, i));
-        ::Param* cppItem = ((::Param*)0);
-        Shiboken::Conversions::pythonToCppPointer((SbkObjectType*)SbkNatronEngineTypes[SBK_PARAM_IDX], pyItem, &(cppItem));
-        cppOutRef.push_back(cppItem);
-        }
-    // TEMPLATE - pyListToStdList - END
-
-}
-static PythonToCppFunc is_std_list_ParamPTR__PythonToCpp_std_list_ParamPTR__Convertible(PyObject* pyIn) {
-    if (Shiboken::Conversions::checkSequenceTypes(SbkNatronEngineTypes[SBK_PARAM_IDX], pyIn))
-        return std_list_ParamPTR__PythonToCpp_std_list_ParamPTR_;
->>>>>>> 2207a494
     return 0;
 }
 
@@ -710,40 +733,6 @@
     return 0;
 }
 
-// C++ to Python conversion for type 'std::list<QString >'.
-static PyObject* std_list_QString__CppToPython_std_list_QString_(const void* cppIn) {
-    ::std::list<QString >& cppInRef = *((::std::list<QString >*)cppIn);
-
-                    // TEMPLATE - stdListToPyList - START
-            PyObject* pyOut = PyList_New((int) cppInRef.size());
-            ::std::list<QString >::const_iterator it = cppInRef.begin();
-            for (int idx = 0; it != cppInRef.end(); ++it, ++idx) {
-            ::QString cppItem(*it);
-            PyList_SET_ITEM(pyOut, idx, Shiboken::Conversions::copyToPython(SbkPySide_QtCoreTypeConverters[SBK_QSTRING_IDX], &cppItem));
-            }
-            return pyOut;
-        // TEMPLATE - stdListToPyList - END
-
-}
-static void std_list_QString__PythonToCpp_std_list_QString_(PyObject* pyIn, void* cppOut) {
-    ::std::list<QString >& cppOutRef = *((::std::list<QString >*)cppOut);
-
-                    // TEMPLATE - pyListToStdList - START
-        for (int i = 0; i < PySequence_Size(pyIn); i++) {
-        Shiboken::AutoDecRef pyItem(PySequence_GetItem(pyIn, i));
-        ::QString cppItem = ::QString();
-        Shiboken::Conversions::pythonToCppCopy(SbkPySide_QtCoreTypeConverters[SBK_QSTRING_IDX], pyItem, &(cppItem));
-        cppOutRef.push_back(cppItem);
-        }
-    // TEMPLATE - pyListToStdList - END
-
-}
-static PythonToCppFunc is_std_list_QString__PythonToCpp_std_list_QString__Convertible(PyObject* pyIn) {
-    if (Shiboken::Conversions::convertibleSequenceTypes(SbkPySide_QtCoreTypeConverters[SBK_QSTRING_IDX], pyIn))
-        return std_list_QString__PythonToCpp_std_list_QString_;
-    return 0;
-}
-
 // C++ to Python conversion for type 'const std::list<int > &'.
 static PyObject* conststd_list_int_REF_CppToPython_conststd_list_int_REF(const void* cppIn) {
     ::std::list<int >& cppInRef = *((::std::list<int >*)cppIn);
@@ -778,133 +767,6 @@
     return 0;
 }
 
-// C++ to Python conversion for type 'std::vector<RectI >'.
-static PyObject* std_vector_RectI__CppToPython_std_vector_RectI_(const void* cppIn) {
-    ::std::vector<RectI >& cppInRef = *((::std::vector<RectI >*)cppIn);
-
-                    // TEMPLATE - stdVectorToPyList - START
-            ::std::vector<RectI >::size_type vectorSize = cppInRef.size();
-            PyObject* pyOut = PyList_New((int) vectorSize);
-            for (::std::vector<RectI >::size_type idx = 0; idx < vectorSize; ++idx) {
-            ::RectI cppItem(cppInRef[idx]);
-            PyList_SET_ITEM(pyOut, idx, Shiboken::Conversions::copyToPython((SbkObjectType*)SbkNatronEngineTypes[SBK_RECTI_IDX], &cppItem));
-            }
-            return pyOut;
-        // TEMPLATE - stdVectorToPyList - END
-
-}
-static void std_vector_RectI__PythonToCpp_std_vector_RectI_(PyObject* pyIn, void* cppOut) {
-    ::std::vector<RectI >& cppOutRef = *((::std::vector<RectI >*)cppOut);
-
-                    // TEMPLATE - pySeqToStdVector - START
-        int vectorSize = PySequence_Size(pyIn);
-        cppOutRef.reserve(vectorSize);
-        for (int idx = 0; idx < vectorSize; ++idx) {
-        Shiboken::AutoDecRef pyItem(PySequence_GetItem(pyIn, idx));
-        ::RectI cppItem = ::RectI();
-        Shiboken::Conversions::pythonToCppCopy((SbkObjectType*)SbkNatronEngineTypes[SBK_RECTI_IDX], pyItem, &(cppItem));
-        cppOutRef.push_back(cppItem);
-        }
-    // TEMPLATE - pySeqToStdVector - END
-
-}
-static PythonToCppFunc is_std_vector_RectI__PythonToCpp_std_vector_RectI__Convertible(PyObject* pyIn) {
-    if (Shiboken::Conversions::convertibleSequenceTypes((SbkObjectType*)SbkNatronEngineTypes[SBK_RECTI_IDX], pyIn))
-        return std_vector_RectI__PythonToCpp_std_vector_RectI_;
-    return 0;
-}
-
-// C++ to Python conversion for type 'std::list<std::vector<std::string > > *'.
-static PyObject* std_list_std_vector_std_string__PTR_CppToPython_std_list_std_vector_std_string__PTR(const void* cppIn) {
-    ::std::list<std::vector<std::string > >& cppInRef = *((::std::list<std::vector<std::string > >*)cppIn);
-
-                    // TEMPLATE - stdListToPyList - START
-            PyObject* pyOut = PyList_New((int) cppInRef.size());
-            ::std::list<std::vector<std::string > >::const_iterator it = cppInRef.begin();
-            for (int idx = 0; it != cppInRef.end(); ++it, ++idx) {
-            ::std::vector<std::string > cppItem(*it);
-            PyList_SET_ITEM(pyOut, idx, Shiboken::Conversions::copyToPython(SbkNatronEngineTypeConverters[SBK_NATRONENGINE_STD_VECTOR_STD_STRING_IDX], &cppItem));
-            }
-            return pyOut;
-        // TEMPLATE - stdListToPyList - END
-
-}
-static void std_list_std_vector_std_string__PTR_PythonToCpp_std_list_std_vector_std_string__PTR(PyObject* pyIn, void* cppOut) {
-    ::std::list<std::vector<std::string > >& cppOutRef = *((::std::list<std::vector<std::string > >*)cppOut);
-
-                    // TEMPLATE - pyListToStdList - START
-        for (int i = 0; i < PySequence_Size(pyIn); i++) {
-        Shiboken::AutoDecRef pyItem(PySequence_GetItem(pyIn, i));
-        ::std::vector<std::string > cppItem = ::std::vector<std::string >();
-        Shiboken::Conversions::pythonToCppCopy(SbkNatronEngineTypeConverters[SBK_NATRONENGINE_STD_VECTOR_STD_STRING_IDX], pyItem, &(cppItem));
-        cppOutRef.push_back(cppItem);
-        }
-    // TEMPLATE - pyListToStdList - END
-
-}
-static PythonToCppFunc is_std_list_std_vector_std_string__PTR_PythonToCpp_std_list_std_vector_std_string__PTR_Convertible(PyObject* pyIn) {
-    if (Shiboken::Conversions::convertibleSequenceTypes(SbkNatronEngineTypeConverters[SBK_NATRONENGINE_STD_VECTOR_STD_STRING_IDX], pyIn))
-        return std_list_std_vector_std_string__PTR_PythonToCpp_std_list_std_vector_std_string__PTR;
-    return 0;
-}
-
-// C++ to Python conversion for type 'std::pair<QString, QString >'.
-static PyObject* std_pair_QString_QString__CppToPython_std_pair_QString_QString_(const void* cppIn) {
-    ::std::pair<QString, QString >& cppInRef = *((::std::pair<QString, QString >*)cppIn);
-
-                    PyObject* pyOut = PyTuple_New(2);
-                    PyTuple_SET_ITEM(pyOut, 0, Shiboken::Conversions::copyToPython(SbkPySide_QtCoreTypeConverters[SBK_QSTRING_IDX], &cppInRef.first));
-                    PyTuple_SET_ITEM(pyOut, 1, Shiboken::Conversions::copyToPython(SbkPySide_QtCoreTypeConverters[SBK_QSTRING_IDX], &cppInRef.second));
-                    return pyOut;
-
-}
-static void std_pair_QString_QString__PythonToCpp_std_pair_QString_QString_(PyObject* pyIn, void* cppOut) {
-    ::std::pair<QString, QString >& cppOutRef = *((::std::pair<QString, QString >*)cppOut);
-
-                    Shiboken::Conversions::pythonToCppCopy(SbkPySide_QtCoreTypeConverters[SBK_QSTRING_IDX], PySequence_Fast_GET_ITEM(pyIn, 0), &(cppOutRef.first));
-                    Shiboken::Conversions::pythonToCppCopy(SbkPySide_QtCoreTypeConverters[SBK_QSTRING_IDX], PySequence_Fast_GET_ITEM(pyIn, 1), &(cppOutRef.second));
-
-}
-static PythonToCppFunc is_std_pair_QString_QString__PythonToCpp_std_pair_QString_QString__Convertible(PyObject* pyIn) {
-    if (Shiboken::Conversions::convertiblePairTypes(SbkPySide_QtCoreTypeConverters[SBK_QSTRING_IDX], false, SbkPySide_QtCoreTypeConverters[SBK_QSTRING_IDX], false, pyIn))
-        return std_pair_QString_QString__PythonToCpp_std_pair_QString_QString_;
-    return 0;
-}
-
-// C++ to Python conversion for type 'const std::list<std::pair<QString, QString > > &'.
-static PyObject* conststd_list_std_pair_QString_QString__REF_CppToPython_conststd_list_std_pair_QString_QString__REF(const void* cppIn) {
-    ::std::list<std::pair<QString, QString > >& cppInRef = *((::std::list<std::pair<QString, QString > >*)cppIn);
-
-                    // TEMPLATE - stdListToPyList - START
-            PyObject* pyOut = PyList_New((int) cppInRef.size());
-            ::std::list<std::pair<QString, QString > >::const_iterator it = cppInRef.begin();
-            for (int idx = 0; it != cppInRef.end(); ++it, ++idx) {
-            ::std::pair<QString, QString > cppItem(*it);
-            PyList_SET_ITEM(pyOut, idx, Shiboken::Conversions::copyToPython(SbkNatronEngineTypeConverters[SBK_NATRONENGINE_STD_PAIR_QSTRING_QSTRING_IDX], &cppItem));
-            }
-            return pyOut;
-        // TEMPLATE - stdListToPyList - END
-
-}
-static void conststd_list_std_pair_QString_QString__REF_PythonToCpp_conststd_list_std_pair_QString_QString__REF(PyObject* pyIn, void* cppOut) {
-    ::std::list<std::pair<QString, QString > >& cppOutRef = *((::std::list<std::pair<QString, QString > >*)cppOut);
-
-                    // TEMPLATE - pyListToStdList - START
-        for (int i = 0; i < PySequence_Size(pyIn); i++) {
-        Shiboken::AutoDecRef pyItem(PySequence_GetItem(pyIn, i));
-        ::std::pair<QString, QString > cppItem = ::std::pair<QString, QString >();
-        Shiboken::Conversions::pythonToCppCopy(SbkNatronEngineTypeConverters[SBK_NATRONENGINE_STD_PAIR_QSTRING_QSTRING_IDX], pyItem, &(cppItem));
-        cppOutRef.push_back(cppItem);
-        }
-    // TEMPLATE - pyListToStdList - END
-
-}
-static PythonToCppFunc is_conststd_list_std_pair_QString_QString__REF_PythonToCpp_conststd_list_std_pair_QString_QString__REF_Convertible(PyObject* pyIn) {
-    if (Shiboken::Conversions::convertibleSequenceTypes(SbkNatronEngineTypeConverters[SBK_NATRONENGINE_STD_PAIR_QSTRING_QSTRING_IDX], pyIn))
-        return conststd_list_std_pair_QString_QString__REF_PythonToCpp_conststd_list_std_pair_QString_QString__REF;
-    return 0;
-}
-
 // C++ to Python conversion for type 'std::list<ImageLayer >'.
 static PyObject* std_list_ImageLayer__CppToPython_std_list_ImageLayer_(const void* cppIn) {
     ::std::list<ImageLayer >& cppInRef = *((::std::list<ImageLayer >*)cppIn);
@@ -936,108 +798,6 @@
 static PythonToCppFunc is_std_list_ImageLayer__PythonToCpp_std_list_ImageLayer__Convertible(PyObject* pyIn) {
     if (Shiboken::Conversions::convertibleSequenceTypes((SbkObjectType*)SbkNatronEngineTypes[SBK_IMAGELAYER_IDX], pyIn))
         return std_list_ImageLayer__PythonToCpp_std_list_ImageLayer_;
-    return 0;
-}
-
-// C++ to Python conversion for type 'std::list<Track * > *'.
-static PyObject* std_list_TrackPTR_PTR_CppToPython_std_list_TrackPTR_PTR(const void* cppIn) {
-    ::std::list<Track * >& cppInRef = *((::std::list<Track * >*)cppIn);
-
-                    // TEMPLATE - stdListToPyList - START
-            PyObject* pyOut = PyList_New((int) cppInRef.size());
-            ::std::list<Track * >::const_iterator it = cppInRef.begin();
-            for (int idx = 0; it != cppInRef.end(); ++it, ++idx) {
-            ::Track* cppItem(*it);
-            PyList_SET_ITEM(pyOut, idx, Shiboken::Conversions::pointerToPython((SbkObjectType*)SbkNatronEngineTypes[SBK_TRACK_IDX], cppItem));
-            }
-            return pyOut;
-        // TEMPLATE - stdListToPyList - END
-
-}
-static void std_list_TrackPTR_PTR_PythonToCpp_std_list_TrackPTR_PTR(PyObject* pyIn, void* cppOut) {
-    ::std::list<Track * >& cppOutRef = *((::std::list<Track * >*)cppOut);
-
-                    // TEMPLATE - pyListToStdList - START
-        for (int i = 0; i < PySequence_Size(pyIn); i++) {
-        Shiboken::AutoDecRef pyItem(PySequence_GetItem(pyIn, i));
-        ::Track* cppItem = ((::Track*)0);
-        Shiboken::Conversions::pythonToCppPointer((SbkObjectType*)SbkNatronEngineTypes[SBK_TRACK_IDX], pyItem, &(cppItem));
-        cppOutRef.push_back(cppItem);
-        }
-    // TEMPLATE - pyListToStdList - END
-
-}
-static PythonToCppFunc is_std_list_TrackPTR_PTR_PythonToCpp_std_list_TrackPTR_PTR_Convertible(PyObject* pyIn) {
-    if (Shiboken::Conversions::checkSequenceTypes(SbkNatronEngineTypes[SBK_TRACK_IDX], pyIn))
-        return std_list_TrackPTR_PTR_PythonToCpp_std_list_TrackPTR_PTR;
-    return 0;
-}
-
-// C++ to Python conversion for type 'std::list<RectI >'.
-static PyObject* std_list_RectI__CppToPython_std_list_RectI_(const void* cppIn) {
-    ::std::list<RectI >& cppInRef = *((::std::list<RectI >*)cppIn);
-
-                    // TEMPLATE - stdListToPyList - START
-            PyObject* pyOut = PyList_New((int) cppInRef.size());
-            ::std::list<RectI >::const_iterator it = cppInRef.begin();
-            for (int idx = 0; it != cppInRef.end(); ++it, ++idx) {
-            ::RectI cppItem(*it);
-            PyList_SET_ITEM(pyOut, idx, Shiboken::Conversions::copyToPython((SbkObjectType*)SbkNatronEngineTypes[SBK_RECTI_IDX], &cppItem));
-            }
-            return pyOut;
-        // TEMPLATE - stdListToPyList - END
-
-}
-static void std_list_RectI__PythonToCpp_std_list_RectI_(PyObject* pyIn, void* cppOut) {
-    ::std::list<RectI >& cppOutRef = *((::std::list<RectI >*)cppOut);
-
-                    // TEMPLATE - pyListToStdList - START
-        for (int i = 0; i < PySequence_Size(pyIn); i++) {
-        Shiboken::AutoDecRef pyItem(PySequence_GetItem(pyIn, i));
-        ::RectI cppItem = ::RectI();
-        Shiboken::Conversions::pythonToCppCopy((SbkObjectType*)SbkNatronEngineTypes[SBK_RECTI_IDX], pyItem, &(cppItem));
-        cppOutRef.push_back(cppItem);
-        }
-    // TEMPLATE - pyListToStdList - END
-
-}
-static PythonToCppFunc is_std_list_RectI__PythonToCpp_std_list_RectI__Convertible(PyObject* pyIn) {
-    if (Shiboken::Conversions::convertibleSequenceTypes((SbkObjectType*)SbkNatronEngineTypes[SBK_RECTI_IDX], pyIn))
-        return std_list_RectI__PythonToCpp_std_list_RectI_;
-    return 0;
-}
-
-// C++ to Python conversion for type 'std::list<std::vector<std::string > > *'.
-static PyObject* std_list_std_vector_std_string__PTR_CppToPython_std_list_std_vector_std_string__PTR(const void* cppIn) {
-    ::std::list<std::vector<std::string > >& cppInRef = *((::std::list<std::vector<std::string > >*)cppIn);
-
-                    // TEMPLATE - stdListToPyList - START
-            PyObject* pyOut = PyList_New((int) cppInRef.size());
-            ::std::list<std::vector<std::string > >::const_iterator it = cppInRef.begin();
-            for (int idx = 0; it != cppInRef.end(); ++it, ++idx) {
-            ::std::vector<std::string > cppItem(*it);
-            PyList_SET_ITEM(pyOut, idx, Shiboken::Conversions::copyToPython(SbkNatronEngineTypeConverters[SBK_NATRONENGINE_STD_VECTOR_STD_STRING_IDX], &cppItem));
-            }
-            return pyOut;
-        // TEMPLATE - stdListToPyList - END
-
-}
-static void std_list_std_vector_std_string__PTR_PythonToCpp_std_list_std_vector_std_string__PTR(PyObject* pyIn, void* cppOut) {
-    ::std::list<std::vector<std::string > >& cppOutRef = *((::std::list<std::vector<std::string > >*)cppOut);
-
-                    // TEMPLATE - pyListToStdList - START
-        for (int i = 0; i < PySequence_Size(pyIn); i++) {
-        Shiboken::AutoDecRef pyItem(PySequence_GetItem(pyIn, i));
-        ::std::vector<std::string > cppItem = ::std::vector<std::string >();
-        Shiboken::Conversions::pythonToCppCopy(SbkNatronEngineTypeConverters[SBK_NATRONENGINE_STD_VECTOR_STD_STRING_IDX], pyItem, &(cppItem));
-        cppOutRef.push_back(cppItem);
-        }
-    // TEMPLATE - pyListToStdList - END
-
-}
-static PythonToCppFunc is_std_list_std_vector_std_string__PTR_PythonToCpp_std_list_std_vector_std_string__PTR_Convertible(PyObject* pyIn) {
-    if (Shiboken::Conversions::convertibleSequenceTypes(SbkNatronEngineTypeConverters[SBK_NATRONENGINE_STD_VECTOR_STD_STRING_IDX], pyIn))
-        return std_list_std_vector_std_string__PTR_PythonToCpp_std_list_std_vector_std_string__PTR;
     return 0;
 }
 
@@ -1199,24 +959,18 @@
 #endif
 
     // Initialize classes in the type system
-<<<<<<< HEAD
-    init_RectI(module);
-    init_RectD(module);
-    init_ExprUtils(module);
     init_PyCoreApplication(module);
     init_Group(module);
     init_App(module);
     init_AppSettings(module);
     init_NodeCreationProperty(module);
-    init_StringNodeCreationProperty(module);
     init_IntNodeCreationProperty(module);
     init_BoolNodeCreationProperty(module);
     init_FloatNodeCreationProperty(module);
+    init_StringNodeCreationProperty(module);
     init_ItemBase(module);
     init_BezierCurve(module);
     init_StrokeItem(module);
-=======
->>>>>>> 2207a494
     init_Track(module);
     init_ItemsTable(module);
     init_Roto(module);
@@ -1224,76 +978,40 @@
     init_StrokePoint(module);
     init_ImageLayer(module);
     init_UserParamHolder(module);
-<<<<<<< HEAD
     init_Effect(module);
     init_PyOverlayParamDesc(module);
     init_PyOverlayInteract(module);
+    init_PyTransformOverlayInteract(module);
     init_PyCornerPinOverlayInteract(module);
     init_PyPointOverlayInteract(module);
-    init_PyTransformOverlayInteract(module);
     init_Param(module);
     init_ButtonParam(module);
     init_SeparatorParam(module);
+    init_GroupParam(module);
+    init_PageParam(module);
+    init_ParametricParam(module);
     init_AnimatedParam(module);
+    init_IntParam(module);
+    init_Int2DParam(module);
+    init_Int3DParam(module);
+    init_DoubleParam(module);
+    init_Double2DParam(module);
+    init_Double3DParam(module);
+    init_ColorParam(module);
     init_ChoiceParam(module);
     init_BooleanParam(module);
     init_StringParamBase(module);
     init_FileParam(module);
     init_PathParam(module);
     init_StringParam(module);
-=======
-    init_Param(module);
-    init_ButtonParam(module);
-    init_SeparatorParam(module);
-    init_GroupParam(module);
-    init_AnimatedParam(module);
-    init_ColorParam(module);
-    init_ChoiceParam(module);
-    init_BooleanParam(module);
-    init_StringParamBase(module);
-    init_StringParam(module);
-    init_FileParam(module);
-    init_OutputFileParam(module);
-    init_PathParam(module);
->>>>>>> 2207a494
-    init_IntParam(module);
-    init_Int2DParam(module);
-    init_Int3DParam(module);
-    init_DoubleParam(module);
-    init_Double2DParam(module);
-    init_Double3DParam(module);
-<<<<<<< HEAD
-    init_ColorParam(module);
-    init_GroupParam(module);
-=======
->>>>>>> 2207a494
-    init_PageParam(module);
-    init_ParametricParam(module);
     init_Int2DTuple(module);
     init_Int3DTuple(module);
     init_Double2DTuple(module);
     init_Double3DTuple(module);
     init_ColorTuple(module);
-<<<<<<< HEAD
-=======
     init_RectI(module);
     init_RectD(module);
     init_ExprUtils(module);
-    init_PyCoreApplication(module);
-    init_Group(module);
-    init_App(module);
-    init_Effect(module);
-    init_AppSettings(module);
-    init_NodeCreationProperty(module);
-    init_IntNodeCreationProperty(module);
-    init_BoolNodeCreationProperty(module);
-    init_FloatNodeCreationProperty(module);
-    init_StringNodeCreationProperty(module);
-    init_ItemBase(module);
-    init_Layer(module);
-    init_BezierCurve(module);
-    init_Roto(module);
->>>>>>> 2207a494
     init_NATRON_NAMESPACE(module);
 
     // Register converter for type 'NatronEngine.std::size_t'.
@@ -1305,7 +1023,42 @@
         is_PyLong_PythonToCpp_std_size_t_Convertible);
 
 
-<<<<<<< HEAD
+    // Register converter for type 'const std::vector<double>&'.
+    SbkNatronEngineTypeConverters[SBK_NATRONENGINE_STD_VECTOR_DOUBLE_IDX] = Shiboken::Conversions::createConverter(&PyList_Type, conststd_vector_double_REF_CppToPython_conststd_vector_double_REF);
+    Shiboken::Conversions::registerConverterName(SbkNatronEngineTypeConverters[SBK_NATRONENGINE_STD_VECTOR_DOUBLE_IDX], "const std::vector<double>&");
+    Shiboken::Conversions::registerConverterName(SbkNatronEngineTypeConverters[SBK_NATRONENGINE_STD_VECTOR_DOUBLE_IDX], "std::vector<double>");
+    Shiboken::Conversions::addPythonToCppValueConversion(SbkNatronEngineTypeConverters[SBK_NATRONENGINE_STD_VECTOR_DOUBLE_IDX],
+        conststd_vector_double_REF_PythonToCpp_conststd_vector_double_REF,
+        is_conststd_vector_double_REF_PythonToCpp_conststd_vector_double_REF_Convertible);
+
+    // Register converter for type 'std::list<RectI>'.
+    SbkNatronEngineTypeConverters[SBK_NATRONENGINE_STD_LIST_RECTI_IDX] = Shiboken::Conversions::createConverter(&PyList_Type, std_list_RectI__CppToPython_std_list_RectI_);
+    Shiboken::Conversions::registerConverterName(SbkNatronEngineTypeConverters[SBK_NATRONENGINE_STD_LIST_RECTI_IDX], "std::list<RectI>");
+    Shiboken::Conversions::addPythonToCppValueConversion(SbkNatronEngineTypeConverters[SBK_NATRONENGINE_STD_LIST_RECTI_IDX],
+        std_list_RectI__PythonToCpp_std_list_RectI_,
+        is_std_list_RectI__PythonToCpp_std_list_RectI__Convertible);
+
+    // Register converter for type 'std::vector<std::string>'.
+    SbkNatronEngineTypeConverters[SBK_NATRONENGINE_STD_VECTOR_STD_STRING_IDX] = Shiboken::Conversions::createConverter(&PyList_Type, std_vector_std_string__CppToPython_std_vector_std_string_);
+    Shiboken::Conversions::registerConverterName(SbkNatronEngineTypeConverters[SBK_NATRONENGINE_STD_VECTOR_STD_STRING_IDX], "std::vector<std::string>");
+    Shiboken::Conversions::addPythonToCppValueConversion(SbkNatronEngineTypeConverters[SBK_NATRONENGINE_STD_VECTOR_STD_STRING_IDX],
+        std_vector_std_string__PythonToCpp_std_vector_std_string_,
+        is_std_vector_std_string__PythonToCpp_std_vector_std_string__Convertible);
+
+    // Register converter for type 'std::list<std::vector<std::string>>*'.
+    SbkNatronEngineTypeConverters[SBK_NATRONENGINE_STD_LIST_STD_VECTOR_STD_STRING_IDX] = Shiboken::Conversions::createConverter(&PyList_Type, std_list_std_vector_std_string__PTR_CppToPython_std_list_std_vector_std_string__PTR);
+    Shiboken::Conversions::registerConverterName(SbkNatronEngineTypeConverters[SBK_NATRONENGINE_STD_LIST_STD_VECTOR_STD_STRING_IDX], "std::list<std::vector<std::string>>*");
+    Shiboken::Conversions::addPythonToCppValueConversion(SbkNatronEngineTypeConverters[SBK_NATRONENGINE_STD_LIST_STD_VECTOR_STD_STRING_IDX],
+        std_list_std_vector_std_string__PTR_PythonToCpp_std_list_std_vector_std_string__PTR,
+        is_std_list_std_vector_std_string__PTR_PythonToCpp_std_list_std_vector_std_string__PTR_Convertible);
+
+    // Register converter for type 'std::list<QString>*'.
+    SbkNatronEngineTypeConverters[SBK_NATRONENGINE_STD_LIST_QSTRING_IDX] = Shiboken::Conversions::createConverter(&PyList_Type, std_list_QString_PTR_CppToPython_std_list_QString_PTR);
+    Shiboken::Conversions::registerConverterName(SbkNatronEngineTypeConverters[SBK_NATRONENGINE_STD_LIST_QSTRING_IDX], "std::list<QString>*");
+    Shiboken::Conversions::addPythonToCppValueConversion(SbkNatronEngineTypeConverters[SBK_NATRONENGINE_STD_LIST_QSTRING_IDX],
+        std_list_QString_PTR_PythonToCpp_std_list_QString_PTR,
+        is_std_list_QString_PTR_PythonToCpp_std_list_QString_PTR_Convertible);
+
     // Register converter for type 'std::map<QString,PyOverlayParamDesc>'.
     SbkNatronEngineTypeConverters[SBK_NATRONENGINE_STD_MAP_QSTRING_PYOVERLAYPARAMDESC_IDX] = Shiboken::Conversions::createConverter(&PyDict_Type, std_map_QString_PyOverlayParamDesc__CppToPython_std_map_QString_PyOverlayParamDesc_);
     Shiboken::Conversions::registerConverterName(SbkNatronEngineTypeConverters[SBK_NATRONENGINE_STD_MAP_QSTRING_PYOVERLAYPARAMDESC_IDX], "std::map<QString,PyOverlayParamDesc>");
@@ -1343,8 +1096,6 @@
         std_list_ParamPTR__PythonToCpp_std_list_ParamPTR_,
         is_std_list_ParamPTR__PythonToCpp_std_list_ParamPTR__Convertible);
 
-=======
->>>>>>> 2207a494
     // Register converter for type 'std::list<double>*'.
     SbkNatronEngineTypeConverters[SBK_NATRONENGINE_STD_LIST_DOUBLE_IDX] = Shiboken::Conversions::createConverter(&PyList_Type, std_list_double_PTR_CppToPython_std_list_double_PTR);
     Shiboken::Conversions::registerConverterName(SbkNatronEngineTypeConverters[SBK_NATRONENGINE_STD_LIST_DOUBLE_IDX], "std::list<double>*");
@@ -1365,14 +1116,6 @@
     Shiboken::Conversions::addPythonToCppValueConversion(SbkNatronEngineTypeConverters[SBK_NATRONENGINE_STD_LIST_STD_LIST_STROKEPOINT_IDX],
         std_list_std_list_StrokePoint___PythonToCpp_std_list_std_list_StrokePoint__,
         is_std_list_std_list_StrokePoint___PythonToCpp_std_list_std_list_StrokePoint___Convertible);
-
-    // Register converter for type 'const std::vector<double>&'.
-    SbkNatronEngineTypeConverters[SBK_NATRONENGINE_STD_VECTOR_DOUBLE_IDX] = Shiboken::Conversions::createConverter(&PyList_Type, conststd_vector_double_REF_CppToPython_conststd_vector_double_REF);
-    Shiboken::Conversions::registerConverterName(SbkNatronEngineTypeConverters[SBK_NATRONENGINE_STD_VECTOR_DOUBLE_IDX], "const std::vector<double>&");
-    Shiboken::Conversions::registerConverterName(SbkNatronEngineTypeConverters[SBK_NATRONENGINE_STD_VECTOR_DOUBLE_IDX], "std::vector<double>");
-    Shiboken::Conversions::addPythonToCppValueConversion(SbkNatronEngineTypeConverters[SBK_NATRONENGINE_STD_VECTOR_DOUBLE_IDX],
-        conststd_vector_double_REF_PythonToCpp_conststd_vector_double_REF,
-        is_conststd_vector_double_REF_PythonToCpp_conststd_vector_double_REF_Convertible);
 
     // Register converter for type 'const std::vector<bool>&'.
     SbkNatronEngineTypeConverters[SBK_NATRONENGINE_STD_VECTOR_BOOL_IDX] = Shiboken::Conversions::createConverter(&PyList_Type, conststd_vector_bool_REF_CppToPython_conststd_vector_bool_REF);
@@ -1390,23 +1133,6 @@
         conststd_vector_int_REF_PythonToCpp_conststd_vector_int_REF,
         is_conststd_vector_int_REF_PythonToCpp_conststd_vector_int_REF_Convertible);
 
-<<<<<<< HEAD
-    // Register converter for type 'const std::vector<std::string>&'.
-    SbkNatronEngineTypeConverters[SBK_NATRONENGINE_STD_VECTOR_STD_STRING_IDX] = Shiboken::Conversions::createConverter(&PyList_Type, conststd_vector_std_string_REF_CppToPython_conststd_vector_std_string_REF);
-    Shiboken::Conversions::registerConverterName(SbkNatronEngineTypeConverters[SBK_NATRONENGINE_STD_VECTOR_STD_STRING_IDX], "const std::vector<std::string>&");
-    Shiboken::Conversions::registerConverterName(SbkNatronEngineTypeConverters[SBK_NATRONENGINE_STD_VECTOR_STD_STRING_IDX], "std::vector<std::string>");
-    Shiboken::Conversions::addPythonToCppValueConversion(SbkNatronEngineTypeConverters[SBK_NATRONENGINE_STD_VECTOR_STD_STRING_IDX],
-        conststd_vector_std_string_REF_PythonToCpp_conststd_vector_std_string_REF,
-        is_conststd_vector_std_string_REF_PythonToCpp_conststd_vector_std_string_REF_Convertible);
-=======
-    // Register converter for type 'std::list<Param*>'.
-    SbkNatronEngineTypeConverters[SBK_NATRONENGINE_STD_LIST_PARAMPTR_IDX] = Shiboken::Conversions::createConverter(&PyList_Type, std_list_ParamPTR__CppToPython_std_list_ParamPTR_);
-    Shiboken::Conversions::registerConverterName(SbkNatronEngineTypeConverters[SBK_NATRONENGINE_STD_LIST_PARAMPTR_IDX], "std::list<Param*>");
-    Shiboken::Conversions::addPythonToCppValueConversion(SbkNatronEngineTypeConverters[SBK_NATRONENGINE_STD_LIST_PARAMPTR_IDX],
-        std_list_ParamPTR__PythonToCpp_std_list_ParamPTR_,
-        is_std_list_ParamPTR__PythonToCpp_std_list_ParamPTR__Convertible);
->>>>>>> 2207a494
-
     // Register converter for type 'std::list<Effect*>'.
     SbkNatronEngineTypeConverters[SBK_NATRONENGINE_STD_LIST_EFFECTPTR_IDX] = Shiboken::Conversions::createConverter(&PyList_Type, std_list_EffectPTR__CppToPython_std_list_EffectPTR_);
     Shiboken::Conversions::registerConverterName(SbkNatronEngineTypeConverters[SBK_NATRONENGINE_STD_LIST_EFFECTPTR_IDX], "std::list<Effect*>");
@@ -1414,16 +1140,6 @@
         std_list_EffectPTR__PythonToCpp_std_list_EffectPTR_,
         is_std_list_EffectPTR__PythonToCpp_std_list_EffectPTR__Convertible);
 
-<<<<<<< HEAD
-    // Register converter for type 'std::list<ImageLayer>'.
-    SbkNatronEngineTypeConverters[SBK_NATRONENGINE_STD_LIST_IMAGELAYER_IDX] = Shiboken::Conversions::createConverter(&PyList_Type, std_list_ImageLayer__CppToPython_std_list_ImageLayer_);
-    Shiboken::Conversions::registerConverterName(SbkNatronEngineTypeConverters[SBK_NATRONENGINE_STD_LIST_IMAGELAYER_IDX], "std::list<ImageLayer>");
-    Shiboken::Conversions::addPythonToCppValueConversion(SbkNatronEngineTypeConverters[SBK_NATRONENGINE_STD_LIST_IMAGELAYER_IDX],
-        std_list_ImageLayer__PythonToCpp_std_list_ImageLayer_,
-        is_std_list_ImageLayer__PythonToCpp_std_list_ImageLayer__Convertible);
-
-=======
->>>>>>> 2207a494
     // Register converter for type 'const std::map<QString,NodeCreationProperty*>&'.
     SbkNatronEngineTypeConverters[SBK_NATRONENGINE_STD_MAP_QSTRING_NODECREATIONPROPERTYPTR_IDX] = Shiboken::Conversions::createConverter(&PyDict_Type, conststd_map_QString_NodeCreationPropertyPTR_REF_CppToPython_conststd_map_QString_NodeCreationPropertyPTR_REF);
     Shiboken::Conversions::registerConverterName(SbkNatronEngineTypeConverters[SBK_NATRONENGINE_STD_MAP_QSTRING_NODECREATIONPROPERTYPTR_IDX], "const std::map<QString,NodeCreationProperty*>&");
@@ -1432,13 +1148,6 @@
         conststd_map_QString_NodeCreationPropertyPTR_REF_PythonToCpp_conststd_map_QString_NodeCreationPropertyPTR_REF,
         is_conststd_map_QString_NodeCreationPropertyPTR_REF_PythonToCpp_conststd_map_QString_NodeCreationPropertyPTR_REF_Convertible);
 
-    // Register converter for type 'std::list<QString>'.
-    SbkNatronEngineTypeConverters[SBK_NATRONENGINE_STD_LIST_QSTRING_IDX] = Shiboken::Conversions::createConverter(&PyList_Type, std_list_QString__CppToPython_std_list_QString_);
-    Shiboken::Conversions::registerConverterName(SbkNatronEngineTypeConverters[SBK_NATRONENGINE_STD_LIST_QSTRING_IDX], "std::list<QString>");
-    Shiboken::Conversions::addPythonToCppValueConversion(SbkNatronEngineTypeConverters[SBK_NATRONENGINE_STD_LIST_QSTRING_IDX],
-        std_list_QString__PythonToCpp_std_list_QString_,
-        is_std_list_QString__PythonToCpp_std_list_QString__Convertible);
-
     // Register converter for type 'const std::list<int>&'.
     SbkNatronEngineTypeConverters[SBK_NATRONENGINE_STD_LIST_INT_IDX] = Shiboken::Conversions::createConverter(&PyList_Type, conststd_list_int_REF_CppToPython_conststd_list_int_REF);
     Shiboken::Conversions::registerConverterName(SbkNatronEngineTypeConverters[SBK_NATRONENGINE_STD_LIST_INT_IDX], "const std::list<int>&");
@@ -1447,61 +1156,13 @@
         conststd_list_int_REF_PythonToCpp_conststd_list_int_REF,
         is_conststd_list_int_REF_PythonToCpp_conststd_list_int_REF_Convertible);
 
-<<<<<<< HEAD
-    // Register converter for type 'std::list<RectI>'.
-    SbkNatronEngineTypeConverters[SBK_NATRONENGINE_STD_LIST_RECTI_IDX] = Shiboken::Conversions::createConverter(&PyList_Type, std_list_RectI__CppToPython_std_list_RectI_);
-    Shiboken::Conversions::registerConverterName(SbkNatronEngineTypeConverters[SBK_NATRONENGINE_STD_LIST_RECTI_IDX], "std::list<RectI>");
-    Shiboken::Conversions::addPythonToCppValueConversion(SbkNatronEngineTypeConverters[SBK_NATRONENGINE_STD_LIST_RECTI_IDX],
-        std_list_RectI__PythonToCpp_std_list_RectI_,
-        is_std_list_RectI__PythonToCpp_std_list_RectI__Convertible);
-=======
-    // Register converter for type 'std::vector<RectI>'.
-    SbkNatronEngineTypeConverters[SBK_NATRONENGINE_STD_VECTOR_RECTI_IDX] = Shiboken::Conversions::createConverter(&PyList_Type, std_vector_RectI__CppToPython_std_vector_RectI_);
-    Shiboken::Conversions::registerConverterName(SbkNatronEngineTypeConverters[SBK_NATRONENGINE_STD_VECTOR_RECTI_IDX], "std::vector<RectI>");
-    Shiboken::Conversions::addPythonToCppValueConversion(SbkNatronEngineTypeConverters[SBK_NATRONENGINE_STD_VECTOR_RECTI_IDX],
-        std_vector_RectI__PythonToCpp_std_vector_RectI_,
-        is_std_vector_RectI__PythonToCpp_std_vector_RectI__Convertible);
->>>>>>> 2207a494
-
-    // Register converter for type 'std::list<std::vector<std::string>>*'.
-    SbkNatronEngineTypeConverters[SBK_NATRONENGINE_STD_LIST_STD_VECTOR_STD_STRING_IDX] = Shiboken::Conversions::createConverter(&PyList_Type, std_list_std_vector_std_string__PTR_CppToPython_std_list_std_vector_std_string__PTR);
-    Shiboken::Conversions::registerConverterName(SbkNatronEngineTypeConverters[SBK_NATRONENGINE_STD_LIST_STD_VECTOR_STD_STRING_IDX], "std::list<std::vector<std::string>>*");
-    Shiboken::Conversions::addPythonToCppValueConversion(SbkNatronEngineTypeConverters[SBK_NATRONENGINE_STD_LIST_STD_VECTOR_STD_STRING_IDX],
-        std_list_std_vector_std_string__PTR_PythonToCpp_std_list_std_vector_std_string__PTR,
-        is_std_list_std_vector_std_string__PTR_PythonToCpp_std_list_std_vector_std_string__PTR_Convertible);
-
-<<<<<<< HEAD
-=======
-    // Register converter for type 'std::pair<QString,QString>'.
-    SbkNatronEngineTypeConverters[SBK_NATRONENGINE_STD_PAIR_QSTRING_QSTRING_IDX] = Shiboken::Conversions::createConverter(&PyList_Type, std_pair_QString_QString__CppToPython_std_pair_QString_QString_);
-    Shiboken::Conversions::registerConverterName(SbkNatronEngineTypeConverters[SBK_NATRONENGINE_STD_PAIR_QSTRING_QSTRING_IDX], "std::pair<QString,QString>");
-    Shiboken::Conversions::addPythonToCppValueConversion(SbkNatronEngineTypeConverters[SBK_NATRONENGINE_STD_PAIR_QSTRING_QSTRING_IDX],
-        std_pair_QString_QString__PythonToCpp_std_pair_QString_QString_,
-        is_std_pair_QString_QString__PythonToCpp_std_pair_QString_QString__Convertible);
-
-    // Register converter for type 'const std::list<std::pair<QString,QString>>&'.
-    SbkNatronEngineTypeConverters[SBK_NATRONENGINE_STD_LIST_STD_PAIR_QSTRING_QSTRING_IDX] = Shiboken::Conversions::createConverter(&PyList_Type, conststd_list_std_pair_QString_QString__REF_CppToPython_conststd_list_std_pair_QString_QString__REF);
-    Shiboken::Conversions::registerConverterName(SbkNatronEngineTypeConverters[SBK_NATRONENGINE_STD_LIST_STD_PAIR_QSTRING_QSTRING_IDX], "const std::list<std::pair<QString,QString>>&");
-    Shiboken::Conversions::registerConverterName(SbkNatronEngineTypeConverters[SBK_NATRONENGINE_STD_LIST_STD_PAIR_QSTRING_QSTRING_IDX], "std::list<std::pair<QString,QString>>");
-    Shiboken::Conversions::addPythonToCppValueConversion(SbkNatronEngineTypeConverters[SBK_NATRONENGINE_STD_LIST_STD_PAIR_QSTRING_QSTRING_IDX],
-        conststd_list_std_pair_QString_QString__REF_PythonToCpp_conststd_list_std_pair_QString_QString__REF,
-        is_conststd_list_std_pair_QString_QString__REF_PythonToCpp_conststd_list_std_pair_QString_QString__REF_Convertible);
-
-    // Register converter for type 'std::map<ImageLayer,Effect*>'.
-    SbkNatronEngineTypeConverters[SBK_NATRONENGINE_STD_MAP_IMAGELAYER_EFFECTPTR_IDX] = Shiboken::Conversions::createConverter(&PyDict_Type, std_map_ImageLayer_EffectPTR__CppToPython_std_map_ImageLayer_EffectPTR_);
-    Shiboken::Conversions::registerConverterName(SbkNatronEngineTypeConverters[SBK_NATRONENGINE_STD_MAP_IMAGELAYER_EFFECTPTR_IDX], "std::map<ImageLayer,Effect*>");
-    Shiboken::Conversions::addPythonToCppValueConversion(SbkNatronEngineTypeConverters[SBK_NATRONENGINE_STD_MAP_IMAGELAYER_EFFECTPTR_IDX],
-        std_map_ImageLayer_EffectPTR__PythonToCpp_std_map_ImageLayer_EffectPTR_,
-        is_std_map_ImageLayer_EffectPTR__PythonToCpp_std_map_ImageLayer_EffectPTR__Convertible);
-
-    // Register converter for type 'std::list<Track*>*'.
-    SbkNatronEngineTypeConverters[SBK_NATRONENGINE_STD_LIST_TRACKPTR_IDX] = Shiboken::Conversions::createConverter(&PyList_Type, std_list_TrackPTR_PTR_CppToPython_std_list_TrackPTR_PTR);
-    Shiboken::Conversions::registerConverterName(SbkNatronEngineTypeConverters[SBK_NATRONENGINE_STD_LIST_TRACKPTR_IDX], "std::list<Track*>*");
-    Shiboken::Conversions::addPythonToCppValueConversion(SbkNatronEngineTypeConverters[SBK_NATRONENGINE_STD_LIST_TRACKPTR_IDX],
-        std_list_TrackPTR_PTR_PythonToCpp_std_list_TrackPTR_PTR,
-        is_std_list_TrackPTR_PTR_PythonToCpp_std_list_TrackPTR_PTR_Convertible);
-
->>>>>>> 2207a494
+    // Register converter for type 'std::list<ImageLayer>'.
+    SbkNatronEngineTypeConverters[SBK_NATRONENGINE_STD_LIST_IMAGELAYER_IDX] = Shiboken::Conversions::createConverter(&PyList_Type, std_list_ImageLayer__CppToPython_std_list_ImageLayer_);
+    Shiboken::Conversions::registerConverterName(SbkNatronEngineTypeConverters[SBK_NATRONENGINE_STD_LIST_IMAGELAYER_IDX], "std::list<ImageLayer>");
+    Shiboken::Conversions::addPythonToCppValueConversion(SbkNatronEngineTypeConverters[SBK_NATRONENGINE_STD_LIST_IMAGELAYER_IDX],
+        std_list_ImageLayer__PythonToCpp_std_list_ImageLayer_,
+        is_std_list_ImageLayer__PythonToCpp_std_list_ImageLayer__Convertible);
+
     // Register converter for type 'QList<QVariant>'.
     SbkNatronEngineTypeConverters[SBK_NATRONENGINE_QLIST_QVARIANT_IDX] = Shiboken::Conversions::createConverter(&PyList_Type, _QList_QVariant__CppToPython__QList_QVariant_);
     Shiboken::Conversions::registerConverterName(SbkNatronEngineTypeConverters[SBK_NATRONENGINE_QLIST_QVARIANT_IDX], "QList<QVariant>");
