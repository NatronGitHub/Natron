--- conflicted
+++ resolved
@@ -72,6 +72,7 @@
 #define SBK_NATRON_NAMESPACE_PLAYBACKMODEENUM_IDX                    36
 #define SBK_NATRON_NAMESPACE_PIXMAPENUM_IDX                          35
 #define SBK_NATRON_NAMESPACE_VIEWERCOLORSPACEENUM_IDX                40
+#define SBK_RECTD_IDX                                                49
 #define SBK_RECTI_IDX                                                50
 #define SBK_COLORTUPLE_IDX                                           9
 #define SBK_DOUBLE3DTUPLE_IDX                                        13
@@ -98,13 +99,9 @@
 #define SBK_STRINGPARAM_IDX                                          53
 #define SBK_STRINGPARAM_TYPEENUM_IDX                                 54
 #define SBK_BOOLEANPARAM_IDX                                         5
-<<<<<<< HEAD
 #define SBK_CHOICEPARAM_IDX                                          7
 #define SBK_COLORPARAM_IDX                                           8
 #define SBK_USERPARAMHOLDER_IDX                                      58
-=======
-#define SBK_USERPARAMHOLDER_IDX                                      56
->>>>>>> 114b32e8
 #define SBK_IMAGELAYER_IDX                                           19
 #define SBK_TRACKER_IDX                                              57
 #define SBK_TRACK_IDX                                                56
@@ -118,12 +115,7 @@
 #define SBK_APP_IDX                                                  1
 #define SBK_EFFECT_IDX                                               15
 #define SBK_PYCOREAPPLICATION_IDX                                    47
-<<<<<<< HEAD
-#define SBK_RECTD_IDX                                                49
 #define SBK_NatronEngine_IDX_COUNT                                   59
-=======
-#define SBK_NatronEngine_IDX_COUNT                                   57
->>>>>>> 114b32e8
 
 // This variable stores all Python types exported by this module.
 extern PyTypeObject** SbkNatronEngineTypes;
@@ -132,40 +124,22 @@
 extern SbkConverter** SbkNatronEngineTypeConverters;
 
 // Converter indices
-<<<<<<< HEAD
-#define SBK_STD_SIZE_T_IDX                                           0
-#define SBK_NATRONENGINE_STD_VECTOR_RECTI_IDX                        1 // std::vector<RectI >
-#define SBK_NATRONENGINE_STD_VECTOR_STD_STRING_IDX                   2 // std::vector<std::string >
-#define SBK_NATRONENGINE_STD_PAIR_STD_STRING_STD_STRING_IDX          3 // std::pair<std::string, std::string >
-#define SBK_NATRONENGINE_STD_LIST_STD_PAIR_STD_STRING_STD_STRING_IDX 4 // const std::list<std::pair<std::string, std::string > > &
+#define SBK_STD_STRING_IDX                                           0
+#define SBK_STD_SIZE_T_IDX                                           1
+#define SBK_NATRONENGINE_STD_VECTOR_RECTI_IDX                        2 // std::vector<RectI >
+#define SBK_NATRONENGINE_STD_PAIR_QSTRING_QSTRING_IDX                3 // std::pair<QString, QString >
+#define SBK_NATRONENGINE_STD_LIST_STD_PAIR_QSTRING_QSTRING_IDX       4 // const std::list<std::pair<QString, QString > > &
 #define SBK_NATRONENGINE_STD_LIST_TRACKPTR_IDX                       5 // std::list<Track * > *
 #define SBK_NATRONENGINE_STD_LIST_ITEMBASEPTR_IDX                    6 // std::list<ItemBase * >
 #define SBK_NATRONENGINE_STD_LIST_PARAMPTR_IDX                       7 // std::list<Param * >
 #define SBK_NATRONENGINE_STD_LIST_EFFECTPTR_IDX                      8 // std::list<Effect * >
-#define SBK_NATRONENGINE_STD_LIST_STD_STRING_IDX                     9 // std::list<std::string >
+#define SBK_NATRONENGINE_STD_LIST_QSTRING_IDX                        9 // std::list<QString >
 #define SBK_NATRONENGINE_STD_LIST_INT_IDX                            10 // const std::list<int > &
 #define SBK_NATRONENGINE_STD_MAP_IMAGELAYER_EFFECTPTR_IDX            11 // std::map<ImageLayer, Effect * >
 #define SBK_NATRONENGINE_QLIST_QVARIANT_IDX                          12 // QList<QVariant >
 #define SBK_NATRONENGINE_QLIST_QSTRING_IDX                           13 // QList<QString >
 #define SBK_NATRONENGINE_QMAP_QSTRING_QVARIANT_IDX                   14 // QMap<QString, QVariant >
 #define SBK_NatronEngine_CONVERTERS_IDX_COUNT                        15
-=======
-#define SBK_STD_STRING_IDX                                           0
-#define SBK_STD_SIZE_T_IDX                                           1
-#define SBK_NATRONENGINE_STD_VECTOR_RECTI_IDX                        2 // std::vector<RectI >
-#define SBK_NATRONENGINE_STD_PAIR_QSTRING_QSTRING_IDX                3 // std::pair<QString, QString >
-#define SBK_NATRONENGINE_STD_LIST_STD_PAIR_QSTRING_QSTRING_IDX       4 // const std::list<std::pair<QString, QString > > &
-#define SBK_NATRONENGINE_STD_LIST_ITEMBASEPTR_IDX                    5 // std::list<ItemBase * >
-#define SBK_NATRONENGINE_STD_LIST_PARAMPTR_IDX                       6 // std::list<Param * >
-#define SBK_NATRONENGINE_STD_LIST_EFFECTPTR_IDX                      7 // std::list<Effect * >
-#define SBK_NATRONENGINE_STD_LIST_QSTRING_IDX                        8 // std::list<QString >
-#define SBK_NATRONENGINE_STD_LIST_INT_IDX                            9 // const std::list<int > &
-#define SBK_NATRONENGINE_STD_MAP_IMAGELAYER_EFFECTPTR_IDX            10 // std::map<ImageLayer, Effect * >
-#define SBK_NATRONENGINE_QLIST_QVARIANT_IDX                          11 // QList<QVariant >
-#define SBK_NATRONENGINE_QLIST_QSTRING_IDX                           12 // QList<QString >
-#define SBK_NATRONENGINE_QMAP_QSTRING_QVARIANT_IDX                   13 // QMap<QString, QVariant >
-#define SBK_NatronEngine_CONVERTERS_IDX_COUNT                        14
->>>>>>> 114b32e8
 
 // Macros for type check
 
@@ -188,8 +162,8 @@
 template<> inline PyTypeObject* SbkType<NATRON_NAMESPACE::PlaybackModeEnum >() { return SbkNatronEngineTypes[SBK_NATRON_NAMESPACE_PLAYBACKMODEENUM_IDX]; }
 template<> inline PyTypeObject* SbkType<NATRON_NAMESPACE::PixmapEnum >() { return SbkNatronEngineTypes[SBK_NATRON_NAMESPACE_PIXMAPENUM_IDX]; }
 template<> inline PyTypeObject* SbkType<NATRON_NAMESPACE::ViewerColorSpaceEnum >() { return SbkNatronEngineTypes[SBK_NATRON_NAMESPACE_VIEWERCOLORSPACEENUM_IDX]; }
+template<> inline PyTypeObject* SbkType<NATRON_NAMESPACE::RectD >() { return reinterpret_cast<PyTypeObject*>(SbkNatronEngineTypes[SBK_RECTD_IDX]); }
 template<> inline PyTypeObject* SbkType<NATRON_NAMESPACE::RectI >() { return reinterpret_cast<PyTypeObject*>(SbkNatronEngineTypes[SBK_RECTI_IDX]); }
-<<<<<<< HEAD
 template<> inline PyTypeObject* SbkType<NATRON_NAMESPACE::NATRON_PYTHON_NAMESPACE::ColorTuple >() { return reinterpret_cast<PyTypeObject*>(SbkNatronEngineTypes[SBK_COLORTUPLE_IDX]); }
 template<> inline PyTypeObject* SbkType<NATRON_NAMESPACE::NATRON_PYTHON_NAMESPACE::Double3DTuple >() { return reinterpret_cast<PyTypeObject*>(SbkNatronEngineTypes[SBK_DOUBLE3DTUPLE_IDX]); }
 template<> inline PyTypeObject* SbkType<NATRON_NAMESPACE::NATRON_PYTHON_NAMESPACE::Double2DTuple >() { return reinterpret_cast<PyTypeObject*>(SbkNatronEngineTypes[SBK_DOUBLE2DTUPLE_IDX]); }
@@ -231,48 +205,6 @@
 template<> inline PyTypeObject* SbkType<NATRON_NAMESPACE::NATRON_PYTHON_NAMESPACE::App >() { return reinterpret_cast<PyTypeObject*>(SbkNatronEngineTypes[SBK_APP_IDX]); }
 template<> inline PyTypeObject* SbkType<NATRON_NAMESPACE::NATRON_PYTHON_NAMESPACE::Effect >() { return reinterpret_cast<PyTypeObject*>(SbkNatronEngineTypes[SBK_EFFECT_IDX]); }
 template<> inline PyTypeObject* SbkType<NATRON_NAMESPACE::NATRON_PYTHON_NAMESPACE::PyCoreApplication >() { return reinterpret_cast<PyTypeObject*>(SbkNatronEngineTypes[SBK_PYCOREAPPLICATION_IDX]); }
-template<> inline PyTypeObject* SbkType<NATRON_NAMESPACE::RectD >() { return reinterpret_cast<PyTypeObject*>(SbkNatronEngineTypes[SBK_RECTD_IDX]); }
-=======
-template<> inline PyTypeObject* SbkType<NATRON_NAMESPACE::ColorTuple >() { return reinterpret_cast<PyTypeObject*>(SbkNatronEngineTypes[SBK_COLORTUPLE_IDX]); }
-template<> inline PyTypeObject* SbkType<NATRON_NAMESPACE::Double3DTuple >() { return reinterpret_cast<PyTypeObject*>(SbkNatronEngineTypes[SBK_DOUBLE3DTUPLE_IDX]); }
-template<> inline PyTypeObject* SbkType<NATRON_NAMESPACE::Double2DTuple >() { return reinterpret_cast<PyTypeObject*>(SbkNatronEngineTypes[SBK_DOUBLE2DTUPLE_IDX]); }
-template<> inline PyTypeObject* SbkType<NATRON_NAMESPACE::Int3DTuple >() { return reinterpret_cast<PyTypeObject*>(SbkNatronEngineTypes[SBK_INT3DTUPLE_IDX]); }
-template<> inline PyTypeObject* SbkType<NATRON_NAMESPACE::Int2DTuple >() { return reinterpret_cast<PyTypeObject*>(SbkNatronEngineTypes[SBK_INT2DTUPLE_IDX]); }
-template<> inline PyTypeObject* SbkType<NATRON_NAMESPACE::Param >() { return reinterpret_cast<PyTypeObject*>(SbkNatronEngineTypes[SBK_PARAM_IDX]); }
-template<> inline PyTypeObject* SbkType<NATRON_NAMESPACE::ParametricParam >() { return reinterpret_cast<PyTypeObject*>(SbkNatronEngineTypes[SBK_PARAMETRICPARAM_IDX]); }
-template<> inline PyTypeObject* SbkType<NATRON_NAMESPACE::PageParam >() { return reinterpret_cast<PyTypeObject*>(SbkNatronEngineTypes[SBK_PAGEPARAM_IDX]); }
-template<> inline PyTypeObject* SbkType<NATRON_NAMESPACE::GroupParam >() { return reinterpret_cast<PyTypeObject*>(SbkNatronEngineTypes[SBK_GROUPPARAM_IDX]); }
-template<> inline PyTypeObject* SbkType<NATRON_NAMESPACE::SeparatorParam >() { return reinterpret_cast<PyTypeObject*>(SbkNatronEngineTypes[SBK_SEPARATORPARAM_IDX]); }
-template<> inline PyTypeObject* SbkType<NATRON_NAMESPACE::ButtonParam >() { return reinterpret_cast<PyTypeObject*>(SbkNatronEngineTypes[SBK_BUTTONPARAM_IDX]); }
-template<> inline PyTypeObject* SbkType<NATRON_NAMESPACE::AnimatedParam >() { return reinterpret_cast<PyTypeObject*>(SbkNatronEngineTypes[SBK_ANIMATEDPARAM_IDX]); }
-template<> inline PyTypeObject* SbkType<NATRON_NAMESPACE::ChoiceParam >() { return reinterpret_cast<PyTypeObject*>(SbkNatronEngineTypes[SBK_CHOICEPARAM_IDX]); }
-template<> inline PyTypeObject* SbkType<NATRON_NAMESPACE::ColorParam >() { return reinterpret_cast<PyTypeObject*>(SbkNatronEngineTypes[SBK_COLORPARAM_IDX]); }
-template<> inline PyTypeObject* SbkType<NATRON_NAMESPACE::DoubleParam >() { return reinterpret_cast<PyTypeObject*>(SbkNatronEngineTypes[SBK_DOUBLEPARAM_IDX]); }
-template<> inline PyTypeObject* SbkType<NATRON_NAMESPACE::Double2DParam >() { return reinterpret_cast<PyTypeObject*>(SbkNatronEngineTypes[SBK_DOUBLE2DPARAM_IDX]); }
-template<> inline PyTypeObject* SbkType<NATRON_NAMESPACE::Double3DParam >() { return reinterpret_cast<PyTypeObject*>(SbkNatronEngineTypes[SBK_DOUBLE3DPARAM_IDX]); }
-template<> inline PyTypeObject* SbkType<NATRON_NAMESPACE::IntParam >() { return reinterpret_cast<PyTypeObject*>(SbkNatronEngineTypes[SBK_INTPARAM_IDX]); }
-template<> inline PyTypeObject* SbkType<NATRON_NAMESPACE::Int2DParam >() { return reinterpret_cast<PyTypeObject*>(SbkNatronEngineTypes[SBK_INT2DPARAM_IDX]); }
-template<> inline PyTypeObject* SbkType<NATRON_NAMESPACE::Int3DParam >() { return reinterpret_cast<PyTypeObject*>(SbkNatronEngineTypes[SBK_INT3DPARAM_IDX]); }
-template<> inline PyTypeObject* SbkType<NATRON_NAMESPACE::StringParamBase >() { return reinterpret_cast<PyTypeObject*>(SbkNatronEngineTypes[SBK_STRINGPARAMBASE_IDX]); }
-template<> inline PyTypeObject* SbkType<NATRON_NAMESPACE::PathParam >() { return reinterpret_cast<PyTypeObject*>(SbkNatronEngineTypes[SBK_PATHPARAM_IDX]); }
-template<> inline PyTypeObject* SbkType<NATRON_NAMESPACE::OutputFileParam >() { return reinterpret_cast<PyTypeObject*>(SbkNatronEngineTypes[SBK_OUTPUTFILEPARAM_IDX]); }
-template<> inline PyTypeObject* SbkType<NATRON_NAMESPACE::FileParam >() { return reinterpret_cast<PyTypeObject*>(SbkNatronEngineTypes[SBK_FILEPARAM_IDX]); }
-template<> inline PyTypeObject* SbkType<NATRON_NAMESPACE::StringParam::TypeEnum >() { return SbkNatronEngineTypes[SBK_STRINGPARAM_TYPEENUM_IDX]; }
-template<> inline PyTypeObject* SbkType<NATRON_NAMESPACE::StringParam >() { return reinterpret_cast<PyTypeObject*>(SbkNatronEngineTypes[SBK_STRINGPARAM_IDX]); }
-template<> inline PyTypeObject* SbkType<NATRON_NAMESPACE::BooleanParam >() { return reinterpret_cast<PyTypeObject*>(SbkNatronEngineTypes[SBK_BOOLEANPARAM_IDX]); }
-template<> inline PyTypeObject* SbkType<NATRON_NAMESPACE::UserParamHolder >() { return reinterpret_cast<PyTypeObject*>(SbkNatronEngineTypes[SBK_USERPARAMHOLDER_IDX]); }
-template<> inline PyTypeObject* SbkType<NATRON_NAMESPACE::ImageLayer >() { return reinterpret_cast<PyTypeObject*>(SbkNatronEngineTypes[SBK_IMAGELAYER_IDX]); }
-template<> inline PyTypeObject* SbkType<NATRON_NAMESPACE::Roto >() { return reinterpret_cast<PyTypeObject*>(SbkNatronEngineTypes[SBK_ROTO_IDX]); }
-template<> inline PyTypeObject* SbkType<NATRON_NAMESPACE::ItemBase >() { return reinterpret_cast<PyTypeObject*>(SbkNatronEngineTypes[SBK_ITEMBASE_IDX]); }
-template<> inline PyTypeObject* SbkType<NATRON_NAMESPACE::BezierCurve::CairoOperatorEnum >() { return SbkNatronEngineTypes[SBK_BEZIERCURVE_CAIROOPERATORENUM_IDX]; }
-template<> inline PyTypeObject* SbkType<NATRON_NAMESPACE::BezierCurve >() { return reinterpret_cast<PyTypeObject*>(SbkNatronEngineTypes[SBK_BEZIERCURVE_IDX]); }
-template<> inline PyTypeObject* SbkType<NATRON_NAMESPACE::Layer >() { return reinterpret_cast<PyTypeObject*>(SbkNatronEngineTypes[SBK_LAYER_IDX]); }
-template<> inline PyTypeObject* SbkType<NATRON_NAMESPACE::AppSettings >() { return reinterpret_cast<PyTypeObject*>(SbkNatronEngineTypes[SBK_APPSETTINGS_IDX]); }
-template<> inline PyTypeObject* SbkType<NATRON_NAMESPACE::Group >() { return reinterpret_cast<PyTypeObject*>(SbkNatronEngineTypes[SBK_GROUP_IDX]); }
-template<> inline PyTypeObject* SbkType<NATRON_NAMESPACE::App >() { return reinterpret_cast<PyTypeObject*>(SbkNatronEngineTypes[SBK_APP_IDX]); }
-template<> inline PyTypeObject* SbkType<NATRON_NAMESPACE::Effect >() { return reinterpret_cast<PyTypeObject*>(SbkNatronEngineTypes[SBK_EFFECT_IDX]); }
-template<> inline PyTypeObject* SbkType<NATRON_NAMESPACE::PyCoreApplication >() { return reinterpret_cast<PyTypeObject*>(SbkNatronEngineTypes[SBK_PYCOREAPPLICATION_IDX]); }
->>>>>>> 114b32e8
 
 } // namespace Shiboken
 
