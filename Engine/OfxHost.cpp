/* ***** BEGIN LICENSE BLOCK *****
 * This file is part of Natron <http://www.natron.fr/>,
 * Copyright (C) 2013-2018 INRIA and Alexandre Gauthier-Foichat
 *
 * Natron is free software: you can redistribute it and/or modify
 * it under the terms of the GNU General Public License as published by
 * the Free Software Foundation; either version 2 of the License, or
 * (at your option) any later version.
 *
 * Natron is distributed in the hope that it will be useful,
 * but WITHOUT ANY WARRANTY; without even the implied warranty of
 * MERCHANTABILITY or FITNESS FOR A PARTICULAR PURPOSE.  See the
 * GNU General Public License for more details.
 *
 * You should have received a copy of the GNU General Public License
 * along with Natron.  If not, see <http://www.gnu.org/licenses/gpl-2.0.html>
 * ***** END LICENSE BLOCK ***** */

// ***** BEGIN PYTHON BLOCK *****
// from <https://docs.python.org/3/c-api/intro.html#include-files>:
// "Since Python may define some pre-processor definitions which affect the standard headers on some systems, you must include Python.h before any standard headers are included."
#include <Python.h>
// ***** END PYTHON BLOCK *****

#include "OfxHost.h"

#include <cassert>
#include <cstdarg>
#include <memory>
#include <fstream>
#include <new> // std::bad_alloc
#include <stdexcept> // std::exception
#include <cctype> // tolower
#include <algorithm> // transform, min, max
#include <string>
#include <cstring> // for std::memcpy, std::memset, std::strcmp

CLANG_DIAG_OFF(deprecated)
CLANG_DIAG_OFF(uninitialized)
CLANG_DIAG_OFF(deprecated-register) //'register' storage class specifier is deprecated
CLANG_DIAG_OFF(uninitialized)
#include <QtCore/QDateTime>
#include <QtCore/QDir>
#include <QtCore/QMutex>
#include <QtCore/QThreadPool>
#include <QtCore/QCoreApplication>
#include <QtCore/QDebug>
#include <QtCore/QTemporaryFile>
CLANG_DIAG_ON(deprecated-register)
CLANG_DIAG_ON(uninitialized)

#ifdef OFX_SUPPORTS_MULTITHREAD
#include <QtCore/QThread>
#include <QtCore/QThreadStorage>
#include <QtConcurrentMap> // QtCore on Qt4, QtConcurrent on Qt5

GCC_DIAG_UNUSED_LOCAL_TYPEDEFS_OFF
// /usr/local/include/boost/bind/arg.hpp:37:9: warning: unused typedef 'boost_static_assert_typedef_37' [-Wunused-local-typedef]
#include <boost/bind.hpp>
#include <boost/algorithm/string/predicate.hpp>
GCC_DIAG_UNUSED_LOCAL_TYPEDEFS_ON
#endif // OFX_SUPPORTS_MULTITHREAD
CLANG_DIAG_ON(deprecated)
CLANG_DIAG_ON(uninitialized)

//ofx
#include <ofxParametricParam.h>
#include <ofxOpenGLRender.h>
#ifdef OFX_EXTENSIONS_NUKE
#include <nuke/fnOfxExtensions.h>
#endif
#include <ofxNatron.h>

//ofx host support
#include <ofxhPluginAPICache.h>
// ofxhPropertySuite.h:565:37: warning: 'this' pointer cannot be null in well-defined C++ code; comparison may be assumed to always evaluate to true [-Wtautological-undefined-compare]
CLANG_DIAG_OFF(unknown-pragmas)
CLANG_DIAG_OFF(tautological-undefined-compare) // appeared in clang 3.5
#include <ofxhImageEffect.h>
CLANG_DIAG_ON(tautological-undefined-compare)
CLANG_DIAG_ON(unknown-pragmas)
#include <ofxhPluginCache.h>
#include <ofxhImageEffectAPI.h>
#include <ofxhHost.h>
#include <ofxhParam.h>

#include <tuttle/ofxReadWrite.h>
#include <ofxhPluginCache.h>
#include <ofxhParametricParam.h> //our version of parametric param suite support

#include "Global/GlobalDefines.h"
#include "Global/FStreamsSupport.h"
#include "Global/QtCompat.h"
#include "Global/KeySymbols.h"

#include "Engine/AppInstance.h"
#include "Engine/AppManager.h"
#include "Engine/CreateNodeArgs.h"
#include "Engine/OfxClipInstance.h"
#include "Engine/KnobTypes.h"
#include "Engine/EffectDescription.h"
#include "Engine/InputDescription.h"
#include "Engine/LibraryBinary.h"
#include "Engine/MultiThread.h"
#include "Engine/MemoryInfo.h" // printAsRAM
#include "Engine/Node.h"
#include "Engine/OfxEffectInstance.h"
#include "Engine/OfxImageEffectInstance.h"
#include "Engine/OutputSchedulerThread.h"
#include "Engine/OfxMemory.h"
#include "Engine/Plugin.h"
#include "Engine/Project.h"
#include "Engine/Settings.h"
#include "Engine/StandardPaths.h"
#include "Engine/TLSHolder.h"
#include "Engine/ThreadPool.h"

#include "Serialization/NodeSerialization.h"


NATRON_NAMESPACE_ENTER
// to disambiguate with the global-scope ::OfxHost

// see second answer of http://stackoverflow.com/questions/2342162/stdstring-formatting-like-sprintf
static
std::string
string_format(const std::string fmt,
              ...)
{
    int size = ( (int)fmt.size() ) * 2 + 50;   // Use a rubric appropriate for your code
    std::string str;
    va_list ap;

    while (1) {     // Maximum two passes on a POSIX system...
        str.reserve(size);
        va_start(ap, fmt);
        int n = vsnprintf( (char *)str.data(), size, fmt.c_str(), ap );
        va_end(ap);
        if ( (n > -1) && (n < size) ) {  // Everything worked
            str.resize(n);

            return str;
        }
        if (n > -1) { // Needed size returned
            size = n + 1;   // For null char
        } else {
            size *= 2;      // Guess at a larger size (OS specific)
        }
    }

    return str;
}

struct OfxHostPrivate
{
    OFX::Host::ImageEffect::PluginCachePtr imageEffectPluginCache;
    boost::shared_ptr<TLSHolder<OfxHost::OfxHostTLSData> > tlsData;

    std::string loadingPluginID; // ID of the plugin being loaded
    int loadingPluginVersionMajor;
    int loadingPluginVersionMinor;

    OfxHostPrivate()
        : imageEffectPluginCache()
        , tlsData()
        , loadingPluginID()
        , loadingPluginVersionMajor(0)
        , loadingPluginVersionMinor(0)
    {
        tlsData = boost::make_shared<TLSHolder<OfxHost::OfxHostTLSData> >();
    }
};

OfxHost::OfxHost()
    : _imp( new OfxHostPrivate() )
{
    _imp->imageEffectPluginCache = boost::make_shared<OFX::Host::ImageEffect::PluginCache>((OFX::Host::ImageEffect::Host*)this);
}

OfxHost::~OfxHost()
{
    //Clean up, to be polite.
    OFX::Host::PluginCache::clearPluginCache();

}


void
OfxHost::setOfxHostOSHandle(void* handle)
{
    _properties.setPointerProperty(kOfxPropHostOSHandle, handle);
}

void
OfxHost::setProperties()
{
    /* Known OpenFX host names:
       uk.co.thefoundry.nuke
       com.eyeonline.Fusion
       com.sonycreativesoftware.vegas
       Autodesk Toxik
       Assimilator
       Dustbuster
       DaVinciResolve
       DaVinciResolveLite
       Mistika
       com.apple.shake
       Baselight
       IRIDAS Framecycler
       com.chinadigitalvideo.dx
       com.newblue.titlerpro
       Ramen
       TuttleOfx
       fr.inria.Natron

       Other possible names:
       Nuke
       Autodesk Toxik Render Utility
       Autodesk Toxik Python Bindings
       Toxik
       Fusion
       film master
       film cutter
       data conform
       nucoda
       phoenix
       Film Master
       Baselight
       Scratch
       DS OFX Host
       Avid DS
       Vegas
       CDV DX
       Resolve

     */

    // see hostStuffs in ofxhImageEffect.cpp

    _properties.setStringProperty( kOfxPropName, appPTR->getCurrentSettings()->getHostName() );
    _properties.setGetHook(kOfxPropName, this);
    _properties.setStringProperty(kOfxPropLabel, NATRON_APPLICATION_NAME); // "nuke" //< use this to pass for nuke
    _properties.setIntProperty(kOfxPropAPIVersion, 1, 0);  //OpenFX API v1.4
    _properties.setIntProperty(kOfxPropAPIVersion, 4, 1);
    _properties.setIntProperty(kOfxPropVersion, NATRON_VERSION_MAJOR, 0);
    _properties.setIntProperty(kOfxPropVersion, NATRON_VERSION_MINOR, 1);
    _properties.setIntProperty(kOfxPropVersion, NATRON_VERSION_REVISION, 2);
    _properties.setStringProperty(kOfxPropVersionLabel, NATRON_VERSION_STRING);
    _properties.setIntProperty( kOfxImageEffectHostPropIsBackground, (int)appPTR->isBackground() );
    _properties.setIntProperty(kOfxImageEffectPropSupportsOverlays, 1);
    _properties.setIntProperty(kOfxImageEffectPropSupportsMultiResolution, 1);
    _properties.setIntProperty(kOfxImageEffectPropSupportsTiles, 1);
    _properties.setIntProperty(kOfxImageEffectPropTemporalClipAccess, 1);
    _properties.setStringProperty(kOfxImageEffectPropSupportedComponents,  kOfxImageComponentRGBA, 0);
    _properties.setStringProperty(kOfxImageEffectPropSupportedComponents,  kOfxImageComponentAlpha, 1);
    if ( appPTR->getCurrentSettings()->areRGBPixelComponentsSupported() ) {
        _properties.setStringProperty(kOfxImageEffectPropSupportedComponents,  kOfxImageComponentRGB, 2);
    }
    _properties.setStringProperty(kOfxImageEffectPropSupportedComponents,  kFnOfxImageComponentMotionVectors, 3);
    _properties.setStringProperty(kOfxImageEffectPropSupportedComponents,  kFnOfxImageComponentStereoDisparity, 4);
#ifdef OFX_EXTENSIONS_NATRON
    _properties.setStringProperty(kOfxImageEffectPropSupportedComponents,  kNatronOfxImageComponentXY, 5);
#endif
    _properties.setStringProperty(kOfxImageEffectPropSupportedPixelDepths, kOfxBitDepthFloat, 0);
    _properties.setStringProperty(kOfxImageEffectPropSupportedPixelDepths, kOfxBitDepthShort, 1);
    _properties.setStringProperty(kOfxImageEffectPropSupportedPixelDepths, kOfxBitDepthByte, 2);

    _properties.setStringProperty(kOfxImageEffectPropSupportedContexts, kOfxImageEffectContextGenerator, 0 );
    _properties.setStringProperty(kOfxImageEffectPropSupportedContexts, kOfxImageEffectContextFilter, 1);
    _properties.setStringProperty(kOfxImageEffectPropSupportedContexts, kOfxImageEffectContextGeneral, 2 );
    _properties.setStringProperty(kOfxImageEffectPropSupportedContexts, kOfxImageEffectContextTransition, 3 );

    ///Setting these makes The Foundry Furnace plug-ins fail in the load action
    //_properties.setStringProperty(kOfxImageEffectPropSupportedContexts, kOfxImageEffectContextReader, 4 );
    //_properties.setStringProperty(kOfxImageEffectPropSupportedContexts, kOfxImageEffectContextWriter, 5 );

    _properties.setIntProperty(kOfxImageEffectPropSupportsMultipleClipDepths, 1);
    _properties.setIntProperty(kOfxImageEffectPropSupportsMultipleClipPARs, 1);
    _properties.setIntProperty(kOfxImageEffectPropSetableFrameRate, 1);
    _properties.setIntProperty(kOfxImageEffectPropSetableFielding, 0);
    _properties.setIntProperty(kOfxParamHostPropSupportsCustomInteract, 1 );
    _properties.setIntProperty( kOfxParamHostPropSupportsStringAnimation, KnobString::canAnimateStatic() );
    _properties.setIntProperty( kOfxParamHostPropSupportsChoiceAnimation, KnobChoice::canAnimateStatic() );
    _properties.setIntProperty( kOfxParamHostPropSupportsBooleanAnimation, KnobBool::canAnimateStatic() );
    _properties.setIntProperty( kOfxParamHostPropSupportsCustomAnimation, KnobString::canAnimateStatic() );
    _properties.setPointerProperty(kOfxPropHostOSHandle, NULL);
    _properties.setIntProperty(kOfxParamHostPropSupportsParametricAnimation, 0);

    _properties.setIntProperty(kOfxParamHostPropMaxParameters, -1);
    _properties.setIntProperty(kOfxParamHostPropMaxPages, 0);
    _properties.setIntProperty(kOfxParamHostPropPageRowColumnCount, 0, 0 );
    _properties.setIntProperty(kOfxParamHostPropPageRowColumnCount, 0, 1 );
    _properties.setIntProperty(kOfxImageEffectInstancePropSequentialRender, 2); // OFX 1.2
#ifdef OFX_SUPPORTS_OPENGLRENDER
    // all host properties should be static and not depend on the settings, or the plugin cache may be wrong
    _properties.setStringProperty(kOfxImageEffectPropOpenGLRenderSupported, "true"); // OFX 1.3
    //if (appPTR->getCurrentSettings()->isOpenGLRenderingEnabled()) {
    //    _properties.setStringProperty(kOfxImageEffectPropOpenGLRenderSupported, "true"); // OFX 1.3
    //} else {
    //    _properties.setStringProperty(kOfxImageEffectPropOpenGLRenderSupported, "false"); // OFX 1.3
    //}
#endif
    _properties.setIntProperty(kOfxImageEffectPropRenderQualityDraft, 1); // OFX 1.4
    _properties.setStringProperty(kOfxImageEffectHostPropNativeOrigin, kOfxHostNativeOriginBottomLeft); // OFX 1.4

#ifdef OFX_EXTENSIONS_NUKE
    ///Plane suite
    _properties.setIntProperty(kFnOfxImageEffectPropMultiPlanar, 1);
    ///Nuke transform suite
    _properties.setIntProperty(kFnOfxImageEffectCanTransform, 1);
#endif
#ifdef OFX_EXTENSIONS_NATRON
    ///Natron extensions
    _properties.setIntProperty(kNatronOfxHostIsNatron, 1);
    _properties.setIntProperty(kNatronOfxParamHostPropSupportsDynamicChoices, 1);
    _properties.setIntProperty(kNatronOfxParamPropChoiceCascading, 1);
    _properties.setStringProperty(kNatronOfxImageEffectPropChannelSelector, kOfxImageComponentRGBA);
    _properties.setIntProperty(kNatronOfxImageEffectPropHostMasking, 1);
    _properties.setIntProperty(kNatronOfxImageEffectPropHostMixing, 1);

    // Natron distortion suite
    _properties.setIntProperty(kOfxImageEffectPropCanDistort, 1);

    _properties.setIntProperty(kNatronOfxPropDescriptionIsMarkdown, 1);

    _properties.setStringProperty(kNatronOfxImageEffectPropDefaultCursors, kNatronOfxArrowCursor, 0);
    _properties.setStringProperty(kNatronOfxImageEffectPropDefaultCursors, kNatronOfxUpArrowCursor, 1);
    _properties.setStringProperty(kNatronOfxImageEffectPropDefaultCursors, kNatronOfxCrossCursor, 2);
    _properties.setStringProperty(kNatronOfxImageEffectPropDefaultCursors, kNatronOfxIBeamCursor, 3);
    _properties.setStringProperty(kNatronOfxImageEffectPropDefaultCursors, kNatronOfxWaitCursor, 4);
    _properties.setStringProperty(kNatronOfxImageEffectPropDefaultCursors, kNatronOfxBusyCursor, 5);
    _properties.setStringProperty(kNatronOfxImageEffectPropDefaultCursors, kNatronOfxForbiddenCursor, 6);
    _properties.setStringProperty(kNatronOfxImageEffectPropDefaultCursors, kNatronOfxPointingHandCursor, 7);
    _properties.setStringProperty(kNatronOfxImageEffectPropDefaultCursors, kNatronOfxWhatsThisCursor, 8);
    _properties.setStringProperty(kNatronOfxImageEffectPropDefaultCursors, kNatronOfxSizeVerCursor, 9);
    _properties.setStringProperty(kNatronOfxImageEffectPropDefaultCursors, kNatronOfxSizeHorCursor, 10);
    _properties.setStringProperty(kNatronOfxImageEffectPropDefaultCursors, kNatronOfxSizeBDiagCursor, 11);
    _properties.setStringProperty(kNatronOfxImageEffectPropDefaultCursors, kNatronOfxSizeFDiagCursor, 12);
    _properties.setStringProperty(kNatronOfxImageEffectPropDefaultCursors, kNatronOfxSizeAllCursor, 13);
    _properties.setStringProperty(kNatronOfxImageEffectPropDefaultCursors, kNatronOfxSplitVCursor, 14);
    _properties.setStringProperty(kNatronOfxImageEffectPropDefaultCursors, kNatronOfxSplitHCursor, 15);
    _properties.setStringProperty(kNatronOfxImageEffectPropDefaultCursors, kNatronOfxOpenHandCursor, 16);
    _properties.setStringProperty(kNatronOfxImageEffectPropDefaultCursors, kNatronOfxClosedHandCursor, 17);
    _properties.setStringProperty(kNatronOfxImageEffectPropDefaultCursors, kNatronOfxBlankCursor, 18);
    _properties.setStringProperty(kNatronOfxImageEffectPropDefaultCursors, kNatronOfxDefaultCursor, 19);
#endif
} // OfxHost::setProperties

static
KnownHostNameEnum
getHostNameProxy(const std::string& pluginID,
                 int pluginVersionMajor,
                 int pluginVersionMinor)
{
    Q_UNUSED(pluginVersionMajor);
    Q_UNUSED(pluginVersionMinor);

    assert( !pluginID.empty() );

    static const std::string neatvideo("com.absoft.neatvideo");
    static const std::string hitfilm("com.FXHOME.HitFilm");
    static const std::string redgiant("com.redgiantsoftware.Universe_");
    static const std::string digitalfilmtools("com.digitalfilmtools.");
    static const std::string tiffen("com.tiffen.");
    //static const std::string digitalanarchy("com.digitalanarchy.");

    if ( !pluginID.compare(0, neatvideo.size(), neatvideo) ) {
        // Neat Video plugins work with Nuke, Resolve and Mistika
        // https://www.neatvideo.com/download.html

        // tested with neat video 4.0.9, maj=4,min=0
        return eKnownHostNameNuke;
    } else if ( !pluginID.compare(0, hitfilm.size(), hitfilm) ) {
        // HitFilm plugins (work with Vegas, Resolve and TitlerPro,
        // Vegas and TitlerPro support more plugins than Resolve
        // tested with HitFilm 3.1.0113
        // maj=1 or 2 (depends on plugin), min=0
        // HitFilm Ignite also supports NewBlue OFX Bridge, Sony Catalyst Edit, The Foundry Nuke
        // tested with HitFilm Ignite 1.0.0118
        // Clone Stamp from HitFilm Ignite is officially only compatible with Nuke
        if ( pluginID == (hitfilm + ".CloneStamp") ) {
            return eKnownHostNameNuke;
        }

        return eKnownHostNameVegas;
    } else if ( !pluginID.compare(0, redgiant.size(), redgiant) ) {
        // Red Giant Universe plugins 1.5 work with Vegas and Resolve
        return eKnownHostNameVegas;
    } else if ( !pluginID.compare(0, digitalfilmtools.size(), digitalfilmtools) ||
                !pluginID.compare(0, tiffen.size(), tiffen) ) {
        // Digital film tools plug-ins work with Nuke, Vegas, Scratch and Resolve

        // http://www.digitalfilmtools.com/supported-hosts/ofx-host-plugins.php
        return eKnownHostNameNuke;
        //} else if (!pluginID.compare(0, digitalanarchy.size(), digitalanarchy)) {
        //    // Digital Anarchy plug-ins work with Scratch, Resolve, and any OFX host, but they are tested with Scratch.
        //    // http://digitalanarchy.com/demos/psd_mac.html
        //    return Settings::eKnownHostNameScratch;
    }
    //printf("%s v%d.%d\n", pluginID.c_str(), pluginVersionMajor, pluginVersionMinor);

    return eKnownHostNameNone;
} // getHostNameProxy

const std::string &
OfxHost::getStringProperty(const std::string &name,
                           int n) const OFX_EXCEPTION_SPEC
{
    if ( (name == kOfxPropName) && (n == 0) ) {
        // depending on the current plugin ID and version, return a compatible host name.
        std::string pluginID;
        int pluginVersionMajor = 0;
        int pluginVersionMinor = 0;
        if ( !_imp->loadingPluginID.empty() ) {
            // plugin is not yet created: we are loading or describing it
            pluginID = _imp->loadingPluginID;
            pluginVersionMajor = _imp->loadingPluginVersionMajor;
            pluginVersionMinor = _imp->loadingPluginVersionMinor;
        } else {
            OfxEffectInstancePtr effect = getCurrentEffect_TLS();
            if (effect) {
                OfxImageEffectInstance* ofxEffect = effect->effectInstance();
                pluginID = ofxEffect->getPlugin()->getIdentifier();
                pluginVersionMajor = ofxEffect->getPlugin()->getVersionMajor();
                pluginVersionMinor = ofxEffect->getPlugin()->getVersionMinor();
            }
        }

        ///Proxy known plug-ins that filter hostnames
        if ( pluginID.empty() ) {
            qDebug() << "OfxHost::getStringProperty(" kOfxPropName "): Error: no plugin ID! (ignoring)";
        } else {
            KnownHostNameEnum e = getHostNameProxy(pluginID, pluginVersionMajor, pluginVersionMinor);
            if (e != eKnownHostNameNone) {
                const std::string& ret = appPTR->getCurrentSettings()->getKnownHostName(e);

                return ret;
            }
        }

        // kOfxPropName was set at host creation, let the value decided by the user
        return _properties.getStringPropertyRaw(kOfxPropName);
    } else {
        throw OFX::Host::Property::Exception(kOfxStatErrValue);
    }
}

OFX::Host::ImageEffect::Instance*
OfxHost::newInstance(void*,
                     OFX::Host::ImageEffect::ImageEffectPlugin* plugin,
                     OFX::Host::ImageEffect::Descriptor & desc,
                     const std::string & context)
{
    assert(plugin);


    return new OfxImageEffectInstance(plugin, desc, context, false);
}

/// Override this to create a descriptor, this makes the 'root' descriptor
OFX::Host::ImageEffect::Descriptor *
OfxHost::makeDescriptor(OFX::Host::ImageEffect::ImageEffectPlugin* plugin)
{
    assert(plugin);
    OFX::Host::ImageEffect::Descriptor *desc = new OfxImageEffectDescriptor(plugin);

    return desc;
}

/// used to construct a context description, rootContext is the main context
OFX::Host::ImageEffect::Descriptor *
OfxHost::makeDescriptor(const OFX::Host::ImageEffect::Descriptor &rootContext,
                        OFX::Host::ImageEffect::ImageEffectPlugin *plugin)
{
    assert(plugin);
    OFX::Host::ImageEffect::Descriptor *desc = new OfxImageEffectDescriptor(rootContext, plugin);

    return desc;
}

/// used to construct populate the cache
OFX::Host::ImageEffect::Descriptor *
OfxHost::makeDescriptor(const std::string &bundlePath,
                        OFX::Host::ImageEffect::ImageEffectPlugin *plugin)
{
    assert(plugin);
    OFX::Host::ImageEffect::Descriptor *desc = new OfxImageEffectDescriptor(bundlePath, plugin);

    return desc;
}

/// message
OfxStatus
OfxHost::vmessage(const char* msgtype,
                  const char* /*id*/,
                  const char* format,
                  va_list args)
{
    assert(msgtype);
    assert(format);
    std::string message = string_format(format, args);
    std::string type(msgtype);

    if (type == kOfxMessageLog) {
        appPTR->writeToErrorLog_mt_safe( tr("Plug-in"), QDateTime::currentDateTime(), QString::fromUtf8( message.c_str() ) );
    } else if ( (type == kOfxMessageFatal) || (type == kOfxMessageError) ) {
        ///It seems that the only errors or warning that passes here are exceptions thrown by plug-ins
        ///(mainly Sapphire) while aborting a render. Instead of spamming the user of meaningless dialogs,
        ///just write to the log instead.
        //Dialogs::errorDialog(NATRON_APPLICATION_NAME, message);
        appPTR->writeToErrorLog_mt_safe(tr("Plug-in"), QDateTime::currentDateTime(), QString::fromUtf8( message.c_str() ) );
    } else if (type == kOfxMessageWarning) {
        ///It seems that the only errors or warning that passes here are exceptions thrown by plug-ins
        ///(mainly Sapphire) while aborting a render. Instead of spamming the user of meaningless dialogs,
        ///just write to the log instead.
        //        Dialogs::warningDialog(NATRON_APPLICATION_NAME, message);
        appPTR->writeToErrorLog_mt_safe( tr("Plug-in"), QDateTime::currentDateTime(), QString::fromUtf8( message.c_str() ) );
    } else if (type == kOfxMessageMessage) {
        Dialogs::informationDialog(NATRON_APPLICATION_NAME, message);
    } else if (type == kOfxMessageQuestion) {
        if (Dialogs::questionDialog(NATRON_APPLICATION_NAME, message, false) == eStandardButtonYes) {
            return kOfxStatReplyYes;
        } else {
            return kOfxStatReplyNo;
        }
    }

    return kOfxStatReplyDefault;
}

OfxStatus
OfxHost::setPersistentMessage(const char* type,
                              const char* id,
                              const char* format,
                              va_list args)
{
    vmessage(type, id, format, args);

    return kOfxStatOK;
}

/// clearPersistentMessage
OfxStatus
OfxHost::clearPersistentMessage()
{
    return kOfxStatOK;
}

static std::string
getContext_internal(const std::set<std::string> & contexts)
{
    std::string context;

    if (contexts.size() == 0) {
        throw std::runtime_error( std::string("Error: Plug-in does not support any context") );
        //context = kOfxImageEffectContextGeneral;
        //plugin->addContext(kOfxImageEffectContextGeneral);
    } else if (contexts.size() == 1) {
        context = ( *contexts.begin() );

        return context;
    } else {
        std::set<std::string>::iterator found = contexts.find(kOfxImageEffectContextReader);
        bool reader = found != contexts.end();
        if (reader) {
            context = kOfxImageEffectContextReader;

            return context;
        }

        found = contexts.find(kOfxImageEffectContextWriter);
        bool writer = found != contexts.end();
        if (writer) {
            context = kOfxImageEffectContextWriter;

            return context;
        }

        found = contexts.find(kNatronOfxImageEffectContextTracker);
        bool tracker = found != contexts.end();
        if (tracker) {
            context = kNatronOfxImageEffectContextTracker;

            return context;
        }


        found = contexts.find(kOfxImageEffectContextGeneral);
        bool general = found != contexts.end();
        if (general) {
            context = kOfxImageEffectContextGeneral;

            return context;
        }

        found = contexts.find(kOfxImageEffectContextFilter);
        bool filter = found != contexts.end();
        if (filter) {
            context = kOfxImageEffectContextFilter;

            return context;
        }

        found = contexts.find(kOfxImageEffectContextPaint);
        bool paint = found != contexts.end();
        if (paint) {
            context = kOfxImageEffectContextPaint;

            return context;
        }

        found = contexts.find(kOfxImageEffectContextGenerator);
        bool generator = found != contexts.end();
        if (generator) {
            context = kOfxImageEffectContextGenerator;

            return context;
        }

        found = contexts.find(kOfxImageEffectContextTransition);
        bool transition = found != contexts.end();
        if (transition) {
            context = kOfxImageEffectContextTransition;

            return context;
        }
    }

    return context;
} // getContext_internal

OFX::Host::ImageEffect::Descriptor*
OfxHost::getPluginContextAndDescribe(OFX::Host::ImageEffect::ImageEffectPlugin* plugin,
                                     ContextEnum* ctx)
{
    _imp->loadingPluginID = plugin->getRawIdentifier();
    _imp->loadingPluginVersionMajor = plugin->getVersionMajor();
    _imp->loadingPluginVersionMinor = plugin->getVersionMajor();

    OFX::Host::PluginHandle *pluginHandle;
    // getPluginHandle() must be called before getContexts():
    // it calls kOfxActionLoad on the plugin and kOfxActionDescribe, which may set properties (including supported contexts)
    try {
        pluginHandle = plugin->getPluginHandle();
    } catch (...) {
        throw std::runtime_error( tr("Error: Description (kOfxActionLoad and kOfxActionDescribe) failed while loading %1.")
                                  .arg( QString::fromUtf8( plugin->getIdentifier().c_str() ) ).toStdString() );
    }

    if (!pluginHandle) {
        throw std::runtime_error( tr("Error: Description (kOfxActionLoad and kOfxActionDescribe) failed while loading %1.")
                                  .arg( QString::fromUtf8( plugin->getIdentifier().c_str() ) ).toStdString() );
    }
    assert(pluginHandle->getOfxPlugin() && pluginHandle->getOfxPlugin()->mainEntry);

    const std::set<std::string> & contexts = plugin->getContexts();
    std::string context = getContext_internal(contexts);
    if ( context.empty() ) {
        throw std::invalid_argument( tr("OpenFX plug-in does not have any valid context.").toStdString() );
    }

    OFX::Host::PluginHandle* ph = plugin->getPluginHandle();
    assert( ph->getOfxPlugin() );
    assert(ph->getOfxPlugin()->mainEntry);
    Q_UNUSED(ph);
    OFX::Host::ImageEffect::Descriptor* desc = NULL;
    //This will call kOfxImageEffectActionDescribeInContext
    desc = plugin->getContext(context);
    if (!desc) {
        throw std::runtime_error( tr("Plug-in parameters and inputs description (kOfxImageEffectActionDescribeInContext) failed in context %1.")
                                  .arg( QString::fromUtf8( context.c_str() ) ).toStdString() );
    }


    *ctx = OfxEffectInstance::mapToContextEnum(context);
    _imp->loadingPluginID.clear();

    return desc;
} // OfxHost::getPluginContextAndDescribe

<<<<<<< HEAD
=======
AbstractOfxEffectInstancePtr
OfxHost::createOfxEffect(NodePtr node,
                         const CreateNodeArgs& args
#ifndef NATRON_ENABLE_IO_META_NODES
                         ,
                         bool allowFileDialogs,
                         bool *hasUsedFileDialog
#endif
                         )
{
    assert(node);
    const Plugin* natronPlugin = node->getPlugin();
    assert(natronPlugin);
    ContextEnum ctx;
    OFX::Host::ImageEffect::Descriptor* desc = natronPlugin->getOfxDesc(&ctx);
    OFX::Host::ImageEffect::ImageEffectPlugin* plugin = natronPlugin->getOfxPlugin();
    assert(plugin && desc && ctx != eContextNone);


    AbstractOfxEffectInstancePtr hostSideEffect( new OfxEffectInstance(node) );
    NodeSerializationPtr serialization = args.getProperty<NodeSerializationPtr>(kCreateNodeArgsPropNodeSerialization);
    std::string fixedName = args.getProperty<std::string>(kCreateNodeArgsPropNodeInitialName);

    if ( node && !node->getEffectInstance() ) {
        node->setEffect(hostSideEffect);
        node->initNodeScriptName(serialization.get(), QString::fromUtf8(fixedName.c_str()));
    }

    hostSideEffect->createOfxImageEffectInstance(plugin, desc, ctx, serialization.get(), args
#ifndef NATRON_ENABLE_IO_META_NODES
                                                 , allowFileDialogs,
                                                 hasUsedFileDialog
#endif
                                                 );

    return hostSideEffect;
}
>>>>>>> cfea4528

///Return the xml cache file used before Natron 2 RC2
static QString
getOldCacheFilePath()
{
    QString cachePath = QString::fromUtf8( appPTR->getCacheDirPath().c_str() ) + QLatin1Char('/');
    QString oldOfxCache = cachePath + QString::fromUtf8("OFXCache.xml");

    return oldOfxCache;
}

static QString
getOFXCacheDirPath()
{
    QString cachePath = QString::fromUtf8( appPTR->getCacheDirPath().c_str() ) + QLatin1Char('/');
    QString ofxCachePath = cachePath + QString::fromUtf8("OFXLoadCache");

    return ofxCachePath;
}

///Return the xml cache file used after Natron 2 RC2
static QString
getCacheFilePath()
{
    QString ofxCachePath = getOFXCacheDirPath() + QLatin1Char('/');
    QString ofxCacheFilePath = ofxCachePath + QString::fromUtf8("OFXCache_") +
                               QString::fromUtf8(NATRON_VERSION_STRING) + QString::fromUtf8("_") +
                               QString::fromUtf8(NATRON_DEVELOPMENT_STATUS) + QString::fromUtf8("_") +
                               QString::number(NATRON_BUILD_NUMBER) + QString::fromUtf8(".xml");

    return ofxCacheFilePath;
}


static void
getPluginShortcuts(const OFX::Host::ImageEffect::Descriptor& desc, std::list<PluginActionShortcut>* shortcuts)
{
    int nDims = desc.getProps().getDimension(kNatronOfxImageEffectPropInViewerContextDefaultShortcuts);
    if (nDims == 0) {
        return;
    }
    {
        // Check that all props have the same dimension

        int nSymDims = desc.getProps().getDimension(kNatronOfxImageEffectPropInViewerContextShortcutSymbol);
        int nCtrlDims = desc.getProps().getDimension(kNatronOfxImageEffectPropInViewerContextShortcutHasControlModifier);
        int nShiftDims = desc.getProps().getDimension(kNatronOfxImageEffectPropInViewerContextShortcutHasShiftModifier);
        int nAltDims = desc.getProps().getDimension(kNatronOfxImageEffectPropInViewerContextShortcutHasAltModifier);
        int nMetaDims = desc.getProps().getDimension(kNatronOfxImageEffectPropInViewerContextShortcutHasMetaModifier);
        int nKeypadDims = desc.getProps().getDimension(kNatronOfxImageEffectPropInViewerContextShortcutHasKeypadModifier);

        if (nSymDims != nDims ||
            nCtrlDims != nDims ||
            nShiftDims != nDims ||
            nAltDims != nDims ||
            nMetaDims != nDims ||
            nKeypadDims != nDims) {
            std::cerr << desc.getPlugin()->getIdentifier() << ": Invalid dimension setup of the NatronOfxImageEffectPropInViewerContextDefaultShortcuts property." << std::endl;
            return;
        }
    }

    const std::map<std::string, OFX::Host::Param::Descriptor*> & paramDescriptors = desc.getParams();

    for (int i = 0; i < nDims; ++i) {
        const std::string& paramName = desc.getProps().getStringProperty(kNatronOfxImageEffectPropInViewerContextDefaultShortcuts, i);
        int symbol = desc.getProps().getIntProperty(kNatronOfxImageEffectPropInViewerContextShortcutSymbol, i);
        int hasCtrl = desc.getProps().getIntProperty(kNatronOfxImageEffectPropInViewerContextShortcutHasControlModifier, i);
        int hasShift = desc.getProps().getIntProperty(kNatronOfxImageEffectPropInViewerContextShortcutHasShiftModifier, i);
        int hasAlt = desc.getProps().getIntProperty(kNatronOfxImageEffectPropInViewerContextShortcutHasAltModifier, i);
        int hasMeta = desc.getProps().getIntProperty(kNatronOfxImageEffectPropInViewerContextShortcutHasMetaModifier, i);
        int hasKeypad = desc.getProps().getIntProperty(kNatronOfxImageEffectPropInViewerContextShortcutHasKeypadModifier, i);

        std::map<std::string, OFX::Host::Param::Descriptor*>::const_iterator foundParamDesc = paramDescriptors.find(paramName);
        if (foundParamDesc == paramDescriptors.end()) {
            // Hmm the plug-in probably wrongly set the kNatronOfxImageEffectPropInViewerContextDefaultShortcuts property
            std::cerr << desc.getPlugin()->getIdentifier() << ": " << paramName << " was set to the NatronOfxImageEffectPropInViewerContextDefaultShortcuts property but does not appear to exist in the parameters described." << std::endl;
            continue;
        }


        // The Key enum is a mapping 1:1 of the symbols defined in ofxKeySymbols.h
        Key eSymbol = (Key)symbol;
        KeyboardModifiers eMods;
        if (hasCtrl) {
            eMods |= eKeyboardModifierControl;
        }
        if (hasShift) {
            eMods |= eKeyboardModifierShift;
        }
        if (hasAlt) {
            eMods |= eKeyboardModifierAlt;
        }
        if (hasMeta) {
            eMods |= eKeyboardModifierMeta;
        }
        shortcuts->push_back(PluginActionShortcut(paramName, foundParamDesc->second->getLabel(), foundParamDesc->second->getHint(), eSymbol, eMods));
    }
} // getPluginShortcuts

static inline
QDebug operator<<(QDebug dbg, const std::list<std::string> &l)
{
    for (std::list<std::string>::const_iterator it = l.begin(); it != l.end(); ++it) {
        dbg.nospace() << QString::fromUtf8( it->c_str() ) << ' ';
    }

    return dbg.space();
}


void
OfxHost::loadOFXPlugins()
{
    qDebug() << "Load OFX Plugins...";
    SettingsPtr settings = appPTR->getCurrentSettings();
    assert(settings);
    bool useStdOFXPluginsLocation = settings->getUseStdOFXPluginsLocation();
    if (!useStdOFXPluginsLocation) {
        qDebug() << "Load OFX Plugins: do not use std plugins location";
        // only set if false, else use the previous value (which is set for example in BaseTest::SetUp())
        OFX::Host::PluginCache::useStdOFXPluginsLocation(useStdOFXPluginsLocation);
    }
    OFX::Host::PluginCache* pluginCache = OFX::Host::PluginCache::getPluginCache();
    assert(pluginCache);
    /// set the version label in the global cache
    pluginCache->setCacheVersion(NATRON_APPLICATION_NAME "OFXCachev1");

    /// register the image effect cache with the global plugin cache
    _imp->imageEffectPluginCache->registerInCache( *pluginCache );


    pluginCache->setPluginHostPath(NATRON_APPLICATION_NAME);
    pluginCache->setPluginHostPath("Nuke"); // most Nuke OFX plugins are compatible
    std::list<std::string> extraPluginsSearchPaths;
    settings->getOpenFXPluginsSearchPaths(&extraPluginsSearchPaths);
    for (std::list<std::string>::iterator it = extraPluginsSearchPaths.begin(); it != extraPluginsSearchPaths.end(); ++it) {
        if ( !(*it).empty() ) {
            qDebug() << "Load OFX Plugins: append extra plugins dir" << it->c_str();
            pluginCache->addFileToPath(*it);
        }
    }

    // if Natron is /usr/bin/Natron, /usr/bin/../OFX/Natron points to Natron-specific plugins
    QDir pluginsDir = appPTR->getBundledPluginDirectory();
    pluginsDir.cd(QString::fromUtf8("OFX/" NATRON_APPLICATION_NAME));
    std::string natronBundledPluginsPath = pluginsDir.absolutePath().toStdString();
    try {
        if ( settings->loadBundledPlugins() ) {
            if ( settings->preferBundledPlugins() ) {
                qDebug() << "Load OFX Plugins: prepend bundled plugins dir" << natronBundledPluginsPath.c_str();
                pluginCache->prependFileToPath(natronBundledPluginsPath);
            } else {
                qDebug() << "Load OFX Plugins: append bundled plugins dir" << natronBundledPluginsPath.c_str();
                pluginCache->addFileToPath(natronBundledPluginsPath);
            }
        }
    } catch (std::logic_error) {
        // ignore
    }

    // The cache location depends on the OS.
    // On OSX, it will be ~/Library/Caches/<organization>/<application>/OFXLoadCache/
    //on Linux ~/.cache/<organization>/<application>/OFXLoadCache/
    //on windows: C:\Users\<username>\App Data\Local\<organization>\<application>\Caches\OFXLoadCache
    QString ofxCacheFilePath = getCacheFilePath();
    qDebug() << "Load OFX Plugins: reading cache file" << ofxCacheFilePath;

    {
        FStreamsSupport::ifstream ifs;
        FStreamsSupport::open( &ifs, ofxCacheFilePath.toStdString() );
        if (!ifs) {
            qDebug() << "Load OFX Plugins: cannot open cache file" << ofxCacheFilePath;
        } else {
            try {
                pluginCache->readCache(ifs);
                qDebug() << "Load OFX Plugins: reading cache file... done!";
            } catch (const std::exception& e) {
                qDebug() << "Load OFX Plugins: reading cache file... failed!";
                appPTR->writeToErrorLog_mt_safe( QLatin1String("OpenFX"), QDateTime::currentDateTime(),
                                                 tr("Failure to read OpenFX plug-ins cache: %1").arg( QString::fromUtf8( e.what() ) ) );
            }
        }
    }
    
    qDebug() << "Load OFX Plugins: plugin path is" << pluginCache->getPluginPath();
    qDebug() << "Load OFX Plugins: scan plugins...";
    pluginCache->scanPluginFiles();
    qDebug() << "Load OFX Plugins: scan plugins... done!";
    _imp->loadingPluginID.clear(); // finished loading plugins

    if ( pluginCache->dirty() ) {
        // write the cache NOW (it won't change anyway)
        qDebug() << "Load OFX Plugins: writing cache file" << ofxCacheFilePath;
        /// flush out the current cache
        writeOFXCache();
        qDebug() << "Load OFX Plugins: writing cache file... done!";
    }

    /*Filling node name list and plugin grouping*/
    typedef std::map<OFX::Host::ImageEffect::MajorPlugin, OFX::Host::ImageEffect::ImageEffectPlugin *> PMap;
    const PMap& ofxPlugins =
        _imp->imageEffectPluginCache->getPluginsByIDMajor();


    for (PMap::const_iterator it = ofxPlugins.begin();
         it != ofxPlugins.end(); ++it) {
        OFX::Host::ImageEffect::ImageEffectPlugin* p = it->second;
        assert(p);
        if (p->getContexts().size() == 0) {
            continue;
        }
        assert( p->getBinary() );
        if ( !p->getBinary() ) {
            continue;
        }

        const std::string& openfxId = p->getIdentifier();
        const std::string & grouping = p->getDescriptor().getPluginGrouping();
        const std::string & bundlePath = p->getBinary()->getBundlePath();
        std::string pluginLabel = OfxEffectInstance::makePluginLabel( p->getDescriptor().getShortLabel(),
                                                                      p->getDescriptor().getLabel(),
                                                                      p->getDescriptor().getLongLabel() );
        std::vector<std::string> groups = OfxEffectInstance::makePluginGrouping(p->getIdentifier(),
                                                                   p->getVersionMajor(), p->getVersionMinor(),
                                                                   pluginLabel, grouping);
        const std::string resourcesPath(bundlePath + "/Contents/Resources/");
        std::string iconFileName;
        {
            try {
                // kOfxPropIcon is normally only defined for parameter desctriptors
                // (see <http://openfx.sourceforge.net/Documentation/1.3/ofxProgrammingReference.html#ParameterProperties>)
                // but let's assume it may also be defained on the plugin descriptor.
                iconFileName = p->getDescriptor().getProps().getStringProperty(kOfxPropIcon, 1); // dimension 1 is PNG icon
            } catch (OFX::Host::Property::Exception) {
            }

            if ( iconFileName.empty() ) {
                // no icon defined by kOfxPropIcon, use the plug-in id value
                iconFileName = openfxId + ".png";
            }
        }
        std::string groupIconFilename;
        if (groups.size() > 0) {
            groupIconFilename = resourcesPath;
            // the plugin grouping has no descriptor, just try the default filename.
            groupIconFilename.append(groups[0]);
            groupIconFilename.append(".png");
        } else {
            //Use default Misc group when the plug-in doesn't belong to a group
            groups.push_back(PLUGIN_GROUP_DEFAULT);
        }
        std::vector<std::string> groupIcons;
        groupIcons.push_back(groupIconFilename);
        for (std::size_t i = 1; i < groups.size(); ++i) {
            std::string groupIconPath = resourcesPath;
            for (std::size_t j = 0; j <= i; ++j) {
                groupIconPath += groups[j];
                if (j < i) {
                    groupIconPath += '/';
                } else {
                    groupIconPath.append(".png");
                }
            }
            groupIcons.push_back(groupIconPath);
        }

        const bool isDeprecated = p->getDescriptor().isDeprecated();
        std::string description = p->getDescriptor().getProps().getStringProperty(kOfxPropPluginDescription);

        bool isDescMarkdown = (bool)p->getDescriptor().getProps().getIntProperty(kNatronOfxPropDescriptionIsMarkdown);

        PluginPtr natronPlugin = Plugin::create(OfxEffectInstance::create, OfxEffectInstance::createRenderClone, openfxId, pluginLabel, p->getVersionMajor(), p->getVersionMinor(), groups, groupIcons);
        natronPlugin->setProperty<std::string>(kNatronPluginPropDescription, description);
        natronPlugin->setProperty<bool>(kNatronPluginPropDescriptionIsMarkdown, isDescMarkdown);
        natronPlugin->setProperty<std::string>(kNatronPluginPropResourcesPath, resourcesPath);
        natronPlugin->setProperty<std::string>(kNatronPluginPropIconFilePath, iconFileName);
        natronPlugin->setProperty<bool>(kNatronPluginPropIsDeprecated, isDeprecated);
        natronPlugin->setProperty<void*>(kNatronPluginPropOpenFXPluginPtr, (void*)p);


        std::list<PluginActionShortcut> shortcuts;
        getPluginShortcuts(p->getDescriptor(), &shortcuts);
        for (std::list<PluginActionShortcut>::iterator it = shortcuts.begin(); it!=shortcuts.end(); ++it) {
            natronPlugin->addActionShortcut(*it);
        }

        Key symbol = (Key)0;
        KeyboardModifiers mods = eKeyboardModifierNone;
        if (openfxId == PLUGINID_OFX_TRANSFORM) {
            symbol = Key_T;
        } else if (openfxId == PLUGINID_OFX_MERGE) {
            symbol = Key_M;
        } else if (openfxId == PLUGINID_OFX_GRADE) {
            symbol = Key_G;
        } else if (openfxId == PLUGINID_OFX_COLORCORRECT) {
            symbol = Key_C;
        } else if (openfxId == PLUGINID_OFX_BLURCIMG) {
            symbol = Key_B;
        }

        if (openfxId == PLUGINID_OFX_ROTOMERGE) {
            // RotoMerge is to be used only be the RotoPaint tree
            natronPlugin->setProperty<bool>(kNatronPluginPropIsInternalOnly, true);
        }

        natronPlugin->setProperty<int>(kNatronPluginPropShortcut, (int)symbol, 0);
        natronPlugin->setProperty<int>(kNatronPluginPropShortcut, (int)mods, 1);

        ///if this plugin's descriptor has the kTuttleOfxImageEffectPropSupportedExtensions property,
        ///use it to fill the readersMap and writersMap
        int formatsCount = p->getDescriptor().getProps().getDimension(kTuttleOfxImageEffectPropSupportedExtensions);
        std::vector<std::string> formats(formatsCount);
        for (int k = 0; k < formatsCount; ++k) {
            formats[k] = p->getDescriptor().getProps().getStringProperty(kTuttleOfxImageEffectPropSupportedExtensions, k);
            std::transform(formats[k].begin(), formats[k].end(), formats[k].begin(), ::tolower);
        }

        natronPlugin->setPropertyN<std::string>(kNatronPluginPropSupportedExtensions, formats);

        double evaluation = p->getDescriptor().getProps().getDoubleProperty(kTuttleOfxImageEffectPropEvaluation);

        natronPlugin->setProperty<double>(kNatronPluginPropIOEvaluation, evaluation);

        appPTR->registerPlugin(natronPlugin);
    }
    qDebug() << "Load OFX Plugins... done!";
} // loadOFXPlugins

void
OfxHost::writeOFXCache()
{
    /// and write a new cache, long version with everything in there
    QString ofxCachePath = getOFXCacheDirPath();
    QDir().mkpath(ofxCachePath);
    QString ofxCacheFilePath = getCacheFilePath();

    QTemporaryFile tmpf;
    tmpf.open();
    QString tmpFileName = tmpf.fileName();
    tmpf.remove();

    FStreamsSupport::ofstream ofile;
    FStreamsSupport::open( &ofile, tmpFileName.toStdString() );
    if (!ofile) {
        return;
    }
    OFX::Host::PluginCache* pluginCache = OFX::Host::PluginCache::getPluginCache();
    assert(pluginCache);
    pluginCache->writePluginCache(ofile);

    ofile.close();
    if (QFile::exists(ofxCacheFilePath)) {
        QFile::remove(ofxCacheFilePath);
    }
    QFile::copy(tmpFileName, ofxCacheFilePath);
    QFile::remove(tmpFileName);
}

void
OfxHost::clearPluginsLoadedCache()
{
    QString oldOfxCache = getOldCacheFilePath();

    if ( QFile::exists(oldOfxCache) ) {
        QFile::remove(oldOfxCache);
    }
#if QT_VERSION < QT_VERSION_CHECK(5, 0, 0)
    QtCompat::removeRecursively( getOFXCacheDirPath() );
#else
    QDir OFXCacheDir( getOFXCacheDirPath() );
    OFXCacheDir.removeRecursively();
#endif
}

void
OfxHost::loadingStatus(bool loading,
                       const std::string & pluginId,
                       int versionMajor,
                       int versionMinor)
{
    // set the pluginID in case the plug-in tries to fetch the hostname property
    _imp->loadingPluginID = pluginId;
    _imp->loadingPluginVersionMajor = versionMajor;
    _imp->loadingPluginVersionMinor = versionMinor;
    if (loading && appPTR) {
        appPTR->setLoadingStatus( QString::fromUtf8("OpenFX: loading ") + QString::fromUtf8( pluginId.c_str() ) + QString::fromUtf8(" v") + QString::number(versionMajor) + QLatin1Char('.') + QString::number(versionMinor) );
#     ifdef DEBUG
        qDebug() << QString::fromUtf8("OpenFX: loading ") + QString::fromUtf8( pluginId.c_str() ) + QString::fromUtf8(" v") + QString::number(versionMajor) + QLatin1Char('.') + QString::number(versionMinor);
#     endif
    }
}

bool
OfxHost::pluginSupported(OFX::Host::ImageEffect::ImageEffectPlugin */*plugin*/,
                         std::string & /*reason*/) const
{
    //We support all OpenFX plug-ins.
    return true;
}

const void*
OfxHost::fetchSuite(const char *suiteName,
                    int suiteVersion)
{
    if ( (std::strcmp(suiteName, kOfxParametricParameterSuite) == 0) && (suiteVersion == 1) ) {
        return OFX::Host::ParametricParam::GetSuite(suiteVersion);
    } else {
        return OFX::Host::ImageEffect::Host::fetchSuite(suiteName, suiteVersion);
    }
}

OFX::Host::Memory::Instance*
OfxHost::newMemoryInstance(size_t nBytes)
{
<<<<<<< HEAD
    OfxMemory* ret = new OfxMemory(EffectInstancePtr());
=======
    OfxMemory* ret = new OfxMemory( OfxEffectInstancePtr() );
>>>>>>> cfea4528
    bool allocated = ret->alloc(nBytes);

    if ( ( (nBytes != 0) && !ret->getPtr() ) || !allocated ) {
        Dialogs::errorDialog( tr("Out of memory").toStdString(),
                              tr("Failed to allocate memory (%1).").arg( printAsRAM(nBytes) ).toStdString() );
    }

    return ret;
}

/////////////////
/////////////////////////////////////////////////// MULTI_THREAD SUITE ///////////////////////////////////////////////////
/////////////////


#ifdef OFX_SUPPORTS_MULTITHREAD

void
OfxHost::setOFXLastActionCaller_TLS(const OfxEffectInstancePtr& effect)
{
    OfxHostDataTLSPtr tls = _imp->tlsData->getOrCreateTLSData();
    if (effect) {
        tls->effectActionsStack.push_back(effect);
    } else {
        assert(!tls->effectActionsStack.empty());
        tls->effectActionsStack.pop_back();
    }

}

OfxEffectInstancePtr
OfxHost::getCurrentEffect_TLS() const
{
    OfxHostDataTLSPtr tls = _imp->tlsData->getTLSData();
    if (!tls || tls->effectActionsStack.empty()) {
        return OfxEffectInstancePtr();
    }
    return tls->effectActionsStack.back();
}

struct OfxFunctorArgs
{
    void* customArg;
    OfxEffectInstancePtr effect;
    OfxThreadFunctionV1* ofxFunc;
};

static ActionRetCodeEnum ofxMultiThreadFunctor(unsigned int threadIndex,
                                               unsigned int threadMax,
                                               void *customArg)
{

    OfxFunctorArgs* args = (OfxFunctorArgs*)customArg;
    ThreadIsActionCaller_RAII actionCallerRaii(args->effect);
    try {
        args->ofxFunc(threadIndex, threadMax, args->customArg);
        return eActionStatusOK;
    } catch (...) {
        return eActionStatusFailed;
    }

} // ofxMultiThreadFunctor


OfxStatus
OfxHost::multiThread(OfxThreadFunctionV1 func,
                     unsigned int nThreads,
                     void *customArg)
{
    if (!func) {
        return kOfxStatFailed;
    }
    
    // Recover the effect calling multiThread using TLS
    OfxEffectInstancePtr effect = getCurrentEffect_TLS();

    OfxFunctorArgs args;
    args.ofxFunc = func;
    args.effect = effect;
    args.customArg = customArg;
    // OpenFX does not pass the image effect instance pointer back to us so we loose the context...
    // The only way to recover it will be in the aborted() function entry point with help of thread local storage.
    ActionRetCodeEnum stat = MultiThread::launchThreadsBlocking(ofxMultiThreadFunctor, nThreads, (void*)&args, effect);
    if (stat == eActionStatusFailed) {
        return kOfxStatFailed;
    } else if (stat == eActionStatusOutOfMemory) {
        return kOfxStatErrMemory;
    } else {
        return kOfxStatOK;
    }
} // multiThread

OfxStatus
OfxHost::multiThreadNumCPUS(unsigned int *nCPUs) const
{
    if (!nCPUs) {
        return kOfxStatFailed;
    }

    // Always return the max num CPUs, let multiThread handle the actual threading
    *nCPUs = appPTR->getMaxThreadCount();//MultiThread::getNCPUsAvailable(getCurrentEffect_TLS());
    return kOfxStatOK;
}

OfxStatus
OfxHost::multiThreadIndex(unsigned int *threadIndex) const
{
    if (!threadIndex) {
        return kOfxStatFailed;
    }
    ActionRetCodeEnum stat = MultiThread::getCurrentThreadIndex(threadIndex);
    if (stat == eActionStatusFailed) {
        return kOfxStatFailed;
    }
    return kOfxStatOK;
}

int
OfxHost::multiThreadIsSpawnedThread() const
{
    return (int)MultiThread::isCurrentThreadSpawnedThread();
}

// Create a mutex
//  Creates a new mutex with lockCount locks on the mutex initially set.
// http://openfx.sourceforge.net/Documentation/1.3/ofxProgrammingReference.html#OfxMultiThreadSuiteV1_mutexCreate
OfxStatus
OfxHost::mutexCreate(OfxMutexHandle *mutex,
                     int lockCount)
{
    if (!mutex) {
        return kOfxStatFailed;
    }

    // suite functions should not throw
    try {
        QMutex* m = new QMutex(QMutex::Recursive);
        for (int i = 0; i < lockCount; ++i) {
            m->lock();
        }
        *mutex = (OfxMutexHandle)(m);
#ifdef MULTI_THREAD_SUITE_USES_THREAD_SAFE_MUTEX_ALLOCATION
        {
            QMutexLocker l(_pluginsMutexesLock);
            _pluginsMutexes.push_back(m);
        }
#endif

        return kOfxStatOK;
    } catch (std::bad_alloc) {
        qDebug() << "mutexCreate(): memory error.";

        return kOfxStatErrMemory;
    } catch (const std::exception & e) {
        qDebug() << "mutexCreate(): " << e.what();

        return kOfxStatErrUnknown;
    } catch (...) {
        qDebug() << "mutexCreate(): unknown error.";

        return kOfxStatErrUnknown;
    }
}

// Destroy a mutex
//  Destroys a mutex intially created by mutexCreate.
// http://openfx.sourceforge.net/Documentation/1.3/ofxProgrammingReference.html#OfxMultiThreadSuiteV1_mutexDestroy
OfxStatus
OfxHost::mutexDestroy(const OfxMutexHandle mutex)
{
    if (mutex == 0) {
        return kOfxStatErrBadHandle;
    }
    // suite functions should not throw
    try {
#ifdef MULTI_THREAD_SUITE_USES_THREAD_SAFE_MUTEX_ALLOCATION
        const QMutex* mutexqt = reinterpret_cast<const QMutex*>(mutex);
        {
            QMutexLocker l(_pluginsMutexesLock);
            std::list<QMutex*>::iterator found = std::find(_pluginsMutexes.begin(), _pluginsMutexes.end(), mutexqt);
            if ( found != _pluginsMutexes.end() ) {
                delete *found;
                _pluginsMutexes.erase(found);
            }
        }
#else
        delete reinterpret_cast<const QMutex*>(mutex);
#endif

        return kOfxStatOK;
    } catch (std::bad_alloc) {
        qDebug() << "mutexDestroy(): memory error.";

        return kOfxStatErrMemory;
    } catch (const std::exception & e) {
        qDebug() << "mutexDestroy(): " << e.what();

        return kOfxStatErrUnknown;
    } catch (...) {
        qDebug() << "mutexDestroy(): unknown error.";

        return kOfxStatErrUnknown;
    }
}

// Blocking lock on the mutex
//  This trys to lock a mutex and blocks the thread it is in until the lock suceeds.
// A sucessful lock causes the mutex's lock count to be increased by one and to block any other calls to lock the mutex until it is unlocked.
// http://openfx.sourceforge.net/Documentation/1.3/ofxProgrammingReference.html#OfxMultiThreadSuiteV1_mutexLock
OfxStatus
OfxHost::mutexLock(const OfxMutexHandle mutex)
{
    if (mutex == 0) {
        return kOfxStatErrBadHandle;
    }
    // suite functions should not throw
    try {
        reinterpret_cast<QMutex*>(mutex)->lock();

        return kOfxStatOK;
    } catch (std::bad_alloc) {
        qDebug() << "mutexLock(): memory error.";

        return kOfxStatErrMemory;
    } catch (const std::exception & e) {
        qDebug() << "mutexLock(): " << e.what();

        return kOfxStatErrUnknown;
    } catch (...) {
        qDebug() << "mutexLock(): unknown error.";

        return kOfxStatErrUnknown;
    }
}

// Unlock the mutex
//  This unlocks a mutex. Unlocking a mutex decreases its lock count by one.
// http://openfx.sourceforge.net/Documentation/1.3/ofxProgrammingReference.html#OfxMultiThreadSuiteV1_mutexUnLock
OfxStatus
OfxHost::mutexUnLock(const OfxMutexHandle mutex)
{
    if (mutex == 0) {
        return kOfxStatErrBadHandle;
    }
    // suite functions should not throw
    try {
        reinterpret_cast<QMutex*>(mutex)->unlock();

        return kOfxStatOK;
    } catch (std::bad_alloc) {
        qDebug() << "mutexUnLock(): memory error.";

        return kOfxStatErrMemory;
    } catch (const std::exception & e) {
        qDebug() << "mutexUnLock(): " << e.what();

        return kOfxStatErrUnknown;
    } catch (...) {
        qDebug() << "mutexUnLock(): unknown error.";

        return kOfxStatErrUnknown;
    }
}

// Non blocking attempt to lock the mutex
//  This attempts to lock a mutex, if it cannot, it returns and says so, rather than blocking.
// A sucessful lock causes the mutex's lock count to be increased by one, if the lock did not suceed, the call returns immediately and the lock count remains unchanged.
// http://openfx.sourceforge.net/Documentation/1.3/ofxProgrammingReference.html#OfxMultiThreadSuiteV1_mutexTryLock
OfxStatus
OfxHost::mutexTryLock(const OfxMutexHandle mutex)
{
    if (mutex == 0) {
        return kOfxStatErrBadHandle;
    }
    // suite functions should not throw
    try {
        if ( reinterpret_cast<QMutex*>(mutex)->tryLock() ) {
            return kOfxStatOK;
        } else {
            return kOfxStatFailed;
        }
    } catch (std::bad_alloc) {
        qDebug() << "mutexTryLock(): memory error.";

        return kOfxStatErrMemory;
    } catch (const std::exception & e) {
        qDebug() << "mutexTryLock(): " << e.what();

        return kOfxStatErrUnknown;
    } catch (...) {
        qDebug() << "mutexTryLock(): unknown error.";

        return kOfxStatErrUnknown;
    }
}

#endif // ifdef OFX_SUPPORTS_MULTITHREAD

#ifdef OFX_SUPPORTS_DIALOG
// dialog
/// @see OfxDialogSuiteV1.RequestDialog()
OfxStatus
OfxHost::requestDialog(OfxImageEffectHandle instance,
                       OfxPropertySetHandle inArgs,
                       void* instanceData)
{
    Q_UNUSED(inArgs);
    OFX::Host::ImageEffect::Base *effectBase = reinterpret_cast<OFX::Host::ImageEffect::Base*>(instance);
    OfxImageEffectInstance *effectInstance = dynamic_cast<OfxImageEffectInstance*>(effectBase);
    if (effectInstance) {
        appPTR->requestOFXDIalogOnMainThread(appPTR->getOFXCurrentEffect_TLS(), instanceData);
    }

    return kOfxStatOK;
}

/// @see OfxDialogSuiteV1.NotifyRedrawPending()
OfxStatus
OfxHost::notifyRedrawPending(OfxImageEffectHandle instance,
                             OfxPropertySetHandle inArgs)
{
    Q_UNUSED(instance);
    Q_UNUSED(inArgs);

    return kOfxStatReplyDefault;
}

#endif

#ifdef OFX_SUPPORTS_OPENGLRENDER
/// @see OfxImageEffectOpenGLRenderSuiteV1.flushResources()
OfxStatus
OfxHost::flushOpenGLResources() const
{
    return kOfxStatOK;
}

#endif

NATRON_NAMESPACE_EXIT
<|MERGE_RESOLUTION|>--- conflicted
+++ resolved
@@ -678,46 +678,6 @@
     return desc;
 } // OfxHost::getPluginContextAndDescribe
 
-<<<<<<< HEAD
-=======
-AbstractOfxEffectInstancePtr
-OfxHost::createOfxEffect(NodePtr node,
-                         const CreateNodeArgs& args
-#ifndef NATRON_ENABLE_IO_META_NODES
-                         ,
-                         bool allowFileDialogs,
-                         bool *hasUsedFileDialog
-#endif
-                         )
-{
-    assert(node);
-    const Plugin* natronPlugin = node->getPlugin();
-    assert(natronPlugin);
-    ContextEnum ctx;
-    OFX::Host::ImageEffect::Descriptor* desc = natronPlugin->getOfxDesc(&ctx);
-    OFX::Host::ImageEffect::ImageEffectPlugin* plugin = natronPlugin->getOfxPlugin();
-    assert(plugin && desc && ctx != eContextNone);
-
-
-    AbstractOfxEffectInstancePtr hostSideEffect( new OfxEffectInstance(node) );
-    NodeSerializationPtr serialization = args.getProperty<NodeSerializationPtr>(kCreateNodeArgsPropNodeSerialization);
-    std::string fixedName = args.getProperty<std::string>(kCreateNodeArgsPropNodeInitialName);
-
-    if ( node && !node->getEffectInstance() ) {
-        node->setEffect(hostSideEffect);
-        node->initNodeScriptName(serialization.get(), QString::fromUtf8(fixedName.c_str()));
-    }
-
-    hostSideEffect->createOfxImageEffectInstance(plugin, desc, ctx, serialization.get(), args
-#ifndef NATRON_ENABLE_IO_META_NODES
-                                                 , allowFileDialogs,
-                                                 hasUsedFileDialog
-#endif
-                                                 );
-
-    return hostSideEffect;
-}
->>>>>>> cfea4528
 
 ///Return the xml cache file used before Natron 2 RC2
 static QString
@@ -1133,11 +1093,7 @@
 OFX::Host::Memory::Instance*
 OfxHost::newMemoryInstance(size_t nBytes)
 {
-<<<<<<< HEAD
     OfxMemory* ret = new OfxMemory(EffectInstancePtr());
-=======
-    OfxMemory* ret = new OfxMemory( OfxEffectInstancePtr() );
->>>>>>> cfea4528
     bool allocated = ret->alloc(nBytes);
 
     if ( ( (nBytes != 0) && !ret->getPtr() ) || !allocated ) {
