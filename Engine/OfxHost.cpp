//  Natron
//
/* This Source Code Form is subject to the terms of the Mozilla Public
 * License, v. 2.0. If a copy of the MPL was not distributed with this
 * file, You can obtain one at http://mozilla.org/MPL/2.0/. */
//
//  Created by Frédéric Devernay on 03/09/13.
//
//

#include "OfxHost.h"

#include <cassert>
#include <fstream>
#include <QtCore/QDir>
#include <QtCore/QMutex>
#if QT_VERSION < 0x050000
#include <QtGui/QDesktopServices>
#else
#include <QStandardPaths>
#endif

//ofx
#include <ofxParametricParam.h>

//ofx host support
#include <ofxhPluginAPICache.h>
#include <ofxhImageEffect.h>
#include <ofxhImageEffectAPI.h>
#include <ofxhHost.h>
#include <ofxhParam.h>

#include "Global/AppManager.h"
#include "Global/LibraryBinary.h"

#include "Engine/OfxEffectInstance.h"
#include "Engine/OfxImageEffectInstance.h"
#include "Engine/KnobTypes.h"

//our version of parametric param suite support
#include "Engine/ofxhParametricParamSuite.h"

using namespace Natron;

Natron::OfxHost::OfxHost()
:_imageEffectPluginCache(*this)
{
    _properties.setStringProperty(kOfxPropName,NATRON_APPLICATION_NAME "Host");
    _properties.setStringProperty(kOfxPropLabel, NATRON_APPLICATION_NAME);
    _properties.setIntProperty(kOfxPropAPIVersion, 1 , 0); //API v1.0
    _properties.setIntProperty(kOfxPropAPIVersion, 0 , 1);
    _properties.setIntProperty(kOfxPropVersion, NATRON_VERSION_MAJOR , 0); //Software version v1.0
    _properties.setIntProperty(kOfxPropVersion, NATRON_VERSION_MINOR , 1);
    _properties.setStringProperty(kOfxPropVersionLabel, NATRON_VERSION_STRING);
    _properties.setIntProperty(kOfxImageEffectHostPropIsBackground, 0);
    _properties.setIntProperty(kOfxImageEffectPropSupportsOverlays, 1);
    _properties.setIntProperty(kOfxImageEffectPropSupportsMultiResolution, 1);
    _properties.setIntProperty(kOfxImageEffectPropSupportsTiles, 1);
    _properties.setIntProperty(kOfxImageEffectPropTemporalClipAccess, 1);
    _properties.setStringProperty(kOfxImageEffectPropSupportedComponents,  kOfxImageComponentRGBA, 0);
    _properties.setStringProperty(kOfxImageEffectPropSupportedContexts, kOfxImageEffectContextGenerator, 0 );
    _properties.setStringProperty(kOfxImageEffectPropSupportedContexts, kOfxImageEffectContextFilter, 1);
    _properties.setStringProperty(kOfxImageEffectPropSupportedContexts, kOfxImageEffectContextGeneral, 2 );
    _properties.setStringProperty(kOfxImageEffectPropSupportedContexts, kOfxImageEffectContextTransition, 3 );
    
    _properties.setStringProperty(kOfxImageEffectPropSupportedPixelDepths,kOfxBitDepthFloat,0);
    _properties.setIntProperty(kOfxImageEffectPropSupportsMultipleClipDepths, 0); 
    _properties.setIntProperty(kOfxImageEffectPropSupportsMultipleClipPARs, 0);
    _properties.setIntProperty(kOfxImageEffectPropSetableFrameRate, 0);
    _properties.setIntProperty(kOfxImageEffectPropSetableFielding, 0);
    _properties.setIntProperty(kOfxParamHostPropSupportsCustomInteract, 1 );
    _properties.setIntProperty(kOfxParamHostPropSupportsStringAnimation, String_Knob::canAnimateStatic());
    _properties.setIntProperty(kOfxParamHostPropSupportsChoiceAnimation, Choice_Knob::canAnimateStatic());
    _properties.setIntProperty(kOfxParamHostPropSupportsBooleanAnimation, Bool_Knob::canAnimateStatic());
    _properties.setIntProperty(kOfxParamHostPropSupportsCustomAnimation, 0 /*Custom_Knob::canAnimateStatic()*/);
    _properties.setIntProperty(kOfxParamHostPropMaxParameters, -1);
    _properties.setIntProperty(kOfxParamHostPropMaxPages, 0);
    _properties.setIntProperty(kOfxParamHostPropPageRowColumnCount, 0, 0 );
    _properties.setIntProperty(kOfxParamHostPropPageRowColumnCount, 0, 1 );
    _properties.setIntProperty(kOfxImageEffectInstancePropSequentialRender, 0);
    _properties.setIntProperty(kOfxParamHostPropSupportsParametricAnimation, 0);
    
    registerExtraParamTypeSupported(kOfxParamTypeParametric,OFX::Host::Property::eDouble,0);
}

Natron::OfxHost::~OfxHost()
{
}

OFX::Host::ImageEffect::Instance* Natron::OfxHost::newInstance(void* ,
                                                                OFX::Host::ImageEffect::ImageEffectPlugin* plugin,
                                                                OFX::Host::ImageEffect::Descriptor& desc,
                                                                const std::string& context)
{
    assert(plugin);
    
    
    
    return new Natron::OfxImageEffectInstance(plugin,desc,context,false);
}

/// Override this to create a descriptor, this makes the 'root' descriptor
OFX::Host::ImageEffect::Descriptor *Natron::OfxHost::makeDescriptor(OFX::Host::ImageEffect::ImageEffectPlugin* plugin)
{
    assert(plugin);
    OFX::Host::ImageEffect::Descriptor *desc = new OFX::Host::ImageEffect::Descriptor(plugin);
    return desc;
}

/// used to construct a context description, rootContext is the main context
OFX::Host::ImageEffect::Descriptor *Natron::OfxHost::makeDescriptor(const OFX::Host::ImageEffect::Descriptor &rootContext,
                                                                     OFX::Host::ImageEffect::ImageEffectPlugin *plugin)
{
    assert(plugin);
    OFX::Host::ImageEffect::Descriptor *desc = new OFX::Host::ImageEffect::Descriptor(rootContext, plugin);
    return desc;
}

/// used to construct populate the cache
OFX::Host::ImageEffect::Descriptor *Natron::OfxHost::makeDescriptor(const std::string &bundlePath,
                                                                     OFX::Host::ImageEffect::ImageEffectPlugin *plugin)
{
    assert(plugin);
    OFX::Host::ImageEffect::Descriptor *desc = new OFX::Host::ImageEffect::Descriptor(bundlePath, plugin);
    return desc;
}



/// message
OfxStatus Natron::OfxHost::vmessage(const char* type,
                                     const char* ,
                                     const char* format,
                                     va_list args)
{
    assert(type);
    assert(format);
    char buf[10000];
    sprintf(buf, format,args);
    std::string message(buf);
    
    if (strcmp(type, kOfxMessageLog) == 0) {
        
        std::cout << message << std::endl;
        
    }else if(strcmp(type, kOfxMessageFatal) == 0 ||
             strcmp(type, kOfxMessageError) == 0) {
        
        Natron::errorDialog(NATRON_APPLICATION_NAME, message);
        
    }else if(strcmp(type, kOfxMessageWarning)){
        
        Natron::warningDialog(NATRON_APPLICATION_NAME, message);
        
    }else if(strcmp(type, kOfxMessageMessage)){
        
        Natron::informationDialog(NATRON_APPLICATION_NAME, message);
        
    }else if(strcmp(type, kOfxMessageQuestion) == 0) {
        
        if(Natron::questionDialog(NATRON_APPLICATION_NAME, message) == Natron::Yes){
            return kOfxStatReplyYes;
        }else{
            return kOfxStatReplyNo;
        }
        
    }
    return kOfxStatReplyDefault;
}

OfxStatus Natron::OfxHost::setPersistentMessage(const char* type,
                                                 const char* id,
                                                 const char* format,
                                                 va_list args){
    vmessage(type,id,format,args);
    return kOfxStatOK;
}

/// clearPersistentMessage
OfxStatus Natron::OfxHost::clearPersistentMessage(){
    return kOfxStatOK;
}

OfxEffectInstance* Natron::OfxHost::createOfxEffect(const std::string& name,Natron::Node* node) {
    assert(node); // the efgfect_ member should be owned by a Node
    // throws out_of_range if the plugin does not exist
    const OFXPluginEntry& ofxPlugin = _ofxPlugins.at(name);

    OFX::Host::ImageEffect::ImageEffectPlugin* plugin = _imageEffectPluginCache.getPluginById(ofxPlugin.openfxId);
    if (!plugin) {
        throw std::runtime_error(std::string("Error: Could not get plugin ") + ofxPlugin.openfxId);
    }

    // getPluginHandle() must be called before getContexts():
    // it calls kOfxActionLoad on the plugin, which may set properties (including supported contexts)
    OFX::Host::PluginHandle *ph;
    try {
        ph = plugin->getPluginHandle();
    } catch (const std::exception& e) {
        throw std::runtime_error(std::string("Error: Could not get plugin handle for plugin ") + name + ": " + e.what());
    } catch (...) {
        throw std::runtime_error(std::string("Error: Could not get plugin handle for plugin ") + name);
    }
    if(!ph) {
        throw std::runtime_error(std::string("Error: Could not get plugin handle for plugin ") + name);
    }
    assert(ph->getOfxPlugin() && ph->getOfxPlugin()->mainEntry);

    const std::set<std::string>& contexts = plugin->getContexts();
    std::string context;
    
    if (contexts.size() == 0) {
        throw std::runtime_error(std::string("Error: Plugins supports no context"));
        //context = kOfxImageEffectContextGeneral;
        //plugin->addContext(kOfxImageEffectContextGeneral);
    } else if (contexts.size() == 1) {
        context = (*contexts.begin());
    } else {
        std::set<std::string>::iterator found = contexts.find(kOfxImageEffectContextGeneral);
        if(found != contexts.end()){
            context = *found;
        }else{
            found = contexts.find(kOfxImageEffectContextFilter);
            if(found != contexts.end()){
                context = *found;
            }else{
                found = contexts.find(kOfxImageEffectContextGenerator);
                if(found != contexts.end()){
                    context = *found;
                }else{
                    found = contexts.find(kOfxImageEffectContextTransition);
                    if(found != contexts.end()){
                        context = *found;
                    }else{
                        context = kOfxImageEffectContextPaint;
                    }
                }
            }
        }
        
    }

    OfxEffectInstance* hostSideEffect = new OfxEffectInstance(node);
    if(node){
        hostSideEffect->createOfxImageEffectInstance(plugin, context);
    }else{
        
        //if node is NULL that means we're just checking if the effect is describing and loading OK
        OFX::Host::ImageEffect::Descriptor* desc = plugin->getContext(context);
        if(!desc){
            throw std::runtime_error(std::string("Error: Could not get description for plugin ") + name + " in context " + context);
        }
    }

    return hostSideEffect;
}

void Natron::OfxHost::loadOFXPlugins(std::vector<Natron::Plugin*>* plugins) {
    
    assert(OFX::Host::PluginCache::getPluginCache());
    /// set the version label in the global cache
    OFX::Host::PluginCache::getPluginCache()->setCacheVersion(NATRON_APPLICATION_NAME "OFXCachev1");
    
    /// make an image effect plugin cache
    
    /// register the image effect cache with the global plugin cache
    _imageEffectPluginCache.registerInCache(*OFX::Host::PluginCache::getPluginCache());
    
    
#if defined(WINDOWS)
    OFX::Host::PluginCache::getPluginCache()->addFileToPath("C:\\Program Files\\Common Files\\OFX\\Nuke");
#endif
#if defined(__linux__)
    OFX::Host::PluginCache::getPluginCache()->addFileToPath("/usr/OFX/Nuke");
#endif
#if defined(__APPLE__)
    OFX::Host::PluginCache::getPluginCache()->addFileToPath("/Library/OFX/Nuke");
#endif
    
    /// now read an old cache
    // The cache location depends on the OS.
    // On OSX, it will be ~/Library/Caches/<organization>/<application>/OFXCache.xml
#if QT_VERSION < 0x050000
    QString ofxcachename = QDesktopServices::storageLocation(QDesktopServices::CacheLocation) + QDir::separator() + "OFXCache.xml";
#else
    QString ofxcachename = QStandardPaths::writableLocation(QStandardPaths::CacheLocation) + QDir::separator() + "OFXCache.xml";
#endif
    std::ifstream ifs(ofxcachename.toStdString().c_str());
    if (ifs.is_open()) {
        OFX::Host::PluginCache::getPluginCache()->readCache(ifs);
        ifs.close();
    }
    OFX::Host::PluginCache::getPluginCache()->scanPluginFiles();

    // write the cache NOW (it won't change anyway)
    /// flush out the current cache
    writeOFXCache();

    /*Filling node name list and plugin grouping*/
    const std::vector<OFX::Host::ImageEffect::ImageEffectPlugin *>& ofxPlugins = _imageEffectPluginCache.getPlugins();
    for (unsigned int i = 0 ; i < ofxPlugins.size(); ++i) {
        OFX::Host::ImageEffect::ImageEffectPlugin* p = ofxPlugins[i];
        assert(p);
        if(p->getContexts().size() == 0)
            continue;
       
        QString openfxId = p->getIdentifier().c_str();
        const std::string& grouping = p->getDescriptor().getPluginGrouping();
        
        const std::string& bundlePath = p->getBinary()->getBundlePath();
        const std::string& pluginLabel = OfxEffectInstance::getPluginLabel(p->getDescriptor().getShortLabel(),
                                                                    p->getDescriptor().getLabel(),
                                                                    p->getDescriptor().getLongLabel());
     
        
        std::string pluginId = OfxEffectInstance::generateImageEffectClassName(p->getDescriptor().getShortLabel(),
                                                                               p->getDescriptor().getLabel(),
                                                                               p->getDescriptor().getLongLabel(),
                                                                           grouping);

       
        
        QStringList groups = OfxEffectInstance::getPluginGrouping(pluginLabel, grouping);
        
        assert(p->getBinary());
        QString iconFilename = QString(bundlePath.c_str()) + "/Contents/Resources/";
        iconFilename.append(p->getDescriptor().getProps().getStringProperty(kOfxPropIcon,1).c_str());
        iconFilename.append(openfxId);
        iconFilename.append(".png");
        QString groupIconFilename;
        if (groups.size() > 0) {
            groupIconFilename = QString(p->getBinary()->getBundlePath().c_str()) + "/Contents/Resources/";
            groupIconFilename.append(p->getDescriptor().getProps().getStringProperty(kOfxPropIcon,1).c_str());
            groupIconFilename.append(groups[0]);
            groupIconFilename.append(".png");
        }
        
<<<<<<< HEAD
        _ofxPlugins[pluginId] = OFXPluginEntry(openfxId.toStdString(), grouping);

        // The following was commented out because:
        // - loading all plugins on startup may take a LOT of time
        // - it makes the plugin cache basically useless
        // - all OfxEffectInstance should be owned by a node in Natron (this is crazy. where are the smart pointers?)
        // If a plugin is not supported, the user gets an error when instanciating the plugin, which is the Right Thing To Do (TM).
#if 0
=======
        std::pair<OFXPluginsMap::iterator,bool> insertRet = _ofxPlugins.insert(make_pair(pluginId, make_pair(openfxId.toStdString(), grouping)));

        
>>>>>>> 434a5c8d
        //try to instantiate an effect for this plugin, if it crashes, don't add it
        OfxEffectInstance* tryInstance = 0;
        try {
            tryInstance = createOfxEffect(pluginId, NULL);
        } catch (const std::exception& e) {
            qDebug() << "Exception while loading " << pluginId.c_str() << ": " << e.what();
            delete tryInstance;
            tryInstance = 0;
        } catch (...) {
            qDebug() << "Exception while loading " << pluginId.c_str();
            delete tryInstance;
            tryInstance = 0;
        }

        if (!tryInstance) {
            qDebug() << "Error loading " << pluginId.c_str();
            _ofxPlugins.erase(pluginId);
            continue;
        } else {
            delete tryInstance;
        }
#endif
        emit toolButtonAdded(groups,pluginId.c_str(), pluginLabel.c_str(), iconFilename, groupIconFilename);
        QMutex* pluginMutex = NULL;
        if(p->getDescriptor().getRenderThreadSafety() == kOfxImageEffectRenderUnsafe){
            pluginMutex = new QMutex;
        }
        Natron::Plugin* plugin = new Natron::Plugin(new Natron::LibraryBinary(Natron::LibraryBinary::BUILTIN),
                                                    pluginId.c_str(),pluginLabel.c_str(),pluginMutex,p->getVersionMajor(),
                                                    p->getVersionMinor());
        plugins->push_back(plugin);
    }
}



void Natron::OfxHost::writeOFXCache(){
    /// and write a new cache, long version with everything in there
#if QT_VERSION < 0x050000
    QString ofxcachename = QDesktopServices::storageLocation(QDesktopServices::CacheLocation);
    
#else
    QString ofxcachename = QStandardPaths::writableLocation(QStandardPaths::CacheLocation);
#endif
    QDir().mkpath(ofxcachename);
    ofxcachename +=  QDir::separator();
    ofxcachename += "OFXCache.xml";
    std::ofstream of(ofxcachename.toStdString().c_str());
    assert(of.is_open());
    assert(OFX::Host::PluginCache::getPluginCache());
    OFX::Host::PluginCache::getPluginCache()->writePluginCache(of);
    of.close();
    //Clean up, to be polite.
    OFX::Host::PluginCache::clearPluginCache();
}


void Natron::OfxHost::loadingStatus(const std::string & pluginId) {
    qDebug() << "Loading OFX plugin " << pluginId.c_str();
}

void* Natron::OfxHost::fetchSuite(const char *suiteName, int suiteVersion) {
    if (strcmp(suiteName, kOfxParametricParameterSuite)==0  && suiteVersion == 1) {
        return OFX::Host::ParametricParam::GetSuite(suiteVersion);
    }else{
        return OFX::Host::ImageEffect::Host::fetchSuite(suiteName, suiteVersion);
    }
}

<|MERGE_RESOLUTION|>--- conflicted
+++ resolved
@@ -335,7 +335,6 @@
             groupIconFilename.append(".png");
         }
         
-<<<<<<< HEAD
         _ofxPlugins[pluginId] = OFXPluginEntry(openfxId.toStdString(), grouping);
 
         // The following was commented out because:
@@ -344,11 +343,6 @@
         // - all OfxEffectInstance should be owned by a node in Natron (this is crazy. where are the smart pointers?)
         // If a plugin is not supported, the user gets an error when instanciating the plugin, which is the Right Thing To Do (TM).
 #if 0
-=======
-        std::pair<OFXPluginsMap::iterator,bool> insertRet = _ofxPlugins.insert(make_pair(pluginId, make_pair(openfxId.toStdString(), grouping)));
-
-        
->>>>>>> 434a5c8d
         //try to instantiate an effect for this plugin, if it crashes, don't add it
         OfxEffectInstance* tryInstance = 0;
         try {
