/* ***** BEGIN LICENSE BLOCK *****
 * This file is part of Natron <http://www.natron.fr/>,
 * Copyright (C) 2013-2018 INRIA and Alexandre Gauthier-Foichat
 *
 * Natron is free software: you can redistribute it and/or modify
 * it under the terms of the GNU General Public License as published by
 * the Free Software Foundation; either version 2 of the License, or
 * (at your option) any later version.
 *
 * Natron is distributed in the hope that it will be useful,
 * but WITHOUT ANY WARRANTY; without even the implied warranty of
 * MERCHANTABILITY or FITNESS FOR A PARTICULAR PURPOSE.  See the
 * GNU General Public License for more details.
 *
 * You should have received a copy of the GNU General Public License
 * along with Natron.  If not, see <http://www.gnu.org/licenses/gpl-2.0.html>
 * ***** END LICENSE BLOCK ***** */

// ***** BEGIN PYTHON BLOCK *****
// from <https://docs.python.org/3/c-api/intro.html#include-files>:
// "Since Python may define some pre-processor definitions which affect the standard headers on some systems, you must include Python.h before any standard headers are included."
#include <Python.h>
// ***** END PYTHON BLOCK *****

#include "OfxHost.h"

#include <cassert>
#include <cstdarg>
#include <memory>
#include <fstream>
#include <new> // std::bad_alloc
#include <stdexcept> // std::exception
#include <cctype> // tolower
#include <algorithm> // transform, min, max
#include <string>
#include <cstring> // for std::memcpy, std::memset, std::strcmp

CLANG_DIAG_OFF(deprecated)
CLANG_DIAG_OFF(uninitialized)
CLANG_DIAG_OFF(deprecated-register) //'register' storage class specifier is deprecated
CLANG_DIAG_OFF(uninitialized)
#include <QtCore/QDateTime>
#include <QtCore/QDir>
#include <QtCore/QMutex>
#include <QtCore/QThreadPool>
#include <QtCore/QCoreApplication>
#include <QtCore/QDebug>
#include <QtCore/QTemporaryFile>
CLANG_DIAG_ON(deprecated-register)
CLANG_DIAG_ON(uninitialized)

#ifdef OFX_SUPPORTS_MULTITHREAD
#include <QtCore/QThread>
#include <QtCore/QThreadStorage>
#include <QtConcurrentMap> // QtCore on Qt4, QtConcurrent on Qt5

GCC_DIAG_UNUSED_LOCAL_TYPEDEFS_OFF
// /usr/local/include/boost/bind/arg.hpp:37:9: warning: unused typedef 'boost_static_assert_typedef_37' [-Wunused-local-typedef]
#include <boost/bind.hpp>
#include <boost/algorithm/string/predicate.hpp>
GCC_DIAG_UNUSED_LOCAL_TYPEDEFS_ON
#endif // OFX_SUPPORTS_MULTITHREAD
CLANG_DIAG_ON(deprecated)
CLANG_DIAG_ON(uninitialized)

//ofx
#include <ofxParametricParam.h>
#include <ofxOpenGLRender.h>
#ifdef OFX_EXTENSIONS_NUKE
#include <nuke/fnOfxExtensions.h>
#endif
#include <ofxNatron.h>

//ofx host support
#include <ofxhPluginAPICache.h>
// ofxhPropertySuite.h:565:37: warning: 'this' pointer cannot be null in well-defined C++ code; comparison may be assumed to always evaluate to true [-Wtautological-undefined-compare]
CLANG_DIAG_OFF(unknown-pragmas)
CLANG_DIAG_OFF(tautological-undefined-compare) // appeared in clang 3.5
#include <ofxhImageEffect.h>
CLANG_DIAG_ON(tautological-undefined-compare)
CLANG_DIAG_ON(unknown-pragmas)
#include <ofxhPluginCache.h>
#include <ofxhImageEffectAPI.h>
#include <ofxhHost.h>
#include <ofxhParam.h>

#include <tuttle/ofxReadWrite.h>
#include <ofxhPluginCache.h>
#include <ofxhParametricParam.h> //our version of parametric param suite support

#include "Global/GlobalDefines.h"
#include "Global/FStreamsSupport.h"
#include "Global/QtCompat.h"
#include "Global/KeySymbols.h"
#ifdef DEBUG
#include "Global/FloatingPointExceptions.h"
#endif

#include "Engine/AppInstance.h"
#include "Engine/AppManager.h"
#include "Engine/CreateNodeArgs.h"
#include "Engine/OfxClipInstance.h"
#include "Engine/KnobTypes.h"
#include "Engine/EffectDescription.h"
#include "Engine/InputDescription.h"
#include "Engine/LibraryBinary.h"
#include "Engine/MultiThread.h"
#include "Engine/MemoryInfo.h" // printAsRAM
#include "Engine/Node.h"
#include "Engine/OfxEffectInstance.h"
#include "Engine/OfxImageEffectInstance.h"
#include "Engine/OutputSchedulerThread.h"
#include "Engine/OfxMemory.h"
#include "Engine/Plugin.h"
#include "Engine/Project.h"
#include "Engine/Settings.h"
#include "Engine/StandardPaths.h"
#include "Engine/TLSHolder.h"
#include "Engine/ThreadPool.h"

#include "Serialization/NodeSerialization.h"


NATRON_NAMESPACE_ENTER
// to disambiguate with the global-scope ::OfxHost

// see second answer of http://stackoverflow.com/questions/2342162/stdstring-formatting-like-sprintf
static
std::string
string_format(const std::string fmt,
              ...)
{
    int size = ( (int)fmt.size() ) * 2 + 50;   // Use a rubric appropriate for your code
    std::string str;
    va_list ap;

    while (1) {     // Maximum two passes on a POSIX system...
        str.reserve(size);
        va_start(ap, fmt);
        int n = vsnprintf( (char *)str.data(), size, fmt.c_str(), ap );
        va_end(ap);
        if ( (n > -1) && (n < size) ) {  // Everything worked
            str.resize(n);

            return str;
        }
        if (n > -1) { // Needed size returned
            size = n + 1;   // For null char
        } else {
            size *= 2;      // Guess at a larger size (OS specific)
        }
    }

    return str;
}

struct OfxHostPrivate
{
    OFX::Host::ImageEffect::PluginCachePtr imageEffectPluginCache;
    boost::shared_ptr<TLSHolder<OfxHost::OfxHostTLSData> > tlsData;

    std::string loadingPluginID; // ID of the plugin being loaded
    int loadingPluginVersionMajor;
    int loadingPluginVersionMinor;

    OfxHostPrivate()
        : imageEffectPluginCache()
        , tlsData()
        , loadingPluginID()
        , loadingPluginVersionMajor(0)
        , loadingPluginVersionMinor(0)
    {
        tlsData = boost::make_shared<TLSHolder<OfxHost::OfxHostTLSData> >();
    }
};

OfxHost::OfxHost()
    : _imp( new OfxHostPrivate() )
{
    _imp->imageEffectPluginCache = boost::make_shared<OFX::Host::ImageEffect::PluginCache>((OFX::Host::ImageEffect::Host*)this);
}

OfxHost::~OfxHost()
{
    //Clean up, to be polite.
    OFX::Host::PluginCache::clearPluginCache();

}


void
OfxHost::setOfxHostOSHandle(void* handle)
{
    _properties.setPointerProperty(kOfxPropHostOSHandle, handle);
}

void
OfxHost::setProperties()
{
    /* Known OpenFX host names:
       uk.co.thefoundry.nuke
       com.eyeonline.Fusion
       com.sonycreativesoftware.vegas
       Autodesk Toxik
       Assimilator
       Dustbuster
       DaVinciResolve
       DaVinciResolveLite
       Mistika
       com.apple.shake
       Baselight
       IRIDAS Framecycler
       com.chinadigitalvideo.dx
       com.newblue.titlerpro
       Ramen
       TuttleOfx
       fr.inria.Natron

       Other possible names:
       Nuke
       Autodesk Toxik Render Utility
       Autodesk Toxik Python Bindings
       Toxik
       Fusion
       film master
       film cutter
       data conform
       nucoda
       phoenix
       Film Master
       Baselight
       Scratch
       DS OFX Host
       Avid DS
       Vegas
       CDV DX
       Resolve

     */

    // see hostStuffs in ofxhImageEffect.cpp

    _properties.setStringProperty( kOfxPropName, appPTR->getCurrentSettings()->getHostName() );
    _properties.setGetHook(kOfxPropName, this);
    _properties.setStringProperty(kOfxPropLabel, NATRON_APPLICATION_NAME); // "nuke" //< use this to pass for nuke
    _properties.setIntProperty(kOfxPropAPIVersion, 1, 0);  //OpenFX API v1.4
    _properties.setIntProperty(kOfxPropAPIVersion, 4, 1);
    _properties.setIntProperty(kOfxPropVersion, NATRON_VERSION_MAJOR, 0);
    _properties.setIntProperty(kOfxPropVersion, NATRON_VERSION_MINOR, 1);
    _properties.setIntProperty(kOfxPropVersion, NATRON_VERSION_REVISION, 2);
    _properties.setStringProperty(kOfxPropVersionLabel, NATRON_VERSION_STRING);
    _properties.setIntProperty( kOfxImageEffectHostPropIsBackground, (int)appPTR->isBackground() );
    _properties.setIntProperty(kOfxImageEffectPropSupportsOverlays, 1);
    _properties.setIntProperty(kOfxImageEffectPropSupportsMultiResolution, 1);
    _properties.setIntProperty(kOfxImageEffectPropSupportsTiles, 1);
    _properties.setIntProperty(kOfxImageEffectPropTemporalClipAccess, 1);
    _properties.setStringProperty(kOfxImageEffectPropSupportedComponents,  kOfxImageComponentRGBA, 0);
    _properties.setStringProperty(kOfxImageEffectPropSupportedComponents,  kOfxImageComponentAlpha, 1);
    if ( appPTR->getCurrentSettings()->areRGBPixelComponentsSupported() ) {
        _properties.setStringProperty(kOfxImageEffectPropSupportedComponents,  kOfxImageComponentRGB, 2);
    }
    _properties.setStringProperty(kOfxImageEffectPropSupportedComponents,  kFnOfxImageComponentMotionVectors, 3);
    _properties.setStringProperty(kOfxImageEffectPropSupportedComponents,  kFnOfxImageComponentStereoDisparity, 4);
#ifdef OFX_EXTENSIONS_NATRON
    _properties.setStringProperty(kOfxImageEffectPropSupportedComponents,  kNatronOfxImageComponentXY, 5);
#endif
    _properties.setStringProperty(kOfxImageEffectPropSupportedPixelDepths, kOfxBitDepthFloat, 0);
    _properties.setStringProperty(kOfxImageEffectPropSupportedPixelDepths, kOfxBitDepthShort, 1);
    _properties.setStringProperty(kOfxImageEffectPropSupportedPixelDepths, kOfxBitDepthByte, 2);

    _properties.setStringProperty(kOfxImageEffectPropSupportedContexts, kOfxImageEffectContextGenerator, 0 );
    _properties.setStringProperty(kOfxImageEffectPropSupportedContexts, kOfxImageEffectContextFilter, 1);
    _properties.setStringProperty(kOfxImageEffectPropSupportedContexts, kOfxImageEffectContextGeneral, 2 );
    _properties.setStringProperty(kOfxImageEffectPropSupportedContexts, kOfxImageEffectContextTransition, 3 );

    ///Setting these makes The Foundry Furnace plug-ins fail in the load action
    //_properties.setStringProperty(kOfxImageEffectPropSupportedContexts, kOfxImageEffectContextReader, 4 );
    //_properties.setStringProperty(kOfxImageEffectPropSupportedContexts, kOfxImageEffectContextWriter, 5 );

    _properties.setIntProperty(kOfxImageEffectPropSupportsMultipleClipDepths, 1);
    _properties.setIntProperty(kOfxImageEffectPropSupportsMultipleClipPARs, 1);
    _properties.setIntProperty(kOfxImageEffectPropSetableFrameRate, 1);
    _properties.setIntProperty(kOfxImageEffectPropSetableFielding, 0);
    _properties.setIntProperty(kOfxParamHostPropSupportsCustomInteract, 1 );
    _properties.setIntProperty( kOfxParamHostPropSupportsStringAnimation, KnobString::canAnimateStatic() );
    _properties.setIntProperty( kOfxParamHostPropSupportsChoiceAnimation, KnobChoice::canAnimateStatic() );
    _properties.setIntProperty( kOfxParamHostPropSupportsBooleanAnimation, KnobBool::canAnimateStatic() );
    _properties.setIntProperty( kOfxParamHostPropSupportsCustomAnimation, KnobString::canAnimateStatic() );
    _properties.setPointerProperty(kOfxPropHostOSHandle, NULL);
    _properties.setIntProperty(kOfxParamHostPropSupportsParametricAnimation, 0);

    _properties.setIntProperty(kOfxParamHostPropMaxParameters, -1);
    _properties.setIntProperty(kOfxParamHostPropMaxPages, 0);
    _properties.setIntProperty(kOfxParamHostPropPageRowColumnCount, 0, 0 );
    _properties.setIntProperty(kOfxParamHostPropPageRowColumnCount, 0, 1 );
    _properties.setIntProperty(kOfxImageEffectInstancePropSequentialRender, 2); // OFX 1.2
#ifdef OFX_SUPPORTS_OPENGLRENDER
    // all host properties should be static and not depend on the settings, or the plugin cache may be wrong
    _properties.setStringProperty(kOfxImageEffectPropOpenGLRenderSupported, "true"); // OFX 1.3
    //if (appPTR->getCurrentSettings()->isOpenGLRenderingEnabled()) {
    //    _properties.setStringProperty(kOfxImageEffectPropOpenGLRenderSupported, "true"); // OFX 1.3
    //} else {
    //    _properties.setStringProperty(kOfxImageEffectPropOpenGLRenderSupported, "false"); // OFX 1.3
    //}
#endif
    _properties.setIntProperty(kOfxImageEffectPropRenderQualityDraft, 1); // OFX 1.4
    _properties.setStringProperty(kOfxImageEffectHostPropNativeOrigin, kOfxHostNativeOriginBottomLeft); // OFX 1.4

#ifdef OFX_EXTENSIONS_NUKE
    ///Plane suite
    _properties.setIntProperty(kFnOfxImageEffectPropMultiPlanar, 1);
    ///Nuke transform suite
    _properties.setIntProperty(kFnOfxImageEffectCanTransform, 1);
#endif
#ifdef OFX_EXTENSIONS_NATRON
    ///Natron extensions
    _properties.setIntProperty(kNatronOfxHostIsNatron, 1);
    _properties.setIntProperty(kNatronOfxParamHostPropSupportsDynamicChoices, 1);
    _properties.setIntProperty(kNatronOfxParamPropChoiceCascading, 1);
    _properties.setStringProperty(kNatronOfxImageEffectPropChannelSelector, kOfxImageComponentRGBA);
    _properties.setIntProperty(kNatronOfxImageEffectPropHostMasking, 1);
    _properties.setIntProperty(kNatronOfxImageEffectPropHostMixing, 1);

    // Natron distortion suite
    _properties.setIntProperty(kOfxImageEffectPropCanDistort, 1);

    _properties.setIntProperty(kNatronOfxPropDescriptionIsMarkdown, 1);

    _properties.setStringProperty(kNatronOfxImageEffectPropDefaultCursors, kNatronOfxArrowCursor, 0);
    _properties.setStringProperty(kNatronOfxImageEffectPropDefaultCursors, kNatronOfxUpArrowCursor, 1);
    _properties.setStringProperty(kNatronOfxImageEffectPropDefaultCursors, kNatronOfxCrossCursor, 2);
    _properties.setStringProperty(kNatronOfxImageEffectPropDefaultCursors, kNatronOfxIBeamCursor, 3);
    _properties.setStringProperty(kNatronOfxImageEffectPropDefaultCursors, kNatronOfxWaitCursor, 4);
    _properties.setStringProperty(kNatronOfxImageEffectPropDefaultCursors, kNatronOfxBusyCursor, 5);
    _properties.setStringProperty(kNatronOfxImageEffectPropDefaultCursors, kNatronOfxForbiddenCursor, 6);
    _properties.setStringProperty(kNatronOfxImageEffectPropDefaultCursors, kNatronOfxPointingHandCursor, 7);
    _properties.setStringProperty(kNatronOfxImageEffectPropDefaultCursors, kNatronOfxWhatsThisCursor, 8);
    _properties.setStringProperty(kNatronOfxImageEffectPropDefaultCursors, kNatronOfxSizeVerCursor, 9);
    _properties.setStringProperty(kNatronOfxImageEffectPropDefaultCursors, kNatronOfxSizeHorCursor, 10);
    _properties.setStringProperty(kNatronOfxImageEffectPropDefaultCursors, kNatronOfxSizeBDiagCursor, 11);
    _properties.setStringProperty(kNatronOfxImageEffectPropDefaultCursors, kNatronOfxSizeFDiagCursor, 12);
    _properties.setStringProperty(kNatronOfxImageEffectPropDefaultCursors, kNatronOfxSizeAllCursor, 13);
    _properties.setStringProperty(kNatronOfxImageEffectPropDefaultCursors, kNatronOfxSplitVCursor, 14);
    _properties.setStringProperty(kNatronOfxImageEffectPropDefaultCursors, kNatronOfxSplitHCursor, 15);
    _properties.setStringProperty(kNatronOfxImageEffectPropDefaultCursors, kNatronOfxOpenHandCursor, 16);
    _properties.setStringProperty(kNatronOfxImageEffectPropDefaultCursors, kNatronOfxClosedHandCursor, 17);
    _properties.setStringProperty(kNatronOfxImageEffectPropDefaultCursors, kNatronOfxBlankCursor, 18);
    _properties.setStringProperty(kNatronOfxImageEffectPropDefaultCursors, kNatronOfxDefaultCursor, 19);
#endif
} // OfxHost::setProperties

static
KnownHostNameEnum
getHostNameProxy(const std::string& pluginID,
                 int pluginVersionMajor,
                 int pluginVersionMinor)
{
    Q_UNUSED(pluginVersionMajor);
    Q_UNUSED(pluginVersionMinor);

    assert( !pluginID.empty() );

    static const std::string neatvideo("com.absoft.neatvideo");
    static const std::string hitfilm("com.FXHOME.HitFilm");
    static const std::string redgiant("com.redgiantsoftware.Universe_");
    static const std::string digitalfilmtools("com.digitalfilmtools.");
    static const std::string tiffen("com.tiffen.");
    //static const std::string digitalanarchy("com.digitalanarchy.");

    if ( !pluginID.compare(0, neatvideo.size(), neatvideo) ) {
        // Neat Video plugins work with Nuke, Resolve and Mistika
        // https://www.neatvideo.com/download.html

        // tested with neat video 4.0.9, maj=4,min=0
        return eKnownHostNameNuke;
    } else if ( !pluginID.compare(0, hitfilm.size(), hitfilm) ) {
        // HitFilm plugins (work with Vegas, Resolve and TitlerPro,
        // Vegas and TitlerPro support more plugins than Resolve
        // tested with HitFilm 3.1.0113
        // maj=1 or 2 (depends on plugin), min=0
        // HitFilm Ignite also supports NewBlue OFX Bridge, Sony Catalyst Edit, The Foundry Nuke
        // tested with HitFilm Ignite 1.0.0118
        // Clone Stamp from HitFilm Ignite is officially only compatible with Nuke
        if ( pluginID == (hitfilm + ".CloneStamp") ) {
            return eKnownHostNameNuke;
        }

        return eKnownHostNameVegas;
    } else if ( !pluginID.compare(0, redgiant.size(), redgiant) ) {
        // Red Giant Universe plugins 1.5 work with Vegas and Resolve
        return eKnownHostNameVegas;
    } else if ( !pluginID.compare(0, digitalfilmtools.size(), digitalfilmtools) ||
                !pluginID.compare(0, tiffen.size(), tiffen) ) {
        // Digital film tools plug-ins work with Nuke, Vegas, Scratch and Resolve

        // http://www.digitalfilmtools.com/supported-hosts/ofx-host-plugins.php
        return eKnownHostNameNuke;
        //} else if (!pluginID.compare(0, digitalanarchy.size(), digitalanarchy)) {
        //    // Digital Anarchy plug-ins work with Scratch, Resolve, and any OFX host, but they are tested with Scratch.
        //    // http://digitalanarchy.com/demos/psd_mac.html
        //    return Settings::eKnownHostNameScratch;
    }
    //printf("%s v%d.%d\n", pluginID.c_str(), pluginVersionMajor, pluginVersionMinor);

    return eKnownHostNameNone;
} // getHostNameProxy

const std::string &
OfxHost::getStringProperty(const std::string &name,
                           int n) const OFX_EXCEPTION_SPEC
{
    if ( (name == kOfxPropName) && (n == 0) ) {
        // depending on the current plugin ID and version, return a compatible host name.
        std::string pluginID;
        int pluginVersionMajor = 0;
        int pluginVersionMinor = 0;
        if ( !_imp->loadingPluginID.empty() ) {
            // plugin is not yet created: we are loading or describing it
            pluginID = _imp->loadingPluginID;
            pluginVersionMajor = _imp->loadingPluginVersionMajor;
            pluginVersionMinor = _imp->loadingPluginVersionMinor;
        } else {
            OfxEffectInstancePtr effect = getCurrentEffect_TLS();
            if (effect) {
                OfxImageEffectInstance* ofxEffect = effect->effectInstance();
                pluginID = ofxEffect->getPlugin()->getIdentifier();
                pluginVersionMajor = ofxEffect->getPlugin()->getVersionMajor();
                pluginVersionMinor = ofxEffect->getPlugin()->getVersionMinor();
            }
        }

        ///Proxy known plug-ins that filter hostnames
        if ( pluginID.empty() ) {
            qDebug() << "OfxHost::getStringProperty(" kOfxPropName "): Error: no plugin ID! (ignoring)";
        } else {
            KnownHostNameEnum e = getHostNameProxy(pluginID, pluginVersionMajor, pluginVersionMinor);
            if (e != eKnownHostNameNone) {
                const std::string& ret = appPTR->getCurrentSettings()->getKnownHostName(e);

                return ret;
            }
        }

        // kOfxPropName was set at host creation, let the value decided by the user
        return _properties.getStringPropertyRaw(kOfxPropName);
    } else {
        throw OFX::Host::Property::Exception(kOfxStatErrValue);
    }
}

OFX::Host::ImageEffect::Instance*
OfxHost::newInstance(void*,
                     OFX::Host::ImageEffect::ImageEffectPlugin* plugin,
                     OFX::Host::ImageEffect::Descriptor & desc,
                     const std::string & context)
{
    assert(plugin);


    return new OfxImageEffectInstance(plugin, desc, context, false);
}

/// Override this to create a descriptor, this makes the 'root' descriptor
OFX::Host::ImageEffect::Descriptor *
OfxHost::makeDescriptor(OFX::Host::ImageEffect::ImageEffectPlugin* plugin)
{
    assert(plugin);
    OFX::Host::ImageEffect::Descriptor *desc = new OfxImageEffectDescriptor(plugin);

    return desc;
}

/// used to construct a context description, rootContext is the main context
OFX::Host::ImageEffect::Descriptor *
OfxHost::makeDescriptor(const OFX::Host::ImageEffect::Descriptor &rootContext,
                        OFX::Host::ImageEffect::ImageEffectPlugin *plugin)
{
    assert(plugin);
    OFX::Host::ImageEffect::Descriptor *desc = new OfxImageEffectDescriptor(rootContext, plugin);

    return desc;
}

/// used to construct populate the cache
OFX::Host::ImageEffect::Descriptor *
OfxHost::makeDescriptor(const std::string &bundlePath,
                        OFX::Host::ImageEffect::ImageEffectPlugin *plugin)
{
    assert(plugin);
    OFX::Host::ImageEffect::Descriptor *desc = new OfxImageEffectDescriptor(bundlePath, plugin);

    return desc;
}

/// message
OfxStatus
OfxHost::vmessage(const char* msgtype,
                  const char* /*id*/,
                  const char* format,
                  va_list args)
{
    assert(msgtype);
    assert(format);
    std::string message = string_format(format, args);
    std::string type(msgtype);

    if (type == kOfxMessageLog) {
        appPTR->writeToErrorLog_mt_safe( tr("Plug-in"), QDateTime::currentDateTime(), QString::fromUtf8( message.c_str() ) );
    } else if ( (type == kOfxMessageFatal) || (type == kOfxMessageError) ) {
        ///It seems that the only errors or warning that passes here are exceptions thrown by plug-ins
        ///(mainly Sapphire) while aborting a render. Instead of spamming the user of meaningless dialogs,
        ///just write to the log instead.
        //Dialogs::errorDialog(NATRON_APPLICATION_NAME, message);
        appPTR->writeToErrorLog_mt_safe(tr("Plug-in"), QDateTime::currentDateTime(), QString::fromUtf8( message.c_str() ) );
    } else if (type == kOfxMessageWarning) {
        ///It seems that the only errors or warning that passes here are exceptions thrown by plug-ins
        ///(mainly Sapphire) while aborting a render. Instead of spamming the user of meaningless dialogs,
        ///just write to the log instead.
        //        Dialogs::warningDialog(NATRON_APPLICATION_NAME, message);
        appPTR->writeToErrorLog_mt_safe( tr("Plug-in"), QDateTime::currentDateTime(), QString::fromUtf8( message.c_str() ) );
    } else if (type == kOfxMessageMessage) {
        Dialogs::informationDialog(NATRON_APPLICATION_NAME, message);
    } else if (type == kOfxMessageQuestion) {
        if (Dialogs::questionDialog(NATRON_APPLICATION_NAME, message, false) == eStandardButtonYes) {
            return kOfxStatReplyYes;
        } else {
            return kOfxStatReplyNo;
        }
    }

    return kOfxStatReplyDefault;
}

OfxStatus
OfxHost::setPersistentMessage(const char* type,
                              const char* id,
                              const char* format,
                              va_list args)
{
    vmessage(type, id, format, args);

    return kOfxStatOK;
}

/// clearPersistentMessage
OfxStatus
OfxHost::clearPersistentMessage()
{
    return kOfxStatOK;
}

static std::string
getContext_internal(const std::set<std::string> & contexts)
{
    std::string context;

    if (contexts.size() == 0) {
        throw std::runtime_error( std::string("Error: Plug-in does not support any context") );
        //context = kOfxImageEffectContextGeneral;
        //plugin->addContext(kOfxImageEffectContextGeneral);
    } else if (contexts.size() == 1) {
        context = ( *contexts.begin() );

        return context;
    } else {
        std::set<std::string>::iterator found = contexts.find(kOfxImageEffectContextReader);
        bool reader = found != contexts.end();
        if (reader) {
            context = kOfxImageEffectContextReader;

            return context;
        }

        found = contexts.find(kOfxImageEffectContextWriter);
        bool writer = found != contexts.end();
        if (writer) {
            context = kOfxImageEffectContextWriter;

            return context;
        }

        found = contexts.find(kNatronOfxImageEffectContextTracker);
        bool tracker = found != contexts.end();
        if (tracker) {
            context = kNatronOfxImageEffectContextTracker;

            return context;
        }


        found = contexts.find(kOfxImageEffectContextGeneral);
        bool general = found != contexts.end();
        if (general) {
            context = kOfxImageEffectContextGeneral;

            return context;
        }

        found = contexts.find(kOfxImageEffectContextFilter);
        bool filter = found != contexts.end();
        if (filter) {
            context = kOfxImageEffectContextFilter;

            return context;
        }

        found = contexts.find(kOfxImageEffectContextPaint);
        bool paint = found != contexts.end();
        if (paint) {
            context = kOfxImageEffectContextPaint;

            return context;
        }

        found = contexts.find(kOfxImageEffectContextGenerator);
        bool generator = found != contexts.end();
        if (generator) {
            context = kOfxImageEffectContextGenerator;

            return context;
        }

        found = contexts.find(kOfxImageEffectContextTransition);
        bool transition = found != contexts.end();
        if (transition) {
            context = kOfxImageEffectContextTransition;

            return context;
        }
    }

    return context;
} // getContext_internal

OFX::Host::ImageEffect::Descriptor*
OfxHost::getPluginContextAndDescribe(OFX::Host::ImageEffect::ImageEffectPlugin* plugin,
                                     ContextEnum* ctx)
{
    _imp->loadingPluginID = plugin->getRawIdentifier();
    _imp->loadingPluginVersionMajor = plugin->getVersionMajor();
    _imp->loadingPluginVersionMinor = plugin->getVersionMajor();

    OFX::Host::PluginHandle *pluginHandle;
    // getPluginHandle() must be called before getContexts():
    // it calls kOfxActionLoad on the plugin and kOfxActionDescribe, which may set properties (including supported contexts)
    try {
        pluginHandle = plugin->getPluginHandle();
    } catch (...) {
        throw std::runtime_error( tr("Error: Description (kOfxActionLoad and kOfxActionDescribe) failed while loading %1.")
                                  .arg( QString::fromUtf8( plugin->getIdentifier().c_str() ) ).toStdString() );
    }

    if (!pluginHandle) {
        throw std::runtime_error( tr("Error: Description (kOfxActionLoad and kOfxActionDescribe) failed while loading %1.")
                                  .arg( QString::fromUtf8( plugin->getIdentifier().c_str() ) ).toStdString() );
    }
    assert(pluginHandle->getOfxPlugin() && pluginHandle->getOfxPlugin()->mainEntry);

    const std::set<std::string> & contexts = plugin->getContexts();
    std::string context = getContext_internal(contexts);
    if ( context.empty() ) {
        throw std::invalid_argument( tr("OpenFX plug-in does not have any valid context.").toStdString() );
    }

    OFX::Host::PluginHandle* ph = plugin->getPluginHandle();
    assert( ph->getOfxPlugin() );
    assert(ph->getOfxPlugin()->mainEntry);
    Q_UNUSED(ph);
    OFX::Host::ImageEffect::Descriptor* desc = NULL;
    //This will call kOfxImageEffectActionDescribeInContext
    desc = plugin->getContext(context);
    if (!desc) {
        throw std::runtime_error( tr("Plug-in parameters and inputs description (kOfxImageEffectActionDescribeInContext) failed in context %1.")
                                  .arg( QString::fromUtf8( context.c_str() ) ).toStdString() );
    }


    *ctx = OfxEffectInstance::mapToContextEnum(context);
    _imp->loadingPluginID.clear();

    return desc;
} // OfxHost::getPluginContextAndDescribe


///Return the xml cache file used before Natron 2 RC2
static QString
getOldCacheFilePath()
{
    QString cachePath = QString::fromUtf8( appPTR->getCacheDirPath().c_str() ) + QLatin1Char('/');
    QString oldOfxCache = cachePath + QString::fromUtf8("OFXCache.xml");

    return oldOfxCache;
}

static QString
getOFXCacheDirPath()
{
    QString cachePath = QString::fromUtf8( appPTR->getCacheDirPath().c_str() ) + QLatin1Char('/');
    QString ofxCachePath = cachePath + QString::fromUtf8("OFXLoadCache");

    return ofxCachePath;
}

///Return the xml cache file used after Natron 2 RC2
static QString
getCacheFilePath()
{
    QString ofxCachePath = getOFXCacheDirPath() + QLatin1Char('/');
    QString ofxCacheFilePath = ofxCachePath + QString::fromUtf8("OFXCache_") +
                               QString::fromUtf8(NATRON_VERSION_STRING) + QString::fromUtf8("_") +
                               QString::fromUtf8(NATRON_DEVELOPMENT_STATUS) + QString::fromUtf8("_") +
                               QString::number(NATRON_BUILD_NUMBER) + QString::fromUtf8(".xml");

    return ofxCacheFilePath;
}


static void
getPluginShortcuts(const OFX::Host::ImageEffect::Descriptor& desc, std::list<PluginActionShortcut>* shortcuts)
{
    int nDims = desc.getProps().getDimension(kNatronOfxImageEffectPropInViewerContextDefaultShortcuts);
    if (nDims == 0) {
        return;
    }
    {
        // Check that all props have the same dimension

        int nSymDims = desc.getProps().getDimension(kNatronOfxImageEffectPropInViewerContextShortcutSymbol);
        int nCtrlDims = desc.getProps().getDimension(kNatronOfxImageEffectPropInViewerContextShortcutHasControlModifier);
        int nShiftDims = desc.getProps().getDimension(kNatronOfxImageEffectPropInViewerContextShortcutHasShiftModifier);
        int nAltDims = desc.getProps().getDimension(kNatronOfxImageEffectPropInViewerContextShortcutHasAltModifier);
        int nMetaDims = desc.getProps().getDimension(kNatronOfxImageEffectPropInViewerContextShortcutHasMetaModifier);
        int nKeypadDims = desc.getProps().getDimension(kNatronOfxImageEffectPropInViewerContextShortcutHasKeypadModifier);

        if (nSymDims != nDims ||
            nCtrlDims != nDims ||
            nShiftDims != nDims ||
            nAltDims != nDims ||
            nMetaDims != nDims ||
            nKeypadDims != nDims) {
            std::cerr << desc.getPlugin()->getIdentifier() << ": Invalid dimension setup of the NatronOfxImageEffectPropInViewerContextDefaultShortcuts property." << std::endl;
            return;
        }
    }

    const std::map<std::string, OFX::Host::Param::Descriptor*> & paramDescriptors = desc.getParams();

    for (int i = 0; i < nDims; ++i) {
        const std::string& paramName = desc.getProps().getStringProperty(kNatronOfxImageEffectPropInViewerContextDefaultShortcuts, i);
        int symbol = desc.getProps().getIntProperty(kNatronOfxImageEffectPropInViewerContextShortcutSymbol, i);
        int hasCtrl = desc.getProps().getIntProperty(kNatronOfxImageEffectPropInViewerContextShortcutHasControlModifier, i);
        int hasShift = desc.getProps().getIntProperty(kNatronOfxImageEffectPropInViewerContextShortcutHasShiftModifier, i);
        int hasAlt = desc.getProps().getIntProperty(kNatronOfxImageEffectPropInViewerContextShortcutHasAltModifier, i);
        int hasMeta = desc.getProps().getIntProperty(kNatronOfxImageEffectPropInViewerContextShortcutHasMetaModifier, i);
        int hasKeypad = desc.getProps().getIntProperty(kNatronOfxImageEffectPropInViewerContextShortcutHasKeypadModifier, i);

        std::map<std::string, OFX::Host::Param::Descriptor*>::const_iterator foundParamDesc = paramDescriptors.find(paramName);
        if (foundParamDesc == paramDescriptors.end()) {
            // Hmm the plug-in probably wrongly set the kNatronOfxImageEffectPropInViewerContextDefaultShortcuts property
            std::cerr << desc.getPlugin()->getIdentifier() << ": " << paramName << " was set to the NatronOfxImageEffectPropInViewerContextDefaultShortcuts property but does not appear to exist in the parameters described." << std::endl;
            continue;
        }


        // The Key enum is a mapping 1:1 of the symbols defined in ofxKeySymbols.h
        Key eSymbol = (Key)symbol;
        KeyboardModifiers eMods;
        if (hasCtrl) {
            eMods |= eKeyboardModifierControl;
        }
        if (hasShift) {
            eMods |= eKeyboardModifierShift;
        }
        if (hasAlt) {
            eMods |= eKeyboardModifierAlt;
        }
        if (hasMeta) {
            eMods |= eKeyboardModifierMeta;
        }
        shortcuts->push_back(PluginActionShortcut(paramName, foundParamDesc->second->getLabel(), foundParamDesc->second->getHint(), eSymbol, eMods));
    }
} // getPluginShortcuts

static inline
QDebug operator<<(QDebug dbg, const std::list<std::string> &l)
{
    for (std::list<std::string>::const_iterator it = l.begin(); it != l.end(); ++it) {
        dbg.nospace() << QString::fromUtf8( it->c_str() ) << ' ';
    }

    return dbg.space();
}


void
OfxHost::loadOFXPlugins()
{
    qDebug() << "Load OFX Plugins...";
    SettingsPtr settings = appPTR->getCurrentSettings();
    assert(settings);
    bool useStdOFXPluginsLocation = settings->getUseStdOFXPluginsLocation();
    if (!useStdOFXPluginsLocation) {
        qDebug() << "Load OFX Plugins: do not use std plugins location";
        // only set if false, else use the previous value (which is set for example in BaseTest::SetUp())
        OFX::Host::PluginCache::useStdOFXPluginsLocation(useStdOFXPluginsLocation);
    }
    OFX::Host::PluginCache* pluginCache = OFX::Host::PluginCache::getPluginCache();
    assert(pluginCache);
    /// set the version label in the global cache
    pluginCache->setCacheVersion(NATRON_APPLICATION_NAME "OFXCachev1");

    /// register the image effect cache with the global plugin cache
    _imp->imageEffectPluginCache->registerInCache( *pluginCache );


    pluginCache->setPluginHostPath(NATRON_APPLICATION_NAME);
    pluginCache->setPluginHostPath("Nuke"); // most Nuke OFX plugins are compatible
    std::list<std::string> extraPluginsSearchPaths;
    settings->getOpenFXPluginsSearchPaths(&extraPluginsSearchPaths);
    for (std::list<std::string>::iterator it = extraPluginsSearchPaths.begin(); it != extraPluginsSearchPaths.end(); ++it) {
        if ( !(*it).empty() ) {
            qDebug() << "Load OFX Plugins: append extra plugins dir" << it->c_str();
            pluginCache->addFileToPath(*it);
        }
    }

    // if Natron is /usr/bin/Natron, /usr/bin/../OFX/Natron points to Natron-specific plugins
    QDir pluginsDir = appPTR->getBundledPluginDirectory();
    pluginsDir.cd(QString::fromUtf8("OFX/" NATRON_APPLICATION_NAME));
    std::string natronBundledPluginsPath = pluginsDir.absolutePath().toStdString();
    try {
        if ( settings->loadBundledPlugins() ) {
            if ( settings->preferBundledPlugins() ) {
                qDebug() << "Load OFX Plugins: prepend bundled plugins dir" << natronBundledPluginsPath.c_str();
                pluginCache->prependFileToPath(natronBundledPluginsPath);
            } else {
                qDebug() << "Load OFX Plugins: append bundled plugins dir" << natronBundledPluginsPath.c_str();
                pluginCache->addFileToPath(natronBundledPluginsPath);
            }
        }
    } catch (std::logic_error) {
        // ignore
    }

    // The cache location depends on the OS.
    // On OSX, it will be ~/Library/Caches/<organization>/<application>/OFXLoadCache/
    //on Linux ~/.cache/<organization>/<application>/OFXLoadCache/
    //on windows: C:\Users\<username>\App Data\Local\<organization>\<application>\Caches\OFXLoadCache
    QString ofxCacheFilePath = getCacheFilePath();
    qDebug() << "Load OFX Plugins: reading cache file" << ofxCacheFilePath;

    {
        FStreamsSupport::ifstream ifs;
        FStreamsSupport::open( &ifs, ofxCacheFilePath.toStdString() );
        if (!ifs) {
            qDebug() << "Load OFX Plugins: cannot open cache file" << ofxCacheFilePath;
        } else {
            try {
                pluginCache->readCache(ifs);
                qDebug() << "Load OFX Plugins: reading cache file... done!";
            } catch (const std::exception& e) {
                qDebug() << "Load OFX Plugins: reading cache file... failed!";
                appPTR->writeToErrorLog_mt_safe( QLatin1String("OpenFX"), QDateTime::currentDateTime(),
                                                 tr("Failure to read OpenFX plug-ins cache: %1").arg( QString::fromUtf8( e.what() ) ) );
            }
        }
    }
    
    qDebug() << "Load OFX Plugins: plugin path is" << pluginCache->getPluginPath();
    qDebug() << "Load OFX Plugins: scan plugins...";
    pluginCache->scanPluginFiles();
    qDebug() << "Load OFX Plugins: scan plugins... done!";
    _imp->loadingPluginID.clear(); // finished loading plugins

    if ( pluginCache->dirty() ) {
        // write the cache NOW (it won't change anyway)
        qDebug() << "Load OFX Plugins: writing cache file" << ofxCacheFilePath;
        /// flush out the current cache
        writeOFXCache();
        qDebug() << "Load OFX Plugins: writing cache file... done!";
    }

    /*Filling node name list and plugin grouping*/
    typedef std::map<OFX::Host::ImageEffect::MajorPlugin, OFX::Host::ImageEffect::ImageEffectPlugin *> PMap;
    const PMap& ofxPlugins =
        _imp->imageEffectPluginCache->getPluginsByIDMajor();


    for (PMap::const_iterator it = ofxPlugins.begin();
         it != ofxPlugins.end(); ++it) {
        OFX::Host::ImageEffect::ImageEffectPlugin* p = it->second;
        assert(p);
        if (p->getContexts().size() == 0) {
            continue;
        }
        assert( p->getBinary() );
        if ( !p->getBinary() ) {
            continue;
        }

        const std::string& openfxId = p->getIdentifier();
        const std::string & grouping = p->getDescriptor().getPluginGrouping();
        const std::string & bundlePath = p->getBinary()->getBundlePath();
        std::string pluginLabel = OfxEffectInstance::makePluginLabel( p->getDescriptor().getShortLabel(),
                                                                      p->getDescriptor().getLabel(),
                                                                      p->getDescriptor().getLongLabel() );
        std::vector<std::string> groups = OfxEffectInstance::makePluginGrouping(p->getIdentifier(),
                                                                   p->getVersionMajor(), p->getVersionMinor(),
                                                                   pluginLabel, grouping);
        const std::string resourcesPath(bundlePath + "/Contents/Resources/");
        std::string iconFileName;
        {
            try {
                // kOfxPropIcon is normally only defined for parameter desctriptors
                // (see <http://openfx.sourceforge.net/Documentation/1.3/ofxProgrammingReference.html#ParameterProperties>)
                // but let's assume it may also be defained on the plugin descriptor.
                iconFileName = p->getDescriptor().getProps().getStringProperty(kOfxPropIcon, 1); // dimension 1 is PNG icon
            } catch (OFX::Host::Property::Exception) {
            }

            if ( iconFileName.empty() ) {
                // no icon defined by kOfxPropIcon, use the plug-in id value
                iconFileName = openfxId + ".png";
            }
        }
        std::string groupIconFilename;
        if (groups.size() > 0) {
            groupIconFilename = resourcesPath;
            // the plugin grouping has no descriptor, just try the default filename.
            groupIconFilename.append(groups[0]);
            groupIconFilename.append(".png");
        } else {
            //Use default Misc group when the plug-in doesn't belong to a group
            groups.push_back(PLUGIN_GROUP_DEFAULT);
        }
        std::vector<std::string> groupIcons;
        groupIcons.push_back(groupIconFilename);
        for (std::size_t i = 1; i < groups.size(); ++i) {
            std::string groupIconPath = resourcesPath;
            for (std::size_t j = 0; j <= i; ++j) {
                groupIconPath += groups[j];
                if (j < i) {
                    groupIconPath += '/';
                } else {
                    groupIconPath.append(".png");
                }
            }
            groupIcons.push_back(groupIconPath);
        }

        const bool isDeprecated = p->getDescriptor().isDeprecated();
        std::string description = p->getDescriptor().getProps().getStringProperty(kOfxPropPluginDescription);

        bool isDescMarkdown = (bool)p->getDescriptor().getProps().getIntProperty(kNatronOfxPropDescriptionIsMarkdown);

        PluginPtr natronPlugin = Plugin::create(OfxEffectInstance::create, OfxEffectInstance::createRenderClone, openfxId, pluginLabel, p->getVersionMajor(), p->getVersionMinor(), groups, groupIcons);
        natronPlugin->setProperty<std::string>(kNatronPluginPropDescription, description);
        natronPlugin->setProperty<bool>(kNatronPluginPropDescriptionIsMarkdown, isDescMarkdown);
        natronPlugin->setProperty<std::string>(kNatronPluginPropResourcesPath, resourcesPath);
        natronPlugin->setProperty<std::string>(kNatronPluginPropIconFilePath, iconFileName);
        natronPlugin->setProperty<bool>(kNatronPluginPropIsDeprecated, isDeprecated);
        natronPlugin->setProperty<void*>(kNatronPluginPropOpenFXPluginPtr, (void*)p);


        std::list<PluginActionShortcut> shortcuts;
        getPluginShortcuts(p->getDescriptor(), &shortcuts);
        for (std::list<PluginActionShortcut>::iterator it = shortcuts.begin(); it!=shortcuts.end(); ++it) {
            natronPlugin->addActionShortcut(*it);
        }

        Key symbol = (Key)0;
        KeyboardModifiers mods = eKeyboardModifierNone;
        if (openfxId == PLUGINID_OFX_TRANSFORM) {
            symbol = Key_T;
        } else if (openfxId == PLUGINID_OFX_MERGE) {
            symbol = Key_M;
        } else if (openfxId == PLUGINID_OFX_GRADE) {
            symbol = Key_G;
        } else if (openfxId == PLUGINID_OFX_COLORCORRECT) {
            symbol = Key_C;
        } else if (openfxId == PLUGINID_OFX_BLURCIMG) {
            symbol = Key_B;
        }

        if (openfxId == PLUGINID_OFX_ROTOMERGE) {
            // RotoMerge is to be used only be the RotoPaint tree
            natronPlugin->setProperty<bool>(kNatronPluginPropIsInternalOnly, true);
        }

        natronPlugin->setProperty<int>(kNatronPluginPropShortcut, (int)symbol, 0);
        natronPlugin->setProperty<int>(kNatronPluginPropShortcut, (int)mods, 1);

        ///if this plugin's descriptor has the kTuttleOfxImageEffectPropSupportedExtensions property,
        ///use it to fill the readersMap and writersMap
        int formatsCount = p->getDescriptor().getProps().getDimension(kTuttleOfxImageEffectPropSupportedExtensions);
        std::vector<std::string> formats(formatsCount);
        for (int k = 0; k < formatsCount; ++k) {
            formats[k] = p->getDescriptor().getProps().getStringProperty(kTuttleOfxImageEffectPropSupportedExtensions, k);
            std::transform(formats[k].begin(), formats[k].end(), formats[k].begin(), ::tolower);
        }

        natronPlugin->setPropertyN<std::string>(kNatronPluginPropSupportedExtensions, formats);

        double evaluation = p->getDescriptor().getProps().getDoubleProperty(kTuttleOfxImageEffectPropEvaluation);

        natronPlugin->setProperty<double>(kNatronPluginPropIOEvaluation, evaluation);

        appPTR->registerPlugin(natronPlugin);
    }
    qDebug() << "Load OFX Plugins... done!";
} // loadOFXPlugins

void
OfxHost::writeOFXCache()
{
    /// and write a new cache, long version with everything in there
    QString ofxCachePath = getOFXCacheDirPath();
    QDir().mkpath(ofxCachePath);
    QString ofxCacheFilePath = getCacheFilePath();

    QTemporaryFile tmpf;
    tmpf.open();
    QString tmpFileName = tmpf.fileName();
    tmpf.remove();

    FStreamsSupport::ofstream ofile;
    FStreamsSupport::open( &ofile, tmpFileName.toStdString() );
    if (!ofile) {
        return;
    }
    OFX::Host::PluginCache* pluginCache = OFX::Host::PluginCache::getPluginCache();
    assert(pluginCache);
    pluginCache->writePluginCache(ofile);

    ofile.close();
    if (QFile::exists(ofxCacheFilePath)) {
        QFile::remove(ofxCacheFilePath);
    }
    QFile::copy(tmpFileName, ofxCacheFilePath);
    QFile::remove(tmpFileName);
}

void
OfxHost::clearPluginsLoadedCache()
{
    QString oldOfxCache = getOldCacheFilePath();

    if ( QFile::exists(oldOfxCache) ) {
        QFile::remove(oldOfxCache);
    }
#if QT_VERSION < QT_VERSION_CHECK(5, 0, 0)
    QtCompat::removeRecursively( getOFXCacheDirPath() );
#else
    QDir OFXCacheDir( getOFXCacheDirPath() );
    OFXCacheDir.removeRecursively();
#endif
}

void
OfxHost::loadingStatus(bool loading,
                       const std::string & pluginId,
                       int versionMajor,
                       int versionMinor)
{
    // set the pluginID in case the plug-in tries to fetch the hostname property
    _imp->loadingPluginID = pluginId;
    _imp->loadingPluginVersionMajor = versionMajor;
    _imp->loadingPluginVersionMinor = versionMinor;
    if (loading && appPTR) {
        appPTR->setLoadingStatus( QString::fromUtf8("OpenFX: loading ") + QString::fromUtf8( pluginId.c_str() ) + QString::fromUtf8(" v") + QString::number(versionMajor) + QLatin1Char('.') + QString::number(versionMinor) );
#     ifdef DEBUG
        qDebug() << QString::fromUtf8("OpenFX: loading ") + QString::fromUtf8( pluginId.c_str() ) + QString::fromUtf8(" v") + QString::number(versionMajor) + QLatin1Char('.') + QString::number(versionMinor);
#     endif
    }
}

bool
OfxHost::pluginSupported(OFX::Host::ImageEffect::ImageEffectPlugin */*plugin*/,
                         std::string & /*reason*/) const
{
    //We support all OpenFX plug-ins.
    return true;
}

const void*
OfxHost::fetchSuite(const char *suiteName,
                    int suiteVersion)
{
    if ( (std::strcmp(suiteName, kOfxParametricParameterSuite) == 0) && (suiteVersion == 1) ) {
        return OFX::Host::ParametricParam::GetSuite(suiteVersion);
    } else {
        return OFX::Host::ImageEffect::Host::fetchSuite(suiteName, suiteVersion);
    }
}

OFX::Host::Memory::Instance*
OfxHost::newMemoryInstance(size_t nBytes)
{
    OfxMemory* ret = new OfxMemory(EffectInstancePtr());
    bool allocated = ret->alloc(nBytes);

    if ( ( (nBytes != 0) && !ret->getPtr() ) || !allocated ) {
        Dialogs::errorDialog( tr("Out of memory").toStdString(),
                              tr("Failed to allocate memory (%1).").arg( printAsRAM(nBytes) ).toStdString() );
    }

    return ret;
}

/////////////////
/////////////////////////////////////////////////// MULTI_THREAD SUITE ///////////////////////////////////////////////////
/////////////////


#ifdef OFX_SUPPORTS_MULTITHREAD

void
OfxHost::setOFXLastActionCaller_TLS(const OfxEffectInstancePtr& effect)
{
    OfxHostDataTLSPtr tls = _imp->tlsData->getOrCreateTLSData();
    if (effect) {
        tls->effectActionsStack.push_back(effect);
    } else {
        assert(!tls->effectActionsStack.empty());
        tls->effectActionsStack.pop_back();
    }

}

OfxEffectInstancePtr
OfxHost::getCurrentEffect_TLS() const
{
<<<<<<< HEAD
    OfxHostDataTLSPtr tls = _imp->tlsData->getTLSData();
    if (!tls || tls->effectActionsStack.empty()) {
        return OfxEffectInstancePtr();
=======
#ifdef DEBUG
    boost_adaptbx::floating_point::exception_trapping trap(boost_adaptbx::floating_point::exception_trapping::division_by_zero |
                                                           boost_adaptbx::floating_point::exception_trapping::invalid |
                                                           boost_adaptbx::floating_point::exception_trapping::overflow);
#endif
    assert(threadIndex < threadMax);
    OfxHost::OfxHostDataTLSPtr tls = appPTR->getOFXHost()->getTLSData();
    tls->threadIndexes.push_back( (int)threadIndex );

    QThread* spawnedThread = QThread::currentThread();
    if (spawnedThread != spawnerThread) {
        appPTR->getAppTLS()->softCopy(spawnerThread, spawnedThread);
    }

    OfxStatus ret = kOfxStatOK;
    try {
        func(threadIndex, threadMax, customArg);
    } catch (const std::bad_alloc & ba) {
        ret =  kOfxStatErrMemory;
    } catch (...) {
        ret =  kOfxStatFailed;
    }

    ///reset back the index otherwise it could mess up the indexes if the same thread is re-used
    tls->threadIndexes.pop_back();

    if (spawnedThread != spawnerThread) {
        appPTR->getAppTLS()->cleanupTLSForThread();
>>>>>>> 300ddcbd
    }
    return tls->effectActionsStack.back();
}

struct OfxFunctorArgs
{
<<<<<<< HEAD
    void* customArg;
    OfxEffectInstancePtr effect;
    OfxThreadFunctionV1* ofxFunc;
};
=======
public:
    OfxThread(OfxThreadFunctionV1 func,
              unsigned int threadIndex,
              unsigned int threadMax,
              QThread* spawnerThread,
              void *customArg,
              OfxStatus *stat)
        : QThread()
        , AbortableThread(this)
        , _func(func)
        , _threadIndex(threadIndex)
        , _threadMax(threadMax)
        , _spawnerThread(spawnerThread)
        , _customArg(customArg)
        , _stat(stat)
    {
        setThreadName("Multi-thread suite");
    }

    void run() OVERRIDE
    {
#ifdef DEBUG
        boost_adaptbx::floating_point::exception_trapping trap(boost_adaptbx::floating_point::exception_trapping::division_by_zero |
                                                               boost_adaptbx::floating_point::exception_trapping::invalid |
                                                               boost_adaptbx::floating_point::exception_trapping::overflow);
#endif
       assert(_threadIndex < _threadMax);
        OfxHost::OfxHostDataTLSPtr tls = appPTR->getOFXHost()->getTLSData();
        tls->threadIndexes.push_back( (int)_threadIndex );

        appPTR->getAppTLS()->softCopy(_spawnerThread, this);

        assert(*_stat == kOfxStatFailed);
        try {
            _func(_threadIndex, _threadMax, _customArg);
            *_stat = kOfxStatOK;
        } catch (const std::bad_alloc & ba) {
            *_stat = kOfxStatErrMemory;
        } catch (...) {
        }
>>>>>>> 300ddcbd

static ActionRetCodeEnum ofxMultiThreadFunctor(unsigned int threadIndex,
                                               unsigned int threadMax,
                                               void *customArg)
{

    OfxFunctorArgs* args = (OfxFunctorArgs*)customArg;
    ThreadIsActionCaller_RAII actionCallerRaii(args->effect);
    try {
        args->ofxFunc(threadIndex, threadMax, args->customArg);
        return eActionStatusOK;
    } catch (...) {
        return eActionStatusFailed;
    }

} // ofxMultiThreadFunctor


OfxStatus
OfxHost::multiThread(OfxThreadFunctionV1 func,
                     unsigned int nThreads,
                     void *customArg)
{
    if (!func) {
        return kOfxStatFailed;
    }
    
    // Recover the effect calling multiThread using TLS
    OfxEffectInstancePtr effect = getCurrentEffect_TLS();

    OfxFunctorArgs args;
    args.ofxFunc = func;
    args.effect = effect;
    args.customArg = customArg;
    // OpenFX does not pass the image effect instance pointer back to us so we loose the context...
    // The only way to recover it will be in the aborted() function entry point with help of thread local storage.
    ActionRetCodeEnum stat = MultiThread::launchThreadsBlocking(ofxMultiThreadFunctor, nThreads, (void*)&args, effect);
    if (stat == eActionStatusFailed) {
        return kOfxStatFailed;
    } else if (stat == eActionStatusOutOfMemory) {
        return kOfxStatErrMemory;
    } else {
        return kOfxStatOK;
    }
} // multiThread

OfxStatus
OfxHost::multiThreadNumCPUS(unsigned int *nCPUs) const
{
    if (!nCPUs) {
        return kOfxStatFailed;
    }

    // Always return the max num CPUs, let multiThread handle the actual threading
    *nCPUs = appPTR->getMaxThreadCount();//MultiThread::getNCPUsAvailable(getCurrentEffect_TLS());
    return kOfxStatOK;
}

OfxStatus
OfxHost::multiThreadIndex(unsigned int *threadIndex) const
{
    if (!threadIndex) {
        return kOfxStatFailed;
    }
    ActionRetCodeEnum stat = MultiThread::getCurrentThreadIndex(threadIndex);
    if (stat == eActionStatusFailed) {
        return kOfxStatFailed;
    }
    return kOfxStatOK;
}

int
OfxHost::multiThreadIsSpawnedThread() const
{
    return (int)MultiThread::isCurrentThreadSpawnedThread();
}

// Create a mutex
//  Creates a new mutex with lockCount locks on the mutex initially set.
// http://openfx.sourceforge.net/Documentation/1.3/ofxProgrammingReference.html#OfxMultiThreadSuiteV1_mutexCreate
OfxStatus
OfxHost::mutexCreate(OfxMutexHandle *mutex,
                     int lockCount)
{
    if (!mutex) {
        return kOfxStatFailed;
    }

    // suite functions should not throw
    try {
        QMutex* m = new QMutex(QMutex::Recursive);
        for (int i = 0; i < lockCount; ++i) {
            m->lock();
        }
        *mutex = (OfxMutexHandle)(m);
#ifdef MULTI_THREAD_SUITE_USES_THREAD_SAFE_MUTEX_ALLOCATION
        {
            QMutexLocker l(_pluginsMutexesLock);
            _pluginsMutexes.push_back(m);
        }
#endif

        return kOfxStatOK;
    } catch (std::bad_alloc) {
        qDebug() << "mutexCreate(): memory error.";

        return kOfxStatErrMemory;
    } catch (const std::exception & e) {
        qDebug() << "mutexCreate(): " << e.what();

        return kOfxStatErrUnknown;
    } catch (...) {
        qDebug() << "mutexCreate(): unknown error.";

        return kOfxStatErrUnknown;
    }
}

// Destroy a mutex
//  Destroys a mutex intially created by mutexCreate.
// http://openfx.sourceforge.net/Documentation/1.3/ofxProgrammingReference.html#OfxMultiThreadSuiteV1_mutexDestroy
OfxStatus
OfxHost::mutexDestroy(const OfxMutexHandle mutex)
{
    if (mutex == 0) {
        return kOfxStatErrBadHandle;
    }
    // suite functions should not throw
    try {
#ifdef MULTI_THREAD_SUITE_USES_THREAD_SAFE_MUTEX_ALLOCATION
        const QMutex* mutexqt = reinterpret_cast<const QMutex*>(mutex);
        {
            QMutexLocker l(_pluginsMutexesLock);
            std::list<QMutex*>::iterator found = std::find(_pluginsMutexes.begin(), _pluginsMutexes.end(), mutexqt);
            if ( found != _pluginsMutexes.end() ) {
                delete *found;
                _pluginsMutexes.erase(found);
            }
        }
#else
        delete reinterpret_cast<const QMutex*>(mutex);
#endif

        return kOfxStatOK;
    } catch (std::bad_alloc) {
        qDebug() << "mutexDestroy(): memory error.";

        return kOfxStatErrMemory;
    } catch (const std::exception & e) {
        qDebug() << "mutexDestroy(): " << e.what();

        return kOfxStatErrUnknown;
    } catch (...) {
        qDebug() << "mutexDestroy(): unknown error.";

        return kOfxStatErrUnknown;
    }
}

// Blocking lock on the mutex
//  This trys to lock a mutex and blocks the thread it is in until the lock suceeds.
// A sucessful lock causes the mutex's lock count to be increased by one and to block any other calls to lock the mutex until it is unlocked.
// http://openfx.sourceforge.net/Documentation/1.3/ofxProgrammingReference.html#OfxMultiThreadSuiteV1_mutexLock
OfxStatus
OfxHost::mutexLock(const OfxMutexHandle mutex)
{
    if (mutex == 0) {
        return kOfxStatErrBadHandle;
    }
    // suite functions should not throw
    try {
        reinterpret_cast<QMutex*>(mutex)->lock();

        return kOfxStatOK;
    } catch (std::bad_alloc) {
        qDebug() << "mutexLock(): memory error.";

        return kOfxStatErrMemory;
    } catch (const std::exception & e) {
        qDebug() << "mutexLock(): " << e.what();

        return kOfxStatErrUnknown;
    } catch (...) {
        qDebug() << "mutexLock(): unknown error.";

        return kOfxStatErrUnknown;
    }
}

// Unlock the mutex
//  This unlocks a mutex. Unlocking a mutex decreases its lock count by one.
// http://openfx.sourceforge.net/Documentation/1.3/ofxProgrammingReference.html#OfxMultiThreadSuiteV1_mutexUnLock
OfxStatus
OfxHost::mutexUnLock(const OfxMutexHandle mutex)
{
    if (mutex == 0) {
        return kOfxStatErrBadHandle;
    }
    // suite functions should not throw
    try {
        reinterpret_cast<QMutex*>(mutex)->unlock();

        return kOfxStatOK;
    } catch (std::bad_alloc) {
        qDebug() << "mutexUnLock(): memory error.";

        return kOfxStatErrMemory;
    } catch (const std::exception & e) {
        qDebug() << "mutexUnLock(): " << e.what();

        return kOfxStatErrUnknown;
    } catch (...) {
        qDebug() << "mutexUnLock(): unknown error.";

        return kOfxStatErrUnknown;
    }
}

// Non blocking attempt to lock the mutex
//  This attempts to lock a mutex, if it cannot, it returns and says so, rather than blocking.
// A sucessful lock causes the mutex's lock count to be increased by one, if the lock did not suceed, the call returns immediately and the lock count remains unchanged.
// http://openfx.sourceforge.net/Documentation/1.3/ofxProgrammingReference.html#OfxMultiThreadSuiteV1_mutexTryLock
OfxStatus
OfxHost::mutexTryLock(const OfxMutexHandle mutex)
{
    if (mutex == 0) {
        return kOfxStatErrBadHandle;
    }
    // suite functions should not throw
    try {
        if ( reinterpret_cast<QMutex*>(mutex)->tryLock() ) {
            return kOfxStatOK;
        } else {
            return kOfxStatFailed;
        }
    } catch (std::bad_alloc) {
        qDebug() << "mutexTryLock(): memory error.";

        return kOfxStatErrMemory;
    } catch (const std::exception & e) {
        qDebug() << "mutexTryLock(): " << e.what();

        return kOfxStatErrUnknown;
    } catch (...) {
        qDebug() << "mutexTryLock(): unknown error.";

        return kOfxStatErrUnknown;
    }
}

#endif // ifdef OFX_SUPPORTS_MULTITHREAD

#ifdef OFX_SUPPORTS_DIALOG
// dialog
/// @see OfxDialogSuiteV1.RequestDialog()
OfxStatus
OfxHost::requestDialog(OfxImageEffectHandle instance,
                       OfxPropertySetHandle inArgs,
                       void* instanceData)
{
    Q_UNUSED(inArgs);
    OFX::Host::ImageEffect::Base *effectBase = reinterpret_cast<OFX::Host::ImageEffect::Base*>(instance);
    OfxImageEffectInstance *effectInstance = dynamic_cast<OfxImageEffectInstance*>(effectBase);
    if (effectInstance) {
        appPTR->requestOFXDIalogOnMainThread(appPTR->getOFXCurrentEffect_TLS(), instanceData);
    }

    return kOfxStatOK;
}

/// @see OfxDialogSuiteV1.NotifyRedrawPending()
OfxStatus
OfxHost::notifyRedrawPending(OfxImageEffectHandle instance,
                             OfxPropertySetHandle inArgs)
{
    Q_UNUSED(instance);
    Q_UNUSED(inArgs);

    return kOfxStatReplyDefault;
}

#endif

#ifdef OFX_SUPPORTS_OPENGLRENDER
/// @see OfxImageEffectOpenGLRenderSuiteV1.flushResources()
OfxStatus
OfxHost::flushOpenGLResources() const
{
    return kOfxStatOK;
}

#endif

NATRON_NAMESPACE_EXIT
<|MERGE_RESOLUTION|>--- conflicted
+++ resolved
@@ -1130,99 +1130,29 @@
 OfxEffectInstancePtr
 OfxHost::getCurrentEffect_TLS() const
 {
-<<<<<<< HEAD
     OfxHostDataTLSPtr tls = _imp->tlsData->getTLSData();
     if (!tls || tls->effectActionsStack.empty()) {
         return OfxEffectInstancePtr();
-=======
+    }
+    return tls->effectActionsStack.back();
+}
+
+struct OfxFunctorArgs
+{
+    void* customArg;
+    OfxEffectInstancePtr effect;
+    OfxThreadFunctionV1* ofxFunc;
+};
+
+static ActionRetCodeEnum ofxMultiThreadFunctor(unsigned int threadIndex,
+                                               unsigned int threadMax,
+                                               void *customArg)
+{
 #ifdef DEBUG
     boost_adaptbx::floating_point::exception_trapping trap(boost_adaptbx::floating_point::exception_trapping::division_by_zero |
                                                            boost_adaptbx::floating_point::exception_trapping::invalid |
                                                            boost_adaptbx::floating_point::exception_trapping::overflow);
 #endif
-    assert(threadIndex < threadMax);
-    OfxHost::OfxHostDataTLSPtr tls = appPTR->getOFXHost()->getTLSData();
-    tls->threadIndexes.push_back( (int)threadIndex );
-
-    QThread* spawnedThread = QThread::currentThread();
-    if (spawnedThread != spawnerThread) {
-        appPTR->getAppTLS()->softCopy(spawnerThread, spawnedThread);
-    }
-
-    OfxStatus ret = kOfxStatOK;
-    try {
-        func(threadIndex, threadMax, customArg);
-    } catch (const std::bad_alloc & ba) {
-        ret =  kOfxStatErrMemory;
-    } catch (...) {
-        ret =  kOfxStatFailed;
-    }
-
-    ///reset back the index otherwise it could mess up the indexes if the same thread is re-used
-    tls->threadIndexes.pop_back();
-
-    if (spawnedThread != spawnerThread) {
-        appPTR->getAppTLS()->cleanupTLSForThread();
->>>>>>> 300ddcbd
-    }
-    return tls->effectActionsStack.back();
-}
-
-struct OfxFunctorArgs
-{
-<<<<<<< HEAD
-    void* customArg;
-    OfxEffectInstancePtr effect;
-    OfxThreadFunctionV1* ofxFunc;
-};
-=======
-public:
-    OfxThread(OfxThreadFunctionV1 func,
-              unsigned int threadIndex,
-              unsigned int threadMax,
-              QThread* spawnerThread,
-              void *customArg,
-              OfxStatus *stat)
-        : QThread()
-        , AbortableThread(this)
-        , _func(func)
-        , _threadIndex(threadIndex)
-        , _threadMax(threadMax)
-        , _spawnerThread(spawnerThread)
-        , _customArg(customArg)
-        , _stat(stat)
-    {
-        setThreadName("Multi-thread suite");
-    }
-
-    void run() OVERRIDE
-    {
-#ifdef DEBUG
-        boost_adaptbx::floating_point::exception_trapping trap(boost_adaptbx::floating_point::exception_trapping::division_by_zero |
-                                                               boost_adaptbx::floating_point::exception_trapping::invalid |
-                                                               boost_adaptbx::floating_point::exception_trapping::overflow);
-#endif
-       assert(_threadIndex < _threadMax);
-        OfxHost::OfxHostDataTLSPtr tls = appPTR->getOFXHost()->getTLSData();
-        tls->threadIndexes.push_back( (int)_threadIndex );
-
-        appPTR->getAppTLS()->softCopy(_spawnerThread, this);
-
-        assert(*_stat == kOfxStatFailed);
-        try {
-            _func(_threadIndex, _threadMax, _customArg);
-            *_stat = kOfxStatOK;
-        } catch (const std::bad_alloc & ba) {
-            *_stat = kOfxStatErrMemory;
-        } catch (...) {
-        }
->>>>>>> 300ddcbd
-
-static ActionRetCodeEnum ofxMultiThreadFunctor(unsigned int threadIndex,
-                                               unsigned int threadMax,
-                                               void *customArg)
-{
-
     OfxFunctorArgs* args = (OfxFunctorArgs*)customArg;
     ThreadIsActionCaller_RAII actionCallerRaii(args->effect);
     try {
@@ -1240,6 +1170,11 @@
                      unsigned int nThreads,
                      void *customArg)
 {
+#ifdef DEBUG
+    boost_adaptbx::floating_point::exception_trapping trap(boost_adaptbx::floating_point::exception_trapping::division_by_zero |
+                                                           boost_adaptbx::floating_point::exception_trapping::invalid |
+                                                           boost_adaptbx::floating_point::exception_trapping::overflow);
+#endif
     if (!func) {
         return kOfxStatFailed;
     }
