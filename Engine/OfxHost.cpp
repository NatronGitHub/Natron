--- conflicted
+++ resolved
@@ -865,7 +865,7 @@
             }
         }
     }
-    
+
     qDebug() << "Load OFX Plugins: plugin path is" << pluginCache->getPluginPath();
     qDebug() << "Load OFX Plugins: scan plugins...";
     pluginCache->scanPluginFiles();
@@ -1164,79 +1164,6 @@
 
 } // ofxMultiThreadFunctor
 
-<<<<<<< HEAD
-=======
-class OfxThread
-    : public QThread
-      , public AbortableThread
-{
-public:
-    OfxThread(OfxThreadFunctionV1 func,
-              unsigned int threadIndex,
-              unsigned int threadMax,
-              QThread* spawnerThread,
-              void *customArg,
-              OfxStatus *stat)
-        : QThread()
-        , AbortableThread(this)
-        , _func(func)
-        , _threadIndex(threadIndex)
-        , _threadMax(threadMax)
-        , _spawnerThread(spawnerThread)
-        , _customArg(customArg)
-        , _stat(stat)
-    {
-        setThreadName("Multi-thread suite");
-    }
-
-    void run() OVERRIDE
-    {
-#ifdef DEBUG
-        boost_adaptbx::floating_point::exception_trapping trap(boost_adaptbx::floating_point::exception_trapping::division_by_zero |
-                                                               boost_adaptbx::floating_point::exception_trapping::invalid |
-                                                               boost_adaptbx::floating_point::exception_trapping::overflow);
-#endif
-       assert(_threadIndex < _threadMax);
-        OfxHost::OfxHostDataTLSPtr tls = appPTR->getOFXHost()->getTLSData();
-        tls->threadIndexes.push_back( (int)_threadIndex );
-
-        appPTR->getAppTLS()->softCopy(_spawnerThread, this);
-
-        assert(*_stat == kOfxStatFailed);
-        try {
-            _func(_threadIndex, _threadMax, _customArg);
-            *_stat = kOfxStatOK;
-        } catch (const std::bad_alloc & ba) {
-            *_stat = kOfxStatErrMemory;
-        } catch (...) {
-        }
-
-        ///reset back the index otherwise it could mess up the indexes if the same thread is re-used
-        tls->threadIndexes.pop_back();
-
-        appPTR->getAppTLS()->cleanupTLSForThread();
-    }
-
-private:
-    OfxThreadFunctionV1 *_func;
-    unsigned int _threadIndex;
-    unsigned int _threadMax;
-    QThread* _spawnerThread;
-    void *_customArg;
-    OfxStatus *_stat;
-};
-
-NATRON_NAMESPACE_ANONYMOUS_EXIT
-
-
-// Function to spawn SMP threads
-//  This function will spawn nThreads separate threads of computation (typically one per CPU) to allow something to perform symmetric multi processing. Each thread will call 'func' passing in the index of the thread and the number of threads actually launched.
-// multiThread will not return until all the spawned threads have returned. It is up to the host how it waits for all the threads to return (busy wait, blocking, whatever).
-// nThreads can be more than the value returned by multiThreadNumCPUs, however the threads will be limited to the number of CPUs returned by multiThreadNumCPUs.
-// This function cannot be called recursively.
-// Note that the thread indexes are from 0 to nThreads-1.
-// http://openfx.sourceforge.net/Documentation/1.3/ofxProgrammingReference.html#OfxMultiThreadSuiteV1_multiThread
->>>>>>> 09c81512
 
 OfxStatus
 OfxHost::multiThread(OfxThreadFunctionV1 func,
@@ -1251,8 +1178,7 @@
     if (!func) {
         return kOfxStatFailed;
     }
-<<<<<<< HEAD
-    
+
     // Recover the effect calling multiThread using TLS
     OfxEffectInstancePtr effect = getCurrentEffect_TLS();
 
@@ -1267,53 +1193,6 @@
         return kOfxStatFailed;
     } else if (stat == eActionStatusOutOfMemory) {
         return kOfxStatErrMemory;
-=======
-
-    unsigned int maxConcurrentThread;
-    OfxStatus st = multiThreadNumCPUS(&maxConcurrentThread);
-    if (st != kOfxStatOK) {
-        return st;
-    }
-
-    // from the documentation:
-    // "nThreads can be more than the value returned by multiThreadNumCPUs, however
-    // the threads will be limited to the number of CPUs returned by multiThreadNumCPUs."
-
-    if ( (nThreads == 1) || (maxConcurrentThread <= 1) || (appPTR->getCurrentSettings()->getNumberOfThreads() == -1) ) {
-        try {
-            for (unsigned int i = 0; i < nThreads; ++i) {
-                func(i, nThreads, customArg);
-            }
-
-            return kOfxStatOK;
-        } catch (...) {
-            return kOfxStatFailed;
-        }
-    }
-
-    QThread* spawnerThread = QThread::currentThread();
-    bool useThreadPool = appPTR->getUseThreadPool();
-
-    if (useThreadPool) {
-        std::vector<unsigned int> threadIndexes(nThreads);
-        for (unsigned int i = 0; i < nThreads; ++i) {
-            threadIndexes[i] = i;
-        }
-
-        /// DON'T set the maximum thread count, this is a global application setting, and see the documentation excerpt above
-        //QThreadPool::globalInstance()->setMaxThreadCount(nThreads);
-        QFuture<OfxStatus> future = QtConcurrent::mapped( threadIndexes, boost::bind(threadFunctionWrapper, func, _1, nThreads, spawnerThread, customArg) );
-        future.waitForFinished();
-        ///DON'T reset back to the original value the maximum thread count
-        //QThreadPool::globalInstance()->setMaxThreadCount(QThread::idealThreadCount());
-
-        for (QFuture<OfxStatus>::const_iterator it = future.begin(); it != future.end(); ++it) {
-            OfxStatus stat = *it;
-            if (stat != kOfxStatOK) {
-                return stat;
-            }
-        }
->>>>>>> 09c81512
     } else {
         return kOfxStatOK;
     }
@@ -1566,4 +1445,4 @@
 
 #endif
 
-NATRON_NAMESPACE_EXIT
+NATRON_NAMESPACE_EXIT