--- conflicted
+++ resolved
@@ -2151,11 +2151,7 @@
     
     static void renderBezier(cairo_t* cr,const Bezier* bezier, double opacity, double time, unsigned int mipmapLevel);
     
-<<<<<<< HEAD
-    void renderFeather(const Bezier* bezier,double time, unsigned int mipmapLevel,  double shapeColor[3], double opacity, double featherDist, double fallOff, cairo_pattern_t* mesh);
-=======
-    static void renderFeather(const Bezier* bezier,double time, unsigned int mipmapLevel, bool inverted, double shapeColor[3], double opacity, double featherDist, double fallOff, cairo_pattern_t* mesh);
->>>>>>> ea480506
+    static void renderFeather(const Bezier* bezier,double time, unsigned int mipmapLevel, double shapeColor[3], double opacity, double featherDist, double fallOff, cairo_pattern_t* mesh);
 
     static void renderInternalShape(double time,unsigned int mipmapLevel,double shapeColor[3], double opacity,const Transform::Matrix3x3& transform, cairo_t* cr, cairo_pattern_t* mesh, const BezierCPs & cps);
     
