--- conflicted
+++ resolved
@@ -248,19 +248,12 @@
     int itemSpacing;
 
     // If this knob is supposed to be visible in the Viewer UI, this is the index at which it should be positioned
-<<<<<<< HEAD
-    int inViewerContextIndex;
-    int inViewerContextAddSeparator;
-    int inViewerContextItemSpacing;
-    int inViewerContextAddNewLine;
-=======
     int inViewerContextAddSeparator;
     int inViewerContextItemSpacing;
     int inViewerContextAddNewLine;
     std::string inViewerContextLabel;
     bool inViewerContextHasShortcut;
 
->>>>>>> f47de4b4
     boost::weak_ptr<KnobI> parentKnob;
     mutable QMutex stateMutex; // protects IsSecret defaultIsSecret enabled
     bool IsSecret, defaultIsSecret, inViewerContextSecret;
@@ -343,18 +336,11 @@
         , newLine(true)
         , addSeparator(false)
         , itemSpacing(0)
-<<<<<<< HEAD
-        , inViewerContextIndex(-1)
-        , inViewerContextAddSeparator(false)
-        , inViewerContextItemSpacing(1)
-        , inViewerContextAddNewLine(false)
-=======
         , inViewerContextAddSeparator(false)
         , inViewerContextItemSpacing(5)
         , inViewerContextAddNewLine(false)
         , inViewerContextLabel()
         , inViewerContextHasShortcut(false)
->>>>>>> f47de4b4
         , parentKnob()
         , stateMutex()
         , IsSecret(false)
@@ -1662,11 +1648,7 @@
     return _imp->listenersNotificationBlocked > 0;
 }
 
-<<<<<<< HEAD
-void
-=======
-bool
->>>>>>> f47de4b4
+bool
 KnobHelper::evaluateValueChangeInternal(int dimension,
                                         double time,
                                         ViewSpec view,
@@ -1691,11 +1673,7 @@
         KnobPtr thisShared = shared_from_this();
         assert(thisShared);
         _imp->holder->appendValueChange(thisShared, dimension, refreshWidget, time, view, originalReason, reason);
-<<<<<<< HEAD
-        _imp->holder->endChanges();
-=======
         ret |= _imp->holder->endChanges();
->>>>>>> f47de4b4
     }
 
 
@@ -1781,72 +1759,6 @@
 KnobHelper::getInViewerContextHasShortcut() const
 {
     return _imp->inViewerContextHasShortcut;
-}
-
-void
-KnobHelper::setInViewerContextItemSpacing(int spacing)
-{
-    _imp->inViewerContextItemSpacing = spacing;
-}
-
-int
-KnobHelper::getInViewerContextItemSpacing() const
-{
-    return _imp->inViewerContextItemSpacing;
-}
-
-void
-KnobHelper::setInViewerContextAddSeparator(bool addSeparator)
-{
-    _imp->inViewerContextAddSeparator = addSeparator;
-}
-
-bool
-KnobHelper::getInViewerContextAddSeparator() const
-{
-    return _imp->inViewerContextAddSeparator;
-}
-
-void
-KnobHelper::setInViewerContextNewLineActivated(bool activated)
-{
-    _imp->inViewerContextAddNewLine = activated;
-}
-
-bool
-KnobHelper::getInViewerContextNewLineActivated() const
-{
-    return _imp->inViewerContextAddNewLine;
-}
-
-void
-KnobHelper::setInViewerContextSecret(bool secret)
-{
-    {
-        QMutexLocker k(&_imp->stateMutex);
-        _imp->inViewerContextSecret = secret;
-    }
-    _signalSlotHandler->s_viewerContextSecretChanged();
-}
-
-bool
-KnobHelper::getInViewerContextSecret() const
-{
-    QMutexLocker k(&_imp->stateMutex);
-
-    return _imp->inViewerContextSecret;
-}
-
-void
-KnobHelper::setInViewerContextIndex(int index)
-{
-    _imp->inViewerContextIndex = index;
-}
-
-int
-KnobHelper::getInViewerContextIndex() const
-{
-    return _imp->inViewerContextIndex;
 }
 
 void
@@ -4290,17 +4202,10 @@
 
     KnobPtr output;
     if (isBool) {
-<<<<<<< HEAD
-        boost::shared_ptr<KnobBool> newKnob = effect->createBoolKnob(newScriptName, newLabel, isUserKnob);
-        output = newKnob;
-    } else if (isInt) {
-        boost::shared_ptr<KnobInt> newKnob = effect->createIntKnob(newScriptName, newLabel, getDimension(), isUserKnob);
-=======
         boost::shared_ptr<KnobBool> newKnob = otherHolder->createBoolKnob(newScriptName, newLabel, isUserKnob);
         output = newKnob;
     } else if (isInt) {
         boost::shared_ptr<KnobInt> newKnob = otherHolder->createIntKnob(newScriptName, newLabel, getDimension(), isUserKnob);
->>>>>>> f47de4b4
         newKnob->setMinimumsAndMaximums( isInt->getMinimums(), isInt->getMaximums() );
         newKnob->setDisplayMinimumsAndMaximums( isInt->getDisplayMinimums(), isInt->getDisplayMaximums() );
         if ( isInt->isSliderDisabled() ) {
@@ -4308,11 +4213,7 @@
         }
         output = newKnob;
     } else if (isDbl) {
-<<<<<<< HEAD
-        boost::shared_ptr<KnobDouble> newKnob = effect->createDoubleKnob(newScriptName, newLabel, getDimension(), isUserKnob);
-=======
         boost::shared_ptr<KnobDouble> newKnob = otherHolder->createDoubleKnob(newScriptName, newLabel, getDimension(), isUserKnob);
->>>>>>> f47de4b4
         newKnob->setSpatial( isDbl->getIsSpatial() );
         if ( isDbl->isRectangle() ) {
             newKnob->setAsRectangle();
@@ -4327,30 +4228,18 @@
         newKnob->setDisplayMinimumsAndMaximums( isDbl->getDisplayMinimums(), isDbl->getDisplayMaximums() );
         output = newKnob;
     } else if (isChoice) {
-<<<<<<< HEAD
-        boost::shared_ptr<KnobChoice> newKnob = effect->createChoiceKnob(newScriptName, newLabel, isUserKnob);
-=======
         boost::shared_ptr<KnobChoice> newKnob = otherHolder->createChoiceKnob(newScriptName, newLabel, isUserKnob);
->>>>>>> f47de4b4
         if (!makeAlias) {
             newKnob->populateChoices( isChoice->getEntries_mt_safe(), isChoice->getEntriesHelp_mt_safe() );
         }
         output = newKnob;
     } else if (isColor) {
-<<<<<<< HEAD
-        boost::shared_ptr<KnobColor> newKnob = effect->createColorKnob(newScriptName, newLabel, getDimension(), isUserKnob);
-=======
         boost::shared_ptr<KnobColor> newKnob = otherHolder->createColorKnob(newScriptName, newLabel, getDimension(), isUserKnob);
->>>>>>> f47de4b4
         newKnob->setMinimumsAndMaximums( isColor->getMinimums(), isColor->getMaximums() );
         newKnob->setDisplayMinimumsAndMaximums( isColor->getDisplayMinimums(), isColor->getDisplayMaximums() );
         output = newKnob;
     } else if (isString) {
-<<<<<<< HEAD
-        boost::shared_ptr<KnobString> newKnob = effect->createStringKnob(newScriptName, newLabel, isUserKnob);
-=======
         boost::shared_ptr<KnobString> newKnob = otherHolder->createStringKnob(newScriptName, newLabel, isUserKnob);
->>>>>>> f47de4b4
         if ( isString->isLabel() ) {
             newKnob->setAsLabel();
         }
@@ -4365,55 +4254,30 @@
         }
         output = newKnob;
     } else if (isFile) {
-<<<<<<< HEAD
-        boost::shared_ptr<KnobFile> newKnob = effect->createFileKnob(newScriptName, newLabel, isUserKnob);
-=======
         boost::shared_ptr<KnobFile> newKnob = otherHolder->createFileKnob(newScriptName, newLabel, isUserKnob);
->>>>>>> f47de4b4
         if ( isFile->isInputImageFile() ) {
             newKnob->setAsInputImage();
         }
         output = newKnob;
     } else if (isOutputFile) {
-<<<<<<< HEAD
-        boost::shared_ptr<KnobOutputFile> newKnob = effect->createOuptutFileKnob(newScriptName, newLabel, isUserKnob);
-=======
         boost::shared_ptr<KnobOutputFile> newKnob = otherHolder->createOuptutFileKnob(newScriptName, newLabel, isUserKnob);
->>>>>>> f47de4b4
         if ( isOutputFile->isOutputImageFile() ) {
             newKnob->setAsOutputImageFile();
         }
         output = newKnob;
     } else if (isPath) {
-<<<<<<< HEAD
-        boost::shared_ptr<KnobPath> newKnob = effect->createPathKnob(newScriptName, newLabel, isUserKnob);
-=======
         boost::shared_ptr<KnobPath> newKnob = otherHolder->createPathKnob(newScriptName, newLabel, isUserKnob);
->>>>>>> f47de4b4
         if ( isPath->isMultiPath() ) {
             newKnob->setMultiPath(true);
         }
         output = newKnob;
     } else if (isGrp) {
-<<<<<<< HEAD
-        boost::shared_ptr<KnobGroup> newKnob = effect->createGroupKnob(newScriptName, newLabel, isUserKnob);
-=======
         boost::shared_ptr<KnobGroup> newKnob = otherHolder->createGroupKnob(newScriptName, newLabel, isUserKnob);
->>>>>>> f47de4b4
         if ( isGrp->isTab() ) {
             newKnob->setAsTab();
         }
         output = newKnob;
     } else if (isPage) {
-<<<<<<< HEAD
-        boost::shared_ptr<KnobPage> newKnob = effect->createPageKnob(newScriptName, newLabel, isUserKnob);
-        output = newKnob;
-    } else if (isBtn) {
-        boost::shared_ptr<KnobButton> newKnob = effect->createButtonKnob(newScriptName, newLabel, isUserKnob);
-        output = newKnob;
-    } else if (isParametric) {
-        boost::shared_ptr<KnobParametric> newKnob = effect->createParametricKnob(newScriptName, newLabel, isParametric->getDimension(), isUserKnob);
-=======
         boost::shared_ptr<KnobPage> newKnob = otherHolder->createPageKnob(newScriptName, newLabel, isUserKnob);
         output = newKnob;
     } else if (isBtn) {
@@ -4421,7 +4285,6 @@
         output = newKnob;
     } else if (isParametric) {
         boost::shared_ptr<KnobParametric> newKnob = otherHolder->createParametricKnob(newScriptName, newLabel, isParametric->getDimension(), isUserKnob);
->>>>>>> f47de4b4
         output = newKnob;
     }
     if (!output) {
@@ -4455,14 +4318,7 @@
     if (isUserKnob && otherIsEffect) {
         otherIsEffect->getNode()->declarePythonFields();
     }
-<<<<<<< HEAD
-    if (isUserKnob) {
-        effect->getNode()->declarePythonFields();
-    }
-    if (!makeAlias) {
-=======
     if (!makeAlias && otherIsEffect && isEffect) {
->>>>>>> f47de4b4
         boost::shared_ptr<NodeCollection> collec;
         collec = isEffect->getNode()->getGroup();
 
@@ -4711,21 +4567,6 @@
     }
 }
 
-bool
-KnobHolder::hasKnobWithViewerInContextUI() const
-{
-    QMutexLocker k(&_imp->knobsMutex);
-
-    for (KnobsVec::const_iterator it = _imp->knobs.begin(); it != _imp->knobs.end(); ++it) {
-        int index = (*it)->getInViewerContextIndex();
-        if (index != -1) {
-            return true;
-        }
-    }
-
-    return false;
-}
-
 void
 KnobHolder::addKnobToViewerUI(const KnobPtr& knob)
 {
