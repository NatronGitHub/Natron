--- conflicted
+++ resolved
@@ -1561,13 +1561,9 @@
     bool hasChanged = copyKnob(otherKnob, view, thisDimension, otherView, otherDimension, 0 /*range*/, 0 /*offset*/);
     (void)hasChanged;
 
-<<<<<<< HEAD
     // Disable the slaved knob to the user
     // Do not disable buttons when they are slaved
-=======
-
-    //Do not disable buttons when they are slaved
->>>>>>> f1620fb0
+
     KnobButton* isBtn = dynamic_cast<KnobButton*>(this);
     if (!isBtn) {
         setEnabled(false, thisDimension);
@@ -1964,7 +1960,6 @@
             continue;
         }
 
-<<<<<<< HEAD
         // List of dimension and views listening to the given view/dimension in argument
         DimensionViewPairSet dimViewPairToEvaluate;
         for (ListenerLinkList::const_iterator it2 = it->second.begin(); it2 != it->second.end(); ++it2) {
@@ -1973,17 +1968,6 @@
                 p.view = it2->targetView;
                 p.dimension = it2->targetDim;
                 dimViewPairToEvaluate.insert(p);
-=======
-        std::set<int> dimensionsToEvaluate;
-        for (std::size_t i = 0; i < it->second.size(); ++i) {
-            if ( it->second[i].isListening && ( (it->second[i].targetDim == dimension) || (it->second[i].targetDim == -1) || (dimension == -1) ) ) {
-                dimensionsToEvaluate.insert(i);
-                if (!it->second[i].isExpr) {
-                    ///We still want to clone the master's dimension because otherwise we couldn't edit the curve e.g in the curve editor
-                    ///For example we use it for roto knobs where selected beziers have their knobs slaved to the gui knobs
-                    slaveKnob->clone(shared_from_this(), i, it->second[i].targetDim);
-                }
->>>>>>> f1620fb0
             }
         }
 
@@ -2001,7 +1985,6 @@
             slaveKnob->evaluateValueChangeInternal(it->dimension, time, it->view, eValueChangedReasonSlaveRefresh, reason);
         }
 
-<<<<<<< HEAD
         if (dimViewPairToEvaluate.size() > 1) {
             slaveKnob->endChanges();
         }
@@ -2012,9 +1995,7 @@
             ///For example we use it for roto knobs where selected beziers have their knobs slaved to the gui knobs
             slaveKnob->clone(shared_from_this(), dimChanged);
         }*/
-=======
-
->>>>>>> f1620fb0
+
 
 
         // Call recursively
