/* ***** BEGIN LICENSE BLOCK *****
 * This file is part of Natron <http://www.natron.fr/>,
 * Copyright (C) 2016 INRIA and Alexandre Gauthier-Foichat
 *
 * Natron is free software: you can redistribute it and/or modify
 * it under the terms of the GNU General Public License as published by
 * the Free Software Foundation; either version 2 of the License, or
 * (at your option) any later version.
 *
 * Natron is distributed in the hope that it will be useful,
 * but WITHOUT ANY WARRANTY; without even the implied warranty of
 * MERCHANTABILITY or FITNESS FOR A PARTICULAR PURPOSE.  See the
 * GNU General Public License for more details.
 *
 * You should have received a copy of the GNU General Public License
 * along with Natron.  If not, see <http://www.gnu.org/licenses/gpl-2.0.html>
 * ***** END LICENSE BLOCK ***** */

// ***** BEGIN PYTHON BLOCK *****
// from <https://docs.python.org/3/c-api/intro.html#include-files>:
// "Since Python may define some pre-processor definitions which affect the standard headers on some systems, you must include Python.h before any standard headers are included."
#include <Python.h>
// ***** END PYTHON BLOCK *****

#include "Knob.h"
#include "KnobImpl.h"

#include <algorithm> // min, max
#include <cassert>
#include <stdexcept>

#include <QtCore/QDataStream>
#include <QtCore/QDateTime>
#include <QtCore/QByteArray>
#include <QtCore/QCoreApplication>
#include <QtCore/QThread>
#include <QtCore/QDebug>

#if !defined(SBK_RUN) && !defined(Q_MOC_RUN)
GCC_DIAG_UNUSED_LOCAL_TYPEDEFS_OFF
#include <boost/algorithm/string/predicate.hpp>
GCC_DIAG_UNUSED_LOCAL_TYPEDEFS_ON
#endif

#include "Global/GlobalDefines.h"

#include "Engine/AppInstance.h"
#include "Engine/AppManager.h"
#include "Engine/Curve.h"
#include "Engine/DockablePanelI.h"
#include "Engine/Hash64.h"
#include "Engine/KnobFile.h"
#include "Engine/KnobTypes.h"
#include "Engine/LibraryBinary.h"
#include "Engine/Node.h"
#include "Engine/Project.h"
#include "Engine/StringAnimationManager.h"
#include "Engine/Settings.h"
#include "Engine/TLSHolder.h"
#include "Engine/TimeLine.h"
#include "Engine/Transform.h"
#include "Engine/TrackMarker.h"
#include "Engine/TrackerContext.h"
#include "Engine/ViewIdx.h"
#include "Engine/ViewerInstance.h"

#include "Serialization/CurveSerialization.h"
#include "Serialization/KnobSerialization.h"

#include "Engine/EngineFwd.h"

SERIALIZATION_NAMESPACE_USING

NATRON_NAMESPACE_ENTER;

using std::make_pair; using std::pair;

KnobSignalSlotHandler::KnobSignalSlotHandler(const KnobIPtr& knob)
    : QObject()
    , k(knob)
{
}

void
KnobSignalSlotHandler::onAnimationRemoved(ViewSpec view,
                                          int dimension)
{
    getKnob()->onAnimationRemoved(view, dimension);
}

void
KnobSignalSlotHandler::onMasterKeyFrameSet(double time,
                                           ViewSpec view,
                                           int dimension,
                                           int reason,
                                           bool added)
{
    KnobSignalSlotHandler* handler = qobject_cast<KnobSignalSlotHandler*>( sender() );

    assert(handler);
    KnobIPtr master = handler->getKnob();

    getKnob()->clone(master, dimension);
    Q_EMIT keyFrameSet(time, view, dimension, reason, added);
}

void
KnobSignalSlotHandler::onMasterKeyFrameRemoved(double time,
                                               ViewSpec view,
                                               int dimension,
                                               int reason)
{
    KnobSignalSlotHandler* handler = qobject_cast<KnobSignalSlotHandler*>( sender() );

    assert(handler);
    KnobIPtr master = handler->getKnob();

    getKnob()->clone(master, dimension);
    Q_EMIT keyFrameRemoved(time, view, dimension, reason);
}

void
KnobSignalSlotHandler::onMasterKeyFrameMoved(ViewSpec view,
                                             int dimension,
                                             double oldTime,
                                             double newTime)
{
    KnobSignalSlotHandler* handler = qobject_cast<KnobSignalSlotHandler*>( sender() );

    assert(handler);
    KnobIPtr master = handler->getKnob();

    getKnob()->clone(master, dimension);
    Q_EMIT keyFrameMoved(view, dimension, oldTime, newTime);
}

void
KnobSignalSlotHandler::onMasterAnimationRemoved(ViewSpec view,
                                                int dimension)
{
    KnobSignalSlotHandler* handler = qobject_cast<KnobSignalSlotHandler*>( sender() );

    assert(handler);
    KnobIPtr master = handler->getKnob();

    getKnob()->clone(master, dimension);
    Q_EMIT animationRemoved(view, dimension);
}

/***************** KNOBI**********************/

bool
KnobI::slaveTo(int dimension,
               const KnobIPtr & other,
               int otherDimension,
               bool ignoreMasterPersistence)
{
    return slaveToInternal(dimension, other, otherDimension, eValueChangedReasonNatronInternalEdited, ignoreMasterPersistence);
}

void
KnobI::onKnobSlavedTo(int dimension,
                      const KnobIPtr &  other,
                      int otherDimension)
{
    slaveToInternal(dimension, other, otherDimension, eValueChangedReasonUserEdited, false);
}

void
KnobI::unSlave(int dimension,
               bool copyState)
{
    unSlaveInternal(dimension, eValueChangedReasonNatronInternalEdited, copyState);
}

void
KnobI::onKnobUnSlaved(int dimension)
{
    unSlaveInternal(dimension, eValueChangedReasonUserEdited, true);
}

void
KnobI::removeAnimation(ViewSpec view,
                       int dimension)
{
    if ( canAnimate() ) {
        removeAnimationWithReason(view, dimension, eValueChangedReasonNatronInternalEdited);
    }
}

void
KnobI::onAnimationRemoved(ViewSpec view,
                          int dimension)
{
    if ( canAnimate() ) {
        removeAnimationWithReason(view, dimension, eValueChangedReasonUserEdited);
    }
}

KnobPagePtr
KnobI::getTopLevelPage() const
{
    KnobIPtr parentKnob = getParentKnob();
    KnobIPtr parentKnobTmp = parentKnob;

    while (parentKnobTmp) {
        KnobIPtr parent = parentKnobTmp->getParentKnob();
        if (!parent) {
            break;
        } else {
            parentKnobTmp = parent;
        }
    }

    ////find in which page the knob should be
    KnobPagePtr isTopLevelParentAPage = toKnobPage(parentKnobTmp);

    return isTopLevelParentAPage;
}

/***********************************KNOB HELPER******************************************/

///for each dimension, the dimension of the master this dimension is linked to, and a pointer to the master
typedef std::vector< std::pair< int, KnobIWPtr > > MastersMap;

///a curve for each dimension
typedef std::vector< CurvePtr > CurvesMap;

struct Expr
{
    std::string expression; //< the one modified by Natron
    std::string originalExpression; //< the one input by the user
    std::string exprInvalid;
    bool hasRet;

    ///The list of pair<knob, dimension> dpendencies for an expression
    std::list< std::pair<KnobIWPtr, int> > dependencies;

    //PyObject* code;

    Expr()
        : expression(), originalExpression(), exprInvalid(), hasRet(false) /*, code(0)*/ {}
};

struct KnobHelperPrivate
{
    // Ptr to the public class, can not be a smart ptr
    KnobHelper* publicInterface;

    // The holder containing this knob. This may be null if the knob is not in a collection
    KnobHolderWPtr holder;

    KnobFrameViewHashingStrategyEnum cacheInvalidationStrategy;

    // Protects the label
    mutable QMutex labelMutex;

    // The text label that will be displayed  on the GUI
    std::string label;

     // An icon to replace the label (one when checked, one when unchecked, for toggable buttons)
    std::string iconFilePath[2];

    // The script-name of the knob as available to python
    std::string name;

     // The original name passed to setName() by the user. The name might be different to comply to Python
    std::string originalName;

    // Should we add a new line after this parameter in the settings panel
    bool newLine;

    // Should we add a horizontal separator after this parameter
    bool addSeparator;

    // How much spacing in pixels should we add after this parameter. Only relevant if newLine is false
    int itemSpacing;

    // The spacing in pixels after this knob in the Viewer UI
    int inViewerContextItemSpacing;

    // The layout type in the viewer UI
    ViewerContextLayoutTypeEnum inViewerContextLayoutType;

    // The label in the viewer UI
    std::string inViewerContextLabel;

    // The icon in the viewer UI
    std::string inViewerContextIconFilePath[2];

    // Should this knob be available in the ShortCut editor by default?
    bool inViewerContextHasShortcut;

    // This is a list of script-names of knob shortcuts one can reference in the tooltip help.
    // See ViewerNode.cpp for an example.
    std::list<std::string> additionalShortcutsInTooltip;

    // A weak ptr to the parent knob containing this one. Each knob should be at least in a KnobPage
    // except the KnobPage itself.
    KnobIWPtr parentKnob;

    // Protects IsSecret, defaultIsSecret, enabled, inViewerContextSecret, defaultEnabled, evaluateOnChange
    mutable QMutex stateMutex;

    // Tells whether the knob is secret
    bool IsSecret;

    // Tells whether the knob is secret in the viewer. By default it is always visible in the viewer (if it has a viewer UI)
    bool inViewerContextSecret;

    // For each dimension tells whether the knob is enabled
    std::vector<bool> enabled;

    // True if this knob can use the undo/redo stack
    bool CanUndo;

    // If true, a value change will never trigger an evaluation (render)
    bool evaluateOnChange;

    // If false this knob is not serialized into the project
    bool IsPersistent;

    // The hint tooltip displayed when hovering the mouse on the parameter
    std::string tooltipHint;

    // True if the hint contains markdown encoded data
    bool hintIsMarkdown;

    // True if this knob can receive animation curves
    bool isAnimationEnabled;

    // The number of dimensions in this knob (e.g: an RGBA KnobColor is 4-dimensional)
    int dimension;

    // For each dimension an animation curve
    CurvesMap curves;

    // Read/Write lock protecting _masters & ignoreMasterPersistence & listeners
    mutable QReadWriteLock mastersMutex;

    // For each dimension, tells to which knob and the dimension in that knob it is slaved to
    MastersMap masters;

    // When true masters will not be serialized
    bool ignoreMasterPersistence;

    // Used when this knob is an alias of another knob. The other knob is set in "slaveForAlias"
    KnobIWPtr slaveForAlias;

    // This is a list of all the knobs that have expressions/links refering to this knob.
    // For each knob, a ListenerDim struct associated to each of its dimension informs as to the nature of the link (i.e: slave/master link or expression link)
    KnobI::ListenerDimsMap listeners;

    // Protects animationLevel
    mutable QMutex animationLevelMutex;

    // Indicates for each dimension whether it is static/interpolated/onkeyframe
    std::vector<AnimationLevelEnum> animationLevel;

    // Was the knob declared by a plug-in or added by Natron?
    bool declaredByPlugin;

    // True if the knob was dynamically created by the user (either via python or via the gui)
    bool dynamicallyCreated;

    // True if it was created by the user and should be put into the "User" page
    bool userKnob;

    // Pointer to the ofx param overlay interact for ofx parameter which have a custom interact
    // This is only supported OpenFX-wise
    OfxParamOverlayInteractPtr customInteract;

    // Pointer to the knobGui interface if it has any
    KnobGuiIWPtr gui;

    // Protects mustCloneGuiCurves & mustCloneInternalCurves
    mutable QMutex mustCloneGuiCurvesMutex;

    // Set to true if gui curves were modified by the user instead of the real internal curves.
    // If true then when finished rendering, the knob should clone the guiCurves into the internal curves.
    std::vector<bool> mustCloneGuiCurves;

    // Set to true if the internal curves were modified and we should update the gui curves
    std::vector<bool> mustCloneInternalCurves;

    // A blind handle to the ofx param, needed for custom OpenFX interpolation
    void* ofxParamHandle;

    // For each dimension, the label displayed on the interface (e.g: "R" "G" "B" "A")
    std::vector<std::string> dimensionNames;

    // Protects expressions
    mutable QMutex expressionMutex;

    // For each dimension its expression
    std::vector<Expr> expressions;

    // Protects lastRandomHash
    mutable QMutex lastRandomHashMutex;

    // The last return value of random to preserve its state
    mutable U32 lastRandomHash;

    // TLS data for the knob
    boost::shared_ptr<TLSHolder<KnobHelper::KnobTLSData> > tlsData;

    // Protects hasModifications
    mutable QMutex hasModificationsMutex;

    // For each dimension tells whether the knob is considered to have modification or not
    mutable std::vector<bool> hasModifications;

    // Protects valueChangedBlocked & listenersNotificationBlocked
    mutable QMutex valueChangedBlockedMutex;

    // Recursive counter to prevent calls to knobChanged callback
    int valueChangedBlocked;

    // Recursive counter to prevent calls to knobChanged callback for listeners knob (i.e: knobs that refer to this one)
    int listenersNotificationBlocked;

    // If true, when this knob change, it is required to refresh the meta-data on a Node
    bool isClipPreferenceSlave;

    KnobHelperPrivate(KnobHelper* publicInterface_,
                      const KnobHolderPtr& holder_,
                      int dimension_,
                      const std::string & label_,
                      bool declaredByPlugin_)
        : publicInterface(publicInterface_)
        , holder(holder_)
        , cacheInvalidationStrategy(eKnobHashingStrategyValue)
        , labelMutex()
        , label(label_)
        , iconFilePath()
        , name( label_.c_str() )
        , originalName( label_.c_str() )
        , newLine(true)
        , addSeparator(false)
        , itemSpacing(0)
        , inViewerContextItemSpacing(5)
        , inViewerContextLayoutType(eViewerContextLayoutTypeSpacing)
        , inViewerContextLabel()
        , inViewerContextIconFilePath()
        , inViewerContextHasShortcut(false)
        , parentKnob()
        , stateMutex()
        , IsSecret(false)
        , inViewerContextSecret(false)
        , enabled(dimension_)
        , CanUndo(true)
        , evaluateOnChange(true)
        , IsPersistent(true)
        , tooltipHint()
        , hintIsMarkdown(false)
        , isAnimationEnabled(true)
        , dimension(dimension_)
        , curves(dimension_)
        , mastersMutex()
        , masters(dimension_)
        , ignoreMasterPersistence(false)
        , slaveForAlias()
        , listeners()
        , animationLevelMutex()
        , animationLevel(dimension_)
        , declaredByPlugin(declaredByPlugin_)
        , dynamicallyCreated(false)
        , userKnob(false)
        , customInteract()
        , gui()
        , mustCloneGuiCurvesMutex()
        , mustCloneGuiCurves()
        , mustCloneInternalCurves()
        , ofxParamHandle(0)
        , dimensionNames(dimension_)
        , expressionMutex()
        , expressions()
        , lastRandomHash(0)
        , tlsData( new TLSHolder<KnobHelper::KnobTLSData>() )
        , hasModificationsMutex()
        , hasModifications()
        , valueChangedBlockedMutex()
        , valueChangedBlocked(0)
        , listenersNotificationBlocked(0)
        , isClipPreferenceSlave(false)
    {
        {
            KnobHolderPtr h = holder.lock();
            if ( h && !h->canKnobsAnimate() ) {
                isAnimationEnabled = false;
            }
        }

        mustCloneGuiCurves.resize(dimension);
        mustCloneInternalCurves.resize(dimension);
        expressions.resize(dimension);
        hasModifications.resize(dimension);
        for (int i = 0; i < dimension_; ++i) {
            mustCloneGuiCurves[i] = false;
            mustCloneInternalCurves[i] = false;
            hasModifications[i] = false;
        }
    }

    void parseListenersFromExpression(int dimension);

    std::string declarePythonVariables(bool addTab, int dimension);

    bool shouldUseGuiCurve() const
    {
        if (!holder.lock()) {
            return false;
        }

        return !holder.lock()->isSetValueCurrentlyPossible() && gui.lock();
    }
};

KnobHelper::KnobHelper(const KnobHolderPtr& holder,
                       const std::string &label,
                       int dimension,
                       bool declaredByPlugin)
    : _signalSlotHandler()
    , _imp( new KnobHelperPrivate(this, holder, dimension, label, declaredByPlugin) )
{
    if (holder) {
        setHashParent(holder);
    }
}

KnobHelper::~KnobHelper()
{
}

void
KnobHelper::setHolder(const KnobHolderPtr& holder)
{
    _imp->holder = holder;
}

void
KnobHelper::incrementExpressionRecursionLevel() const
{
    KnobDataTLSPtr tls = _imp->tlsData->getOrCreateTLSData();

    assert(tls);
    ++tls->expressionRecursionLevel;
}

void
KnobHelper::decrementExpressionRecursionLevel() const
{
    KnobDataTLSPtr tls = _imp->tlsData->getTLSData();

    assert(tls);
    assert(tls->expressionRecursionLevel > 0);
    --tls->expressionRecursionLevel;
}

int
KnobHelper::getExpressionRecursionLevel() const
{
    KnobDataTLSPtr tls = _imp->tlsData->getTLSData();

    if (!tls) {
        return 0;
    }

    return tls->expressionRecursionLevel;
}

void
KnobHelper::setHashingStrategy(KnobFrameViewHashingStrategyEnum strategy)
{
    _imp->cacheInvalidationStrategy = strategy;
}

KnobFrameViewHashingStrategyEnum
KnobHelper::getHashingStrategy() const
{
    return _imp->cacheInvalidationStrategy;
}

void
KnobHelper::deleteKnob()
{
    KnobI::ListenerDimsMap listenersCpy = _imp->listeners;

    for (ListenerDimsMap::iterator it = listenersCpy.begin(); it != listenersCpy.end(); ++it) {
        KnobIPtr knob = it->first.lock();
        if (!knob) {
            continue;
        }
        KnobIPtr aliasKnob = knob->getAliasMaster();
        if (aliasKnob.get() == this) {
            knob->setKnobAsAliasOfThis(aliasKnob, false);
        }
        for (int i = 0; i < knob->getDimension(); ++i) {
            knob->setExpressionInvalid( i, false, tr("%1: parameter does not exist").arg( QString::fromUtf8( getName().c_str() ) ).toStdString() );
            knob->unSlave(i, false);
        }
    }

    KnobHolderPtr holder = getHolder();

    if ( holder && holder->getApp() ) {
        holder->getApp()->recheckInvalidExpressions();
    }

    for (int i = 0; i < getDimension(); ++i) {
        clearExpression(i, true);
    }

    resetParent();


    if (holder) {

        // For containers also delete children.
        KnobGroup* isGrp =  dynamic_cast<KnobGroup*>(this);
        KnobPage* isPage = dynamic_cast<KnobPage*>(this);
        if (isGrp)     {
            KnobsVec children = isGrp->getChildren();
            for (KnobsVec::iterator it = children.begin(); it != children.end(); ++it) {
                holder->deleteKnob(*it, true);
            }
        } else if (isPage) {
            KnobsVec children = isPage->getChildren();
            for (KnobsVec::iterator it = children.begin(); it != children.end(); ++it) {
                holder->deleteKnob(*it, true);
            }
        }

        EffectInstancePtr effect = toEffectInstance(holder);
        if (effect) {
            NodePtr node = effect->getNode();
            if (node) {
                if ( useHostOverlayHandle() ) {
                    node->removePositionHostOverlay( shared_from_this() );
                }
                node->removeParameterFromPython( getName() );
            }
        }
    }
    _signalSlotHandler.reset();
} // KnobHelper::deleteKnob

void
KnobHelper::setKnobGuiPointer(const KnobGuiIPtr& ptr)
{
    assert( QThread::currentThread() == qApp->thread() );
    _imp->gui = ptr;
}

KnobGuiIPtr
KnobHelper::getKnobGuiPointer() const
{
    return _imp->gui.lock();
}

bool
KnobHelper::getAllDimensionVisible() const
{
    if ( getKnobGuiPointer() ) {
        return getKnobGuiPointer()->getAllDimensionsVisible();
    }

    return true;
}

#ifdef DEBUG
void
KnobHelper::debugHook()
{
    assert(true);
}

#endif

void
KnobHelper::setDeclaredByPlugin(bool b)
{
    _imp->declaredByPlugin = b;
}

bool
KnobHelper::isDeclaredByPlugin() const
{
    return _imp->declaredByPlugin;
}

void
KnobHelper::setDynamicallyCreated()
{
    _imp->dynamicallyCreated = true;
}

bool
KnobHelper::isDynamicallyCreated() const
{
    return _imp->dynamicallyCreated;
}

void
KnobHelper::setAsUserKnob(bool b)
{
    _imp->userKnob = b;
    _imp->dynamicallyCreated = b;
}

bool
KnobHelper::isUserKnob() const
{
    return _imp->userKnob;
}

void
KnobHelper::populate()
{
    KnobIPtr thisKnob = shared_from_this();
    boost::shared_ptr<KnobSignalSlotHandler> handler( new KnobSignalSlotHandler(thisKnob) );

    setSignalSlotHandler(handler);

    if (!isAnimatedByDefault()) {
        _imp->isAnimationEnabled = false;
    }

    KnobColor* isColor = dynamic_cast<KnobColor*>(this);
    KnobSeparator* isSep = dynamic_cast<KnobSeparator*>(this);
    KnobPage* isPage = dynamic_cast<KnobPage*>(this);
    KnobGroup* isGrp = dynamic_cast<KnobGroup*>(this);
    if (isPage || isGrp) {
        _imp->evaluateOnChange = false;
    }
    if (isSep) {
        _imp->IsPersistent = false;
    }
    for (int i = 0; i < _imp->dimension; ++i) {
        _imp->enabled[i] = true;
        if ( canAnimate() ) {
            _imp->curves[i] = CurvePtr( new Curve(shared_from_this(), i) );
        }
        _imp->animationLevel[i] = eAnimationLevelNone;


        if (!isColor) {
            switch (i) {
            case 0:
                _imp->dimensionNames[i] = "x";
                break;
            case 1:
                _imp->dimensionNames[i] = "y";
                break;
            case 2:
                _imp->dimensionNames[i] = "z";
                break;
            case 3:
                _imp->dimensionNames[i] = "w";
                break;
            default:
                break;
            }
        } else {
            switch (i) {
            case 0:
                _imp->dimensionNames[i] = "r";
                break;
            case 1:
                _imp->dimensionNames[i] = "g";
                break;
            case 2:
                _imp->dimensionNames[i] = "b";
                break;
            case 3:
                _imp->dimensionNames[i] = "a";
                break;
            default:
                break;
            }
        }
    }
} // KnobHelper::populate

std::string
KnobHelper::getDimensionName(int dimension) const
{
    assert( dimension < (int)_imp->dimensionNames.size() && dimension >= 0);

    return _imp->dimensionNames[dimension];
}

void
KnobHelper::setDimensionName(int dim,
                             const std::string & name)
{
    assert( QThread::currentThread() == qApp->thread() );
    _imp->dimensionNames[dim] = name;
    _signalSlotHandler->s_dimensionNameChanged(dim);
}

template <typename T>
const std::string &
Knob<T>::typeName() const
{
    static std::string knobNoTypeName("NoType");

    return knobNoTypeName;
}

template <typename T>
bool
Knob<T>::canAnimate() const
{
    return false;
}

void
KnobHelper::setSignalSlotHandler(const boost::shared_ptr<KnobSignalSlotHandler> & handler)
{
    _signalSlotHandler = handler;
}

void
KnobHelper::deleteValuesAtTime(CurveChangeReason curveChangeReason,
                               const std::list<double>& times,
                               ViewSpec view,
                               int dimension, bool copyCurveValueAtTimeToInternalValue)
{
    if ( ( dimension > (int)_imp->curves.size() ) || (dimension < 0) ) {
        throw std::invalid_argument("KnobHelper::deleteValueAtTime(): Dimension out of range");
    }

    if ( times.empty() ) {
        return;
    }

    if ( !canAnimate() || !isAnimated(dimension, view) ) {
        return;
    }
    CurvePtr curve;
    bool useGuiCurve = _imp->shouldUseGuiCurve();
    KnobGuiIPtr hasGui = getKnobGuiPointer();

    if (!useGuiCurve) {
        curve = _imp->curves[dimension];
    } else {
        curve = hasGui->getCurve(view, dimension);
        setGuiCurveHasChanged(view, dimension, true);
    }

    assert(curve);

    // We are about to remove the last keyframe, ensure that the internal value of the knob is the one of the animation
    if (copyCurveValueAtTimeToInternalValue) {
        copyValuesFromCurve(dimension);
    }

    try {
        for (std::list<double>::const_iterator it = times.begin(); it != times.end(); ++it) {
            curve->removeKeyFrameWithTime(*it);
        }
    } catch (const std::exception & e) {
        //qDebug() << e.what();
    }

    if (!useGuiCurve && hasGui) {
        CurvePtr guiCurve = hasGui->getCurve(view, dimension);
        assert(guiCurve);
        for (std::list<double>::const_iterator it = times.begin(); it != times.end(); ++it) {
            guiCurve->removeKeyFrameWithTime(*it);
        }
    }


    //virtual portion
    for (std::list<double>::const_iterator it = times.begin(); it != times.end(); ++it) {
        keyframeRemoved_virtual(dimension, *it);
    }

    {
        KnobHolderPtr holder = getHolder();
        if (holder) {
            holder->updateHasAnimation();
        }
    }
    

    ValueChangedReasonEnum reason = eValueChangedReasonNatronInternalEdited;

    if (!useGuiCurve) {
        checkAnimationLevel(view, dimension);
        evaluateValueChange(dimension, *times.begin(), view, reason);
    }
    if (_signalSlotHandler) {
        _signalSlotHandler->s_redrawGuiCurve(curveChangeReason, view, dimension);
    }


    if (_signalSlotHandler /* && reason != eValueChangedReasonUserEdited*/) {
        _signalSlotHandler->s_multipleKeyFramesRemoved(times, view, dimension, (int)reason);
    }
} // KnobHelper::deleteValuesAtTime

void
KnobHelper::deleteValueAtTime(CurveChangeReason curveChangeReason,
                              double time,
                              ViewSpec view,
                              int dimension, bool copyCurveValueAtTimeToInternalValue)
{
    if ( ( dimension > (int)_imp->curves.size() ) || (dimension < 0) ) {
        throw std::invalid_argument("KnobHelper::deleteValueAtTime(): Dimension out of range");
    }

    if ( !canAnimate() || !isAnimated(dimension, view) ) {
        return;
    }

    CurvePtr curve;
    bool useGuiCurve = _imp->shouldUseGuiCurve();
    KnobGuiIPtr hasGui = getKnobGuiPointer();

    if (!useGuiCurve) {
        curve = _imp->curves[dimension];
    } else {
        curve = hasGui->getCurve(view, dimension);
        setGuiCurveHasChanged(view, dimension, true);
    }

    assert(curve);

    // We are about to remove the last keyframe, ensure that the internal value of the knob is the one of the animation
    if (copyCurveValueAtTimeToInternalValue) {
        copyValuesFromCurve(dimension);
    }


    try {
        curve->removeKeyFrameWithTime(time);
    } catch (const std::exception & e) {
        //qDebug() << e.what();
    }

    if (!useGuiCurve && hasGui) {
        CurvePtr guiCurve = hasGui->getCurve(view, dimension);
        assert(guiCurve);
        guiCurve->removeKeyFrameWithTime(time);
    }


    //virtual portion
    keyframeRemoved_virtual(dimension, time);


    {
        KnobHolderPtr holder = getHolder();
        if (holder) {
            holder->updateHasAnimation();
        }
    }
    
    
    ValueChangedReasonEnum reason = eValueChangedReasonNatronInternalEdited;

    if (!useGuiCurve) {
        checkAnimationLevel(view, dimension);
        evaluateValueChange(dimension, time, view, reason);
    }
    if (_signalSlotHandler) {
        _signalSlotHandler->s_redrawGuiCurve(curveChangeReason, view, dimension);
    }


    if (_signalSlotHandler /* && reason != eValueChangedReasonUserEdited*/) {
        _signalSlotHandler->s_keyFrameRemoved(time, view, dimension, (int)reason);
    }
} // KnobHelper::deleteValueAtTime

void
KnobHelper::onKeyFrameRemoved(double time,
                              ViewSpec view,
                              int dimension,
                              bool copyCurveValueAtTimeToInternalValue)
{
    deleteValueAtTime(eCurveChangeReasonInternal, time, view, dimension, copyCurveValueAtTimeToInternalValue);
}

bool
KnobHelper::moveValuesAtTime(CurveChangeReason reason,
                             ViewSpec view,
                             int dimension,
                             double dt,
                             double dv,
                             std::vector<KeyFrame>* keyframes)
{
    assert(keyframes);
    assert( QThread::currentThread() == qApp->thread() );
    assert( dimension >= 0 && dimension < (int)_imp->curves.size() );

    if ( !canAnimate() || !isAnimated(dimension, view) ) {
        return false;
    }

    /*
       We write on the "GUI" curve if the engine is either:
       - using it
       - is still marked as different from the "internal" curve
     */

    bool useGuiCurve = _imp->shouldUseGuiCurve();

    for (std::size_t i = 0; i < keyframes->size(); ++i) {
        if ( !moveValueAtTimeInternal(useGuiCurve, (*keyframes)[i].getTime(), view, dimension, dt, dv, &(*keyframes)[i]) ) {
            return false;
        }
    }


    if (!useGuiCurve) {
        evaluateValueChange(dimension, getCurrentTime(), view, eValueChangedReasonNatronInternalEdited);
    } else {
        setGuiCurveHasChanged(view, dimension, true);
    }
    //notify that the gui curve has changed to redraw it
    if (_signalSlotHandler) {
        _signalSlotHandler->s_redrawGuiCurve(reason, view, dimension);
    }

    return true;
}

bool
KnobHelper::moveValueAtTimeInternal(bool useGuiCurve,
                                    double time,
                                    ViewSpec view,
                                    int dimension,
                                    double dt,
                                    double dv,
                                    KeyFrame* newKey)
{
    CurvePtr curve;
    KnobGuiIPtr hasGui = getKnobGuiPointer();

    if (!useGuiCurve) {
        curve = _imp->curves[dimension];
    } else {
        assert(hasGui);
        curve = hasGui->getCurve(view, dimension);
    }
    assert(curve);

    if ( !curve->moveKeyFrameValueAndTime(time, dt, dv, newKey) ) {
        return false;
    }
    if (!useGuiCurve && hasGui) {
        CurvePtr guiCurve = hasGui->getCurve(view, dimension);
        assert(guiCurve);
        guiCurve->moveKeyFrameValueAndTime(time, dt, dv, 0);
    }


    ///Make sure string animation follows up
    AnimatingKnobStringHelper* isString = dynamic_cast<AnimatingKnobStringHelper*>(this);
    std::string v;
    if (isString) {
        isString->stringFromInterpolatedValue(time, view, &v);
    }
    keyframeRemoved_virtual(dimension, time);
    if (isString) {
        double ret;
        isString->stringToKeyFrameValue(newKey->getTime(), view, v, &ret);
    }


    if (_signalSlotHandler) {
        _signalSlotHandler->s_keyFrameMoved( view, dimension, time, newKey->getTime() );
    }

    return true;
}

bool
KnobHelper::moveValueAtTime(CurveChangeReason reason,
                            double time,
                            ViewSpec view,
                            int dimension,
                            double dt,
                            double dv,
                            KeyFrame* newKey)
{
    assert( QThread::currentThread() == qApp->thread() );
    assert( dimension >= 0 && dimension < (int)_imp->curves.size() );

    if ( !canAnimate() || !isAnimated(dimension, view) ) {
        return false;
    }

    /*
       We write on the "GUI" curve if the engine is either:
       - using it
       - is still marked as different from the "internal" curve
     */
    bool useGuiCurve = _imp->shouldUseGuiCurve();

    if ( !moveValueAtTimeInternal(useGuiCurve, time, view, dimension, dt, dv, newKey) ) {
        return false;
    }

    if (!useGuiCurve) {
        evaluateValueChange(dimension, newKey->getTime(), view, eValueChangedReasonNatronInternalEdited);
    } else {
        setGuiCurveHasChanged(view, dimension, true);
    }
    //notify that the gui curve has changed to redraw it
    if (_signalSlotHandler) {
        _signalSlotHandler->s_redrawGuiCurve(reason, view, dimension);
    }

    return true;
}

bool
KnobHelper::transformValuesAtTime(CurveChangeReason curveChangeReason,
                                  ViewSpec view,
                                  int dimension,
                                  const Transform::Matrix3x3& matrix,
                                  std::vector<KeyFrame>* keyframes)
{
    assert( QThread::currentThread() == qApp->thread() );
    assert( dimension >= 0 && dimension < (int)_imp->curves.size() );

    if ( !canAnimate() || !isAnimated(dimension, view) ) {
        return false;
    }

    bool useGuiCurve = _imp->shouldUseGuiCurve();

    for (std::size_t i = 0; i < keyframes->size(); ++i) {
        if ( !transformValueAtTimeInternal(useGuiCurve, (*keyframes)[i].getTime(), view, dimension, matrix, &(*keyframes)[i]) ) {
            return false;
        }
    }

    if (_signalSlotHandler) {
        _signalSlotHandler->s_redrawGuiCurve(curveChangeReason, view, dimension);
    }

    if (!useGuiCurve) {
        evaluateValueChange(dimension, getCurrentTime(), view,  eValueChangedReasonNatronInternalEdited);
    } else {
        setGuiCurveHasChanged(view, dimension, true);
    }

    return true;
}

bool
KnobHelper::transformValueAtTimeInternal(bool useGuiCurve,
                                         double time,
                                         ViewSpec view,
                                         int dimension,
                                         const Transform::Matrix3x3& matrix,
                                         KeyFrame* newKey)
{
    CurvePtr curve;
    KnobGuiIPtr hasGui = getKnobGuiPointer();

    if (!useGuiCurve) {
        curve = _imp->curves[dimension];
    } else {
        assert(hasGui);
        curve = hasGui->getCurve(view, dimension);
    }
    assert(curve);

    KeyFrame k;
    int keyindex = curve->keyFrameIndex(time);
    if (keyindex == -1) {
        return false;
    }

    bool gotKey = curve->getKeyFrameWithIndex(keyindex, &k);
    if (!gotKey) {
        return false;
    }

    Transform::Point3D p;
    p.x = k.getTime();
    p.y = k.getValue();
    p.z = 1;

    p = Transform::matApply(matrix, p);


    if ( curve->areKeyFramesValuesClampedToIntegers() ) {
        p.y = std::floor(p.y + 0.5);
    } else if ( curve->areKeyFramesValuesClampedToBooleans() ) {
        p.y = p.y < 0.5 ? 0 : 1;
    }

    ///Make sure string animation follows up
    AnimatingKnobStringHelper* isString = dynamic_cast<AnimatingKnobStringHelper*>(this);
    std::string v;
    if (isString) {
        isString->stringFromInterpolatedValue(k.getValue(), view, &v);
    }
    keyframeRemoved_virtual(dimension, time);
    if (isString) {
        double ret;
        isString->stringToKeyFrameValue(p.x, view, v, &ret);
    }


    try {
        *newKey = curve->setKeyFrameValueAndTime(p.x, p.y, keyindex, NULL);
    } catch (...) {
        return false;
    }

    if (!useGuiCurve && hasGui) {
        CurvePtr guiCurve = hasGui->getCurve(view, dimension);
        try {
            guiCurve->setKeyFrameValueAndTime(p.x, p.y, keyindex, NULL);
        } catch (...) {
            return false;
        }
    }


    if (_signalSlotHandler) {
        _signalSlotHandler->s_keyFrameMoved(view, dimension, time, p.x);
    }

    return true;
} // KnobHelper::transformValueAtTimeInternal

bool
KnobHelper::transformValueAtTime(CurveChangeReason curveChangeReason,
                                 double time,
                                 ViewSpec view,
                                 int dimension,
                                 const Transform::Matrix3x3& matrix,
                                 KeyFrame* newKey)
{
    assert( QThread::currentThread() == qApp->thread() );
    assert( dimension >= 0 && dimension < (int)_imp->curves.size() );

    if ( !canAnimate() || !isAnimated(dimension, view) ) {
        return false;
    }


    bool useGuiCurve = _imp->shouldUseGuiCurve();

    if ( !transformValueAtTimeInternal(useGuiCurve, time, view, dimension, matrix, newKey) ) {
        return false;
    }

    if (_signalSlotHandler) {
        _signalSlotHandler->s_redrawGuiCurve(curveChangeReason, view, dimension);
    }

    if (!useGuiCurve) {
        evaluateValueChange(dimension, getCurrentTime(), view,  eValueChangedReasonNatronInternalEdited);
    } else {
        setGuiCurveHasChanged(view, dimension, true);
    }

    return true;
}

void
KnobHelper::cloneCurve(ViewSpec view,
                       int dimension,
                       const Curve& curve)
{
    assert( dimension >= 0 && dimension < (int)_imp->curves.size() );
    CurvePtr thisCurve;
    KnobGuiIPtr hasGui = getKnobGuiPointer();
    bool useGuiCurve = _imp->shouldUseGuiCurve();
    if (!useGuiCurve) {
        thisCurve = _imp->curves[dimension];
    } else {
        assert(hasGui);
        thisCurve = hasGui->getCurve(view, dimension);
        setGuiCurveHasChanged(view, dimension, true);
    }
    assert(thisCurve);

    if (_signalSlotHandler) {
        _signalSlotHandler->s_animationAboutToBeRemoved(view, dimension);
        _signalSlotHandler->s_animationRemoved(view, dimension);
    }
    animationRemoved_virtual(dimension);
    thisCurve->clone(curve);
    if (!useGuiCurve) {
        evaluateValueChange(dimension, getCurrentTime(), view,  eValueChangedReasonNatronInternalEdited);
        guiCurveCloneInternalCurve(eCurveChangeReasonInternal, view, dimension, eValueChangedReasonNatronInternalEdited);
    }

    if (_signalSlotHandler) {
        std::list<double> keysList;
        KeyFrameSet keys = thisCurve->getKeyFrames_mt_safe();
        for (KeyFrameSet::iterator it = keys.begin(); it != keys.end(); ++it) {
            keysList.push_back( it->getTime() );
        }
        if ( !keysList.empty() ) {
            _signalSlotHandler->s_multipleKeyFramesSet(keysList, view, dimension, (int)eValueChangedReasonNatronInternalEdited);
        }
    }
}

bool
KnobHelper::setInterpolationAtTime(CurveChangeReason reason,
                                   ViewSpec view,
                                   int dimension,
                                   double time,
                                   KeyframeTypeEnum interpolation,
                                   KeyFrame* newKey)
{
    assert( QThread::currentThread() == qApp->thread() );
    assert( dimension >= 0 && dimension < (int)_imp->curves.size() );

    if ( !canAnimate() || !isAnimated(dimension, view) ) {
        return false;
    }

    CurvePtr curve;
    bool useGuiCurve = _imp->shouldUseGuiCurve();
    KnobGuiIPtr hasGui = getKnobGuiPointer();
    if (!useGuiCurve) {
        curve = _imp->curves[dimension];
    } else {
        assert(hasGui);
        curve = hasGui->getCurve(view, dimension);
        setGuiCurveHasChanged(view, dimension, true);
    }
    assert(curve);

    int keyIndex = curve->keyFrameIndex(time);
    if (keyIndex == -1) {
        return false;
    }

    *newKey = curve->setKeyFrameInterpolation(interpolation, keyIndex);

    if (!useGuiCurve && hasGui) {
        CurvePtr guiCurve = hasGui->getCurve(view, dimension);
        assert(guiCurve);
        guiCurve->setKeyFrameInterpolation(interpolation, keyIndex);
    }

    if (!useGuiCurve) {
        evaluateValueChange(dimension, time, view, eValueChangedReasonNatronInternalEdited);
    }
    if (_signalSlotHandler) {
        _signalSlotHandler->s_redrawGuiCurve(reason, view, dimension);
    }

    if (_signalSlotHandler) {
        _signalSlotHandler->s_keyFrameInterpolationChanged(time, view, dimension);
    }

    return true;
}

bool
KnobHelper::moveDerivativesAtTime(CurveChangeReason reason,
                                  ViewSpec view,
                                  int dimension,
                                  double time,
                                  double left,
                                  double right)
{
    assert( QThread::currentThread() == qApp->thread() );
    if ( ( dimension > (int)_imp->curves.size() ) || (dimension < 0) ) {
        throw std::invalid_argument("KnobHelper::setInterpolationAtTime(): Dimension out of range");
    }

    if ( !canAnimate() || !isAnimated(dimension, view) ) {
        return false;
    }

    CurvePtr curve;
    KnobGuiIPtr hasGui = getKnobGuiPointer();
    bool useGuiCurve = _imp->shouldUseGuiCurve();

    if (!useGuiCurve) {
        curve = _imp->curves[dimension];
    } else {
        assert(hasGui);
        curve = hasGui->getCurve(view, dimension);
        setGuiCurveHasChanged(view, dimension, true);
    }

    assert(curve);

    int keyIndex = curve->keyFrameIndex(time);
    if (keyIndex == -1) {
        return false;
    }

    curve->setKeyFrameInterpolation(eKeyframeTypeFree, keyIndex);
    curve->setKeyFrameDerivatives(left, right, keyIndex);

    if (!useGuiCurve && hasGui) {
        CurvePtr guiCurve = hasGui->getCurve(view, dimension);
        assert(guiCurve);
        guiCurve->setKeyFrameInterpolation(eKeyframeTypeFree, keyIndex);
        guiCurve->setKeyFrameDerivatives(left, right, keyIndex);
    }

    if (!useGuiCurve) {
        evaluateValueChange(dimension, time, view, eValueChangedReasonNatronInternalEdited);
    }
    if (_signalSlotHandler) {
        _signalSlotHandler->s_redrawGuiCurve(reason, view, dimension);
    }

    if (_signalSlotHandler) {
        _signalSlotHandler->s_derivativeMoved(time, view, dimension);
    }

    return true;
} // KnobHelper::moveDerivativesAtTime

bool
KnobHelper::moveDerivativeAtTime(CurveChangeReason reason,
                                 ViewSpec view,
                                 int dimension,
                                 double time,
                                 double derivative,
                                 bool isLeft)
{
    assert( QThread::currentThread() == qApp->thread() );
    if ( ( dimension > (int)_imp->curves.size() ) || (dimension < 0) ) {
        throw std::invalid_argument("KnobHelper::setInterpolationAtTime(): Dimension out of range");
    }

    if ( !canAnimate() || !isAnimated(dimension, view) ) {
        return false;
    }

    CurvePtr curve;
    bool useGuiCurve = _imp->shouldUseGuiCurve();
    KnobGuiIPtr hasGui = getKnobGuiPointer();
    if (!useGuiCurve) {
        curve = _imp->curves[dimension];
    } else {
        assert(hasGui);
        curve = hasGui->getCurve(view, dimension);
        setGuiCurveHasChanged(view, dimension, true);
    }
    assert(curve);

    int keyIndex = curve->keyFrameIndex(time);
    if (keyIndex == -1) {
        return false;
    }

    curve->setKeyFrameInterpolation(eKeyframeTypeBroken, keyIndex);
    if (isLeft) {
        curve->setKeyFrameLeftDerivative(derivative, keyIndex);
    } else {
        curve->setKeyFrameRightDerivative(derivative, keyIndex);
    }

    if (!useGuiCurve && hasGui) {
        CurvePtr guiCurve = hasGui->getCurve(view, dimension);
        assert(guiCurve);
        guiCurve->setKeyFrameInterpolation(eKeyframeTypeBroken, keyIndex);
        if (isLeft) {
            guiCurve->setKeyFrameLeftDerivative(derivative, keyIndex);
        } else {
            guiCurve->setKeyFrameRightDerivative(derivative, keyIndex);
        }
    }


    if (!useGuiCurve) {
        evaluateValueChange(dimension, time, view, eValueChangedReasonNatronInternalEdited);
    }
    if (_signalSlotHandler) {
        _signalSlotHandler->s_redrawGuiCurve(reason, view, dimension);
    }

    if (_signalSlotHandler) {
        _signalSlotHandler->s_derivativeMoved(time, view, dimension);
    }

    return true;
} // KnobHelper::moveDerivativeAtTime

void
KnobHelper::removeAnimationWithReason(ViewSpec view,
                                      int dimension,
                                      ValueChangedReasonEnum reason)
{
    assert(0 <= dimension);
    if ( (dimension < 0) || ( (int)_imp->curves.size() <= dimension ) ) {
        throw std::invalid_argument("KnobHelper::removeAnimationWithReason(): Dimension out of range");
    }


    if ( !canAnimate() || (isAnimationEnabled() && !isAnimated(dimension, view)) ) {
        return;
    }

    CurvePtr curve;
    KnobGuiIPtr hasGui = getKnobGuiPointer();
    bool useGuiCurve = _imp->shouldUseGuiCurve();

    if (!useGuiCurve) {
        curve = _imp->curves[dimension];
    } else {
        assert(hasGui);
        curve = hasGui->getCurve(view, dimension);
        setGuiCurveHasChanged(view, dimension, true);
    }

    if ( _signalSlotHandler && (reason != eValueChangedReasonUserEdited) ) {
        _signalSlotHandler->s_animationAboutToBeRemoved(view, dimension);
    }

    copyValuesFromCurve(dimension);

    assert(curve);
    if (curve) {
        curve->clearKeyFrames();
    }

    if ( _signalSlotHandler && (reason != eValueChangedReasonUserEdited) ) {
        _signalSlotHandler->s_animationRemoved(view, dimension);
    }

    animationRemoved_virtual(dimension);

    {
        KnobHolderPtr holder = getHolder();
        if (holder) {
            holder->updateHasAnimation();
        }
    }


    if (!useGuiCurve) {
        //virtual portion
        evaluateValueChange(dimension, getCurrentTime(), view, reason);
        guiCurveCloneInternalCurve(eCurveChangeReasonInternal, view, dimension, reason);
    } else {
        if (_signalSlotHandler) {
            _signalSlotHandler->s_redrawGuiCurve(eCurveChangeReasonInternal, view, dimension);
        }
    }
} // KnobHelper::removeAnimationWithReason


void
KnobHelper::cloneInternalCurvesIfNeeded(std::map<int, ValueChangedReasonEnum>& modifiedDimensions)
{
    QMutexLocker k(&_imp->mustCloneGuiCurvesMutex);

    for (int i = 0; i < getDimension(); ++i) {
        if (_imp->mustCloneInternalCurves[i]) {
            guiCurveCloneInternalCurve(eCurveChangeReasonInternal, ViewIdx(0), i, eValueChangedReasonNatronInternalEdited);
            _imp->mustCloneInternalCurves[i] = false;
            modifiedDimensions.insert( std::make_pair(i, eValueChangedReasonNatronInternalEdited) );
        }
    }
}

void
KnobHelper::setInternalCurveHasChanged(ViewSpec /*view*/,
                                       int dimension,
                                       bool changed)
{
    QMutexLocker k(&_imp->mustCloneGuiCurvesMutex);

    _imp->mustCloneInternalCurves[dimension] = changed;
}

void
KnobHelper::cloneGuiCurvesIfNeeded(std::map<int, ValueChangedReasonEnum>& modifiedDimensions)
{
    if ( !canAnimate() ) {
        return;
    }

    bool hasChanged = false;
    QMutexLocker k(&_imp->mustCloneGuiCurvesMutex);
    for (int i = 0; i < getDimension(); ++i) {
        if (_imp->mustCloneGuiCurves[i]) {
            hasChanged = true;
            CurvePtr curve = _imp->curves[i];
            assert(curve);
            KnobGuiIPtr hasGui = getKnobGuiPointer();
            CurvePtr guicurve;
            if (hasGui) {
                guicurve = hasGui->getCurve(ViewIdx(0), i);
                assert(guicurve);
                curve->clone(*guicurve);
            }

            _imp->mustCloneGuiCurves[i] = false;

            modifiedDimensions.insert( std::make_pair(i, eValueChangedReasonUserEdited) );
        }
    }
    if (hasChanged) {
        KnobHolderPtr holder = getHolder();
        if (holder) {
            holder->updateHasAnimation();
        }
    }
}

void
KnobHelper::guiCurveCloneInternalCurve(CurveChangeReason curveChangeReason,
                                       ViewSpec view,
                                       int dimension,
                                       ValueChangedReasonEnum reason)
{
    if ( !canAnimate() ) {
        return;
    }
    KnobGuiIPtr hasGui = getKnobGuiPointer();
    if (hasGui) {
        CurvePtr guicurve = hasGui->getCurve(view, dimension);
        assert(guicurve);
        guicurve->clone( *(_imp->curves[dimension]) );
        if ( _signalSlotHandler && (reason != eValueChangedReasonUserEdited) ) {
            _signalSlotHandler->s_redrawGuiCurve(curveChangeReason, view, dimension);
        }
    }
}

CurvePtr
KnobHelper::getGuiCurve(ViewSpec view,
                        int dimension,
                        bool byPassMaster) const
{
    if ( !canAnimate() ) {
        return CurvePtr();
    }

    std::pair<int, KnobIPtr > master = getMaster(dimension);
    if (!byPassMaster && master.second) {
        return master.second->getGuiCurve(view, master.first);
    }

    KnobGuiIPtr hasGui = getKnobGuiPointer();
    if (hasGui) {
        return hasGui->getCurve(view, dimension);
    } else {
        return CurvePtr();
    }
}

void
KnobHelper::setGuiCurveHasChanged(ViewSpec /*view*/,
                                  int dimension,
                                  bool changed)
{
    assert( dimension < (int)_imp->mustCloneGuiCurves.size() );
    QMutexLocker k(&_imp->mustCloneGuiCurvesMutex);
    _imp->mustCloneGuiCurves[dimension] = changed;
}

bool
KnobHelper::hasGuiCurveChanged(ViewSpec /*view*/,
                               int dimension) const
{
    assert( dimension < (int)_imp->mustCloneGuiCurves.size() );
    QMutexLocker k(&_imp->mustCloneGuiCurvesMutex);

    return _imp->mustCloneGuiCurves[dimension];
}

CurvePtr KnobHelper::getCurve(ViewSpec view,
                                              int dimension,
                                              bool byPassMaster) const
{
    if ( (dimension < 0) || ( dimension >= (int)_imp->curves.size() ) ) {
        return CurvePtr();
    }

    std::pair<int, KnobIPtr > master = getMaster(dimension);
    if (!byPassMaster && master.second) {
        return master.second->getCurve(view, master.first);
    }

    return _imp->curves[dimension];
}

bool
KnobHelper::isAnimated(int dimension,
                       ViewSpec view) const
{
    if ( !canAnimate() ) {
        return false;
    }
    CurvePtr curve = getCurve(view, dimension);
    assert(curve);

    return curve->isAnimated();
}

const std::vector<CurvePtr > &
KnobHelper::getCurves() const
{
    return _imp->curves;
}

int
KnobHelper::getDimension() const
{
    return _imp->dimension;
}

void
KnobHelper::beginChanges()
{
    KnobHolderPtr holder = getHolder();
    if (holder) {
        holder->beginChanges();
    }
}

void
KnobHelper::endChanges()
{
    KnobHolderPtr holder = getHolder();
    if (holder) {
        holder->endChanges();
    }
}

void
KnobHelper::blockValueChanges()
{
    QMutexLocker k(&_imp->valueChangedBlockedMutex);

    ++_imp->valueChangedBlocked;
}

void
KnobHelper::unblockValueChanges()
{
    QMutexLocker k(&_imp->valueChangedBlockedMutex);

    --_imp->valueChangedBlocked;
}

bool
KnobHelper::isValueChangesBlocked() const
{
    QMutexLocker k(&_imp->valueChangedBlockedMutex);

    return _imp->valueChangedBlocked > 0;
}

void
KnobHelper::blockListenersNotification()
{
    QMutexLocker k(&_imp->valueChangedBlockedMutex);

    ++_imp->listenersNotificationBlocked;
}

void
KnobHelper::unblockListenersNotification()
{
    QMutexLocker k(&_imp->valueChangedBlockedMutex);

    --_imp->listenersNotificationBlocked;
}

bool
KnobHelper::isListenersNotificationBlocked() const
{
    QMutexLocker k(&_imp->valueChangedBlockedMutex);

    return _imp->listenersNotificationBlocked > 0;
}

bool
KnobHelper::evaluateValueChangeInternal(int dimension,
                                        double time,
                                        ViewSpec view,
                                        ValueChangedReasonEnum reason,
                                        ValueChangedReasonEnum originalReason)
{
    // If this assert triggers, that is that the knob have had its function deleteKnob() called but the object was not really deleted.
    // You should investigate why the Knob was not deleted.
    assert(_signalSlotHandler);

    AppInstancePtr app;
    KnobHolderPtr holder = getHolder();
    if (holder) {
        app = holder->getApp();
    }

    KnobGuiIPtr hasGui = getKnobGuiPointer();
    bool refreshWidget = !app || hasAnimation() || time == app->getTimeLine()->currentFrame();

    /// For eValueChangedReasonTimeChanged we never call the instanceChangedAction and evaluate otherwise it would just throttle
    /// the application responsiveness
    onInternalValueChanged(dimension, time, view);

    bool ret = false;
    if ( ( (originalReason != eValueChangedReasonTimeChanged) || evaluateValueChangeOnTimeChange() ) && holder ) {
        holder->beginChanges();
        KnobIPtr thisShared = shared_from_this();
        assert(thisShared);
        holder->appendValueChange(thisShared, dimension, refreshWidget, time, view, originalReason, reason);
        ret |= holder->endChanges();
    }


    if (!holder) {
        computeHasModifications();
        if (refreshWidget) {
            _signalSlotHandler->s_valueChanged(view, dimension, (int)reason);
        }
        if ( !isListenersNotificationBlocked() ) {
            refreshListenersAfterValueChange(view, originalReason, dimension);
        }
        checkAnimationLevel(view, dimension);
    }

    return ret;
}

bool
KnobHelper::evaluateValueChange(int dimension,
                                double time,
                                ViewSpec view,
                                ValueChangedReasonEnum reason)
{
    return evaluateValueChangeInternal(dimension, time, view, reason, reason);
}

void
KnobHelper::setAddNewLine(bool newLine)
{
    _imp->newLine = newLine;
}

bool
KnobHelper::isNewLineActivated() const
{
    return _imp->newLine;
}

void
KnobHelper::setAddSeparator(bool addSep)
{
    _imp->addSeparator = addSep;
}

bool
KnobHelper::isSeparatorActivated() const
{
    return _imp->addSeparator;
}

void
KnobHelper::setSpacingBetweenItems(int spacing)
{
    _imp->itemSpacing = spacing;
}

int
KnobHelper::getSpacingBetweenitems() const
{
    return _imp->itemSpacing;
}

std::string
KnobHelper::getInViewerContextLabel() const
{
    QMutexLocker k(&_imp->labelMutex);

    return _imp->inViewerContextLabel;
}

void
KnobHelper::setInViewerContextLabel(const QString& label)
{
    {
        QMutexLocker k(&_imp->labelMutex);

        _imp->inViewerContextLabel = label.toStdString();
    }
    _signalSlotHandler->s_inViewerContextLabelChanged();
}

std::string
KnobHelper::getInViewerContextIconFilePath(bool checked) const
{
    QMutexLocker k(&_imp->labelMutex);
    int idx = !checked ? 0 : 1;

    if ( !_imp->inViewerContextIconFilePath[idx].empty() ) {
        return _imp->inViewerContextIconFilePath[idx];
    }
    int otherIdx = !checked ? 1 : 0;

    return _imp->inViewerContextIconFilePath[otherIdx];
}

void
KnobHelper::setInViewerContextIconFilePath(const std::string& icon, bool checked)
{
    QMutexLocker k(&_imp->labelMutex);
    int idx = !checked ? 0 : 1;

    _imp->inViewerContextIconFilePath[idx] = icon;
}

void
KnobHelper::setInViewerContextCanHaveShortcut(bool haveShortcut)
{
    _imp->inViewerContextHasShortcut = haveShortcut;
}

bool
KnobHelper::getInViewerContextHasShortcut() const
{
    return _imp->inViewerContextHasShortcut;
}

void
KnobHelper::addInViewerContextShortcutsReference(const std::string& actionID)
{
    _imp->additionalShortcutsInTooltip.push_back(actionID);
}

const std::list<std::string>&
KnobHelper::getInViewerContextAdditionalShortcuts() const
{
    return _imp->additionalShortcutsInTooltip;
}

void
KnobHelper::setInViewerContextItemSpacing(int spacing)
{
    _imp->inViewerContextItemSpacing = spacing;
}

int
KnobHelper::getInViewerContextItemSpacing() const
{
    return _imp->inViewerContextItemSpacing;
}

void
KnobHelper::setInViewerContextLayoutType(ViewerContextLayoutTypeEnum layoutType)
{
    _imp->inViewerContextLayoutType = layoutType;
}

ViewerContextLayoutTypeEnum
KnobHelper::getInViewerContextLayoutType() const
{
    return _imp->inViewerContextLayoutType;
}

void
KnobHelper::setInViewerContextSecret(bool secret)
{
    {
        QMutexLocker k(&_imp->stateMutex);
        _imp->inViewerContextSecret = secret;
    }
    _signalSlotHandler->s_viewerContextSecretChanged();
}

bool
KnobHelper::getInViewerContextSecret() const
{
    QMutexLocker k(&_imp->stateMutex);

    return _imp->inViewerContextSecret;
}

void
KnobHelper::setEnabled(int dimension,
                       bool b)
{
    {
        QMutexLocker k(&_imp->stateMutex);
        _imp->enabled[dimension] = b;
    }
    _signalSlotHandler->s_enabledChanged();
}

void
KnobHelper::setAllDimensionsEnabled(bool b)
{
    bool changed = false;
    {
        QMutexLocker k(&_imp->stateMutex);
        for (U32 i = 0; i < _imp->enabled.size(); ++i) {
            if (b != _imp->enabled[i]) {
                _imp->enabled[i] = b;
                changed = true;
            }
        }
    }

    if (changed && _signalSlotHandler) {
        _signalSlotHandler->s_enabledChanged();
    }
}

void
KnobHelper::setSecret(bool b)
{
    {
        QMutexLocker k(&_imp->stateMutex);
        if (_imp->IsSecret == b) {
            return;
        }
        _imp->IsSecret = b;
    }

    ///the knob was revealed , refresh its gui to the current time
    if (!b) {
        KnobHolderPtr holder = getHolder();
        if (holder) {
            AppInstancePtr app = holder->getApp();
            if (app) {
                onTimeChanged( false, app->getTimeLine()->currentFrame() );
            }
        }
    }
    if (_signalSlotHandler) {
        _signalSlotHandler->s_secretChanged();
    }
}

int
KnobHelper::determineHierarchySize() const
{
    int ret = 0;
    KnobIPtr current = getParentKnob();

    while (current) {
        ++ret;
        current = current->getParentKnob();
    }

    return ret;
}

std::string
KnobHelper::getLabel() const
{
    QMutexLocker k(&_imp->labelMutex);

    return _imp->label;
}

void
KnobHelper::setLabel(const std::string& label)
{
    {
        QMutexLocker k(&_imp->labelMutex);
        _imp->label = label;
    }
    if (_signalSlotHandler) {
        _signalSlotHandler->s_labelChanged();
    }
}

void
KnobHelper::setIconLabel(const std::string& iconFilePath,
                         bool checked,
                         bool alsoSetViewerUIIcon)
{
    {
        QMutexLocker k(&_imp->labelMutex);
        int idx = !checked ? 0 : 1;

        _imp->iconFilePath[idx] = iconFilePath;
    }
    if (alsoSetViewerUIIcon) {
        setInViewerContextIconFilePath(iconFilePath, checked);
    }
}

const std::string&
KnobHelper::getIconLabel(bool checked) const
{
    QMutexLocker k(&_imp->labelMutex);
    int idx = !checked ? 0 : 1;

    if ( !_imp->iconFilePath[idx].empty() ) {
        return _imp->iconFilePath[idx];
    }
    int otherIdx = !checked ? 1 : 0;

    return _imp->iconFilePath[otherIdx];
}

bool
KnobHelper::hasAnimation() const
{
    for (int i = 0; i < getDimension(); ++i) {
        if (getKeyFramesCount(ViewIdx(0), i) > 0) {
            return true;
        }
        if ( !getExpression(i).empty() ) {
            return true;
        }
    }

    return false;
}

static std::size_t
getMatchingParenthesisPosition(std::size_t openingParenthesisPos,
                               char openingChar,
                               char closingChar,
                               const std::string& str)
{
    assert(openingParenthesisPos < str.size() && str.at(openingParenthesisPos) == openingChar);

    int noOpeningParenthesisFound = 0;
    int i = openingParenthesisPos + 1;

    while ( i < (int)str.size() ) {
        if (str.at(i) == closingChar) {
            if (noOpeningParenthesisFound == 0) {
                break;
            } else {
                --noOpeningParenthesisFound;
            }
        } else if (str.at(i) == openingChar) {
            ++noOpeningParenthesisFound;
        }
        ++i;
    }
    if ( i >= (int)str.size() ) {
        return std::string::npos;
    }

    return i;
}

static void
extractParameters(std::size_t startParenthesis,
                  std::size_t endParenthesis,
                  const std::string& str,
                  std::vector<std::string>* params)
{
    std::size_t i = startParenthesis + 1;
    int insideParenthesis = 0;

    while (i < endParenthesis || insideParenthesis < 0) {
        std::string curParam;
        if (str.at(i) == '(') {
            ++insideParenthesis;
        } else if (str.at(i) == ')') {
            --insideParenthesis;
        }
        while ( i < str.size() && (str.at(i) != ',' || insideParenthesis > 0) ) {
            curParam.push_back( str.at(i) );
            ++i;
            if (str.at(i) == '(') {
                ++insideParenthesis;
            } else if (str.at(i) == ')') {
                if (insideParenthesis > 0) {
                    --insideParenthesis;
                } else {
                    break;
                }
            }
        }
        params->push_back(curParam);
    }
}

static bool
parseTokenFrom(int fromDim,
               int dimensionParamPos,
               bool returnsTuple,
               const std::string& str,
               const std::string& token,
               std::size_t inputPos,
               std::size_t *tokenStart,
               std::string* output)
{
    std::size_t pos;

//    std::size_t tokenSize;
    bool foundMatchingToken = false;

    while (!foundMatchingToken) {
        pos = str.find(token, inputPos);
        if (pos == std::string::npos) {
            return false;
        }

        *tokenStart = pos;
        pos += token.size();

        ///Find nearest opening parenthesis
        for (; pos < str.size(); ++pos) {
            if (str.at(pos) == '(') {
                foundMatchingToken = true;
                break;
            } else if (str.at(pos) != ' ') {
                //We didn't find a good token
                break;
            }
        }

        if ( pos >= str.size() ) {
            throw std::invalid_argument("Invalid expr");
        }

        if (!foundMatchingToken) {
            inputPos = pos;
        }
    }

    std::size_t endingParenthesis = getMatchingParenthesisPosition(pos, '(', ')',  str);
    if (endingParenthesis == std::string::npos) {
        throw std::invalid_argument("Invalid expr");
    }

    std::vector<std::string> params;
    ///If the function returns a tuple like get()[dimension], do not extract parameters
    if (!returnsTuple) {
        extractParameters(pos, endingParenthesis, str, &params);
    } else {
        //try to find the tuple
        std::size_t it = endingParenthesis + 1;
        while (it < str.size() && str.at(it) == ' ') {
            ++it;
        }
        if ( ( it < str.size() ) && (str.at(it) == '[') ) {
            ///we found a tuple
            std::size_t endingBracket = getMatchingParenthesisPosition(it, '[', ']',  str);
            if (endingBracket == std::string::npos) {
                throw std::invalid_argument("Invalid expr");
            }
            params.push_back( str.substr(it + 1, endingBracket - it - 1) );
        }
    }


    //The get() function does not always returns a tuple
    if ( params.empty() ) {
        params.push_back("-1");
    }
    if (dimensionParamPos == -1) {
        ++dimensionParamPos;
    }


    if ( (dimensionParamPos < 0) || ( (int)params.size() <= dimensionParamPos ) ) {
        throw std::invalid_argument("Invalid expr");
    }

    std::stringstream ss;
    /*
       When replacing the getValue() (or similar function) call by addAsDepdendencyOf
       the parameter prefixing the addAsDepdendencyOf will register itself its dimension params[dimensionParamPos] as a dependency of the expression
       at the "fromDim" dimension of thisParam
     */
    ss << ".addAsDependencyOf(" << fromDim << ",thisParam," <<  params[dimensionParamPos] << ")\n";
    std::string toInsert = ss.str();

    // tokenSize = endingParenthesis - tokenStart + 1;
    if ( (*tokenStart < 2) || (str[*tokenStart - 1] != '.') ) {
        throw std::invalid_argument("Invalid expr");
    }

    std::locale loc;
    //Find the start of the symbol
    int i = (int)*tokenStart - 2;
    int nClosingParenthesisMet = 0;
    while (i >= 0) {
        if (str[i] == ')') {
            ++nClosingParenthesisMet;
        }
        if ( std::isspace(str[i], loc) ||
             ( str[i] == '=') ||
             ( str[i] == '\n') ||
             ( str[i] == '\t') ||
             ( str[i] == '+') ||
             ( str[i] == '-') ||
             ( str[i] == '*') ||
             ( str[i] == '/') ||
             ( str[i] == '%') ||
             ( ( str[i] == '(') && !nClosingParenthesisMet ) ) {
            break;
        }
        --i;
    }
    ++i;
    std::string varName = str.substr(i, *tokenStart - 1 - i);
    output->append(varName + toInsert);

    //assert(*tokenSize > 0);
    return true;
} // parseTokenFrom

static bool
extractAllOcurrences(const std::string& str,
                     const std::string& token,
                     bool returnsTuple,
                     int dimensionParamPos,
                     int fromDim,
                     std::string *outputScript)
{
    std::size_t tokenStart;
    bool couldFindToken;

    try {
        couldFindToken = parseTokenFrom(fromDim, dimensionParamPos, returnsTuple, str, token, 0, &tokenStart, outputScript);
    } catch (...) {
        return false;
    }

    while (couldFindToken) {
        try {
            couldFindToken = parseTokenFrom(fromDim, dimensionParamPos, returnsTuple, str, token, tokenStart + 1, &tokenStart, outputScript);
        } catch (...) {
            return false;
        }
    }

    return true;
}

std::string
KnobHelperPrivate::declarePythonVariables(bool addTab,
                                          int dim)
{
    KnobHolderPtr h = holder.lock();
    if (!h) {
        throw std::runtime_error("This parameter cannot have an expression");
    }

    EffectInstancePtr effect = toEffectInstance(h);
    if (!effect) {
        throw std::runtime_error("This parameter cannot have an expression");
    }

    NodePtr node = effect->getNode();
    assert(node);

    NodeCollectionPtr collection = node->getGroup();
    if (!collection) {
        throw std::runtime_error("This parameter cannot have an expression");
    }
    NodeGroupPtr isParentGrp = toNodeGroup(collection);
    std::string appID = node->getApp()->getAppIDString();
    std::string tabStr = addTab ? "    " : "";
    std::stringstream ss;
    if (appID != "app") {
        ss << tabStr << "app = " << appID << "\n";
    }


    //Define all nodes reachable through expressions in the scope


    //Define all nodes in the same group reachable by their bare script-name
    NodesList siblings = collection->getNodes();
    std::string collectionScriptName;
    if (isParentGrp) {
        collectionScriptName = isParentGrp->getNode()->getFullyQualifiedName();
    } else {
        collectionScriptName = appID;
    }
    for (NodesList::iterator it = siblings.begin(); it != siblings.end(); ++it) {
        if ((*it)->isActivated()) {
            std::string scriptName = (*it)->getScriptName_mt_safe();
            std::string fullName = appID + "." + (*it)->getFullyQualifiedName();
            ss << tabStr << "if hasattr(";
            if (isParentGrp) {
                ss << appID << ".";
            }
            ss << collectionScriptName << ",\"" <<  scriptName << "\"):\n";

            ss << tabStr << "    " << scriptName << " = " << fullName << "\n";
        }
    }

    if (isParentGrp) {
        ss << tabStr << "thisGroup = " << appID << "." << collectionScriptName << "\n";
    } else {
        ss << tabStr << "thisGroup = " << appID << "\n";
    }
    ss << tabStr << "thisNode = " << node->getScriptName_mt_safe() <<  "\n";

    ///Now define the variables in the scope
    ss << tabStr << "thisParam = thisNode." << name << "\n";
    ss << tabStr << "random = thisParam.random\n";
    ss << tabStr << "randomInt = thisParam.randomInt\n";
    ss << tabStr << "curve = thisParam.curve\n";
    if (dimension != -1) {
        ss << tabStr << "dimension = " << dim << "\n";
    }

    //If this node is a group, also define all nodes inside the group, though they will be referencable via
    //thisNode.childname but also with <NodeName.childname>
<<<<<<< HEAD
    NodeGroupPtr isHolderGrp = toNodeGroup(effect);
=======
    /*NodeGroup* isHolderGrp = dynamic_cast<NodeGroup*>(effect);
>>>>>>> c1baa047
    if (isHolderGrp) {
        NodesList children = isHolderGrp->getNodes();
        for (NodesList::iterator it = children.begin(); it != children.end(); ++it) {
            if ( (*it)->isActivated() && (*it)->isPersistent() ) {
                std::string scriptName = (*it)->getScriptName_mt_safe();
                std::string fullName = (*it)->getFullyQualifiedName();

                std::string nodeFullName = appID + "." + fullName;
                bool isAttrDefined;
                PyObject* obj = NATRON_PYTHON_NAMESPACE::getAttrRecursive(nodeFullName, appPTR->getMainModule(), &isAttrDefined);
                Q_UNUSED(obj);
                if (isAttrDefined) {
                    ss << tabStr << "if hasattr(" << node->getScriptName_mt_safe() << ",\"" << scriptName << "\"):\n";
                    ss << tabStr << "    " << holderScriptName << "." << scriptName << " = " << nodeFullName << "\n";
                }
            }
        }
    }*/


    return ss.str();
} // KnobHelperPrivate::declarePythonVariables

void
KnobHelperPrivate::parseListenersFromExpression(int dimension)
{
    //Extract pointers to knobs referred to by the expression
    //Our heuristic is quite simple: we replace in the python code all calls to:
    // - getValue
    // - getValueAtTime
    // - getDerivativeAtTime
    // - getIntegrateFromTimeToTime
    // - get
    // And replace them by addAsDependencyOf(thisParam) which will register the parameters as a dependency of this parameter

    std::string expressionCopy;

    {
        QMutexLocker k(&expressionMutex);
        expressionCopy = expressions[dimension].originalExpression;
    }
    std::string script;

    if  ( !extractAllOcurrences(expressionCopy, "getValue", false, 0, dimension, &script) ) {
        return;
    }

    if ( !extractAllOcurrences(expressionCopy, "getValueAtTime", false, 1,  dimension, &script) ) {
        return;
    }

    if ( !extractAllOcurrences(expressionCopy, "getDerivativeAtTime", false, 1,  dimension, &script) ) {
        return;
    }

    if ( !extractAllOcurrences(expressionCopy, "getIntegrateFromTimeToTime", false, 2, dimension, &script) ) {
        return;
    }

    if ( !extractAllOcurrences(expressionCopy, "get", true, -1, dimension, &script) ) {
        return;
    }

    std::string declarations = declarePythonVariables(false, dimension);
    std::stringstream ss;
    ss << "frame=0\n";
    ss << "view=0\n";
    ss << declarations << '\n';
    ss << expressionCopy << '\n';
    ss << script;
    script = ss.str();
    ///This will register the listeners
    std::string error;
    bool ok = NATRON_PYTHON_NAMESPACE::interpretPythonScript(script, &error, NULL);
    if ( !error.empty() ) {
        qDebug() << error.c_str();
    }
    assert(ok);
    if (!ok) {
        throw std::runtime_error("KnobHelperPrivate::parseListenersFromExpression(): interpretPythonScript(" + script + ") failed!");
    }
} // KnobHelperPrivate::parseListenersFromExpression

std::string
KnobHelper::validateExpression(const std::string& expression,
                               int dimension,
                               bool hasRetVariable,
                               std::string* resultAsString)
{

#ifdef NATRON_RUN_WITHOUT_PYTHON
    throw std::invalid_argument("NATRON_RUN_WITHOUT_PYTHON is defined");
#endif
    PythonGILLocker pgl;

    if ( expression.empty() ) {
        throw std::invalid_argument("empty expression");;
    }


    std::string exprCpy = expression;

    //if !hasRetVariable the expression is expected to be single-line
    if (!hasRetVariable) {
        std::size_t foundNewLine = expression.find("\n");
        if (foundNewLine != std::string::npos) {
            throw std::invalid_argument("unexpected new line character \'\\n\'");
        }
        //preprend the line with "ret = ..."
        std::string toInsert("    ret = ");
        exprCpy.insert(0, toInsert);
    } else {
        exprCpy.insert(0, "    ");
        std::size_t foundNewLine = exprCpy.find("\n");
        while (foundNewLine != std::string::npos) {
            exprCpy.insert(foundNewLine + 1, "    ");
            foundNewLine = exprCpy.find("\n", foundNewLine + 1);
        }
    }

    KnobHolderPtr holder = getHolder();
    if (!holder) {
        throw std::runtime_error("This parameter cannot have an expression");
    }

    EffectInstancePtr effect = toEffectInstance(holder);
    if (!effect) {
        throw std::runtime_error("This parameter cannot have an expression");
    }

    NodePtr node = effect->getNode();
    assert(node);
    std::string appID = holder->getApp()->getAppIDString();
    std::string nodeName = node->getFullyQualifiedName();
    std::string nodeFullName = appID + "." + nodeName;
    std::string exprFuncPrefix = nodeFullName + "." + getName() + ".";
    std::string exprFuncName;
    {
        std::stringstream tmpSs;
        tmpSs << "expression" << dimension;
        exprFuncName = tmpSs.str();
    }

    exprCpy.append("\n    return ret\n");

    ///Now define the thisNode variable

    std::stringstream ss;
    ss << "def "  << exprFuncName << "(frame, view):\n";
    ss << _imp->declarePythonVariables(true, dimension);


    std::string script = ss.str();
    script.append(exprCpy);
    script.append(exprFuncPrefix + exprFuncName + " = " + exprFuncName);

    ///Try to compile the expression and evaluate it, if it doesn't have a good syntax, throw an exception
    ///with the error.
    std::string error;
    std::string funcExecScript = "ret = " + exprFuncPrefix + exprFuncName;

    {
        EXPR_RECURSION_LEVEL();

        if ( !NATRON_PYTHON_NAMESPACE::interpretPythonScript(script, &error, 0) ) {
            throw std::runtime_error(error);
        }

        std::stringstream ss;
        ss << funcExecScript << '(' << getCurrentTime() << ", " <<  getCurrentView() << ")\n";
        if ( !NATRON_PYTHON_NAMESPACE::interpretPythonScript(ss.str(), &error, 0) ) {
            throw std::runtime_error(error);
        }

        PyObject *ret = PyObject_GetAttrString(NATRON_PYTHON_NAMESPACE::getMainModule(), "ret"); //get our ret variable created above

        if ( !ret || PyErr_Occurred() ) {
#ifdef DEBUG
            PyErr_Print();
#endif
            throw std::runtime_error("return value must be assigned to the \"ret\" variable");
        }


        KnobDoubleBase* isDouble = dynamic_cast<KnobDoubleBase*>(this);
        KnobIntBase* isInt = dynamic_cast<KnobIntBase*>(this);
        KnobBoolBase* isBool = dynamic_cast<KnobBoolBase*>(this);
        KnobStringBase* isString = dynamic_cast<KnobStringBase*>(this);
        if (isDouble) {
            double r = isDouble->pyObjectToType<double>(ret);
            *resultAsString = QString::number(r).toStdString();
        } else if (isInt) {
            int r = isInt->pyObjectToType<int>(ret);
            *resultAsString = QString::number(r).toStdString();
        } else if (isBool) {
            bool r = isBool->pyObjectToType<bool>(ret);
            *resultAsString = r ? "True" : "False";
        } else {
            assert(isString);
            *resultAsString = isString->pyObjectToType<std::string>(ret);
        }
    }


    return funcExecScript;
} // KnobHelper::validateExpression

bool
KnobHelper::checkInvalidExpressions()
{
    int ndims = getDimension();
    std::vector<std::pair<std::string, bool> > exprToReapply(ndims);
    {
        QMutexLocker k(&_imp->expressionMutex);
        for (int i = 0; i < ndims; ++i) {
            if ( !_imp->expressions[i].exprInvalid.empty() ) {
                exprToReapply[i] = std::make_pair(_imp->expressions[i].originalExpression, _imp->expressions[i].hasRet);
            }
        }
    }
    bool isInvalid = false;

    for (int i = 0; i < ndims; ++i) {
        if ( !exprToReapply[i].first.empty() ) {
            setExpressionInternal(i, exprToReapply[i].first, exprToReapply[i].second, true, false);
        }
        std::string err;
        if ( !isExpressionValid(i, &err) ) {
            isInvalid = true;
        }
    }

    return !isInvalid;
}

bool
KnobHelper::isExpressionValid(int dimension,
                              std::string* error) const
{
    int ndims = getDimension();

    if ( (dimension < 0) || (dimension >= ndims) ) {
        return false;
    }
    {
        QMutexLocker k(&_imp->expressionMutex);
        if (error) {
            *error = _imp->expressions[dimension].exprInvalid;
        }

        return _imp->expressions[dimension].exprInvalid.empty();
    }
}

void
KnobHelper::setExpressionInvalid(int dimension,
                                 bool valid,
                                 const std::string& error)
{
    int ndims = getDimension();

    if ( (dimension < 0) || (dimension >= ndims) ) {
        return;
    }
    bool wasValid;
    {
        QMutexLocker k(&_imp->expressionMutex);
        wasValid = _imp->expressions[dimension].exprInvalid.empty();
        _imp->expressions[dimension].exprInvalid = error;
    }
    KnobHolderPtr holder = getHolder();
    if ( holder && holder->getApp() ) {
        if (wasValid && !valid) {
            getHolder()->getApp()->addInvalidExpressionKnob( boost::const_pointer_cast<KnobI>( shared_from_this() ) );
            if (_signalSlotHandler) {
                _signalSlotHandler->s_expressionChanged(dimension);
            }
        } else if (!wasValid && valid) {
            bool haveOtherExprInvalid = false;
            {
                QMutexLocker k(&_imp->expressionMutex);
                for (int i = 0; i < ndims; ++i) {
                    if (i != dimension) {
                        if ( !_imp->expressions[dimension].exprInvalid.empty() ) {
                            haveOtherExprInvalid = true;
                            break;
                        }
                    }
                }
            }
            if (!haveOtherExprInvalid) {
                holder->getApp()->removeInvalidExpressionKnob( shared_from_this() );
            }
            if (_signalSlotHandler) {
                _signalSlotHandler->s_expressionChanged(dimension);
            }
        }
    }
} // KnobHelper::setExpressionInvalid

void
KnobHelper::setExpressionInternal(int dimension,
                                  const std::string& expression,
                                  bool hasRetVariable,
                                  bool clearResults,
                                  bool failIfInvalid)
{
#ifdef NATRON_RUN_WITHOUT_PYTHON

    return;
#endif
    assert( dimension >= 0 && dimension < getDimension() );

    PythonGILLocker pgl;

    ///Clear previous expr
    clearExpression(dimension, clearResults);

    if ( expression.empty() ) {
        return;
    }

    std::string exprResult;
    std::string exprCpy;
    std::string exprInvalid;
    try {
        exprCpy = validateExpression(expression, dimension, hasRetVariable, &exprResult);
    } catch (const std::exception &e) {
        exprInvalid = e.what();
        exprCpy = expression;
        if (failIfInvalid) {
            throw std::invalid_argument(exprInvalid);
        }
    }

    //Set internal fields

    {
        QMutexLocker k(&_imp->expressionMutex);
        _imp->expressions[dimension].hasRet = hasRetVariable;
        _imp->expressions[dimension].expression = exprCpy;
        _imp->expressions[dimension].originalExpression = expression;
        _imp->expressions[dimension].exprInvalid = exprInvalid;

        ///This may throw an exception upon failure
        //NATRON_PYTHON_NAMESPACE::compilePyScript(exprCpy, &_imp->expressions[dimension].code);
    }

    KnobHolderPtr holder = getHolder();
    if (holder) {
        //Parse listeners of the expression, to keep track of dependencies to indicate them to the user.

        if ( exprInvalid.empty() ) {
            EXPR_RECURSION_LEVEL();
            _imp->parseListenersFromExpression(dimension);
        } else {
            AppInstancePtr app = holder->getApp();
            if (app) {
                app->addInvalidExpressionKnob( shared_from_this() );
            }
        }
    }


    //Notify the expr. has changed
    expressionChanged(dimension);
} // KnobHelper::setExpressionInternal

void
KnobHelper::replaceNodeNameInExpression(int dimension,
                                        const std::string& oldName,
                                        const std::string& newName)
{
    assert(dimension >= 0 && dimension < _imp->dimension);
    KnobHolderPtr holder = getHolder();
    if (!holder) {
        return;
    }
    EffectInstancePtr isEffect = toEffectInstance(holder);
    if (!isEffect) {
        return;
    }

    isEffect->beginChanges();
    std::string hasExpr = getExpression(dimension);
    if ( hasExpr.empty() ) {
        return;
    }
    bool hasRetVar = isExpressionUsingRetVariable(dimension);
    try {
        //Change in expressions the script-name
        QString estr = QString::fromUtf8( hasExpr.c_str() );
        estr.replace( QString::fromUtf8( oldName.c_str() ), QString::fromUtf8( newName.c_str() ) );
        hasExpr = estr.toStdString();
        setExpression(dimension, hasExpr, hasRetVar, false);
    } catch (...) {
    }

    isEffect->endChanges(true);
}

bool
KnobHelper::isExpressionUsingRetVariable(int dimension) const
{
    QMutexLocker k(&_imp->expressionMutex);

    return _imp->expressions[dimension].hasRet;
}

bool
KnobHelper::getExpressionDependencies(int dimension,
                                      std::list<std::pair<KnobIWPtr, int> >& dependencies) const
{
    QMutexLocker k(&_imp->expressionMutex);

    if ( !_imp->expressions[dimension].expression.empty() ) {
        dependencies = _imp->expressions[dimension].dependencies;

        return true;
    }

    return false;
}

void
KnobHelper::clearExpression(int dimension,
                            bool clearResults)
{
    PythonGILLocker pgl;
    bool hadExpression;
    {
        QMutexLocker k(&_imp->expressionMutex);
        hadExpression = !_imp->expressions[dimension].originalExpression.empty();
        _imp->expressions[dimension].expression.clear();
        _imp->expressions[dimension].originalExpression.clear();
        _imp->expressions[dimension].exprInvalid.clear();
        //Py_XDECREF(_imp->expressions[dimension].code); //< new ref
        //_imp->expressions[dimension].code = 0;
    }
    KnobIPtr thisShared = shared_from_this();
    {
        std::list<std::pair<KnobIWPtr, int> > dependencies;
        {
            QWriteLocker kk(&_imp->mastersMutex);
            dependencies = _imp->expressions[dimension].dependencies;
            _imp->expressions[dimension].dependencies.clear();
        }
        for (std::list<std::pair<KnobIWPtr, int> >::iterator it = dependencies.begin();
             it != dependencies.end(); ++it) {
            KnobIPtr otherKnob = it->first.lock();
            KnobHelper* other = dynamic_cast<KnobHelper*>( otherKnob.get() );
            if (!other) {
                continue;
            }
            ListenerDimsMap otherListeners;
            {
                QReadLocker otherMastersLocker(&other->_imp->mastersMutex);
                otherListeners = other->_imp->listeners;
            }

            for (ListenerDimsMap::iterator it = otherListeners.begin(); it != otherListeners.end(); ++it) {
                KnobIPtr knob = it->first.lock();
                if (knob.get() == this) {
                    //erase from the dimensions vector
                    assert( dimension < (int)it->second.size() );
                    it->second[dimension].isListening = false;

                    //if it has no longer has a reference to this knob, erase it
                    bool hasReference = false;
                    for (std::size_t d = 0; d < it->second.size(); ++d) {
                        if (it->second[d].isListening) {
                            hasReference = true;
                            break;
                        }
                    }
                    if (!hasReference) {
                        otherListeners.erase(it);
                    }

                    break;
                }
            }

            {
                KnobHolderPtr holder = getHolder();
                if (holder) {
                    holder->onKnobSlaved(thisShared, otherKnob, dimension, false );
                }
            }


            {
                QWriteLocker otherMastersLocker(&other->_imp->mastersMutex);
                other->_imp->listeners = otherListeners;
            }
        }
    }

    if (clearResults) {
        clearExpressionsResults(dimension);
    }

    if (hadExpression) {
        expressionChanged(dimension);
    }
} // KnobHelper::clearExpression

void
KnobHelper::expressionChanged(int dimension)
{
    KnobHolderPtr holder = getHolder();
    if (holder) {
        holder->updateHasAnimation();
    }

    if (_signalSlotHandler) {
        _signalSlotHandler->s_expressionChanged(dimension);
    }
    computeHasModifications();
}

static bool
catchErrors(PyObject* mainModule,
            std::string* error)
{
    if ( PyErr_Occurred() ) {
        PyErr_Print();
        ///Gui session, do stdout, stderr redirection
        if ( PyObject_HasAttrString(mainModule, "catchErr") ) {
            PyObject* errCatcher = PyObject_GetAttrString(mainModule, "catchErr"); //get our catchOutErr created above, new ref
            PyObject *errorObj = 0;
            if (errCatcher) {
                errorObj = PyObject_GetAttrString(errCatcher, "value"); //get the  stderr from our catchErr object, new ref
                assert(errorObj);
                *error = NATRON_PYTHON_NAMESPACE::PyStringToStdString(errorObj);
                PyObject* unicode = PyUnicode_FromString("");
                PyObject_SetAttrString(errCatcher, "value", unicode);
                Py_DECREF(errorObj);
                Py_DECREF(errCatcher);
            }
        }

        return false;
    }

    return true;
}

bool
KnobHelper::executeExpression(double time,
                              ViewIdx view,
                              int dimension,
                              PyObject** ret,
                              std::string* error) const
{
    std::string expr;
    {
        QMutexLocker k(&_imp->expressionMutex);
        expr = _imp->expressions[dimension].expression;
    }

    //returns a new ref, this function's documentation is not clear onto what it returns...
    //https://docs.python.org/2/c-api/veryhigh.html
    PyObject* mainModule = NATRON_PYTHON_NAMESPACE::getMainModule();
    PyObject* globalDict = PyModule_GetDict(mainModule);
    std::stringstream ss;

    ss << expr << '(' << time << ", " <<  view << ")\n";
    std::string script = ss.str();
    PyObject* v = PyRun_String(script.c_str(), Py_file_input, globalDict, 0);
    Py_XDECREF(v);

    *ret = 0;

    if ( !catchErrors(mainModule, error) ) {
        return false;
    }
    *ret = PyObject_GetAttrString(mainModule, "ret"); //get our ret variable created above
    if (!*ret) {
        *error = "Missing ret variable";

        return false;
    }
    if ( !catchErrors(mainModule, error) ) {
        return false;
    }

    return true;
}

std::string
KnobHelper::getExpression(int dimension) const
{
    if (dimension == -1) {
        dimension = 0;
    }
    QMutexLocker k(&_imp->expressionMutex);

    return _imp->expressions[dimension].originalExpression;
}

KnobHolderPtr
KnobHelper::getHolder() const
{
    return _imp->holder.lock();
}

void
KnobHelper::setAnimationEnabled(bool val)
{
    if ( !canAnimate() ) {
        return;
    }
    KnobHolderPtr holder = getHolder();
    if (holder && !holder->canKnobsAnimate() ) {
        return;
    }
    _imp->isAnimationEnabled = val;
}

bool
KnobHelper::isAnimationEnabled() const
{
    return canAnimate() && _imp->isAnimationEnabled;
}

void
KnobHelper::setName(const std::string & name,
                    bool throwExceptions)
{
    _imp->originalName = name;
    _imp->name = NATRON_PYTHON_NAMESPACE::makeNameScriptFriendly(name);
    KnobHolderPtr holder = getHolder();

    if (!holder) {
        return;
    }
    //Try to find a duplicate
    int no = 1;
    bool foundItem;
    std::string finalName;
    do {
        std::stringstream ss;
        ss << _imp->name;
        if (no > 1) {
            ss << no;
        }
        finalName = ss.str();
        if ( holder->getOtherKnobByName( finalName, shared_from_this() ) ) {
            foundItem = true;
        } else {
            foundItem = false;
        }
        ++no;
    } while (foundItem);


    EffectInstancePtr effect = toEffectInstance(holder);
    if (effect) {
        NodePtr node = effect->getNode();
        std::string effectScriptName = node->getScriptName_mt_safe();
        if ( !effectScriptName.empty() ) {
            std::string newPotentialQualifiedName = node->getApp()->getAppIDString() +  node->getFullyQualifiedName();
            newPotentialQualifiedName += '.';
            newPotentialQualifiedName += finalName;

            bool isAttrDefined = false;
            PyObject* obj = NATRON_PYTHON_NAMESPACE::getAttrRecursive(newPotentialQualifiedName, appPTR->getMainModule(), &isAttrDefined);
            Q_UNUSED(obj);
            if (isAttrDefined) {
                QString message = tr("A Python attribute with the name %1 already exists.").arg(QString::fromUtf8(newPotentialQualifiedName.c_str()));
                if (throwExceptions) {
                    throw std::runtime_error( message.toStdString() );
                } else {
                    appPTR->writeToErrorLog_mt_safe(QString::fromUtf8(getName().c_str()), QDateTime::currentDateTime(), message );
                    std::cerr << message.toStdString() << std::endl;

                    return;
                }
            }
        }
    }
    _imp->name = finalName;
} // KnobHelper::setName

const std::string &
KnobHelper::getName() const
{
    return _imp->name;
}

const std::string &
KnobHelper::getOriginalName() const
{
    return _imp->originalName;
}

void
KnobHelper::resetParent()
{
    KnobIPtr parent = _imp->parentKnob.lock();

    if (parent) {
        KnobGroupPtr isGrp =  toKnobGroup(parent);
        KnobPagePtr isPage = toKnobPage(parent);
        if (isGrp) {
            isGrp->removeKnob( shared_from_this() );
        } else if (isPage) {
            isPage->removeKnob( shared_from_this() );
        } else {
            assert(false);
        }
        _imp->parentKnob.reset();
    }
}

void
KnobHelper::setParentKnob(KnobIPtr knob)
{
    _imp->parentKnob = knob;
}

KnobIPtr
KnobHelper::getParentKnob() const
{
    return _imp->parentKnob.lock();
}

bool
KnobHelper::getIsSecret() const
{
    QMutexLocker k(&_imp->stateMutex);

    return _imp->IsSecret;
}

bool
KnobHelper::getIsSecretRecursive() const
{
    if ( getIsSecret() ) {
        return true;
    }
    KnobIPtr parent = getParentKnob();
    if (parent) {
        return parent->getIsSecretRecursive();
    }

    return false;
}

void
KnobHelper::setIsFrozen(bool frozen)
{
    if (_signalSlotHandler) {
        _signalSlotHandler->s_setFrozen(frozen);
    }
}

bool
KnobHelper::isEnabled(int dimension) const
{
    assert( 0 <= dimension && dimension < getDimension() );

    QMutexLocker k(&_imp->stateMutex);

    return _imp->enabled[dimension];
}


void
KnobHelper::setDirty(bool d)
{
    _signalSlotHandler->s_setDirty(d);
}

void
KnobHelper::setEvaluateOnChange(bool b)
{
    KnobPage* isPage = dynamic_cast<KnobPage*>(this);
    KnobGroup* isGrp = dynamic_cast<KnobGroup*>(this);

    if (isPage || isGrp) {
        b = false;
    }
    {
        QMutexLocker k(&_imp->stateMutex);
        _imp->evaluateOnChange = b;
    }
    if (_signalSlotHandler) {
        _signalSlotHandler->s_evaluateOnChangeChanged(b);
    }
}

bool
KnobHelper::getIsPersistent() const
{
    return _imp->IsPersistent;
}

void
KnobHelper::setIsPersistent(bool b)
{
    _imp->IsPersistent = b;
}

void
KnobHelper::setCanUndo(bool val)
{
    _imp->CanUndo = val;
}

bool
KnobHelper::getCanUndo() const
{
    return _imp->CanUndo;
}

void
KnobHelper::setIsMetadataSlave(bool slave)
{
    _imp->isClipPreferenceSlave = slave;
}

bool
KnobHelper::getIsMetadataSlave() const
{
    return _imp->isClipPreferenceSlave;
}

bool
KnobHelper::getEvaluateOnChange() const
{
    QMutexLocker k(&_imp->stateMutex);

    return _imp->evaluateOnChange;
}

void
KnobHelper::setHintToolTip(const std::string & hint)
{
    _imp->tooltipHint = hint;
    if (_signalSlotHandler) {
        _signalSlotHandler->s_helpChanged();
    }
}

const std::string &
KnobHelper::getHintToolTip() const
{
    return _imp->tooltipHint;
}

bool
KnobHelper::isHintInMarkdown() const
{
    return _imp->hintIsMarkdown;
}

void
KnobHelper::setHintIsMarkdown(bool b)
{
    _imp->hintIsMarkdown = b;
}

void
KnobHelper::setCustomInteract(const OfxParamOverlayInteractPtr & interactDesc)
{
    assert( QThread::currentThread() == qApp->thread() );
    _imp->customInteract = interactDesc;
}

OfxParamOverlayInteractPtr KnobHelper::getCustomInteract() const
{
    assert( QThread::currentThread() == qApp->thread() );

    return _imp->customInteract;
}

void
KnobHelper::swapOpenGLBuffers()
{
    KnobGuiIPtr hasGui = getKnobGuiPointer();

    if (hasGui) {
        hasGui->swapOpenGLBuffers();
    }
}

void
KnobHelper::redraw()
{
    KnobGuiIPtr hasGui = getKnobGuiPointer();

    if (hasGui) {
        hasGui->redraw();
    }
}

void
KnobHelper::getOpenGLContextFormat(int* depthPerComponents, bool* hasAlpha) const
{
    KnobGuiIPtr hasGui = getKnobGuiPointer();
    if (hasGui) {
        hasGui->getOpenGLContextFormat(depthPerComponents, hasAlpha);
    } else {
        *depthPerComponents = 8;
        *hasAlpha = false;
    }
}

void
KnobHelper::getViewportSize(double &width,
                            double &height) const
{
    KnobGuiIPtr hasGui = getKnobGuiPointer();

    if (hasGui) {
        hasGui->getViewportSize(width, height);
    } else {
        width = 0;
        height = 0;
    }
}

void
KnobHelper::getPixelScale(double & xScale,
                          double & yScale) const
{
    KnobGuiIPtr hasGui = getKnobGuiPointer();

    if (hasGui) {
        hasGui->getPixelScale(xScale, yScale);
    } else {
        xScale = 0;
        yScale = 0;
    }
}

void
KnobHelper::getBackgroundColour(double &r,
                                double &g,
                                double &b) const
{
    KnobGuiIPtr hasGui = getKnobGuiPointer();

    if (hasGui) {
        hasGui->getBackgroundColour(r, g, b);
    } else {
        r = 0;
        g = 0;
        b = 0;
    }
}

int
KnobHelper::getWidgetFontHeight() const
{
    KnobGuiIPtr hasGui = getKnobGuiPointer();

    if (hasGui) {
        return hasGui->getWidgetFontHeight();
    }

    return 0;
}

int
KnobHelper::getStringWidthForCurrentFont(const std::string& string) const
{
    KnobGuiIPtr hasGui = getKnobGuiPointer();

    if (hasGui) {
        return hasGui->getStringWidthForCurrentFont(string);
    }

    return 0;
}

void
KnobHelper::toWidgetCoordinates(double *x,
                                double *y) const
{
    KnobGuiIPtr hasGui = getKnobGuiPointer();

    if (hasGui) {
        hasGui->toWidgetCoordinates(x, y);
    }
}

void
KnobHelper::toCanonicalCoordinates(double *x,
                                   double *y) const
{
    KnobGuiIPtr hasGui = getKnobGuiPointer();

    if (hasGui) {
        hasGui->toCanonicalCoordinates(x, y);
    }
}

RectD
KnobHelper::getViewportRect() const
{
    KnobGuiIPtr hasGui = getKnobGuiPointer();

    if (hasGui) {
        return hasGui->getViewportRect();
    } else {
        return RectD();
    }
}

void
KnobHelper::getCursorPosition(double& x,
                              double& y) const
{
    KnobGuiIPtr hasGui = getKnobGuiPointer();

    if (hasGui) {
        return hasGui->getCursorPosition(x, y);
    } else {
        x = 0;
        y = 0;
    }
}

void
KnobHelper::saveOpenGLContext()
{
    KnobGuiIPtr hasGui = getKnobGuiPointer();

    if (hasGui) {
        hasGui->saveOpenGLContext();
    }
}

void
KnobHelper::restoreOpenGLContext()
{
    KnobGuiIPtr hasGui = getKnobGuiPointer();

    if (hasGui) {
        hasGui->restoreOpenGLContext();
    }
}

bool
KnobI::shouldDrawOverlayInteract() const
{
    // If there is one dimension disabled, don't draw it
    int nDims = getDimension();
    for (int i = 0; i < nDims; ++i) {
        if (!isEnabled(i)) {
            return false;
        }
    }

    // If this knob is secret, don't draw it
    if (getIsSecretRecursive()) {
        return false;
    }
    
    KnobPagePtr page = getTopLevelPage();
    if (!page) {
        return false;
    }
    // Only draw overlays for knobs in the current page
    return page->isEnabled(0);
}

void
KnobHelper::setOfxParamHandle(void* ofxParamHandle)
{
    assert( QThread::currentThread() == qApp->thread() );
    _imp->ofxParamHandle = ofxParamHandle;
}

void*
KnobHelper::getOfxParamHandle() const
{
    assert( QThread::currentThread() == qApp->thread() );

    return _imp->ofxParamHandle;
}

bool
KnobHelper::isMastersPersistenceIgnored() const
{
    QReadLocker l(&_imp->mastersMutex);

    return _imp->ignoreMasterPersistence;
}

void
KnobHelper::copyAnimationToClipboard() const
{
    KnobGuiIPtr hasGui = getKnobGuiPointer();

    if (hasGui) {
        hasGui->copyAnimationToClipboard(-1);
    }
}

bool
KnobHelper::slaveToInternal(int dimension,
                            const KnobIPtr & other,
                            int otherDimension,
                            ValueChangedReasonEnum reason,
                            bool ignoreMasterPersistence)
{
    assert(other.get() != this);
    if (dimension < 0 || dimension >= (int)_imp->masters.size()) {
        return false;
    }
    assert( 0 <= dimension && dimension < (int)_imp->masters.size() );

    if (other->getMaster(otherDimension).second.get() == this) {
        //avoid recursion
        return false;
    }
    {
        QWriteLocker l(&_imp->mastersMutex);
        if ( _imp->masters[dimension].second.lock() ) {
            return false;
        }
        _imp->ignoreMasterPersistence = ignoreMasterPersistence;
        _imp->masters[dimension].second = other;
        _imp->masters[dimension].first = otherDimension;
    }

    KnobHelper* masterKnob = dynamic_cast<KnobHelper*>( other.get() );
    assert(masterKnob);
    if (!masterKnob) {
        return false;
    }

    if (masterKnob->_signalSlotHandler && _signalSlotHandler) {
        QObject::connect( masterKnob->_signalSlotHandler.get(), SIGNAL(keyFrameSet(double,ViewSpec,int,int,bool)),
                          _signalSlotHandler.get(), SLOT(onMasterKeyFrameSet(double,ViewSpec,int,int,bool)), Qt::UniqueConnection );
        QObject::connect( masterKnob->_signalSlotHandler.get(), SIGNAL(keyFrameRemoved(double,ViewSpec,int,int)),
                          _signalSlotHandler.get(), SLOT(onMasterKeyFrameRemoved(double,ViewSpec,int,int)), Qt::UniqueConnection );
        QObject::connect( masterKnob->_signalSlotHandler.get(), SIGNAL(keyFrameMoved(ViewSpec,int,double,double)),
                          _signalSlotHandler.get(), SLOT(onMasterKeyFrameMoved(ViewSpec,int,double,double)), Qt::UniqueConnection );
        QObject::connect( masterKnob->_signalSlotHandler.get(), SIGNAL(animationRemoved(ViewSpec,int)),
                          _signalSlotHandler.get(), SLOT(onMasterAnimationRemoved(ViewSpec,int)), Qt::UniqueConnection );
    }

    bool hasChanged = cloneAndCheckIfChanged(other, dimension, otherDimension);

    //Do not disable buttons when they are slaved
    KnobButton* isBtn = dynamic_cast<KnobButton*>(this);
    if (!isBtn) {
        setEnabled(dimension, false);
    }

    if (_signalSlotHandler) {
        ///Notify we want to refresh
        if (reason == eValueChangedReasonNatronInternalEdited) {
            _signalSlotHandler->s_knobSlaved(dimension, true);
        }
    }

    if (hasChanged) {
        evaluateValueChange(dimension, getCurrentTime(), ViewIdx(0), reason);
    } else {
        //just refresh the hasModifications flag so it gets serialized
        computeHasModifications();
        if (isBtn) {
            //force the aliased parameter to be persistent if it's not, otherwise it will not be saved
            isBtn->setIsPersistent(true);
        }
    }


    ///Register this as a listener of the master
    if (masterKnob) {
        masterKnob->addListener( false, dimension, otherDimension, shared_from_this() );
    }

    return true;
} // KnobHelper::slaveTo

std::pair<int, KnobIPtr > KnobHelper::getMaster(int dimension) const
{
    assert( dimension >= 0 && dimension < (int)_imp->masters.size() );
    QReadLocker l(&_imp->mastersMutex);
    std::pair<int, KnobIPtr > ret = std::make_pair( _imp->masters[dimension].first, _imp->masters[dimension].second.lock() );

    return ret;
}

void
KnobHelper::resetMaster(int dimension)
{
    assert(dimension >= 0);
    _imp->masters[dimension].second.reset();
    _imp->masters[dimension].first = -1;
    _imp->ignoreMasterPersistence = false;
}

bool
KnobHelper::isSlave(int dimension) const
{
    assert(dimension >= 0);
    QReadLocker l(&_imp->mastersMutex);

    return bool( _imp->masters[dimension].second.lock() );
}

void
KnobHelper::checkAnimationLevel(ViewSpec view,
                                int dimension)
{
    bool changed = false;
    KnobHolderPtr holder = getHolder();

    for (int i = 0; i < _imp->dimension; ++i) {
        if ( (i == dimension) || (dimension == -1) ) {
            AnimationLevelEnum level = eAnimationLevelNone;


            if ( canAnimate() &&
                 isAnimated(i, view) &&
                 getExpression(i).empty() &&
                 holder && holder->getApp() ) {
                CurvePtr c = getCurve(view, i);
                double time = holder->getApp()->getTimeLine()->currentFrame();
                if (c->getKeyFramesCount() > 0) {
                    KeyFrame kf;
                    int nKeys = c->getNKeyFramesInRange(time, time + 1);
                    if (nKeys > 0) {
                        level = eAnimationLevelOnKeyframe;
                    } else {
                        level = eAnimationLevelInterpolatedValue;
                    }
                } else {
                    level = eAnimationLevelNone;
                }
            } else {
                level = eAnimationLevelNone;
            }
            {
                QMutexLocker l(&_imp->animationLevelMutex);
                assert( dimension < (int)_imp->animationLevel.size() );
                if (_imp->animationLevel[i] != level) {
                    changed = true;
                    _imp->animationLevel[i] = level;
                }
            }
        }
    }

    KnobGuiIPtr hasGui = getKnobGuiPointer();
    if ( changed && _signalSlotHandler && hasGui && !hasGui->isGuiFrozenForPlayback() ) {
        _signalSlotHandler->s_animationLevelChanged(view, dimension );
    }
}

AnimationLevelEnum
KnobHelper::getAnimationLevel(int dimension) const
{
    ///if the knob is slaved to another knob, returns the other knob value
    std::pair<int, KnobIPtr > master = getMaster(dimension);

    if (master.second) {
        //Make sure it is refreshed
        master.second->checkAnimationLevel(ViewSpec(0), master.first);

        return master.second->getAnimationLevel(master.first);
    }

    QMutexLocker l(&_imp->animationLevelMutex);
    if ( dimension > (int)_imp->animationLevel.size() ) {
        throw std::invalid_argument("Knob::getAnimationLevel(): Dimension out of range");
    }

    return _imp->animationLevel[dimension];
}

void
KnobHelper::deleteAnimationConditional(double time,
                                       ViewSpec view,
                                       int dimension,
                                       ValueChangedReasonEnum reason,
                                       bool before)
{
    if (!_imp->curves[dimension]) {
        return;
    }
    assert( 0 <= dimension && dimension < getDimension() );

    CurvePtr curve;
    KnobGuiIPtr hasGui = getKnobGuiPointer();
    bool useGuiCurve = _imp->shouldUseGuiCurve();

    if (!useGuiCurve) {
        curve = _imp->curves[dimension];
    } else {
        assert(hasGui);
        curve = hasGui->getCurve(view, dimension);
        setGuiCurveHasChanged(view, dimension, true);
    }

    std::list<int> keysRemoved;
    if (before) {
        curve->removeKeyFramesBeforeTime(time, &keysRemoved);
    } else {
        curve->removeKeyFramesAfterTime(time, &keysRemoved);
    }

    if (!useGuiCurve) {
        checkAnimationLevel(view, dimension);
        guiCurveCloneInternalCurve(eCurveChangeReasonInternal, view, dimension, reason);
        evaluateValueChange(dimension, time, view, reason);
    }

    KnobHolderPtr holder = getHolder();
    if ( holder && holder->getApp() ) {
        holder->getApp()->removeMultipleKeyframeIndicator(keysRemoved, true);
    }
}

void
KnobHelper::deleteAnimationBeforeTime(double time,
                                      ViewSpec view,
                                      int dimension,
                                      ValueChangedReasonEnum reason)
{
    deleteAnimationConditional(time, view, dimension, reason, true);
}

void
KnobHelper::deleteAnimationAfterTime(double time,
                                     ViewSpec view,
                                     int dimension,
                                     ValueChangedReasonEnum reason)
{
    deleteAnimationConditional(time, view, dimension, reason, false);
}

bool
KnobHelper::getKeyFrameTime(ViewSpec view,
                            int index,
                            int dimension,
                            double* time) const
{
    assert( 0 <= dimension && dimension < getDimension() );
    if ( !isAnimated(dimension, view) ) {
        return false;
    }
    CurvePtr curve = getCurve(view, dimension); //< getCurve will return the master's curve if any
    assert(curve);
    KeyFrame kf;
    bool ret = curve->getKeyFrameWithIndex(index, &kf);
    if (ret) {
        *time = kf.getTime();
    }

    return ret;
}

bool
KnobHelper::getLastKeyFrameTime(ViewSpec view,
                                int dimension,
                                double* time) const
{
    assert( 0 <= dimension && dimension < getDimension() );
    if ( !canAnimate() || !isAnimated(dimension, view) ) {
        return false;
    }

    CurvePtr curve = getCurve(view, dimension);  //< getCurve will return the master's curve if any
    assert(curve);
    *time = curve->getMaximumTimeCovered();

    return true;
}

bool
KnobHelper::getFirstKeyFrameTime(ViewSpec view,
                                 int dimension,
                                 double* time) const
{
    return getKeyFrameTime(view, 0, dimension, time);
}

int
KnobHelper::getKeyFramesCount(ViewSpec view,
                              int dimension) const
{
    if ( !canAnimate() || !isAnimated(dimension, view) ) {
        return 0;
    }

    CurvePtr curve = getCurve(view, dimension);  //< getCurve will return the master's curve if any
    assert(curve);

    return curve->getKeyFramesCount();   //< getCurve will return the master's curve if any
}

bool
KnobHelper::getNearestKeyFrameTime(ViewSpec view,
                                   int dimension,
                                   double time,
                                   double* nearestTime) const
{
    assert( 0 <= dimension && dimension < getDimension() );
    if ( !canAnimate() || !isAnimated(dimension, view) ) {
        return false;
    }

    CurvePtr curve = getCurve(view, dimension);  //< getCurve will return the master's curve if any
    assert(curve);
    KeyFrame kf;
    bool ret = curve->getNearestKeyFrameWithTime(time, &kf);
    if (ret) {
        *nearestTime = kf.getTime();
    }

    return ret;
}

int
KnobHelper::getKeyFrameIndex(ViewSpec view,
                             int dimension,
                             double time) const
{
    assert( 0 <= dimension && dimension < getDimension() );
    if ( !canAnimate() || !isAnimated(dimension, view) ) {
        return -1;
    }

    CurvePtr curve = getCurve(view, dimension);  //< getCurve will return the master's curve if any
    assert(curve);

    return curve->keyFrameIndex(time);
}

void
KnobHelper::refreshListenersAfterValueChange(ViewSpec view,
                                             ValueChangedReasonEnum reason,
                                             int dimension)
{
    ListenerDimsMap listeners;

    getListeners(listeners);

    if ( listeners.empty() ) {
        return;
    }

    double time = getCurrentTime();
    for (ListenerDimsMap::iterator it = listeners.begin(); it != listeners.end(); ++it) {
        KnobHelper* slaveKnob = dynamic_cast<KnobHelper*>( it->first.lock().get() );
        if (!slaveKnob) {
            continue;
        }


        std::set<int> dimensionsToEvaluate;
        bool mustClone = false;
        for (std::size_t i = 0; i < it->second.size(); ++i) {
            if ( it->second[i].isListening && ( (it->second[i].targetDim == dimension) || (it->second[i].targetDim == -1) || (dimension == -1) ) ) {
                dimensionsToEvaluate.insert(i);
                if (!it->second[i].isExpr) {
                    mustClone = true;
                }
            }
        }

        if ( dimensionsToEvaluate.empty() ) {
            continue;
        }

        int dimChanged;
        if (dimensionsToEvaluate.size() > 1) {
            dimChanged = -1;
        } else {
            dimChanged = *dimensionsToEvaluate.begin();
        }

        if (mustClone) {
            ///We still want to clone the master's dimension because otherwise we couldn't edit the curve e.g in the curve editor
            ///For example we use it for roto knobs where selected beziers have their knobs slaved to the gui knobs
            slaveKnob->clone(shared_from_this(), dimChanged);
        }

        slaveKnob->evaluateValueChangeInternal(dimChanged, time, view, eValueChangedReasonSlaveRefresh, reason);

        //call recursively
        if ( !slaveKnob->isListenersNotificationBlocked() ) {
            slaveKnob->refreshListenersAfterValueChange(view, reason, dimChanged);
        }
    } // for all listeners
} // KnobHelper::refreshListenersAfterValueChange

void
KnobHelper::cloneExpressions(const KnobIPtr& other,
                             int dimension,
                             int otherDimension)
{
    assert( (int)_imp->expressions.size() == getDimension() );
    assert( (dimension == otherDimension) || (dimension != -1) );
    try {
        if (dimension == -1) {
            int dims = std::min( getDimension(), other->getDimension() );
            for (int i = 0; i < dims; ++i) {
                std::string expr = other->getExpression(i);
                bool hasRet = other->isExpressionUsingRetVariable(i);
                if ( !expr.empty() ) {
                    setExpression(i, expr, hasRet, false);
                    cloneExpressionsResults(other, i, i);
                }
            }
        } else {
            if (otherDimension == -1) {
                otherDimension = dimension;
            }
            assert( dimension >= 0 && dimension < getDimension() &&
                    otherDimension >= 0 && otherDimension < other->getDimension() );
            std::string expr = other->getExpression(otherDimension);
            bool hasRet = other->isExpressionUsingRetVariable(otherDimension);
            if ( !expr.empty() ) {
                setExpression(dimension, expr, hasRet, false);
                cloneExpressionsResults(other, dimension, otherDimension);
            }
        }
    } catch (...) {
        ///ignore errors
    }
}

bool
KnobHelper::cloneExpressionsAndCheckIfChanged(const KnobIPtr& other,
                                              int dimension,
                                              int otherDimension)
{
    assert( (int)_imp->expressions.size() == getDimension() );
    assert( (dimension == otherDimension) || (dimension != -1) );
    assert(other);
    bool ret = false;
    try {
        int dims = std::min( getDimension(), other->getDimension() );
        for (int i = 0; i < dims; ++i) {
            if ( (i == dimension) || (dimension == -1) ) {
                std::string expr = other->getExpression(i);
                bool hasRet = other->isExpressionUsingRetVariable(i);
                if ( !expr.empty() && ( (expr != _imp->expressions[i].originalExpression) || (hasRet != _imp->expressions[i].hasRet) ) ) {
                    setExpression(i, expr, hasRet, false);
                    cloneExpressionsResults(other, i, otherDimension);
                    ret = true;
                }
            }
        }
    } catch (...) {
        ///ignore errors
    }

    return ret;
}

void
KnobHelper::cloneOneCurve(const KnobIPtr& other,
                          int offset,
                          const RangeD* range,
                          int dimension,
                          int otherDimension)
{
    assert( dimension >= 0 && dimension < getDimension() &&
            otherDimension >= 0 && otherDimension < getDimension() );
    CurvePtr thisCurve = getCurve(ViewIdx(0), dimension, true);
    CurvePtr otherCurve = other->getCurve(ViewIdx(0), otherDimension, true);
    if (thisCurve && otherCurve) {
        if (!range) {
            thisCurve->clone(*otherCurve);
        } else {
            thisCurve->clone(*otherCurve, offset, range);
        }
    }
    CurvePtr guiCurve = getGuiCurve(ViewIdx(0), dimension);
    CurvePtr otherGuiCurve = other->getGuiCurve(ViewIdx(0), otherDimension);
    if (guiCurve) {
        if (otherGuiCurve) {
            if (!range) {
                guiCurve->clone(*otherGuiCurve);
            } else {
                guiCurve->clone(*otherGuiCurve, offset, range);
            }
        } else {
            if (otherCurve) {
                if (!range) {
                    guiCurve->clone(*otherCurve);
                } else {
                    guiCurve->clone(*otherCurve, offset, range);
                }
            }
        }
    }
    checkAnimationLevel(ViewIdx(0), dimension);
}

void
KnobHelper::cloneCurves(const KnobIPtr& other,
                        int offset,
                        const RangeD* range,
                        int dimension,
                        int otherDimension)
{
    assert( (dimension == otherDimension) || (dimension != -1) );
    assert(other);
    if (dimension == -1) {
        int dimMin = std::min( getDimension(), other->getDimension() );
        for (int i = 0; i < dimMin; ++i) {
            cloneOneCurve(other, offset, range, i, i);
        }
    } else {
        if (otherDimension == -1) {
            otherDimension = dimension;
        }
        cloneOneCurve(other, offset, range, dimension, otherDimension);
    }
}

bool
KnobHelper::cloneOneCurveAndCheckIfChanged(const KnobIPtr& other,
                                           bool updateGui,
                                           int dimension,
                                           int otherDimension)
{
    assert( dimension >= 0 && dimension < getDimension() &&
            otherDimension >= 0 && otherDimension < getDimension() );
    bool cloningCurveChanged = false;
    CurvePtr thisCurve = getCurve(ViewIdx(0), dimension, true);
    CurvePtr otherCurve = other->getCurve(ViewIdx(0), otherDimension, true);
    KeyFrameSet oldKeys;
    if (thisCurve && otherCurve) {
        if (updateGui) {
            oldKeys = thisCurve->getKeyFrames_mt_safe();
        }
        cloningCurveChanged |= thisCurve->cloneAndCheckIfChanged(*otherCurve);
    }

    CurvePtr guiCurve = getGuiCurve(ViewIdx(0), dimension);
    CurvePtr otherGuiCurve = other->getGuiCurve(ViewIdx(0), otherDimension);
    if (guiCurve) {
        if (otherGuiCurve) {
            cloningCurveChanged |= guiCurve->cloneAndCheckIfChanged(*otherGuiCurve);
        } else {
            cloningCurveChanged |= guiCurve->cloneAndCheckIfChanged(*otherCurve);
        }
    }

    if (updateGui && cloningCurveChanged) {
        // Indicate that old keyframes are removed

        std::list<double> oldKeysList;
        for (KeyFrameSet::iterator it = oldKeys.begin(); it != oldKeys.end(); ++it) {
            oldKeysList.push_back( it->getTime() );
        }
        if ( !oldKeysList.empty() ) {
            _signalSlotHandler->s_multipleKeyFramesRemoved(oldKeysList, ViewSpec::all(), dimension, (int)eValueChangedReasonNatronInternalEdited);
        }

        // Indicate new keyframes

        std::list<double> keysList;
        KeyFrameSet keys;
        if (thisCurve) {
            keys = thisCurve->getKeyFrames_mt_safe();
        }
        for (KeyFrameSet::iterator it = keys.begin(); it != keys.end(); ++it) {
            keysList.push_back( it->getTime() );
        }
        if ( !keysList.empty() ) {
            _signalSlotHandler->s_multipleKeyFramesSet(keysList, ViewSpec::all(), dimension, (int)eValueChangedReasonNatronInternalEdited);
        }
        checkAnimationLevel(ViewIdx(0), dimension);
    } else if (!updateGui) {
        checkAnimationLevel(ViewIdx(0), dimension);
    }

    return cloningCurveChanged;
} // KnobHelper::cloneOneCurveAndCheckIfChanged

bool
KnobHelper::cloneCurvesAndCheckIfChanged(const KnobIPtr& other,
                                         bool updateGui,
                                         int dimension,
                                         int otherDimension)
{
    assert( (dimension == otherDimension) || (dimension != -1) );
    assert(other);
    assert( (dimension == otherDimension) || (dimension != -1) );
    assert(other);
    bool hasChanged = false;
    if (dimension == -1) {
        int dimMin = std::min( getDimension(), other->getDimension() );
        for (int i = 0; i < dimMin; ++i) {
            hasChanged |= cloneOneCurveAndCheckIfChanged(other, updateGui, i, i);
        }
    } else {
        if (otherDimension == -1) {
            otherDimension = dimension;
        }
        assert( dimension >= 0 && dimension < getDimension() &&
                otherDimension >= 0 && otherDimension < getDimension() );
        hasChanged |= cloneOneCurveAndCheckIfChanged(other, updateGui, dimension, otherDimension);
    }

    return hasChanged;
}

//The knob in parameter will "listen" to this knob. Hence this knob is a dependency of the knob in parameter.
void
KnobHelper::addListener(const bool isExpression,
                        const int listenerDimension,
                        const int listenedToDimension,
                        const KnobIPtr& listener)
{
    assert( listenedToDimension == -1 || (listenedToDimension >= 0 && listenedToDimension < _imp->dimension) );
    KnobHelper* listenerIsHelper = dynamic_cast<KnobHelper*>( listener.get() );
    assert(listenerIsHelper);
    if (!listenerIsHelper) {
        return;
    }
    KnobIPtr thisShared = shared_from_this();
    if (listenerIsHelper->_signalSlotHandler && _signalSlotHandler) {
        //Notify the holder one of its knob is now slaved
        KnobHolderPtr holder = listenerIsHelper->getHolder();
        if (holder) {
            holder->onKnobSlaved(listener, thisShared, listenerDimension, true );
        }
    }

    // If this knob is already a dependency of the knob, add it to its dimension vector
    {
        QWriteLocker l(&_imp->mastersMutex);
        ListenerDimsMap::iterator foundListening = _imp->listeners.find(listener);
        if ( foundListening != _imp->listeners.end() ) {
            foundListening->second[listenerDimension].isListening = true;
            foundListening->second[listenerDimension].isExpr = isExpression;
            foundListening->second[listenerDimension].targetDim = listenedToDimension;
        } else {
            std::vector<ListenerDim>& dims = _imp->listeners[listener];
            dims.resize( listener->getDimension() );
            dims[listenerDimension].isListening = true;
            dims[listenerDimension].isExpr = isExpression;
            dims[listenerDimension].targetDim = listenedToDimension;
        }
    }

    if (isExpression) {
        QMutexLocker k(&listenerIsHelper->_imp->expressionMutex);
        assert(listenerDimension >= 0 && listenerDimension < listenerIsHelper->_imp->dimension);
        listenerIsHelper->_imp->expressions[listenerDimension].dependencies.push_back( std::make_pair(thisShared, listenedToDimension) );
    }
}

void
KnobHelper::removeListener(const KnobIPtr& listener,
                           int listenerDimension)
{
    KnobHelperPtr listenerHelper = boost::dynamic_pointer_cast<KnobHelper>(listener);

    assert(listenerHelper);

    QWriteLocker l(&_imp->mastersMutex);
    for (ListenerDimsMap::iterator it = _imp->listeners.begin(); it != _imp->listeners.end(); ++it) {
        if (it->first.lock() == listener) {
            it->second[listenerDimension].isListening = false;

            bool hasDimensionListening = false;
            for (std::size_t i = 0; i < it->second.size(); ++i) {
                if (it->second[listenerDimension].isListening) {
                    hasDimensionListening = true;
                    break;
                }
            }
            if (!hasDimensionListening) {
                _imp->listeners.erase(it);
            }
            break;
        }
    }
}

void
KnobHelper::getListeners(KnobI::ListenerDimsMap & listeners) const
{
    QReadLocker l(&_imp->mastersMutex);

    listeners = _imp->listeners;
}

double
KnobHelper::getCurrentTime() const
{
    KnobHolderPtr holder = getHolder();

    return holder && holder->getApp() ? holder->getCurrentTime() : 0;
}

ViewIdx
KnobHelper::getCurrentView() const
{
    KnobHolderPtr holder = getHolder();

    return ( holder && holder->getApp() ) ? holder->getCurrentView() : ViewIdx(0);
}


double
KnobHelper::random(double time,
                   unsigned int seed) const
{
    randomSeed(time, seed);

    return random();
}

double
KnobHelper::random(double min,
                   double max) const
{
    QMutexLocker k(&_imp->lastRandomHashMutex);

    _imp->lastRandomHash = hashFunction(_imp->lastRandomHash);

    return ( (double)_imp->lastRandomHash / (double)0x100000000LL ) * (max - min)  + min;
}

int
KnobHelper::randomInt(double time,
                      unsigned int seed) const
{
    randomSeed(time, seed);

    return randomInt();
}

int
KnobHelper::randomInt(int min,
                      int max) const
{
    return (int)random( (double)min, (double)max );
}

struct alias_cast_float
{
    alias_cast_float()
        : raw(0)
    {
    };                          // initialize to 0 in case sizeof(T) < 8

    union
    {
        U32 raw;
        float data;
    };
};

void
KnobHelper::randomSeed(double time,
                       unsigned int seed) const
{
    // Make the hash vary from seed
    U32 hash32 = seed;

    // Make the hash vary from time
    {
        alias_cast_float ac;
        ac.data = (float)time;
        hash32 += ac.raw;
    }

    QMutexLocker k(&_imp->lastRandomHashMutex);
    _imp->lastRandomHash = hash32;
}

bool
KnobHelper::hasModifications() const
{
    QMutexLocker k(&_imp->hasModificationsMutex);

    for (int i = 0; i < _imp->dimension; ++i) {
        if (_imp->hasModifications[i]) {
            return true;
        }
    }

    return false;
}

bool
KnobHelper::hasModificationsForSerialization() const
{

    return hasModifications();
}

bool
KnobHelper::hasModifications(int dimension) const
{
    if ( (dimension < 0) || (dimension >= _imp->dimension) ) {
        throw std::invalid_argument("KnobHelper::hasModifications: Dimension out of range");
    }
    QMutexLocker k(&_imp->hasModificationsMutex);

    return _imp->hasModifications[dimension];
}

bool
KnobHelper::setHasModifications(int dimension,
                                bool value,
                                bool lock)
{
    assert(dimension >= 0 && dimension < _imp->dimension);
    bool ret;
    if (lock) {
        QMutexLocker k(&_imp->hasModificationsMutex);
        ret = _imp->hasModifications[dimension] != value;
        _imp->hasModifications[dimension] = value;
    } else {
        assert( !_imp->hasModificationsMutex.tryLock() );
        ret = _imp->hasModifications[dimension] != value;
        _imp->hasModifications[dimension] = value;
    }

    return ret;
}

void
KnobHolder::getUserPages(std::list<KnobPagePtr>& userPages) const {
    const KnobsVec& knobs = getKnobs();

    for (KnobsVec::const_iterator it = knobs.begin(); it != knobs.end(); ++it) {
        if ( (*it)->isUserKnob() ) {
            KnobPagePtr isPage = toKnobPage(*it);
            if (isPage) {
                userPages.push_back(isPage);
            }
        }
    }
}

KnobIPtr
KnobHelper::createDuplicateOnHolder(const KnobHolderPtr& otherHolder,
                                    const KnobPagePtr& page,
                                    const KnobGroupPtr& group,
                                    int indexInParent,
                                    bool makeAlias,
                                    const std::string& newScriptName,
                                    const std::string& newLabel,
                                    const std::string& newToolTip,
                                    bool refreshParams,
                                    bool isUserKnob)
{
    ///find-out to which node that master knob belongs to
    KnobHolderPtr holder = getHolder();
    if ( !holder || !holder->getApp() ) {
        return KnobIPtr();
    }

    EffectInstancePtr otherIsEffect = toEffectInstance(otherHolder);
    EffectInstancePtr isEffect = toEffectInstance(holder);
    KnobBool* isBool = dynamic_cast<KnobBool*>(this);
    KnobInt* isInt = dynamic_cast<KnobInt*>(this);
    KnobDouble* isDbl = dynamic_cast<KnobDouble*>(this);
    KnobChoice* isChoice = dynamic_cast<KnobChoice*>(this);
    KnobColor* isColor = dynamic_cast<KnobColor*>(this);
    KnobString* isString = dynamic_cast<KnobString*>(this);
    KnobFile* isFile = dynamic_cast<KnobFile*>(this);
    KnobPath* isPath = dynamic_cast<KnobPath*>(this);
    KnobGroup* isGrp = dynamic_cast<KnobGroup*>(this);
    KnobPage* isPage = dynamic_cast<KnobPage*>(this);
    KnobButton* isBtn = dynamic_cast<KnobButton*>(this);
    KnobParametric* isParametric = dynamic_cast<KnobParametric*>(this);


    //Ensure the group user page is created
    KnobPagePtr destPage;

    if (page) {
        destPage = page;
    } else {
        if (otherIsEffect) {
            std::list<KnobPagePtr> userPages;
            otherIsEffect->getUserPages(userPages);
            if (userPages.empty()) {
                destPage = otherIsEffect->getOrCreateUserPageKnob();
            } else {
                destPage = userPages.front();
            }

        }
    }

    KnobIPtr output;
    if (isBool) {
        KnobBoolPtr newKnob = otherHolder->createBoolKnob(newScriptName, newLabel, isUserKnob);
        output = newKnob;
    } else if (isInt) {
        KnobIntPtr newKnob = otherHolder->createIntKnob(newScriptName, newLabel, getDimension(), isUserKnob);
        newKnob->setMinimumsAndMaximums( isInt->getMinimums(), isInt->getMaximums() );
        newKnob->setDisplayMinimumsAndMaximums( isInt->getDisplayMinimums(), isInt->getDisplayMaximums() );
        if ( isInt->isSliderDisabled() ) {
            newKnob->disableSlider();
        }
        output = newKnob;
    } else if (isDbl) {
        KnobDoublePtr newKnob = otherHolder->createDoubleKnob(newScriptName, newLabel, getDimension(), isUserKnob);
        newKnob->setSpatial( isDbl->getIsSpatial() );
        if ( isDbl->isRectangle() ) {
            newKnob->setAsRectangle();
        }
        for (int i = 0; i < getDimension(); ++i) {
            newKnob->setValueIsNormalized( i, isDbl->getValueIsNormalized(i) );
        }
        if ( isDbl->isSliderDisabled() ) {
            newKnob->disableSlider();
        }
        newKnob->setMinimumsAndMaximums( isDbl->getMinimums(), isDbl->getMaximums() );
        newKnob->setDisplayMinimumsAndMaximums( isDbl->getDisplayMinimums(), isDbl->getDisplayMaximums() );
        output = newKnob;
    } else if (isChoice) {
        KnobChoicePtr newKnob = otherHolder->createChoiceKnob(newScriptName, newLabel, isUserKnob);
        if (!makeAlias) {
            newKnob->populateChoices( isChoice->getEntries_mt_safe(), isChoice->getEntriesHelp_mt_safe() );
        }
        output = newKnob;
    } else if (isColor) {
        KnobColorPtr newKnob = otherHolder->createColorKnob(newScriptName, newLabel, getDimension(), isUserKnob);
        newKnob->setMinimumsAndMaximums( isColor->getMinimums(), isColor->getMaximums() );
        newKnob->setDisplayMinimumsAndMaximums( isColor->getDisplayMinimums(), isColor->getDisplayMaximums() );
        output = newKnob;
    } else if (isString) {
        KnobStringPtr newKnob = otherHolder->createStringKnob(newScriptName, newLabel, isUserKnob);
        if ( isString->isLabel() ) {
            newKnob->setAsLabel();
        }
        if ( isString->isCustomKnob() ) {
            newKnob->setAsCustom();
        }
        if ( isString->isMultiLine() ) {
            newKnob->setAsMultiLine();
        }
        if ( isString->usesRichText() ) {
            newKnob->setUsesRichText(true);
        }
        output = newKnob;
    } else if (isFile) {
        KnobFilePtr newKnob = otherHolder->createFileKnob(newScriptName, newLabel, isUserKnob);
        newKnob->setDialogType(isFile->getDialogType());
        newKnob->setDialogFilters(isFile->getDialogFilters());
        output = newKnob;
    } else if (isPath) {
        KnobPathPtr newKnob = otherHolder->createPathKnob(newScriptName, newLabel, isUserKnob);
        if ( isPath->isMultiPath() ) {
            newKnob->setMultiPath(true);
        }
        output = newKnob;
    } else if (isGrp) {
        KnobGroupPtr newKnob = otherHolder->createGroupKnob(newScriptName, newLabel, isUserKnob);
        if ( isGrp->isTab() ) {
            newKnob->setAsTab();
        }
        output = newKnob;
    } else if (isPage) {
        KnobPagePtr newKnob = otherHolder->createPageKnob(newScriptName, newLabel, isUserKnob);
        output = newKnob;
    } else if (isBtn) {
        KnobButtonPtr newKnob = otherHolder->createButtonKnob(newScriptName, newLabel, isUserKnob);
        output = newKnob;
    } else if (isParametric) {
        KnobParametricPtr newKnob = otherHolder->createParametricKnob(newScriptName, newLabel, isParametric->getDimension(), isUserKnob);
        output = newKnob;
    }
    if (!output) {
        return KnobIPtr();
    }
    for (int i = 0; i < getDimension(); ++i) {
        output->setDimensionName( i, getDimensionName(i) );
    }
    output->setName(newScriptName, true);
    output->cloneDefaultValues( shared_from_this() );
    output->clone( shared_from_this() );
    if ( canAnimate() ) {
        output->setAnimationEnabled( isAnimationEnabled() );
    }
    output->setEvaluateOnChange( getEvaluateOnChange() );
    output->setHintToolTip(newToolTip);
    output->setAddNewLine(true);
    output->setHashingStrategy(getHashingStrategy());
    if (group) {
        if (indexInParent == -1) {
            group->addKnob(output);
        } else {
            group->insertKnob(indexInParent, output);
        }
    } else if (destPage) {
        if (indexInParent == -1) {
            destPage->addKnob(output);
        } else {
            destPage->insertKnob(indexInParent, output);
        }
    }
    if (isUserKnob && otherIsEffect) {
        otherIsEffect->getNode()->declarePythonKnobs();
    }
    if (!makeAlias && otherIsEffect && isEffect) {
        NodeCollectionPtr collec;
        collec = isEffect->getNode()->getGroup();

        NodeGroupPtr isCollecGroup = toNodeGroup(collec);
        std::stringstream ss;
        if (isCollecGroup) {
            ss << "thisGroup." << newScriptName;
        } else {
            ss << "app." << otherIsEffect->getNode()->getFullyQualifiedName() << "." << newScriptName;
        }
        if (output->getDimension() > 1) {
            ss << ".get()[dimension]";
        } else {
            ss << ".get()";
        }

        try {
            std::string script = ss.str();
            for (int i = 0; i < getDimension(); ++i) {
                clearExpression(i, true);
                setExpression(i, script, false, false);
            }
        } catch (...) {
        }
    } else {
        setKnobAsAliasOfThis(output, true);
    }
    if (refreshParams) {
        otherHolder->recreateUserKnobs(true);
    }

    return output;
} // KnobHelper::createDuplicateOnNode

bool
KnobI::areTypesCompatibleForSlave(const KnobIPtr& lhs,
                                  const KnobIPtr& rhs)
{
    if ( lhs->typeName() == rhs->typeName() ) {
        return true;
    }

    //These are compatible types
    KnobIntPtr lhsIsInt = toKnobInt(lhs);
    KnobIntPtr rhsIsInt = toKnobInt(rhs);
    KnobDoublePtr lhsIsDouble = toKnobDouble(lhs);
    KnobColorPtr lhsIsColor = toKnobColor(lhs);
    KnobDoublePtr rhsIsDouble = toKnobDouble(rhs);
    KnobColorPtr rhsIsColor = toKnobColor(rhs);

    //Knobs containing doubles are compatibles with knobs containing integers because the user might want to link values
    //stored in a double parameter to a int parameter and vice versa
    if ( (lhsIsDouble || lhsIsColor || lhsIsInt) && (rhsIsColor || rhsIsDouble || rhsIsInt) ) {
        return true;
    }

    /*  KnobChoicePtr lhsIsChoice = toKnobChoice(lhs);
       KnobChoicePtr rhsIsChoice = toKnobChoice(rhs);
       if (lhsIsChoice || rhsIsChoice) {
          return false;
       }
     */


    return false;
}

bool
KnobHelper::setKnobAsAliasOfThis(const KnobIPtr& master,
                                 bool doAlias)
{
    //Sanity check
    if ( !master || ( master->getDimension() != getDimension() ) ||
         ( master->typeName() != typeName() ) ) {
        return false;
    }

    /*
       For choices, copy exactly the menu entries because they have to be the same
     */
    if (doAlias) {
        master->onKnobAboutToAlias( shared_from_this() );
    }
    beginChanges();
    for (int i = 0; i < getDimension(); ++i) {
        if ( isSlave(i) ) {
            unSlave(i, false);
        }
        if (doAlias) {
            //master->clone(this, i);
            bool ok = slaveToInternal(i, master, i, eValueChangedReasonNatronInternalEdited, false);
            assert(ok);
            Q_UNUSED(ok);
        }
    }
    for (int i = 0; i < getDimension(); ++i) {
        master->setDimensionName( i, getDimensionName(i) );
    }
    handleSignalSlotsForAliasLink(master, doAlias);

    endChanges();

    QWriteLocker k(&_imp->mastersMutex);
    if (doAlias) {
        _imp->slaveForAlias = master;
    } else {
        _imp->slaveForAlias.reset();
    }
    master->computeHasModifications();

    return true;
}

KnobIPtr
KnobHelper::getAliasMaster()  const
{
    QReadLocker k(&_imp->mastersMutex);

    return _imp->slaveForAlias.lock();
}

void
KnobHelper::getAllExpressionDependenciesRecursive(std::set<NodePtr >& nodes) const
{
    std::set<KnobIPtr> deps;
    {
        QMutexLocker k(&_imp->expressionMutex);
        for (int i = 0; i < _imp->dimension; ++i) {
            for (std::list< std::pair<KnobIWPtr, int> >::const_iterator it = _imp->expressions[i].dependencies.begin();
                 it != _imp->expressions[i].dependencies.end(); ++it) {
                KnobIPtr knob = it->first.lock();
                if (knob) {
                    deps.insert(knob);
                }
            }
        }
    }
    {
        QReadLocker k(&_imp->mastersMutex);
        for (int i = 0; i < _imp->dimension; ++i) {
            KnobIPtr master = _imp->masters[i].second.lock();
            if (master) {
                if ( std::find(deps.begin(), deps.end(), master) == deps.end() ) {
                    deps.insert(master);
                }
            }
        }
    }
    std::list<KnobIPtr> knobsToInspectRecursive;

    for (std::set<KnobIPtr>::iterator it = deps.begin(); it != deps.end(); ++it) {
        EffectInstancePtr effect  = toEffectInstance( (*it)->getHolder() );
        if (effect) {
            NodePtr node = effect->getNode();

            nodes.insert(node);
            knobsToInspectRecursive.push_back(*it);
        }
    }


    for (std::list<KnobIPtr>::iterator it = knobsToInspectRecursive.begin(); it != knobsToInspectRecursive.end(); ++it) {
        (*it)->getAllExpressionDependenciesRecursive(nodes);
    }
}



static void
initializeValueSerializationStorage(const KnobIPtr& knob, const int dimension, ValueSerialization* serialization)
{
    serialization->_expression = knob->getExpression(dimension);
    serialization->_expresionHasReturnVariable = knob->isExpressionUsingRetVariable(dimension);

    bool gotValue = !serialization->_expression.empty();

    CurvePtr curve = knob->getCurve(ViewSpec::current(), dimension);
    if (curve && !gotValue) {
        curve->toSerialization(&serialization->_animationCurve);
        if (!serialization->_animationCurve.keys.empty()) {
            gotValue = true;
        }
    }

    if (!gotValue) {
        EffectInstancePtr isHolderEffect = toEffectInstance(knob->getHolder());
        bool isEffectCloned = false;
        if (isHolderEffect) {
            isEffectCloned = isHolderEffect->getNode()->getMasterNode().get() != 0;
        }

        std::pair< int, KnobIPtr > master = knob->getMaster(dimension);

        // Only serialize master link if:
        // - it exists and
        // - the knob wants the slave/master link to be persistent and
        // - the effect is not a clone of another one OR the master knob is an alias of this one
        if ( master.second && !knob->isMastersPersistenceIgnored() && (!isEffectCloned || knob->getAliasMaster())) {
            if (master.second->getDimension() > 1) {
                serialization->_slaveMasterLink.masterDimensionName = master.second->getDimensionName(master.first);
            }
            serialization->_slaveMasterLink.hasLink = true;
            gotValue = true;
            if (master.second != knob) {
                NamedKnobHolderPtr holder = boost::dynamic_pointer_cast<NamedKnobHolder>( master.second->getHolder() );
                assert(holder);

                TrackMarkerPtr isMarker = toTrackMarker(holder);
                if (isMarker) {
                    if (isMarker) {
                        serialization->_slaveMasterLink.masterTrackName = isMarker->getScriptName_mt_safe();
                        if (isMarker->getContext()->getNode()->getEffectInstance() != holder) {
                            serialization->_slaveMasterLink.masterNodeName = isMarker->getContext()->getNode()->getScriptName_mt_safe();
                        }
                    }
                } else {
                    // coverity[dead_error_line]
                    if (holder && holder != knob->getHolder()) {
                        // If the master knob is on  the group containing the node holding this knob
                        // then don't serialize the node name

                        EffectInstancePtr thisHolderIsEffect = toEffectInstance(knob->getHolder());
                        if (thisHolderIsEffect) {
                            NodeGroupPtr isGrp = toNodeGroup(thisHolderIsEffect->getNode()->getGroup());
                            if (isGrp && isGrp == holder) {
                                serialization->_slaveMasterLink.masterNodeName = kKnobMasterNodeIsGroup;
                            }
                        }
                        if (serialization->_slaveMasterLink.masterNodeName.empty()) {
                            serialization->_slaveMasterLink.masterNodeName = holder->getScriptName_mt_safe();
                        }
                    }
                }
                serialization->_slaveMasterLink.masterKnobName = master.second->getName();
            }
        }
    }

    KnobBoolBasePtr isBoolBase = toKnobBoolBase(knob);
    KnobIntPtr isInt = toKnobInt(knob);
    KnobBoolPtr isBool = toKnobBool(knob);
    KnobButtonPtr isButton = toKnobButton(knob);
    KnobDoubleBasePtr isDoubleBase = toKnobDoubleBase(knob);
    KnobDoublePtr isDouble = toKnobDouble(knob);
    KnobColorPtr isColor = toKnobColor(knob);
    KnobChoicePtr isChoice = toKnobChoice(knob);
    KnobStringBasePtr isStringBase = toKnobStringBase(knob);
    KnobParametricPtr isParametric = toKnobParametric(knob);
    KnobPagePtr isPage = toKnobPage(knob);
    KnobGroupPtr isGrp = toKnobGroup(knob);
    KnobSeparatorPtr isSep = toKnobSeparator(knob);
    KnobButtonPtr btn = toKnobButton(knob);


    if (isInt) {
        serialization->_type = ValueSerialization::eSerializationValueVariantTypeInteger;
        serialization->_defaultValue.isInt = isInt->getDefaultValue(dimension);
        serialization->_serializeDefaultValue = isInt->hasDefaultValueChanged(dimension);
    } else if (isBool || isGrp || isButton) {
        serialization->_type = ValueSerialization::eSerializationValueVariantTypeBoolean;
        serialization->_defaultValue.isBool = isBoolBase->getDefaultValue(dimension);
        serialization->_serializeDefaultValue = isBoolBase->hasDefaultValueChanged(dimension);
    } else if (isColor || isDouble) {
        serialization->_type = ValueSerialization::eSerializationValueVariantTypeDouble;
        serialization->_defaultValue.isDouble = isDoubleBase->getDefaultValue(dimension);
        serialization->_serializeDefaultValue = isDoubleBase->hasDefaultValueChanged(dimension);
    } else if (isStringBase) {
        serialization->_type = ValueSerialization::eSerializationValueVariantTypeString;
        serialization->_defaultValue.isString = isStringBase->getDefaultValue(dimension);
        serialization->_serializeDefaultValue = isStringBase->hasDefaultValueChanged(dimension);

    } else if (isChoice) {
        serialization->_type = ValueSerialization::eSerializationValueVariantTypeString;
        //serialization->_defaultValue.isString
        std::vector<std::string> entries = isChoice->getEntries_mt_safe();
        int defIndex = isChoice->getDefaultValue(dimension);
        std::string defValue;
        if (defIndex >= 0 && defIndex < (int)entries.size()) {
            defValue = entries[defIndex];
        }
        serialization->_defaultValue.isString = defValue;
        serialization->_serializeDefaultValue = isChoice->hasDefaultValueChanged(dimension);

    }

    serialization->_serializeValue = false;

    if (!gotValue) {

        if (isInt) {
            serialization->_value.isInt = isInt->getValue(dimension);
            serialization->_serializeValue = (serialization->_value.isInt != serialization->_defaultValue.isInt);
        } else if (isBool || isGrp || isButton) {
            serialization->_value.isBool = isBoolBase->getValue(dimension);
            serialization->_serializeValue = (serialization->_value.isBool != serialization->_defaultValue.isBool);
        } else if (isColor || isDouble) {
            serialization->_value.isDouble = isDoubleBase->getValue(dimension);
            serialization->_serializeValue = (serialization->_value.isDouble != serialization->_defaultValue.isDouble);
        } else if (isStringBase) {
            serialization->_value.isString = isStringBase->getValue(dimension);
            serialization->_serializeValue = (serialization->_value.isString != serialization->_defaultValue.isString);

        } else if (isChoice) {
            serialization->_value.isString = isChoice->getActiveEntryText_mt_safe();
            serialization->_serializeValue = (serialization->_value.isString != serialization->_defaultValue.isString);
        }
    }
    // Check if we need to serialize this dimension
    serialization->_mustSerialize = true;

    if (serialization->_expression.empty() && !serialization->_slaveMasterLink.hasLink && serialization->_animationCurve.keys.empty()  && !serialization->_serializeValue && !serialization->_serializeDefaultValue) {
        serialization->_mustSerialize = false;
    }

} // initializeValueSerializationStorage

void
KnobHelper::restoreValueFromSerialization(const SERIALIZATION_NAMESPACE::ValueSerialization& obj, int targetDimension, bool restoreDefaultValue)
{
    KnobIPtr thisShared = shared_from_this();
    KnobBoolBasePtr isBoolBase = toKnobBoolBase(thisShared);
    KnobIntPtr isInt = toKnobInt(thisShared);
    KnobBoolPtr isBool = toKnobBool(thisShared);
    KnobButtonPtr isButton = toKnobButton(thisShared);
    KnobDoubleBasePtr isDoubleBase = toKnobDoubleBase(thisShared);
    KnobDoublePtr isDouble = toKnobDouble(thisShared);
    KnobColorPtr isColor = toKnobColor(thisShared);
    KnobChoicePtr isChoice = toKnobChoice(thisShared);
    KnobStringBasePtr isStringBase = toKnobStringBase(thisShared);
    KnobPagePtr isPage = toKnobPage(thisShared);
    KnobGroupPtr isGrp = toKnobGroup(thisShared);
    KnobSeparatorPtr isSep = toKnobSeparator(thisShared);
    KnobButtonPtr btn = toKnobButton(thisShared);

    // We do the opposite of what is done in initializeValueSerializationStorage()
    if (isInt) {
        if (obj._serializeValue) {
            isInt->setValue(obj._value.isInt, ViewSpec::all(), targetDimension);
        }
        if (restoreDefaultValue) {
            if (obj._serializeValue) {
                isInt->setDefaultValueWithoutApplying(obj._defaultValue.isInt, targetDimension);
            } else {
                isInt->setDefaultValue(obj._defaultValue.isInt, targetDimension);
            }
        }

    } else if (isBool || isGrp || isButton) {
        assert(isBoolBase);
        if (obj._serializeValue) {
            isBoolBase->setValue(obj._value.isBool, ViewSpec::all(), targetDimension);
        }
        if (restoreDefaultValue) {
            if (obj._serializeValue) {
                isBoolBase->setDefaultValueWithoutApplying(obj._defaultValue.isBool, targetDimension);
            } else {
                isBoolBase->setDefaultValue(obj._defaultValue.isBool, targetDimension);
            }
        }
    } else if (isColor || isDouble) {
        assert(isDoubleBase);

        if (obj._serializeValue) {
            isDoubleBase->setValue(obj._value.isDouble, ViewSpec::all(), targetDimension);
        }
        if (restoreDefaultValue) {
            if (obj._serializeValue) {
                isDoubleBase->setDefaultValueWithoutApplying(obj._defaultValue.isDouble, targetDimension);
            } else {
                isDoubleBase->setDefaultValue(obj._defaultValue.isDouble, targetDimension);
            }
        }

    } else if (isStringBase) {

        if (obj._serializeValue) {
            isStringBase->setValue(obj._value.isString, ViewSpec::all(), targetDimension);
        }
        if (restoreDefaultValue) {
            if (obj._serializeValue) {
                isStringBase->setDefaultValueWithoutApplying(obj._defaultValue.isString, targetDimension);
            } else {
                isStringBase->setDefaultValue(obj._defaultValue.isString, targetDimension);
            }
        }
    } else if (isChoice) {
        int foundValue = -1;
        int foundDefault = -1;
        std::vector<std::string> entries = isChoice->getEntries_mt_safe();
        for (std::size_t i = 0; i < entries.size(); ++i) {
            if (foundValue == -1 && obj._serializeValue && boost::iequals(entries[i], obj._value.isString) ) {
                foundValue = i;
            } else if (foundDefault == -1 && restoreDefaultValue && boost::iequals(entries[i], obj._defaultValue.isString)) {
                foundDefault = i;
            }
        }

        if (obj._serializeValue) {
            if (foundValue == -1) {
                // Just remember the active entry if not found
                isChoice->setActiveEntry(obj._value.isString);
            } else {
                isChoice->setValue(foundValue);
            }
         }
        if (foundDefault != -1) {
            if (obj._serializeValue) {
                isChoice->setDefaultValueWithoutApplying(foundDefault);
            } else {
                isChoice->setDefaultValue(foundDefault);
            }
        }
    }

}

void
KnobHelper::toSerialization(SerializationObjectBase* serializationBase)
{

    SERIALIZATION_NAMESPACE::KnobSerialization* serialization = dynamic_cast<SERIALIZATION_NAMESPACE::KnobSerialization*>(serializationBase);
    SERIALIZATION_NAMESPACE::GroupKnobSerialization* groupSerialization = dynamic_cast<SERIALIZATION_NAMESPACE::GroupKnobSerialization*>(serializationBase);
    assert(serialization || groupSerialization);
    if (!serialization && !groupSerialization) {
        return;
    }

    if (groupSerialization) {
        KnobGroup* isGrp = dynamic_cast<KnobGroup*>(this);
        KnobPage* isPage = dynamic_cast<KnobPage*>(this);

        assert(isGrp || isPage);

        groupSerialization->_typeName = typeName();
        groupSerialization->_name = getName();
        groupSerialization->_label = getLabel();
        groupSerialization->_secret = getIsSecret();

        if (isGrp) {
            groupSerialization->_isSetAsTab = isGrp->isTab();
            groupSerialization->_isOpened = isGrp->getValue();
        }

        KnobsVec children;

        if (isGrp) {
            children = isGrp->getChildren();
        } else if (isPage) {
            children = isPage->getChildren();
        }
        for (std::size_t i = 0; i < children.size(); ++i) {
            const KnobIPtr& child = children[i];
            if (isPage) {
                // If page, check that the child is a top level child and not child of a sub-group
                // otherwise let the sub group register the child
                KnobIPtr parent = child->getParentKnob();
                if (parent.get() != isPage) {
                    continue;
                }
            }
            KnobGroupPtr isGrp = toKnobGroup(child);
            if (isGrp) {
                boost::shared_ptr<GroupKnobSerialization> childSer( new GroupKnobSerialization );
                isGrp->toSerialization(childSer.get());
                groupSerialization->_children.push_back(childSer);
            } else {
                //KnobChoicePtr isChoice = toKnobChoice(children[i].get());
                //bool copyKnob = false;//isChoice != NULL;
                KnobSerializationPtr childSer( new KnobSerialization );
                child->toSerialization(childSer.get());
                assert(childSer->_isUserKnob);
                groupSerialization->_children.push_back(childSer);
            }
        }
    } else {


        KnobIPtr thisShared = shared_from_this();

        serialization->_typeName = typeName();
        serialization->_dimension = getDimension();
        serialization->_scriptName = getName();

        serialization->_isUserKnob = isUserKnob() && !isDeclaredByPlugin();

        bool isFullRecoverySave = appPTR->getCurrentSettings()->getIsFullRecoverySaveModeEnabled();


        // Values bits
        serialization->_values.resize(serialization->_dimension);
        for (int i = 0; i < serialization->_dimension; ++i) {
            serialization->_values[i]._serialization = serialization;
            serialization->_values[i]._dimension = i;
            initializeValueSerializationStorage(thisShared, i, &serialization->_values[i]);

            // Force default value serialization in those cases
            if (serialization->_isUserKnob || isFullRecoverySave) {
                serialization->_values[i]._serializeDefaultValue = true;
                serialization->_values[i]._mustSerialize = true;
            }
        }

        serialization->_masterIsAlias = getAliasMaster().get() != 0;

        // User knobs bits
        serialization->_label = getLabel();
        serialization->_triggerNewLine = isNewLineActivated();
        serialization->_evaluatesOnChange = getEvaluateOnChange();
        serialization->_isPersistent = getIsPersistent();
        serialization->_animatesChanged = (isAnimationEnabled() != isAnimatedByDefault());
        serialization->_tooltip = getHintToolTip();
        serialization->_iconFilePath[0] = getIconLabel(false);
        serialization->_iconFilePath[1] = getIconLabel(true);

        if (serialization->_isUserKnob) {
            serialization->_isSecret = getIsSecret();

            int nDimsDisabled = 0;
            for (int i = 0; i < serialization->_dimension; ++i) {
                // If the knob is slaved, it will be disabled so do not take it into account
                if (!isSlave(i) && (!isEnabled(i))) {
                    ++nDimsDisabled;
                }
            }
            if (nDimsDisabled == serialization->_dimension) {
                serialization->_disabled = true;
            }
        }


        // Viewer UI context bits
        if (getHolder()) {
            if (getHolder()->getInViewerContextKnobIndex(thisShared) != -1) {
                serialization->_hasViewerInterface = true;
                serialization->_inViewerContextItemSpacing = getInViewerContextItemSpacing();
                ViewerContextLayoutTypeEnum layout = getInViewerContextLayoutType();
                switch (layout) {
                    case eViewerContextLayoutTypeAddNewLine:
                        serialization->_inViewerContextItemLayout = kInViewerContextItemLayoutNewLine;
                        break;
                    case eViewerContextLayoutTypeSeparator:
                        serialization->_inViewerContextItemLayout = kInViewerContextItemLayoutAddSeparator;
                        break;
                    case eViewerContextLayoutTypeStretchAfter:
                        serialization->_inViewerContextItemLayout = kInViewerContextItemLayoutStretchAfter;
                        break;
                    case eViewerContextLayoutTypeStretchBefore:
                        serialization->_inViewerContextItemLayout = kInViewerContextItemLayoutStretchBefore;
                        break;
                    case eViewerContextLayoutTypeSpacing:
                        serialization->_inViewerContextItemLayout.clear();
                        break;
                }
                serialization->_inViewerContextSecret = getInViewerContextSecret();
                if (serialization->_isUserKnob) {
                    serialization->_inViewerContextLabel = getInViewerContextLabel();
                    serialization->_inViewerContextIconFilePath[0] = getInViewerContextIconFilePath(false);
                    serialization->_inViewerContextIconFilePath[1] = getInViewerContextIconFilePath(true);

                }
            }
        }

        // Per-type specific data
        KnobChoice* isChoice = dynamic_cast<KnobChoice*>(this);
        if (isChoice) {
            ChoiceExtraData* extraData = new ChoiceExtraData;
            extraData->_entries = isChoice->getEntries_mt_safe();
            extraData->_helpStrings = isChoice->getEntriesHelp_mt_safe();
            serialization->_extraData.reset(extraData);
        }
        KnobParametric* isParametric = dynamic_cast<KnobParametric*>(this);
        if (isParametric) {
            ParametricExtraData* extraData = new ParametricExtraData;
            isParametric->saveParametricCurves(&extraData->parametricCurves);
            serialization->_extraData.reset(extraData);
        }
        KnobString* isString = dynamic_cast<KnobString*>(this);
        if (isString) {
            TextExtraData* extraData = new TextExtraData;
            isString->getAnimation().save(&extraData->keyframes);
            serialization->_extraData.reset(extraData);
            extraData->fontFamily = isString->getFontFamily();
            extraData->fontSize = isString->getFontSize();
            isString->getFontColor(&extraData->fontColor[0], &extraData->fontColor[1], &extraData->fontColor[2]);
            extraData->italicActivated = isString->getItalicActivated();
            extraData->boldActivated = isString->getBoldActivated();
        }
        if (serialization->_isUserKnob) {
            if (isString) {
                TextExtraData* extraData = dynamic_cast<TextExtraData*>(serialization->_extraData.get());
                assert(extraData);
                extraData->label = isString->isLabel();
                extraData->multiLine = isString->isMultiLine();
                extraData->richText = isString->usesRichText();
            }
            KnobDouble* isDbl = dynamic_cast<KnobDouble*>(this);
            KnobInt* isInt = dynamic_cast<KnobInt*>(this);
            KnobColor* isColor = dynamic_cast<KnobColor*>(this);
            if (isDbl || isInt || isColor) {
                ValueExtraData* extraData = new ValueExtraData;
                if (isDbl) {
                    extraData->useHostOverlayHandle = serialization->_dimension == 2 && isDbl->getHasHostOverlayHandle();
                    extraData->min = isDbl->getMinimum();
                    extraData->max = isDbl->getMaximum();
                    extraData->dmin = isDbl->getDisplayMinimum();
                    extraData->dmax = isDbl->getDisplayMaximum();
                } else if (isInt) {
                    extraData->min = isInt->getMinimum();
                    extraData->max = isInt->getMaximum();
                    extraData->dmin = isInt->getDisplayMinimum();
                    extraData->dmax = isInt->getDisplayMaximum();
                } else if (isColor) {
                    extraData->min = isColor->getMinimum();
                    extraData->max = isColor->getMaximum();
                    extraData->dmin = isColor->getDisplayMinimum();
                    extraData->dmax = isColor->getDisplayMaximum();
                }
                serialization->_extraData.reset(extraData);
            }

            KnobFile* isFile = dynamic_cast<KnobFile*>(this);
            if (isFile) {
                FileExtraData* extraData = new FileExtraData;
                extraData->useSequences = isFile->getDialogType() == KnobFile::eKnobFileDialogTypeOpenFileSequences ||
                isFile->getDialogType() == KnobFile::eKnobFileDialogTypeSaveFileSequences;
                serialization->_extraData.reset(extraData);
            }

            KnobPath* isPath = dynamic_cast<KnobPath*>(this);
            if (isPath) {
                PathExtraData* extraData = new PathExtraData;
                extraData->multiPath = isPath->isMultiPath();
                serialization->_extraData.reset(extraData);
            }
        }

        // Check if we need to serialize this knob
        serialization->_mustSerialize = true;
        if (!serialization->_isUserKnob && !serialization->_masterIsAlias && !serialization->_hasViewerInterface) {
            bool mustSerialize = false;
            for (std::size_t i = 0; i < serialization->_values.size(); ++i) {
                mustSerialize |= serialization->_values[i]._mustSerialize;
            }

            if (!mustSerialize) {
                // Check if there are extra data
                {
                    const TextExtraData* data = dynamic_cast<const TextExtraData*>(serialization->_extraData.get());
                    if (data) {
                        if (!data->keyframes.empty() || data->fontFamily != NATRON_FONT || data->fontSize != KnobString::getDefaultFontPointSize() || data->fontColor[0] != 0 || data->fontColor[1] != 0 || data->fontColor[2] != 0) {
                            mustSerialize = true;
                        }
                    }
                }
                {
                    const ParametricExtraData* data = dynamic_cast<const ParametricExtraData*>(serialization->_extraData.get());
                    if (data) {
                        if (!data->parametricCurves.empty()) {
                            mustSerialize = true;
                        }
                    }
                }

            }
            serialization->_mustSerialize = mustSerialize;
        }
    } // groupSerialization
} // KnobHelper::toSerialization


void
KnobHelper::fromSerialization(const SerializationObjectBase& serializationBase)
{
    // We allow non persistent knobs to be loaded if we found a valid serialization for them
    const SERIALIZATION_NAMESPACE::KnobSerialization* serialization = dynamic_cast<const SERIALIZATION_NAMESPACE::KnobSerialization*>(&serializationBase);
    assert(serialization);
    if (!serialization) {
        return;
    }

    // Block any instance change action call when loading a knob
    blockValueChanges();
    beginChanges();



    // Restore extra datas
    KnobFile* isInFile = dynamic_cast<KnobFile*>(this);
    KnobString* isString = dynamic_cast<KnobString*>(this);
    if (isString) {
        const TextExtraData* data = dynamic_cast<const TextExtraData*>(serialization->_extraData.get());
        if (data) {
            isString->loadAnimation(data->keyframes);
            isString->setFontColor(data->fontColor[0], data->fontColor[1], data->fontColor[2]);
            isString->setFontFamily(data->fontFamily);
            isString->setFontSize(std::max(data->fontSize,1));
            isString->setItalicActivated(data->italicActivated);
            isString->setBoldActivated(data->boldActivated);
        }

    }

    // Load parametric parameter's curves
    KnobParametric* isParametric = dynamic_cast<KnobParametric*>(this);
    if (isParametric) {
        const ParametricExtraData* data = dynamic_cast<const ParametricExtraData*>(serialization->_extraData.get());
        if (data) {
            isParametric->loadParametricCurves(data->parametricCurves);
        }
    }


    // Restore user knobs bits
    if (serialization->_isUserKnob) {
        setAsUserKnob(true);
        if (serialization->_isSecret) {
            setSecret(true);
        }
        // Restore enabled state
        if (serialization->_disabled) {
            setAllDimensionsEnabled(false);
        }
        setIsPersistent(serialization->_isPersistent);
        if (serialization->_animatesChanged) {
            setAnimationEnabled(!isAnimatedByDefault());
        }
        setEvaluateOnChange(serialization->_evaluatesOnChange);
        setName(serialization->_scriptName);
        setHintToolTip(serialization->_tooltip);
        setAddNewLine(serialization->_triggerNewLine);
        setIconLabel(serialization->_iconFilePath[0], false);
        setIconLabel(serialization->_iconFilePath[1], true);

        KnobInt* isInt = dynamic_cast<KnobInt*>(this);
        KnobDouble* isDouble = dynamic_cast<KnobDouble*>(this);
        KnobColor* isColor = dynamic_cast<KnobColor*>(this);
        KnobChoice* isChoice = dynamic_cast<KnobChoice*>(this);
        KnobPath* isPath = dynamic_cast<KnobPath*>(this);

        int nDims = std::min( getDimension(), serialization->_dimension );

        if (isInt) {
            const ValueExtraData* data = dynamic_cast<const ValueExtraData*>(serialization->_extraData.get());
            assert(data);
            if (data) {
                std::vector<int> minimums, maximums, dminimums, dmaximums;
                for (int i = 0; i < nDims; ++i) {
                    minimums.push_back(data->min);
                    maximums.push_back(data->max);
                    dminimums.push_back(data->dmin);
                    dmaximums.push_back(data->dmax);
                }
                isInt->setMinimumsAndMaximums(minimums, maximums);
                isInt->setDisplayMinimumsAndMaximums(dminimums, dmaximums);
            }
        } else if (isDouble) {
            const ValueExtraData* data = dynamic_cast<const ValueExtraData*>(serialization->_extraData.get());
            assert(data);
            if (data) {
                std::vector<double> minimums, maximums, dminimums, dmaximums;
                for (int i = 0; i < nDims; ++i) {
                    minimums.push_back(data->min);
                    maximums.push_back(data->max);
                    dminimums.push_back(data->dmin);
                    dmaximums.push_back(data->dmax);
                }
                isDouble->setMinimumsAndMaximums(minimums, maximums);
                isDouble->setDisplayMinimumsAndMaximums(dminimums, dmaximums);
                if (data->useHostOverlayHandle) {
                    isDouble->setHasHostOverlayHandle(true);
                }
            }

        } else if (isChoice) {
            const ChoiceExtraData* data = dynamic_cast<const ChoiceExtraData*>(serialization->_extraData.get());
            if (data) {
                isChoice->populateChoices(data->_entries, data->_helpStrings);
            }
        } else if (isColor) {
            const ValueExtraData* data = dynamic_cast<const ValueExtraData*>(serialization->_extraData.get());
            if (data) {
                std::vector<double> minimums, maximums, dminimums, dmaximums;
                for (int i = 0; i < nDims; ++i) {
                    minimums.push_back(data->min);
                    maximums.push_back(data->max);
                    dminimums.push_back(data->dmin);
                    dmaximums.push_back(data->dmax);
                }
                isColor->setMinimumsAndMaximums(minimums, maximums);
                isColor->setDisplayMinimumsAndMaximums(dminimums, dmaximums);
            }
        } else if (isString) {
            const TextExtraData* data = dynamic_cast<const TextExtraData*>(serialization->_extraData.get());
            if (data) {
                if (data->label) {
                    isString->setAsLabel();
                } else if (data->multiLine) {
                    isString->setAsMultiLine();
                    if (data->richText) {
                        isString->setUsesRichText(true);
                    }
                }
            }

        } else if (isInFile) {
            const FileExtraData* data = dynamic_cast<const FileExtraData*>(serialization->_extraData.get());
            if (data) {
                if (data->useExistingFiles) {
                    if (data->useSequences) {
                        isInFile->setDialogType(KnobFile::eKnobFileDialogTypeOpenFileSequences);
                    } else {
                        isInFile->setDialogType(KnobFile::eKnobFileDialogTypeOpenFile);
                    }
                } else {
                    if (data->useSequences) {
                        isInFile->setDialogType(KnobFile::eKnobFileDialogTypeSaveFileSequences);
                    } else {
                        isInFile->setDialogType(KnobFile::eKnobFileDialogTypeSaveFile);
                    }
                }
                isInFile->setDialogFilters(data->filters);
            }
        } else if (isPath) {
            const PathExtraData* data = dynamic_cast<const PathExtraData*>(serialization->_extraData.get());
            if (data && data->multiPath) {
                isPath->setMultiPath(true);
            }
        }

    } // isUserKnob


    // There is a case where the dimension of a parameter might have changed between versions, e.g:
    // the size parameter of the Blur node was previously a Double1D and has become a Double2D to control
    // both dimensions.
    // For compatibility, we do not load only the first dimension, otherwise the result wouldn't be the same,
    // instead we replicate the last dimension of the serialized knob to all other remaining dimensions to fit the
    // knob's dimensions.
    for (std::size_t d = 0; d < serialization->_values.size(); ++d) {
        int dimensionIndex = serialization->_values[d]._dimension;

        // Clone animation
        if (!serialization->_values[d]._animationCurve.keys.empty()) {
            CurvePtr curve = getCurve(ViewIdx(0), dimensionIndex);
            if (curve) {
                curve->fromSerialization(serialization->_values[d]._animationCurve);
            }
        } else if (serialization->_values[d]._expression.empty() && !serialization->_values[d]._slaveMasterLink.hasLink) {
            restoreValueFromSerialization(serialization->_values[d], dimensionIndex, serialization->_values[d]._serializeDefaultValue);
        }
        
    } // for all dims


    // Restore viewer UI context
    if (serialization->_hasViewerInterface) {
        setInViewerContextItemSpacing(serialization->_inViewerContextItemSpacing);
        ViewerContextLayoutTypeEnum layoutType = eViewerContextLayoutTypeSpacing;
        if (serialization->_inViewerContextItemLayout == kInViewerContextItemLayoutNewLine) {
            layoutType = eViewerContextLayoutTypeAddNewLine;
        } else if (serialization->_inViewerContextItemLayout == kInViewerContextItemLayoutStretchAfter) {
            layoutType = eViewerContextLayoutTypeStretchAfter;
        } else if (serialization->_inViewerContextItemLayout == kInViewerContextItemLayoutStretchBefore) {
            layoutType = eViewerContextLayoutTypeStretchBefore;
        } else if (serialization->_inViewerContextItemLayout == kInViewerContextItemLayoutAddSeparator) {
            layoutType = eViewerContextLayoutTypeSeparator;
        }
        setInViewerContextLayoutType(layoutType);
        setInViewerContextSecret(serialization->_inViewerContextSecret);
        if (isUserKnob()) {
            setInViewerContextLabel(QString::fromUtf8(serialization->_inViewerContextLabel.c_str()));
            setInViewerContextIconFilePath(serialization->_inViewerContextIconFilePath[0], false);
            setInViewerContextIconFilePath(serialization->_inViewerContextIconFilePath[1], true);
        }
    }
    
    // Allow changes again
    endChanges();
    unblockValueChanges();
    computeHasModifications();
} // KnobHelper::fromSerialization



/***************************KNOB HOLDER******************************************/

struct KnobHolder::KnobHolderPrivate
{
    AppInstanceWPtr app;
    QMutex knobsMutex;
    std::vector< KnobIPtr > knobs;
    bool knobsInitialized;
    bool isInitializingKnobs;
    bool isSlave;
    std::vector<KnobIWPtr> knobsWithViewerUI;

    ///Count how many times an overlay needs to be redrawn for the instanceChanged/penMotion/penDown etc... actions
    ///to just redraw it once when the recursion level is back to 0
    QMutex overlayRedrawStackMutex;
    int overlayRedrawStack;
    bool isDequeingValuesSet;
    mutable QMutex paramsEditLevelMutex;
    KnobHolder::MultipleParamsEditEnum paramsEditLevel;
    int paramsEditRecursionLevel;
    mutable QMutex evaluationBlockedMutex;
    int evaluationBlocked;

    //Set in the begin/endChanges block
    bool canCurrentlySetValue;
    KnobChanges knobChanged;
    int nbSignificantChangesDuringEvaluationBlock;
    int nbChangesDuringEvaluationBlock;
    int nbChangesRequiringMetadataRefresh;
    QMutex knobsFrozenMutex;
    bool knobsFrozen;
    mutable QMutex hasAnimationMutex;
    bool hasAnimation;
    DockablePanelI* settingsPanel;

    std::list<KnobIWPtr> overlaySlaves;


    KnobHolderPrivate(const AppInstancePtr& appInstance_)
        : app(appInstance_)
        , knobsMutex()
        , knobs()
        , knobsInitialized(false)
        , isInitializingKnobs(false)
        , isSlave(false)
        , overlayRedrawStackMutex()
        , overlayRedrawStack(0)
        , isDequeingValuesSet(false)
        , paramsEditLevel(eMultipleParamsEditOff)
        , paramsEditRecursionLevel(0)
        , evaluationBlockedMutex(QMutex::Recursive)
        , evaluationBlocked(0)
        , canCurrentlySetValue(true)
        , knobChanged()
        , nbSignificantChangesDuringEvaluationBlock(0)
        , nbChangesDuringEvaluationBlock(0)
        , nbChangesRequiringMetadataRefresh(0)
        , knobsFrozenMutex()
        , knobsFrozen(false)
        , hasAnimationMutex()
        , hasAnimation(false)
        , settingsPanel(0)

    {
    }

    KnobHolderPrivate(const KnobHolderPrivate& other)
    : app(other.app)
    , knobsMutex()
    , knobs(other.knobs)
    , knobsInitialized(other.knobsInitialized)
    , isInitializingKnobs(other.isInitializingKnobs)
    , isSlave(other.isSlave)
    , overlayRedrawStackMutex()
    , overlayRedrawStack(0)
    , isDequeingValuesSet(other.isDequeingValuesSet)
    , paramsEditLevel(other.paramsEditLevel)
    , paramsEditRecursionLevel(other.paramsEditRecursionLevel)
    , evaluationBlockedMutex(QMutex::Recursive)
    , evaluationBlocked(0)
    , canCurrentlySetValue(other.canCurrentlySetValue)
    , knobChanged()
    , nbSignificantChangesDuringEvaluationBlock(0)
    , nbChangesDuringEvaluationBlock(0)
    , nbChangesRequiringMetadataRefresh(0)
    , knobsFrozenMutex()
    , knobsFrozen(false)
    , hasAnimationMutex()
    , hasAnimation(other.hasAnimation)
    , settingsPanel(other.settingsPanel)
    {

    }
};

KnobHolder::KnobHolder(const AppInstancePtr& appInstance)
    : QObject()
    , _imp( new KnobHolderPrivate(appInstance) )
{
    QObject::connect( this, SIGNAL(doEndChangesOnMainThread()), this, SLOT(onDoEndChangesOnMainThreadTriggered()) );
    QObject::connect( this, SIGNAL(doEvaluateOnMainThread(bool,bool)), this,
                      SLOT(onDoEvaluateOnMainThread(bool,bool)) );
    QObject::connect( this, SIGNAL(doValueChangeOnMainThread(KnobIPtr,int,double,ViewSpec,bool)), this,
                      SLOT(onDoValueChangeOnMainThread(KnobIPtr,int,double,ViewSpec,bool)) );
}

KnobHolder::KnobHolder(const KnobHolder& other)
    : QObject()
    , boost::enable_shared_from_this<KnobHolder>()
    , _imp (new KnobHolderPrivate(*other._imp))
{
    QObject::connect( this, SIGNAL( doEndChangesOnMainThread() ), this, SLOT( onDoEndChangesOnMainThreadTriggered() ) );
    QObject::connect( this, SIGNAL( doEvaluateOnMainThread(bool, bool) ), this,
                     SLOT( onDoEvaluateOnMainThread(bool, bool) ) );
    QObject::connect( this, SIGNAL( doValueChangeOnMainThread(KnobIPtr, int, double, ViewSpec, bool) ), this,
                     SLOT( onDoValueChangeOnMainThread(KnobIPtr, int, double, ViewSpec, bool) ) );
}

KnobHolder::~KnobHolder()
{
    for (std::size_t i = 0; i < _imp->knobs.size(); ++i) {
        KnobHelperPtr helper = boost::dynamic_pointer_cast<KnobHelper>(_imp->knobs[i]);
        assert(helper);
        if (helper) {
            // Make sure nobody is referencing this
            helper->_imp->holder.reset();
            helper->deleteKnob();

        }
    }
}

void
KnobHolder::setViewerUIKnobs(const KnobsVec& knobs)
{
    QMutexLocker k(&_imp->knobsMutex);
    _imp->knobsWithViewerUI.clear();
    for (KnobsVec::const_iterator it = knobs.begin(); it != knobs.end(); ++it) {
        _imp->knobsWithViewerUI.push_back(*it);
    }

}

void
KnobHolder::addKnobToViewerUI(const KnobIPtr& knob)
{
    QMutexLocker k(&_imp->knobsMutex);
    _imp->knobsWithViewerUI.push_back(knob);
}

void
KnobHolder::insertKnobToViewerUI(const KnobIPtr& knob, int index)
{
    QMutexLocker k(&_imp->knobsMutex);
    if (index < 0 || index >= (int)_imp->knobsWithViewerUI.size()) {
        _imp->knobsWithViewerUI.push_back(knob);
    } else {
        std::vector<KnobIWPtr>::iterator it = _imp->knobsWithViewerUI.begin();
        std::advance(it, index);
        _imp->knobsWithViewerUI.insert(it, knob);
    }
}

void
KnobHolder::removeKnobViewerUI(const KnobIPtr& knob)
{
    QMutexLocker k(&_imp->knobsMutex);
    for (std::vector<KnobIWPtr>::iterator it = _imp->knobsWithViewerUI.begin(); it!=_imp->knobsWithViewerUI.end(); ++it) {
        KnobIPtr p = it->lock();
        if (p == knob) {
            _imp->knobsWithViewerUI.erase(it);
            return;
        }
    }

}

int
KnobHolder::getInViewerContextKnobIndex(const KnobIConstPtr& knob) const
{
    QMutexLocker k(&_imp->knobsMutex);
    int i = 0;
    for (std::vector<KnobIWPtr>::const_iterator it = _imp->knobsWithViewerUI.begin(); it!=_imp->knobsWithViewerUI.end(); ++it, ++i) {
        KnobIPtr p = it->lock();
        if (p == knob) {
            return i;
        }
    }
    return -1;
}

KnobsVec
KnobHolder::getViewerUIKnobs() const
{
    QMutexLocker k(&_imp->knobsMutex);
    KnobsVec ret;
    for (std::vector<KnobIWPtr>::const_iterator it = _imp->knobsWithViewerUI.begin(); it != _imp->knobsWithViewerUI.end(); ++it) {
        KnobIPtr k = it->lock();
        if (k) {
            ret.push_back(k);
        }
    }

    return ret;
}

void
KnobHolder::setIsInitializingKnobs(bool b)
{
    QMutexLocker k(&_imp->knobsMutex);

    _imp->isInitializingKnobs = b;
}

bool
KnobHolder::isInitializingKnobs() const
{
    QMutexLocker k(&_imp->knobsMutex);

    return _imp->isInitializingKnobs;
}

void
KnobHolder::addKnob(const KnobIPtr& k)
{
    assert( QThread::currentThread() == qApp->thread() );
    QMutexLocker kk(&_imp->knobsMutex);
    for (KnobsVec::iterator it = _imp->knobs.begin(); it != _imp->knobs.end(); ++it) {
        if (*it == k) {
            return;
        }
    }
    _imp->knobs.push_back(k);
}

void
KnobHolder::insertKnob(int index,
                       const KnobIPtr& k)
{
    if (index < 0) {
        return;
    }
    QMutexLocker kk(&_imp->knobsMutex);
    for (KnobsVec::iterator it = _imp->knobs.begin(); it != _imp->knobs.end(); ++it) {
        if (*it == k) {
            return;
        }
    }
    if ( index >= (int)_imp->knobs.size() ) {
        _imp->knobs.push_back(k);
    } else {
        KnobsVec::iterator it = _imp->knobs.begin();
        std::advance(it, index);
        _imp->knobs.insert(it, k);
    }
}

void
KnobHolder::removeKnobFromList(const KnobIConstPtr& knob)
{
    QMutexLocker kk(&_imp->knobsMutex);

    for (KnobsVec::iterator it = _imp->knobs.begin(); it != _imp->knobs.end(); ++it) {
        if (*it == knob) {
            _imp->knobs.erase(it);

            return;
        }
    }
}

void
KnobHolder::setPanelPointer(DockablePanelI* gui)
{
    assert( QThread::currentThread() == qApp->thread() );
    _imp->settingsPanel = gui;
}

void
KnobHolder::discardPanelPointer()
{
    assert( QThread::currentThread() == qApp->thread() );
    _imp->settingsPanel = 0;
}

void
KnobHolder::recreateUserKnobs(bool keepCurPageIndex)
{
    assert( QThread::currentThread() == qApp->thread() );
    if (_imp->settingsPanel) {
        _imp->settingsPanel->recreateUserKnobs(keepCurPageIndex);
        EffectInstance* isEffect = dynamic_cast<EffectInstance*>(this);
        if (isEffect) {
            isEffect->getNode()->declarePythonKnobs();
        }
    }
}

void
KnobHolder::recreateKnobs(bool keepCurPageIndex)
{
    assert( QThread::currentThread() == qApp->thread() );
    if (_imp->settingsPanel) {
        _imp->settingsPanel->refreshGuiForKnobsChanges(keepCurPageIndex);
        EffectInstance* isEffect = dynamic_cast<EffectInstance*>(this);
        if (isEffect) {
            isEffect->getNode()->declarePythonKnobs();
        }
    }
}

void
KnobHolder::deleteKnob(const KnobIPtr& knob,
                       bool alsoDeleteGui)
{
    assert( QThread::currentThread() == qApp->thread() );

    KnobsVec knobs;
    {
        QMutexLocker k(&_imp->knobsMutex);
        knobs = _imp->knobs;
    }
    KnobIPtr sharedKnob;
    for (KnobsVec::iterator it = knobs.begin(); it != knobs.end(); ++it) {
        if (*it == knob) {
            (*it)->deleteKnob();
            sharedKnob = *it;
            break;
        }
    }

    {
        QMutexLocker k(&_imp->knobsMutex);
        for (KnobsVec::iterator it2 = _imp->knobs.begin(); it2 != _imp->knobs.end(); ++it2) {
            if (*it2 == knob) {
                _imp->knobs.erase(it2);
                break;
            }
        }
    }

    if (sharedKnob && alsoDeleteGui && _imp->settingsPanel) {
        _imp->settingsPanel->deleteKnobGui(sharedKnob);
    }
}

void
KnobHolder::addOverlaySlaveParam(const KnobIPtr& knob)
{
    _imp->overlaySlaves.push_back(knob);
}

bool
KnobHolder::isOverlaySlaveParam(const KnobIConstPtr& knob) const
{
    for (std::list<KnobIWPtr >::const_iterator it = _imp->overlaySlaves.begin(); it != _imp->overlaySlaves.end(); ++it) {
        KnobIPtr k = it->lock();
        if (!k) {
            continue;
        }
        if (k == knob) {
            return true;
        }
    }

    return false;
}

void
KnobHolder::redrawOverlayInteract()
{
    if ( isDoingInteractAction() ) {
        getApp()->queueRedrawForAllViewers();
    } else {
        getApp()->redrawAllViewers();
    }
}


bool
KnobHolder::moveViewerUIKnobOneStepUp(const KnobIPtr& knob)
{
    QMutexLocker k(&_imp->knobsMutex);
    for (std::size_t i = 0; i < _imp->knobsWithViewerUI.size(); ++i) {
        if (_imp->knobsWithViewerUI[i].lock() == knob) {
            if (i == 0) {
                return false;
            }
            std::swap(_imp->knobsWithViewerUI[i - 1], _imp->knobsWithViewerUI[i]);
            return true;
        }
    }
    return false;
}

bool
KnobHolder::moveViewerUIOneStepDown(const KnobIPtr& knob)
{
    QMutexLocker k(&_imp->knobsMutex);
    for (std::size_t i = 0; i < _imp->knobsWithViewerUI.size(); ++i) {
        if (_imp->knobsWithViewerUI[i].lock() == knob) {
            if (i == _imp->knobsWithViewerUI.size() - 1) {
                return false;
            }
            std::swap(_imp->knobsWithViewerUI[i + 1], _imp->knobsWithViewerUI[i]);
            return true;
        }
    }
    return false;
}

bool
KnobHolder::moveKnobOneStepUp(const KnobIPtr& knob)
{
    if ( !knob->isUserKnob() && !toKnobPage(knob) ) {
        return false;
    }
    KnobIPtr parent = knob->getParentKnob();
    KnobGroupPtr parentIsGrp = toKnobGroup(parent);
    KnobPagePtr parentIsPage = toKnobPage(parent);

    //the knob belongs to a group/page , change its index within the group instead
    bool moveOk = false;
    if (!parent) {
        moveOk = true;
    }
    try {
        if (parentIsGrp) {
            moveOk = parentIsGrp->moveOneStepUp(knob);
        } else if (parentIsPage) {
            moveOk = parentIsPage->moveOneStepUp(knob);
        }
    } catch (const std::exception& e) {
        qDebug() << e.what();
        assert(false);

        return false;
    }

    if (moveOk) {
        QMutexLocker k(&_imp->knobsMutex);
        int prevInPage = -1;
        if (parent) {
            for (U32 i = 0; i < _imp->knobs.size(); ++i) {
                if (_imp->knobs[i] == knob) {
                    if (prevInPage != -1) {
                        KnobIPtr tmp = _imp->knobs[prevInPage];
                        _imp->knobs[prevInPage] = _imp->knobs[i];
                        _imp->knobs[i] = tmp;
                    }
                    break;
                } else {
                    if ( _imp->knobs[i]->isUserKnob() && (_imp->knobs[i]->getParentKnob() == parent) ) {
                        prevInPage = i;
                    }
                }
            }
        } else {
            bool foundPrevPage = false;
            for (U32 i = 0; i < _imp->knobs.size(); ++i) {
                if (_imp->knobs[i] == knob) {
                    if (prevInPage != -1) {
                        KnobIPtr tmp = _imp->knobs[prevInPage];
                        _imp->knobs[prevInPage] = _imp->knobs[i];
                        _imp->knobs[i] = tmp;
                        foundPrevPage = true;
                    }
                    break;
                } else {
                    if ( !_imp->knobs[i]->getParentKnob() ) {
                        prevInPage = i;
                    }
                }
            }
            if (!foundPrevPage) {
                moveOk = false;
            }
        }
    }

    return moveOk;
} // KnobHolder::moveKnobOneStepUp

bool
KnobHolder::moveKnobOneStepDown(const KnobIPtr& knob)
{
    if ( !knob->isUserKnob() && !toKnobPage(knob) ) {
        return false;
    }
    KnobIPtr parent = knob->getParentKnob();
    KnobGroupPtr parentIsGrp = toKnobGroup(parent);
    KnobPagePtr parentIsPage = toKnobPage(parent);

    //the knob belongs to a group/page , change its index within the group instead
    bool moveOk = false;
    if (!parent) {
        moveOk = true;
    }
    try {
        if (parentIsGrp) {
            moveOk = parentIsGrp->moveOneStepDown(knob);
        } else if (parentIsPage) {
            moveOk = parentIsPage->moveOneStepDown(knob);
        }
    } catch (const std::exception& e) {
        qDebug() << e.what();
        assert(false);

        return false;
    }

    QMutexLocker k(&_imp->knobsMutex);
    int foundIndex = -1;
    for (U32 i = 0; i < _imp->knobs.size(); ++i) {
        if (_imp->knobs[i] == knob) {
            foundIndex = i;
            break;
        }
    }
    assert(foundIndex != -1);
    if (foundIndex < 0) {
        return false;
    }
    if (moveOk) {
        //The knob (or page) could be moved inside the group/page, just move it down
        if (parent) {
            for (int i = foundIndex + 1; i < (int)_imp->knobs.size(); ++i) {
                if ( _imp->knobs[i]->isUserKnob() && (_imp->knobs[i]->getParentKnob() == parent) ) {
                    KnobIPtr tmp = _imp->knobs[foundIndex];
                    _imp->knobs[foundIndex] = _imp->knobs[i];
                    _imp->knobs[i] = tmp;
                    break;
                }
            }
        } else {
            bool foundNextPage = false;
            for (int i = foundIndex + 1; i < (int)_imp->knobs.size(); ++i) {
                if ( !_imp->knobs[i]->getParentKnob() ) {
                    KnobIPtr tmp = _imp->knobs[foundIndex];
                    _imp->knobs[foundIndex] = _imp->knobs[i];
                    _imp->knobs[i] = tmp;
                    foundNextPage = true;
                    break;
                }
            }

            if (!foundNextPage) {
                moveOk = false;
            }
        }
    }

    return moveOk;
} // KnobHolder::moveKnobOneStepDown

KnobPagePtr
KnobHolder::getUserPageKnob() const
{
    {
        QMutexLocker k(&_imp->knobsMutex);
        for (KnobsVec::const_iterator it = _imp->knobs.begin(); it != _imp->knobs.end(); ++it) {
            if (!(*it)->isUserKnob()) {
                continue;
            }
            KnobPagePtr isPage = boost::dynamic_pointer_cast<KnobPage>(*it);
            if (isPage) {
                return isPage;
            }
        }
    }

    return KnobPagePtr();
}

KnobPagePtr
KnobHolder::getOrCreateUserPageKnob()
{
    KnobPagePtr ret = getUserPageKnob();

    if (ret) {
        return ret;
    }
    ret = AppManager::createKnob<KnobPage>(shared_from_this(), tr(NATRON_USER_MANAGED_KNOBS_PAGE_LABEL), 1, false);
    ret->setName(NATRON_USER_MANAGED_KNOBS_PAGE);
    onUserKnobCreated(ret, true);
    return ret;
}

void
KnobHolder::onUserKnobCreated(const KnobIPtr& knob, bool isUserKnob)
{

    knob->setAsUserKnob(isUserKnob);
    EffectInstance* isEffect = dynamic_cast<EffectInstance*>(this);
    if (isEffect) {
        if (isEffect->getNode()->isPyPlug() && getApp()->isCreatingNode()) {
            knob->setDeclaredByPlugin(true);
        }
        if (isUserKnob) {
            isEffect->getNode()->declarePythonKnobs();
        }
    }

}

KnobIntPtr
KnobHolder::createIntKnob(const std::string& name,
                          const std::string& label,
                          int dimension,
                          bool userKnob)
{
    KnobIPtr existingKnob = getKnobByName(name);

    if (existingKnob) {
        return toKnobInt(existingKnob);
    }
    KnobIntPtr ret = AppManager::createKnob<KnobInt>(shared_from_this(), label, dimension, false);
    ret->setName(name);
    onUserKnobCreated(ret, userKnob);
    return ret;
}

KnobDoublePtr
KnobHolder::createDoubleKnob(const std::string& name,
                             const std::string& label,
                             int dimension,
                             bool userKnob)
{
    KnobIPtr existingKnob = getKnobByName(name);

    if (existingKnob) {
        return toKnobDouble(existingKnob);
    }
    KnobDoublePtr ret = AppManager::createKnob<KnobDouble>(shared_from_this(), label, dimension, false);
    ret->setName(name);
    onUserKnobCreated(ret, userKnob);
    return ret;
}

KnobColorPtr
KnobHolder::createColorKnob(const std::string& name,
                            const std::string& label,
                            int dimension,
                            bool userKnob)
{
    KnobIPtr existingKnob = getKnobByName(name);

    if (existingKnob) {
        return toKnobColor(existingKnob);
    }
    KnobColorPtr ret = AppManager::createKnob<KnobColor>(shared_from_this(), label, dimension, false);
    ret->setName(name);
    onUserKnobCreated(ret, userKnob);

    return ret;
}

KnobBoolPtr
KnobHolder::createBoolKnob(const std::string& name,
                           const std::string& label,
                           bool userKnob)
{
    KnobIPtr existingKnob = getKnobByName(name);

    if (existingKnob) {
        return toKnobBool(existingKnob);
    }
    KnobBoolPtr ret = AppManager::createKnob<KnobBool>(shared_from_this(), label, 1, false);
    ret->setName(name);
    onUserKnobCreated(ret, userKnob);

    return ret;
}

KnobChoicePtr
KnobHolder::createChoiceKnob(const std::string& name,
                             const std::string& label,
                             bool userKnob)
{
    KnobIPtr existingKnob = getKnobByName(name);

    if (existingKnob) {
        return toKnobChoice(existingKnob);
    }
    KnobChoicePtr ret = AppManager::createKnob<KnobChoice>(shared_from_this(), label, 1, false);
    ret->setName(name);
    onUserKnobCreated(ret, userKnob);

    return ret;
}

KnobButtonPtr
KnobHolder::createButtonKnob(const std::string& name,
                             const std::string& label,
                             bool userKnob)
{
    KnobIPtr existingKnob = getKnobByName(name);

    if (existingKnob) {
        return toKnobButton(existingKnob);
    }
    KnobButtonPtr ret = AppManager::createKnob<KnobButton>(shared_from_this(), label, 1, false);
    ret->setName(name);
    onUserKnobCreated(ret, userKnob);

    return ret;
}

KnobSeparatorPtr
KnobHolder::createSeparatorKnob(const std::string& name,
                                const std::string& label,
                                bool userKnob)
{
    KnobIPtr existingKnob = getKnobByName(name);

    if (existingKnob) {
        return toKnobSeparator(existingKnob);
    }
    KnobSeparatorPtr ret = AppManager::createKnob<KnobSeparator>(shared_from_this(), label, 1, false);
    ret->setName(name);
    onUserKnobCreated(ret, userKnob);

    return ret;
}

//Type corresponds to the Type enum defined in StringParamBase in Parameter.h
KnobStringPtr
KnobHolder::createStringKnob(const std::string& name,
                             const std::string& label,
                             bool userKnob)
{
    KnobIPtr existingKnob = getKnobByName(name);

    if (existingKnob) {
        return toKnobString(existingKnob);
    }
    KnobStringPtr ret = AppManager::createKnob<KnobString>(shared_from_this(), label, 1, false);
    ret->setName(name);
    onUserKnobCreated(ret, userKnob);
    return ret;
}

KnobFilePtr
KnobHolder::createFileKnob(const std::string& name,
                           const std::string& label,
                           bool userKnob)
{
    KnobIPtr existingKnob = getKnobByName(name);

    if (existingKnob) {
        return toKnobFile(existingKnob);
    }
    KnobFilePtr ret = AppManager::createKnob<KnobFile>(shared_from_this(), label, 1, false);
    ret->setName(name);
    onUserKnobCreated(ret, userKnob);

    return ret;
}



KnobPathPtr
KnobHolder::createPathKnob(const std::string& name,
                           const std::string& label,
                           bool userKnob)
{
    KnobIPtr existingKnob = getKnobByName(name);

    if (existingKnob) {
        return toKnobPath(existingKnob);
    }
    KnobPathPtr ret = AppManager::createKnob<KnobPath>(shared_from_this(), label, 1, false);
    ret->setName(name);
    onUserKnobCreated(ret, userKnob);
    return ret;
}

KnobGroupPtr
KnobHolder::createGroupKnob(const std::string& name,
                            const std::string& label,
                            bool userKnob)
{
    KnobIPtr existingKnob = getKnobByName(name);

    if (existingKnob) {
        return toKnobGroup(existingKnob);
    }
    KnobGroupPtr ret = AppManager::createKnob<KnobGroup>(shared_from_this(), label, 1, false);
    ret->setName(name);
    onUserKnobCreated(ret, userKnob);

    return ret;
}

KnobPagePtr
KnobHolder::createPageKnob(const std::string& name,
                           const std::string& label,
                           bool userKnob)
{
    KnobIPtr existingKnob = getKnobByName(name);

    if (existingKnob) {
        return toKnobPage(existingKnob);
    }
    KnobPagePtr ret = AppManager::createKnob<KnobPage>(shared_from_this(), label, 1, false);
    ret->setName(name);
    onUserKnobCreated(ret, userKnob);
    return ret;
}

KnobParametricPtr
KnobHolder::createParametricKnob(const std::string& name,
                                 const std::string& label,
                                 int nbCurves,
                                 bool userKnob)
{
    KnobIPtr existingKnob = getKnobByName(name);

    if (existingKnob) {
        return toKnobParametric(existingKnob);
    }
    KnobParametricPtr ret = AppManager::createKnob<KnobParametric>(shared_from_this(), label, nbCurves, false);
    ret->setName(name);
    onUserKnobCreated(ret, userKnob);

    return ret;
}

void
KnobHolder::onDoEvaluateOnMainThread(bool significant,
                                     bool refreshMetadata)
{
    assert( QThread::currentThread() == qApp->thread() );
    evaluate(significant, refreshMetadata);
}

void
KnobHolder::invalidateCacheHashAndEvaluate(bool isSignificant,
                                bool refreshMetadatas)
{
    onSignificantEvaluateAboutToBeCalled(KnobIPtr(), eValueChangedReasonNatronInternalEdited, -1, 0, ViewSpec(0));
    evaluate(isSignificant, refreshMetadatas);
}

void
KnobHolder::onDoEndChangesOnMainThreadTriggered()
{
    assert( QThread::currentThread() == qApp->thread() );
    endChanges();
}

bool
KnobHolder::endChanges(bool discardRendering)
{
    bool isMT = QThread::currentThread() == qApp->thread();

    if ( !isMT && !canHandleEvaluateOnChangeInOtherThread() ) {
        Q_EMIT doEndChangesOnMainThread();

        return true;
    }


    bool thisChangeSignificant = false;
    bool thisBracketHadChange = false;
    KnobChanges knobChanged;
    {
        QMutexLocker l(&_imp->evaluationBlockedMutex);

        knobChanged = _imp->knobChanged;
        for (KnobChanges::iterator it = knobChanged.begin(); it != knobChanged.end(); ++it) {
            if ( it->knob->getEvaluateOnChange() ) {
                thisChangeSignificant = true;
            }

            if ( !it->valueChangeBlocked && it->knob->getIsMetadataSlave() ) {
                ++_imp->nbChangesRequiringMetadataRefresh;
            }
        }
        if (thisChangeSignificant) {
            ++_imp->nbSignificantChangesDuringEvaluationBlock;
        }
        if ( !knobChanged.empty() ) {
            ++_imp->nbChangesDuringEvaluationBlock;
            thisBracketHadChange = true;
        }

        _imp->knobChanged.clear();
    }
    KnobIPtr firstKnobChanged;
    ValueChangedReasonEnum firstKnobReason = eValueChangedReasonNatronGuiEdited;
    int firstKnobDimension = -1;
    ViewSpec firstKnobView(0);
    double firstKnobTime = 0;
    if ( !knobChanged.empty() ) {
        KnobChange& first = knobChanged.front();
        firstKnobChanged = first.knob;
        firstKnobReason = first.reason;
        if (!first.dimensionChanged.empty()) {
            firstKnobDimension = *(first.dimensionChanged.begin());
        }
        firstKnobTime = first.time;
        firstKnobView = first.view;
    }
    bool isChangeDueToTimeChange = firstKnobReason == eValueChangedReasonTimeChanged;
    bool isLoadingProject = false;
    if ( getApp() ) {
        isLoadingProject = getApp()->getProject()->isLoadingProject();
    }

    // If the node is currently modifying its input, do not ask for a render
    // because at then end of the inputChanged handler, it will ask for a refresh
    // and a rebuild of the inputs tree.
    EffectInstance* isEffect = dynamic_cast<EffectInstance*>(this);
    bool duringInputChangeAction = false;
    if (isEffect) {
        NodePtr node = isEffect->getNode();
        if ( isMT && node->duringInputChangedAction() ) {
            duringInputChangeAction = true;
        }
    }


    // Increment hash only if significant
    if (thisChangeSignificant && thisBracketHadChange && !isLoadingProject && !duringInputChangeAction && !isChangeDueToTimeChange) {
        onSignificantEvaluateAboutToBeCalled(firstKnobChanged, firstKnobReason, firstKnobDimension, firstKnobTime, firstKnobView);
    }

    bool guiFrozen = firstKnobChanged ? getApp() && firstKnobChanged->getKnobGuiPointer() && firstKnobChanged->getKnobGuiPointer()->isGuiFrozenForPlayback() : false;

    // Call instanceChanged on each knob
    bool ret = false;
    for (KnobChanges::iterator it = knobChanged.begin(); it != knobChanged.end(); ++it) {

        it->knob->computeHasModifications();

        if (it->knob && !it->valueChangeBlocked && !isLoadingProject) {
            if ( !it->originatedFromMainThread && !canHandleEvaluateOnChangeInOtherThread() ) {
                Q_EMIT doValueChangeOnMainThread(it->knob, it->originalReason, it->time, it->view, it->originatedFromMainThread);
            } else {
                ret |= onKnobValueChanged_public(it->knob, it->originalReason, it->time, it->view, it->originatedFromMainThread);
            }
        }


        int dimension = -1;
        if (it->dimensionChanged.size() == 1) {
            dimension = *it->dimensionChanged.begin();
        }

        if (!guiFrozen) {
            boost::shared_ptr<KnobSignalSlotHandler> handler = it->knob->getSignalSlotHandler();
            if (handler) {
                handler->s_valueChanged(it->view, dimension, it->reason);
            }
            it->knob->checkAnimationLevel(it->view, dimension);
        }

        if ( !it->valueChangeBlocked && !it->knob->isListenersNotificationBlocked() && firstKnobReason != eValueChangedReasonTimeChanged) {
            it->knob->refreshListenersAfterValueChange(it->view, it->originalReason, dimension);
        }
    }

    int evaluationBlocked;
    bool hasHadSignificantChange = false;
    bool hasHadAnyChange = false;
    bool mustRefreshMetadatas = false;

    {
        QMutexLocker l(&_imp->evaluationBlockedMutex);
        if (_imp->evaluationBlocked > 0) {
            --_imp->evaluationBlocked;
        }
        evaluationBlocked = _imp->evaluationBlocked;
        if (evaluationBlocked == 0) {
            if (_imp->nbSignificantChangesDuringEvaluationBlock) {
                hasHadSignificantChange = true;
            }
            if (_imp->nbChangesRequiringMetadataRefresh) {
                mustRefreshMetadatas = true;
            }
            if (_imp->nbChangesDuringEvaluationBlock) {
                hasHadAnyChange = true;
            }
            _imp->nbSignificantChangesDuringEvaluationBlock = 0;
            _imp->nbChangesDuringEvaluationBlock = 0;
            _imp->nbChangesRequiringMetadataRefresh = 0;
        }
    }


    // Call getClipPreferences & render
    if ( hasHadAnyChange && !discardRendering && !isLoadingProject && !duringInputChangeAction && !isChangeDueToTimeChange && (evaluationBlocked == 0) ) {
        if (!isMT) {
            Q_EMIT doEvaluateOnMainThread(hasHadSignificantChange, mustRefreshMetadatas);
        } else {
            evaluate(hasHadSignificantChange, mustRefreshMetadatas);
        }
    }

    return ret;
} // KnobHolder::endChanges

void
KnobHolder::onDoValueChangeOnMainThread(const KnobIPtr& knob,
                                        int reason,
                                        double time,
                                        ViewSpec view,
                                        bool originatedFromMT)
{
    assert( QThread::currentThread() == qApp->thread() );
    onKnobValueChanged_public(knob, (ValueChangedReasonEnum)reason, time, view, originatedFromMT);
}

void
KnobHolder::appendValueChange(const KnobIPtr& knob,
                              int dimension,
                              bool refreshGui,
                              double time,
                              ViewSpec view,
                              ValueChangedReasonEnum originalReason,
                              ValueChangedReasonEnum reason)
{
    if ( isInitializingKnobs() ) {
        return;
    }
    {
        QMutexLocker l(&_imp->evaluationBlockedMutex);
        KnobChange* foundChange = 0;
        for (KnobChanges::iterator it = _imp->knobChanged.begin(); it != _imp->knobChanged.end(); ++it) {
            if (it->knob == knob) {
                foundChange = &*it;
                break;
            }
        }
        if (!foundChange) {
            KnobChange p;
            _imp->knobChanged.push_back(p);
            foundChange = &_imp->knobChanged.back();
        }
        assert(foundChange);

        foundChange->reason = reason;
        foundChange->originalReason = originalReason;
        foundChange->originatedFromMainThread = QThread::currentThread() == qApp->thread();
        foundChange->refreshGui |= refreshGui;
        foundChange->time = time;
        foundChange->view = view;
        foundChange->knob = knob;
        foundChange->valueChangeBlocked = knob->isValueChangesBlocked();
        if (dimension == -1) {
            for (int i = 0; i < knob->getDimension(); ++i) {
                foundChange->dimensionChanged.insert(i);
                // Make sure expressions are invalidated
                knob->clearExpressionsResults(i);
            }
        } else {
            foundChange->dimensionChanged.insert(dimension);

            // Make sure expressions are invalidated
            knob->clearExpressionsResults(dimension);
        }

        if ( !foundChange->valueChangeBlocked && knob->getIsMetadataSlave() ) {
            ++_imp->nbChangesRequiringMetadataRefresh;
        }

        if ( knob->getEvaluateOnChange() ) {
            ++_imp->nbSignificantChangesDuringEvaluationBlock;
        }
        ++_imp->nbChangesDuringEvaluationBlock;

        //We do not call instanceChanged now since the hash did not change!
        //Make sure to call it after

        /*if (reason == eValueChangedReasonTimeChanged) {
            return;
           }*/
    }
} // KnobHolder::appendValueChange

void
KnobHolder::beginChanges()
{
    /*
     * Start a begin/end block, actually blocking all evaluations (renders) but not value changed callback.
     */
    bool canSet = canSetValue();
    QMutexLocker l(&_imp->evaluationBlockedMutex);

    ++_imp->evaluationBlocked;
    if (_imp->evaluationBlocked == 1) {
        _imp->canCurrentlySetValue = canSet;
    }
    //std::cout <<"INCR: " << _imp->evaluationBlocked << std::endl;
}

bool
KnobHolder::isEvaluationBlocked() const
{
    QMutexLocker l(&_imp->evaluationBlockedMutex);

    return _imp->evaluationBlocked > 0;
}

bool
KnobHolder::isSetValueCurrentlyPossible() const
{
    {
        QMutexLocker l(&_imp->evaluationBlockedMutex);
        if (_imp->evaluationBlocked > 0) {
            return _imp->canCurrentlySetValue;
        }
    }

    return canSetValue();
}

void
KnobHolder::getAllExpressionDependenciesRecursive(std::set<NodePtr >& nodes) const
{
    QMutexLocker k(&_imp->knobsMutex);

    for (KnobsVec::const_iterator it = _imp->knobs.begin(); it != _imp->knobs.end(); ++it) {
        (*it)->getAllExpressionDependenciesRecursive(nodes);
    }
}

KnobHolder::MultipleParamsEditEnum
KnobHolder::getMultipleParamsEditLevel() const
{
    QMutexLocker l(&_imp->paramsEditLevelMutex);

    return _imp->paramsEditLevel;
}

void
KnobHolder::setMultipleParamsEditLevel(KnobHolder::MultipleParamsEditEnum level)
{
    QMutexLocker l(&_imp->paramsEditLevelMutex);

    if ( appPTR->isBackground() ) {
        _imp->paramsEditLevel = KnobHolder::eMultipleParamsEditOff;
    } else {
        if (level == KnobHolder::eMultipleParamsEditOff) {
            if (_imp->paramsEditRecursionLevel > 0) {
                --_imp->paramsEditRecursionLevel;
            }
            if (_imp->paramsEditRecursionLevel == 0) {
                _imp->paramsEditLevel = KnobHolder::eMultipleParamsEditOff;
            }
            endChanges();
        } else if (level == KnobHolder::eMultipleParamsEditOn) {
            _imp->paramsEditLevel = level;
        } else {
            assert(level == KnobHolder::eMultipleParamsEditOnCreateNewCommand);
            beginChanges();
            if (_imp->paramsEditLevel == KnobHolder::eMultipleParamsEditOff) {
                _imp->paramsEditLevel = KnobHolder::eMultipleParamsEditOnCreateNewCommand;
            }
            ++_imp->paramsEditRecursionLevel;
        }
    }
}

AppInstancePtr
KnobHolder::getApp() const
{
    return _imp->app.lock();
}

void
KnobHolder::initializeKnobsPublic()
{
    {
        InitializeKnobsFlag_RAII __isInitializingKnobsFlag__( shared_from_this() );
        initializeKnobs();
    }
    _imp->knobsInitialized = true;
}

void
KnobHolder::refreshAfterTimeChange(bool isPlayback,
                                   double time)
{
    assert( QThread::currentThread() == qApp->thread() );
    AppInstancePtr app = getApp();
    if ( !app || app->isGuiFrozen() ) {
        return;
    }
    for (std::size_t i = 0; i < _imp->knobs.size(); ++i) {
        _imp->knobs[i]->onTimeChanged(isPlayback, time);
    }
    refreshExtraStateAfterTimeChanged(isPlayback, time);
}

void
KnobHolder::refreshAfterTimeChangeOnlyKnobsWithTimeEvaluation(double time)
{
    assert( QThread::currentThread() == qApp->thread() );
    for (std::size_t i = 0; i < _imp->knobs.size(); ++i) {
        if ( _imp->knobs[i]->evaluateValueChangeOnTimeChange() ) {
            _imp->knobs[i]->onTimeChanged(false, time);
        }
    }
}


KnobIPtr
KnobHolder::getKnobByName(const std::string & name) const
{
    QMutexLocker k(&_imp->knobsMutex);

    for (U32 i = 0; i < _imp->knobs.size(); ++i) {
        if (_imp->knobs[i]->getName() == name) {
            return _imp->knobs[i];
        }
    }

    return KnobIPtr();
}

// Same as getKnobByName expect that if we find the caller, we skip it
KnobIPtr
KnobHolder::getOtherKnobByName(const std::string & name,
                               const KnobIConstPtr& caller) const
{
    QMutexLocker k(&_imp->knobsMutex);

    for (U32 i = 0; i < _imp->knobs.size(); ++i) {
        if (_imp->knobs[i] == caller) {
            continue;
        }
        if (_imp->knobs[i]->getName() == name) {
            return _imp->knobs[i];
        }
    }

    return KnobIPtr();
}

const std::vector< KnobIPtr > &
KnobHolder::getKnobs() const
{
    assert( QThread::currentThread() == qApp->thread() );

    return _imp->knobs;
}

std::vector< KnobIPtr >
KnobHolder::getKnobs_mt_safe() const
{
    QMutexLocker k(&_imp->knobsMutex);

    return _imp->knobs;
}

void
KnobHolder::slaveAllKnobs(const KnobHolderPtr& other)
{
    assert( QThread::currentThread() == qApp->thread() );
    if (_imp->isSlave) {
        return;
    }
    ///Call it prior to slaveTo: it will set the master pointer as pointing to other
    onAllKnobsSlaved(true, other);

    ///When loading a project, we don't need to slave all knobs here because the serialization of each knob separatly
    ///will reslave it correctly if needed
    beginChanges();

    const KnobsVec & otherKnobs = other->getKnobs();
    const KnobsVec & thisKnobs = getKnobs();
    for (U32 i = 0; i < otherKnobs.size(); ++i) {
        if ( otherKnobs[i]->isDeclaredByPlugin() || otherKnobs[i]->isUserKnob() ) {
            KnobIPtr foundKnob;
            for (U32 j = 0; j < thisKnobs.size(); ++j) {
                if ( thisKnobs[j]->getName() == otherKnobs[i]->getName() ) {
                    foundKnob = thisKnobs[j];
                    break;
                }
            }
            assert(foundKnob);
            if (!foundKnob) {
                continue;
            }
            int dims = foundKnob->getDimension();
            for (int j = 0; j < dims; ++j) {
                foundKnob->slaveTo(j, otherKnobs[i], j);
            }
        }
    }
    endChanges();

    _imp->isSlave = true;
}

bool
KnobHolder::isSlave() const
{
    return _imp->isSlave;
}

void
KnobHolder::unslaveAllKnobs()
{
    if (!_imp->isSlave) {
        return;
    }
    const KnobsVec & thisKnobs = getKnobs();
    beginChanges();
    for (U32 i = 0; i < thisKnobs.size(); ++i) {
        int dims = thisKnobs[i]->getDimension();
        for (int j = 0; j < dims; ++j) {
            if ( thisKnobs[i]->isSlave(j) ) {
                thisKnobs[i]->unSlave(j, true);
            }
        }
    }
    endChanges();
    _imp->isSlave = false;
}

void
KnobHolder::beginKnobsValuesChanged_public(ValueChangedReasonEnum reason)
{
    ///cannot run in another thread.
    assert( QThread::currentThread() == qApp->thread() );

    RECURSIVE_ACTION();
    beginKnobsValuesChanged(reason);
}

void
KnobHolder::endKnobsValuesChanged_public(ValueChangedReasonEnum reason)
{
    ///cannot run in another thread.
    assert( QThread::currentThread() == qApp->thread() );

    RECURSIVE_ACTION();
    endKnobsValuesChanged(reason);
}

bool
KnobHolder::onKnobValueChanged_public(const KnobIPtr& k,
                                      ValueChangedReasonEnum reason,
                                      double time,
                                      ViewSpec view,
                                      bool originatedFromMainThread)
{
    ///cannot run in another thread.
    assert( QThread::currentThread() == qApp->thread() );
    if (!_imp->knobsInitialized) {
        return false;
    }
    RECURSIVE_ACTION();

    return onKnobValueChanged(k, reason, time, view, originatedFromMainThread);
}

void
KnobHolder::checkIfRenderNeeded()
{
    ///cannot run in another thread.
    assert( QThread::currentThread() == qApp->thread() );
    if ( (getRecursionLevel() == 0) ) {
        endChanges();
    }
}

void
KnobHolder::incrementRedrawNeededCounter()
{
    {
        QMutexLocker k(&_imp->overlayRedrawStackMutex);
        ++_imp->overlayRedrawStack;
    }
}

bool
KnobHolder::checkIfOverlayRedrawNeeded()
{
    {
        QMutexLocker k(&_imp->overlayRedrawStackMutex);
        bool ret = _imp->overlayRedrawStack > 0;
        _imp->overlayRedrawStack = 0;

        return ret;
    }
}


void
KnobHolder::setKnobsFrozen(bool frozen)
{
    {
        QMutexLocker l(&_imp->knobsFrozenMutex);
        if (frozen == _imp->knobsFrozen) {
            return;
        }
        _imp->knobsFrozen = frozen;
    }
    KnobsVec knobs = getKnobs_mt_safe();

    for (U32 i = 0; i < knobs.size(); ++i) {
        knobs[i]->setIsFrozen(frozen);
    }
}

bool
KnobHolder::areKnobsFrozen() const
{
    QMutexLocker l(&_imp->knobsFrozenMutex);

    return _imp->knobsFrozen;
}

bool
KnobHolder::isDequeueingValuesSet() const
{
    {
        QMutexLocker k(&_imp->overlayRedrawStackMutex);

        return _imp->isDequeingValuesSet;
    }
}

bool
KnobHolder::dequeueValuesSet()
{
    assert( QThread::currentThread() == qApp->thread() );
    beginChanges();
    {
        QMutexLocker k(&_imp->overlayRedrawStackMutex);
        _imp->isDequeingValuesSet = true;
    }
    bool ret = false;
    for (U32 i = 0; i < _imp->knobs.size(); ++i) {
        ret |= _imp->knobs[i]->dequeueValuesSet(false);
    }
    {
        QMutexLocker k(&_imp->overlayRedrawStackMutex);
        _imp->isDequeingValuesSet = false;
    }
    endChanges();

    return ret;
}

double
KnobHolder::getCurrentTime() const
{
    return getApp() ? getApp()->getTimeLine()->currentFrame() : 0;
}

int
KnobHolder::getPageIndex(const KnobPagePtr page) const
{
    QMutexLocker k(&_imp->knobsMutex);
    int pageIndex = 0;

    for (std::size_t i = 0; i < _imp->knobs.size(); ++i) {
        KnobPagePtr ispage = toKnobPage(_imp->knobs[i]);
        if (ispage) {
            if (page == ispage) {
                return pageIndex;
            } else {
                ++pageIndex;
            }
        }
    }

    return -1;
}

bool
KnobHolder::getHasAnimation() const
{
    QMutexLocker k(&_imp->hasAnimationMutex);

    return _imp->hasAnimation;
}

void
KnobHolder::setHasAnimation(bool hasAnimation)
{
    QMutexLocker k(&_imp->hasAnimationMutex);

    _imp->hasAnimation = hasAnimation;
}

void
KnobHolder::updateHasAnimation()
{
    bool hasAnimation = false;
    {
        QMutexLocker l(&_imp->knobsMutex);

        for (KnobsVec::const_iterator it = _imp->knobs.begin(); it != _imp->knobs.end(); ++it) {
            if ( (*it)->hasAnimation() ) {
                hasAnimation = true;
                break;
            }
        }
    }
    QMutexLocker k(&_imp->hasAnimationMutex);

    _imp->hasAnimation = hasAnimation;
}

void
KnobHolder::appendToHash(double time, ViewIdx view, Hash64* hash)
{
    KnobsVec knobs = getKnobs_mt_safe();
    for (KnobsVec::const_iterator it = knobs.begin(); it!=knobs.end(); ++it) {
        if (!(*it)->getEvaluateOnChange()) {
            continue;
        }
        U64 knobHash = (*it)->computeHash(time, view);
        hash->append(knobHash);

    }

} // appendToHash



/***************************STRING ANIMATION******************************************/
void
AnimatingKnobStringHelper::cloneExtraData(const KnobIPtr& other,
                                          int /*dimension*/,
                                          int /*otherDimension*/)
{
    AnimatingKnobStringHelperPtr isAnimatedString = boost::dynamic_pointer_cast<AnimatingKnobStringHelper>(other);

    if (isAnimatedString) {
        _animation->clone( isAnimatedString->getAnimation() );
    }
}

bool
AnimatingKnobStringHelper::cloneExtraDataAndCheckIfChanged(const KnobIPtr& other,
                                                           int /*dimension*/,
                                                           int /*otherDimension*/)
{
    AnimatingKnobStringHelperPtr isAnimatedString = boost::dynamic_pointer_cast<AnimatingKnobStringHelper>(other);

    if (isAnimatedString) {
        return _animation->cloneAndCheckIfChanged( isAnimatedString->getAnimation() );
    }

    return false;
}

void
AnimatingKnobStringHelper::cloneExtraData(const KnobIPtr& other,
                                          double offset,
                                          const RangeD* range,
                                          int /*dimension*/,
                                          int /*otherDimension*/)
{
    AnimatingKnobStringHelperPtr isAnimatedString = boost::dynamic_pointer_cast<AnimatingKnobStringHelper>(other);

    if (isAnimatedString) {
        _animation->clone(isAnimatedString->getAnimation(), offset, range);
    }
}

AnimatingKnobStringHelper::AnimatingKnobStringHelper(const KnobHolderPtr& holder,
                                                     const std::string &description,
                                                     int dimension,
                                                     bool declaredByPlugin)
    : KnobStringBase(holder, description, dimension, declaredByPlugin)
    , _animation()
{
}

AnimatingKnobStringHelper::~AnimatingKnobStringHelper()
{
}

void
AnimatingKnobStringHelper::populate()
{
    KnobStringBase::populate();
    _animation.reset(new StringAnimationManager( shared_from_this() ) );
}

void
AnimatingKnobStringHelper::stringToKeyFrameValue(double time,
                                                 ViewSpec /*view*/,
                                                 const std::string & v,
                                                 double* returnValue)
{
    _animation->insertKeyFrame(time, v, returnValue);
}

void
AnimatingKnobStringHelper::stringFromInterpolatedValue(double interpolated,
                                                       ViewSpec view,
                                                       std::string* returnValue) const
{
    assert( !view.isAll() );
    Q_UNUSED(view);
    _animation->stringFromInterpolatedIndex(interpolated, returnValue);
}

void
AnimatingKnobStringHelper::animationRemoved_virtual(int /*dimension*/)
{
    _animation->clearKeyFrames();
}

void
AnimatingKnobStringHelper::keyframeRemoved_virtual(int /*dimension*/,
                                                   double time)
{
    _animation->removeKeyFrame(time);
}

std::string
AnimatingKnobStringHelper::getStringAtTime(double time,
                                           ViewSpec view,
                                           int dimension)
{
    std::string ret;

    // assert(!view.isAll());
    // assert(!view.isCurrent()); // not yet implemented
    if ( _animation->hasCustomInterp() ) {
        bool succeeded = false;
        try {
            succeeded = _animation->customInterpolation(time, &ret);
        } catch (...) {
        }

        if (!succeeded) {
            return getValue(dimension, view);
        } else {
            return ret;
        }
    }

    return ret;
}

void
AnimatingKnobStringHelper::setCustomInterpolation(customParamInterpolationV1Entry_t func,
                                                  void* ofxParamHandle)
{
    _animation->setCustomInterpolation(func, ofxParamHandle);
}

void
AnimatingKnobStringHelper::loadAnimation(const std::map<int, std::string> & keyframes)
{
    _animation->load(keyframes);
}

void
AnimatingKnobStringHelper::saveAnimation(std::map<int, std::string>* keyframes) const
{
    _animation->save(keyframes);
}

/***************************KNOB EXPLICIT TEMPLATE INSTANTIATION******************************************/


template class Knob<int>;
template class Knob<double>;
template class Knob<bool>;
template class Knob<std::string>;

NATRON_NAMESPACE_EXIT;

NATRON_NAMESPACE_USING;
#include "moc_Knob.cpp"<|MERGE_RESOLUTION|>--- conflicted
+++ resolved
@@ -2410,11 +2410,7 @@
 
     //If this node is a group, also define all nodes inside the group, though they will be referencable via
     //thisNode.childname but also with <NodeName.childname>
-<<<<<<< HEAD
-    NodeGroupPtr isHolderGrp = toNodeGroup(effect);
-=======
-    /*NodeGroup* isHolderGrp = dynamic_cast<NodeGroup*>(effect);
->>>>>>> c1baa047
+    /*NodeGroupPtr isHolderGrp = toNodeGroup(effect);
     if (isHolderGrp) {
         NodesList children = isHolderGrp->getNodes();
         for (NodesList::iterator it = children.begin(); it != children.end(); ++it) {
