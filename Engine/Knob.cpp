/* ***** BEGIN LICENSE BLOCK *****
 * This file is part of Natron <http://www.natron.fr/>,
 * Copyright (C) 2013-2017 INRIA and Alexandre Gauthier-Foichat
 *
 * Natron is free software: you can redistribute it and/or modify
 * it under the terms of the GNU General Public License as published by
 * the Free Software Foundation; either version 2 of the License, or
 * (at your option) any later version.
 *
 * Natron is distributed in the hope that it will be useful,
 * but WITHOUT ANY WARRANTY; without even the implied warranty of
 * MERCHANTABILITY or FITNESS FOR A PARTICULAR PURPOSE.  See the
 * GNU General Public License for more details.
 *
 * You should have received a copy of the GNU General Public License
 * along with Natron.  If not, see <http://www.gnu.org/licenses/gpl-2.0.html>
 * ***** END LICENSE BLOCK ***** */

// ***** BEGIN PYTHON BLOCK *****
// from <https://docs.python.org/3/c-api/intro.html#include-files>:
// "Since Python may define some pre-processor definitions which affect the standard headers on some systems, you must include Python.h before any standard headers are included."
#include <Python.h>
// ***** END PYTHON BLOCK *****

#include "Knob.h"
#include "KnobPrivate.h"
#include "KnobImpl.h"
#include "KnobGetValueImpl.h"
#include "KnobSetValueImpl.h"

#include <algorithm> // min, max
#include <cassert>
#include <stdexcept>
#include <sstream> // stringstream

#include <QtCore/QDataStream>
#include <QtCore/QDateTime>
#include <QtCore/QCoreApplication>
#include <QtCore/QThread>
#include <QtCore/QDebug>

#include "Global/GlobalDefines.h"

#include "Engine/AppInstance.h"
#include "Engine/AppManager.h"
#include "Engine/Curve.h"
#include "Engine/DockablePanelI.h"
#include "Engine/FrameViewRequest.h"
#include "Engine/OverlayInteractBase.h"
#include "Engine/Hash64.h"
#include "Engine/KnobFile.h"
#include "Engine/KnobGuiI.h"
#include "Engine/KnobTypes.h"
#include "Engine/TreeRender.h"

SERIALIZATION_NAMESPACE_USING

NATRON_NAMESPACE_ENTER;

KnobI::KnobI()
: AnimatingObjectI()
, boost::enable_shared_from_this<KnobI>()
, SERIALIZATION_NAMESPACE::SerializableObjectBase()
, HashableObject()
{
}


KnobI::~KnobI()
{
}

KnobSignalSlotHandler::KnobSignalSlotHandler(const KnobIPtr& knob)
    : QObject()
    , k(knob)
{
}




KnobPagePtr
KnobI::getTopLevelPage() const
{
    KnobIPtr parentKnob = getParentKnob();
    KnobIPtr parentKnobTmp = parentKnob;

    while (parentKnobTmp) {
        KnobIPtr parent = parentKnobTmp->getParentKnob();
        if (!parent) {
            break;
        } else {
            parentKnobTmp = parent;
        }
    }

    ////find in which page the knob should be
    KnobPagePtr isTopLevelParentAPage = toKnobPage(parentKnobTmp);

    return isTopLevelParentAPage;
}
KnobHelper::KnobHelper(const KnobHolderPtr& holder,
                       const std::string &scriptName,
                       int nDims)
    : _signalSlotHandler()
    , _imp( new KnobHelperPrivate(this, holder, nDims, scriptName) )
{

}

KnobHelper::KnobHelper(const KnobHolderPtr& holder, const KnobIPtr& mainKnob)
: _signalSlotHandler()
, _imp(new KnobHelperPrivate(this, holder, toKnobHelper(mainKnob)))
{
  
}

KnobHelper::~KnobHelper()
{
}

void
KnobHelper::setHolder(const KnobHolderPtr& holder)
{
    _imp->holder = holder;
}

void
KnobHelper::incrementExpressionRecursionLevel() const
{
    _imp->common->expressionRecursionLevelMutex.lock();
    ++_imp->common->expressionRecursionLevel;
}

void
KnobHelper::decrementExpressionRecursionLevel() const
{
    _imp->common->expressionRecursionLevelMutex.unlock();
    --_imp->common->expressionRecursionLevel;
}

int
KnobHelper::getExpressionRecursionLevel() const
{
    QMutexLocker k(&_imp->common->expressionRecursionLevelMutex);
    return _imp->common->expressionRecursionLevel;
}

void
KnobHelper::setHashingStrategy(KnobFrameViewHashingStrategyEnum strategy)
{
    _imp->common->cacheInvalidationStrategy = strategy;
}

KnobFrameViewHashingStrategyEnum
KnobHelper::getHashingStrategy() const
{
    return _imp->common->cacheInvalidationStrategy;
}

void
KnobHelper::deleteKnob()
{
    // Prevent any signal 
    blockValueChanges();

    // Invalidate the expression of all listeners
    KnobDimViewKeySet listeners;
    for (KnobDimViewKeySet::iterator it = listeners.begin(); it != listeners.end(); ++it) {
        KnobIPtr knob = it->knob.lock();
        if (!knob) {
            continue;
        }

        // Check if the other knob listens to with an expression
        std::string expression = knob->getExpression(it->dimension, it->view);
        if (expression.empty()) {
            continue;
        }
        knob->setLinkStatus( it->dimension, it->view, false, tr("%1: parameter does not exist").arg( QString::fromUtf8( getName().c_str() ) ).toStdString() );
        if (knob.get() != this) {
            knob->unlink(DimSpec::all(), ViewSetSpec::all(), false);
        }
    }

    KnobHolderPtr holder = getHolder();

    if ( holder && holder->getApp() ) {
        holder->getApp()->recheckInvalidLinks();
    }

    clearExpression(DimSpec::all(), ViewSetSpec::all());


    resetParent();


    if (holder) {

        // For containers also delete children.
        KnobGroup* isGrp =  dynamic_cast<KnobGroup*>(this);
        KnobPage* isPage = dynamic_cast<KnobPage*>(this);
        if (isGrp)     {
            KnobsVec children = isGrp->getChildren();
            for (KnobsVec::iterator it = children.begin(); it != children.end(); ++it) {
                holder->deleteKnob(*it, true);
            }
        } else if (isPage) {
            KnobsVec children = isPage->getChildren();
            for (KnobsVec::iterator it = children.begin(); it != children.end(); ++it) {
                holder->deleteKnob(*it, true);
            }
        }

        EffectInstancePtr effect = toEffectInstance(holder);
        if (effect) {
            NodePtr node = effect->getNode();
            if (node) {
                node->removeParameterFromPython( getName() );
            }
        }
    }
} // KnobHelper::deleteKnob

void
KnobHelper::convertDimViewArgAccordingToKnobState(DimSpec dimIn, ViewSetSpec viewIn, DimSpec* dimOut, ViewSetSpec* viewOut) const
{

    std::list<ViewIdx> targetViews = getViewsList();

    // If target view is all but target is not multi-view, convert back to main view
    *viewOut = viewIn;
    if (targetViews.size() == 1) {
        *viewOut = ViewSetSpec(targetViews.front());
    }
    // If pasting on a folded knob view,
    int nDims = getNDimensions();
    *dimOut = dimIn;
    if (nDims == 1) {
        *dimOut = DimSpec(0);
    }
    if ( (*dimOut == 0) && nDims > 1 && !viewOut->isAll() && !getAllDimensionsVisible(ViewIdx(*viewOut)) ) {
        *dimOut = DimSpec::all();
    }
}

bool
KnobI::hasAnyExpression() const
{
    std::list<ViewIdx> views = getViewsList();
    for (int i = 0; i < getNDimensions(); ++i) {
        for (std::list<ViewIdx>::const_iterator it = views.begin(); it!=views.end(); ++it) {
            if (hasExpression(DimIdx(i), *it)) {
                return true;
            }
        }
    }
    return false;
}

bool
KnobHelper::getAllDimensionsVisible(ViewIdx view) const
{
    ViewIdx view_i = checkIfViewExistsOrFallbackMainView(view);
    QMutexLocker k(&_imp->common->stateMutex);
    PerViewAllDimensionsVisible::const_iterator foundView = _imp->common->allDimensionsVisible.find(view_i);
    if (foundView == _imp->common->allDimensionsVisible.end()) {
        return true;
    }
    return foundView->second;
}

void
KnobHelper::autoAdjustFoldExpandDimensions(ViewIdx view)
{
    // This flag is used to temporarily disable the auto expanding or folding of dimensions.
    // Mainly this is to help the implementation when setting multiple values at once.
    if (!isAdjustFoldExpandStateAutomaticallyEnabled()) {
        return;
    }
    bool currentVisibility = getAllDimensionsVisible(view);
    bool allEqual = areDimensionsEqual(view);
    if (allEqual) {
        // If auto-fold is enabled, fold it
        if (isAutoFoldDimensionsEnabled()) {
            if (currentVisibility) {
                setAllDimensionsVisible(view, false);
            }
        }
    } else {
        // One of the dimension differ: make them all visible
        if (!currentVisibility) {
            setAllDimensionsVisible(view, true);
        }
    }
}


void
KnobHelper::autoFoldDimensions(ViewIdx view)
{
    if (!isAutoFoldDimensionsEnabled()) {
        return;
    }

    bool curVisible = getAllDimensionsVisible(view);

    // If already folded, don't do anything
    if (!curVisible) {
        return;
    }

    bool allEquals = areDimensionsEqual(view);
    if (allEquals) {
        setAllDimensionsVisible(view, false);
    }
    
}


void
KnobHelper::setCanAutoFoldDimensions(bool enabled)
{
    {
        QMutexLocker k(&_imp->common->stateMutex);
        _imp->common->autoFoldEnabled = enabled;
    }
    if (!enabled) {
        setAllDimensionsVisible(ViewSetSpec::all(), true);
    }
}

bool
KnobHelper::isAutoFoldDimensionsEnabled() const
{
    QMutexLocker k(&_imp->common->stateMutex);
    return _imp->common->autoFoldEnabled;
}


void
KnobHelper::setAdjustFoldExpandStateAutomatically(bool enabled)
{
    {
        QMutexLocker k(&_imp->common->stateMutex);
        _imp->common->autoAdjustFoldExpandEnabled = enabled;
    }
}

bool
KnobHelper::isAdjustFoldExpandStateAutomaticallyEnabled() const
{
    QMutexLocker k(&_imp->common->stateMutex);
    return _imp->common->autoAdjustFoldExpandEnabled;
}


void
KnobHelper::setAllDimensionsVisibleInternal(ViewIdx view, bool visible)
{
    {
        QMutexLocker k(&_imp->common->stateMutex);
        bool& curValue = _imp->common->allDimensionsVisible[view];
        if (curValue == visible) {
            return;
        }
        curValue = visible;
    }
#if 0
    if (!visible) {
        // Prevent copyKnob from recomputing the allDimensionsVisible flag
        setAdjustFoldExpandStateAutomatically(false);
        int nDims = getNDimensions();
        {
            ScopedChanges_RAII changes(this);

            KnobIPtr thisShared = shared_from_this();
            for (int i = 1; i < nDims; ++i) {
                // When folding, copy the values of the first dimension to other dimensions
                copyKnob(thisShared, view, DimIdx(i), view, DimIdx(0));
            }
        }
        setAdjustFoldExpandStateAutomatically(true);
    }
#endif
}

void
KnobHelper::setAllDimensionsVisible(ViewSetSpec view, bool visible)
{
    {
        ScopedChanges_RAII changes(this);
        if (view.isAll()) {
            std::list<ViewIdx> views = getViewsList();
            for (std::list<ViewIdx>::const_iterator it = views.begin(); it != views.end(); ++it) {
                setAllDimensionsVisibleInternal(*it, visible);
            }
        } else {
            ViewIdx view_i = checkIfViewExistsOrFallbackMainView(ViewIdx(view));
            setAllDimensionsVisibleInternal(view_i, visible);
        }
    }
    if (_signalSlotHandler) {
        _signalSlotHandler->s_dimensionsVisibilityChanged(view);
    }
}

#ifdef DEBUG
void
KnobHelper::debugHook()
{
    assert(true);
}

#endif

void
KnobHelper::setDeclaredByPlugin(bool b)
{
    _imp->common->declaredByPlugin = b;
}

bool
KnobHelper::isDeclaredByPlugin() const
{
    return _imp->common->declaredByPlugin;
}

void
KnobHelper::setAsUserKnob(bool b)
{
    _imp->common->userKnob = b;
}

bool
KnobHelper::isUserKnob() const
{
    return _imp->common->userKnob;
}

void
KnobHelper::setKeyFrameTrackingEnabled(bool enabled)
{
    {
        QMutexLocker k(&_imp->common->stateMutex);
        _imp->common->keyframeTrackingEnabled = enabled;
    }
    if (enabled) {
        _signalSlotHandler->s_curveAnimationChanged(ViewSetSpec::all(), DimSpec::all());
    }

}

bool
KnobHelper::isKeyFrameTrackingEnabled() const
{
    QMutexLocker k(&_imp->common->stateMutex);
    return _imp->common->keyframeTrackingEnabled;
}

static
std::string
unsignedToString(unsigned i)
{
    if (i == 0) {
        return "0";
    }
    std::string nb;
    for (unsigned j = i; j != 0; j /= 10) {
        nb = (char)( '0' + (j % 10) ) + nb;
    }

    return nb;
}

void
KnobHelper::populate()
{
    KnobIPtr thisKnob = shared_from_this();

    KnobHolderPtr holder = getHolder();

    if (holder) {
        // When knob value changes, the holder needs to be invalidated aswell
        addHashListener(holder);
        holder->addHashDependency(thisKnob);
    }

    // Register the knob in the render clones map
    {
        QMutexLocker locker(&_imp->common->renderClonesMapMutex);
        _imp->common->renderClonesMap[holder] = thisKnob;
    }

    if (_imp->mainInstance.lock()) {
        return;
    }
    boost::shared_ptr<KnobSignalSlotHandler> handler( new KnobSignalSlotHandler(thisKnob) );

    setSignalSlotHandler(handler);

    if (!isAnimatedByDefault()) {
        _imp->common->isAnimationEnabled = false;
    }

    KnobSeparator* isSep = dynamic_cast<KnobSeparator*>(this);
    KnobPage* isPage = dynamic_cast<KnobPage*>(this);
    KnobGroup* isGrp = dynamic_cast<KnobGroup*>(this);
    if (isPage || isGrp) {
        _imp->common->evaluateOnChange = false;
    }
    if (isSep) {
        _imp->common->IsPersistent = false;
    }

    KnobColorPtr isColor = toKnobColor(thisKnob);
    KnobChoicePtr isChoice = toKnobChoice(thisKnob);
    KnobIntBasePtr isIntBase = toKnobIntBase(thisKnob);
    KnobStringBasePtr isStringBase = toKnobStringBase(thisKnob);
    KnobBoolBasePtr isBoolBase = toKnobBoolBase(thisKnob);


    Curve::CurveTypeEnum curveType = Curve::eCurveTypeDouble;
    if (isChoice) {
        curveType = Curve::eCurveTypeIntConstantInterp;
    } else if (isIntBase) {
        curveType = Curve::eCurveTypeInt;
    } else if (isBoolBase) {
        curveType = Curve::eCurveTypeBool;
    } else if (isStringBase) {
        curveType = Curve::eCurveTypeString;
    }

    for (int i = 0; i < _imp->common->dimension; ++i) {
        KnobDimViewBasePtr data = createDimViewData();
        data->sharedKnobs.insert(KnobDimViewKey(thisKnob, DimIdx(i), ViewIdx(0)));
        _imp->common->perDimViewData[i][ViewIdx(0)] = data;

        if ( canAnimate() ) {
            data->animationCurve.reset(new Curve(curveType));
        }
    }

    if (_imp->common->dimension > 4) {
        for (int i = 0; i < getNDimensions(); ++i) {
            _imp->common->dimensionNames[i] = unsignedToString(i);
        }
    } else {
        if (!isColor) {
            _imp->common->dimensionNames[0] = "x";
            if (_imp->common->dimensionNames.size() > 1) {
                _imp->common->dimensionNames[1] = "y";
            }
            if (_imp->common->dimensionNames.size() > 2) {
                _imp->common->dimensionNames[2] = "z";
            }
            if (_imp->common->dimensionNames.size() > 3) {
                _imp->common->dimensionNames[3] = "w";
            }
        } else {
            _imp->common->dimensionNames[0] = "r";
            if (_imp->common->dimensionNames.size() > 1) {
                _imp->common->dimensionNames[1] = "g";
            }
            if (_imp->common->dimensionNames.size() > 2) {
                _imp->common->dimensionNames[2] = "b";
            }
            if (_imp->common->dimensionNames.size() > 3) {
                _imp->common->dimensionNames[3] = "a";
            }
        }
    }
} // KnobHelper::populate

std::string
KnobHelper::getDimensionName(DimIdx dimension) const
{
    if ( (dimension < 0) || ( dimension >= (int)_imp->common->dimensionNames.size() ) ) {
        throw std::invalid_argument("KnobHelper::getDimensionName: dimension out of range");
    }
    return _imp->common->dimensionNames[dimension];
}

void
KnobHelper::setDimensionName(DimIdx dimension,
                             const std::string & name)
{
    if ( (dimension < 0) || ( dimension >= (int)_imp->common->dimensionNames.size() ) ) {
        throw std::invalid_argument("KnobHelper::getDimensionName: dimension out of range");
    }
    _imp->common->dimensionNames[dimension] = name;
    _signalSlotHandler->s_dimensionNameChanged(dimension);

}


void
KnobHelper::setSignalSlotHandler(const boost::shared_ptr<KnobSignalSlotHandler> & handler)
{
    _signalSlotHandler = handler;
}




bool
KnobHelper::isAnimated(DimIdx dimension,
                       ViewIdx view) const
{
    if (dimension < 0 || dimension >= (int)_imp->common->dimension) {
        throw std::invalid_argument("KnobHelper::isAnimated; dimension out of range");
    }

    if ( !canAnimate() ) {
        return false;
    }
    ViewIdx view_i = checkIfViewExistsOrFallbackMainView(view);
    CurvePtr curve = getAnimationCurve(view_i, dimension);
    return curve ? curve->isAnimated() : false;
}

bool
KnobHelper::canSplitViews() const
{
    return isAnimationEnabled();
}

void
KnobHelper::setExpressionsResultsCachingEnabled(bool enabled)
{
    QMutexLocker k(&_imp->common->expressionMutex);
    _imp->common->enableExpressionCaching = enabled;
}

bool
KnobHelper::isExpressionsResultsCachingEnabled() const
{
    QMutexLocker k(&_imp->common->expressionMutex);
    return _imp->common->enableExpressionCaching;
}

void
KnobDimViewBase::notifyCurveChanged()
{
    KnobDimViewKeySet knobs;
    {
        QMutexLocker k(&valueMutex);
        knobs = sharedKnobs;
    }
    for (KnobDimViewKeySet::const_iterator it = knobs.begin(); it!=knobs.end(); ++it) {
        KnobIPtr knob = it->knob.lock();
        if (knob) {
            boost::shared_ptr<KnobSignalSlotHandler> handler = knob->getSignalSlotHandler();
            if (handler) {
                handler->s_curveAnimationChanged(it->view, it->dimension);
            }
        }
    }
}

bool
KnobDimViewBase::copy(const CopyInArgs& inArgs, CopyOutArgs* outArgs)
{
    bool hasChanged = false;

    {
        QMutexLocker k(&valueMutex);
        QMutexLocker k2(&inArgs.other->valueMutex);

        // Do not copy the shared knobs


        KeyFrameSet oldKeys;
        if (animationCurve) {
            oldKeys = animationCurve->getKeyFrames_mt_safe();
        }

        if (inArgs.other->animationCurve) {
            if (!animationCurve) {
                animationCurve.reset(new Curve(inArgs.other->animationCurve->getType()));
            }
            hasChanged |= animationCurve->cloneAndCheckIfChanged(*inArgs.other->animationCurve, inArgs.keysToCopyOffset, inArgs.keysToCopyRange);
        }
        if (hasChanged && outArgs) {
            // Compute the keyframes diff
            KeyFrameSet keys;
            if (animationCurve) {
                keys = animationCurve->getKeyFrames_mt_safe();
            }
            Curve::computeKeyFramesDiff(oldKeys, keys, outArgs->keysAdded, outArgs->keysRemoved);
        }
    }
    if (hasChanged) {
        // Notify all shared knobs the curve changed
        notifyCurveChanged();
    }
    return hasChanged;
} // copy





KnobDimViewBasePtr
KnobHelper::getDataForDimView(DimIdx dimension, ViewIdx view) const
{
    if (dimension < 0 || dimension >= (int)_imp->common->dimension) {
        throw std::invalid_argument("KnobHelper::getDataForDimView: dimension out of range");
    }
    QMutexLocker k(&_imp->common->perDimViewDataMutex);
    PerViewKnobDataMap::iterator found = _imp->common->perDimViewData[dimension].find(view);
    if (found == _imp->common->perDimViewData[dimension].end()) {
        return KnobDimViewBasePtr();
    }
    return found->second;
}

bool
KnobHelper::splitView(ViewIdx view)
{
    if (!AnimatingObjectI::splitView(view)) {
        return false;
    }
    KnobIPtr thisKnob = shared_from_this();
    int nDims = getNDimensions();
    for (int i = 0; i < nDims; ++i) {
        {
            QMutexLocker k(&_imp->common->perDimViewDataMutex);
            const KnobDimViewBasePtr& mainViewData = _imp->common->perDimViewData[i][ViewIdx(0)];
            if (mainViewData) {
                KnobDimViewBasePtr& viewData = _imp->common->perDimViewData[i][view];
                if (!viewData) {
                    viewData = createDimViewData();
                }
                KnobDimViewBase::CopyInArgs inArgs(*mainViewData);
                viewData->copy(inArgs, 0);
                viewData->sharedKnobs.insert(KnobDimViewKey(thisKnob, DimIdx(i), ViewIdx(0)));
            }
        }
        _signalSlotHandler->s_curveAnimationChanged(view, DimIdx(i));

        {
            QMutexLocker k(&_imp->common->hasModificationsMutex);
            _imp->common->hasModifications[i][view] = _imp->common->hasModifications[i][ViewIdx(0)];
        }
        {
            QMutexLocker k(&_imp->common->stateMutex);
            _imp->common->allDimensionsVisible[view] = _imp->common->allDimensionsVisible[ViewIdx(0)];
        }
    }

    _signalSlotHandler->s_availableViewsChanged();
    return true;
} // splitView

bool
KnobHelper::unSplitView(ViewIdx view)
{
    if (!AnimatingObjectI::unSplitView(view)) {
        return false;
    }
    int nDims = getNDimensions();
    for (int i = 0; i < nDims; ++i) {
        {
            QMutexLocker k(&_imp->common->perDimViewDataMutex);
            PerViewKnobDataMap::iterator foundView = _imp->common->perDimViewData[i].find(view);
            if (foundView != _imp->common->perDimViewData[i].end()) {
                _imp->common->perDimViewData[i].erase(foundView);

            }
            PerViewSavedDataMap::iterator foundSavedData = _imp->common->perDimViewSavedData[i].find(view);
            if (foundSavedData != _imp->common->perDimViewSavedData[i].end()) {
                _imp->common->perDimViewSavedData[i].erase(foundSavedData);
            }
        }

        {
            QMutexLocker k(&_imp->common->hasModificationsMutex);
            PerViewHasModificationMap::iterator foundView = _imp->common->hasModifications[i].find(view);
            if (foundView != _imp->common->hasModifications[i].end()) {
                _imp->common->hasModifications[i].erase(foundView);
            }
        }
        {
            QMutexLocker k(&_imp->common->stateMutex);
            PerViewAllDimensionsVisible::iterator foundView = _imp->common->allDimensionsVisible.find(view);
            if (foundView != _imp->common->allDimensionsVisible.end()) {
                _imp->common->allDimensionsVisible.erase(foundView);
            }
        }
    }
    _signalSlotHandler->s_availableViewsChanged();
    return true;
} // unSplitView

int
KnobHelper::getNDimensions() const
{
    return _imp->common->dimension;
}

void
KnobHelper::beginChanges()
{
    KnobHolderPtr holder = getHolder();
    if (holder) {
        holder->beginChanges();
    }
}

void
KnobHelper::endChanges()
{
    KnobHolderPtr holder = getHolder();
    if (holder) {
        holder->endChanges();
    }
}

void
KnobHelper::blockValueChanges()
{
    {
        QMutexLocker k(&_imp->common->valueChangedBlockedMutex);

        ++_imp->common->valueChangedBlocked;
    }
}

void
KnobHelper::unblockValueChanges()
{
    QMutexLocker k(&_imp->common->valueChangedBlockedMutex);

    --_imp->common->valueChangedBlocked;
}

bool
KnobHelper::isValueChangesBlocked() const
{
    QMutexLocker k(&_imp->common->valueChangedBlockedMutex);

    return _imp->common->valueChangedBlocked > 0;
}

void
KnobHelper::setAutoKeyingEnabled(bool enabled)
{
    QMutexLocker k(&_imp->common->valueChangedBlockedMutex);
    if (enabled) {
        ++_imp->common->autoKeyingDisabled;
    } else {
        --_imp->common->autoKeyingDisabled;
    }
}

bool
KnobHelper::isAutoKeyingEnabledInternal(DimIdx dimension, TimeValue time, ViewIdx view) const
{

    if (dimension < 0 || dimension >= _imp->common->dimension) {
        return false;
    }


    // The knob doesn't have any animation don't start keying automatically
    AnimationLevelEnum level = getAnimationLevel(dimension, time, view);
    if (level == eAnimationLevelNone ||
        level == eAnimationLevelExpression) {
        return false;
    }
    
    return true;

}

bool
KnobHelper::isAutoKeyingEnabled(DimSpec dimension, TimeValue time, ViewSetSpec view, ValueChangedReasonEnum reason) const
{

    // Knobs without an effect cannot auto-key
    KnobHolderPtr holder = getHolder();
    if (!holder) {
        return false;
    }


    // Hmm this is a custom Knob used somewhere, don't allow auto-keying
    if (!holder->getApp()) {
        return false;
    }

    // Check for reason appropriate for auto-keying
    if ( (reason != eValueChangedReasonUserEdited) &&
        (reason != eValueChangedReasonPluginEdited) &&
        (reason != eValueChangedReasonUserEdited) &&
        (reason != eValueChangedReasonUserEdited)) {
        return false;
    }

    // The knob cannot animate
    if (!isAnimationEnabled()) {
        return false;
    }

    bool hasAutoKeying = false;
    std::list<ViewIdx> views = getViewsList();
    if (dimension.isAll()) {
        for (int i = 0; i < _imp->common->dimension; ++i) {
            if (view.isAll()) {
                for (std::list<ViewIdx>::const_iterator it = views.begin(); it != views.end(); ++it) {
                    hasAutoKeying |= isAutoKeyingEnabledInternal(DimIdx(i), time, *it);
                }
            } else {
                ViewIdx view_i = checkIfViewExistsOrFallbackMainView(ViewIdx(view.value()));
                hasAutoKeying |= isAutoKeyingEnabledInternal(DimIdx(i), time, view_i);
            }
        }
    } else {
        if ( ( dimension >= _imp->common->dimension ) || (dimension < 0) ) {
            throw std::invalid_argument("KnobHelper::isAutoKeyingEnabled(): Dimension out of range");
        }
        if (view.isAll()) {
            for (std::list<ViewIdx>::const_iterator it = views.begin(); it != views.end(); ++it) {
                hasAutoKeying |= isAutoKeyingEnabledInternal(DimIdx(dimension), time, *it);
            }
        } else {
            ViewIdx view_i = checkIfViewExistsOrFallbackMainView(ViewIdx(view.value()));
            hasAutoKeying |= isAutoKeyingEnabledInternal(DimIdx(dimension), time, view_i);
        }
    }

    if (!hasAutoKeying) {
        return false;
    }

    // Finally return the value set to setAutoKeyingEnabled
    QMutexLocker k(&_imp->common->valueChangedBlockedMutex);
    return !_imp->common->autoKeyingDisabled;
} // isAutoKeyingEnabled

bool
KnobHelper::evaluateValueChangeInternal(DimSpec dimension,
                                        TimeValue time,
                                        ViewSetSpec view,
                                        ValueChangedReasonEnum reason,
                                        std::set<KnobIPtr>* evaluatedKnobs)
{

    KnobHolderPtr holder = getHolder();
    if (!holder) {

        // Just refresh the gui
        if (!isValueChangesBlocked()) {
            _signalSlotHandler->s_mustRefreshKnobGui(view, dimension, reason);
        }

        return true;
    }



    KnobIPtr thisShared = shared_from_this();

    // This knob was already evaluated
    if (evaluatedKnobs->find(thisShared) != evaluatedKnobs->end()) {
        return false;
    }

    evaluatedKnobs->insert(thisShared);

    if (reason == eValueChangedReasonTimeChanged) {
        // Only notify gui must be refreshed when reason is time changed
        if (!isValueChangesBlocked()) {
            _signalSlotHandler->s_mustRefreshKnobGui(view, dimension, reason);
        }
        return true;
    }

    AppInstancePtr app = holder->getApp();
    bool didSomething;
    {
        ScopedChanges_RAII changes(holder.get());

        // Refresh modifications state
        computeHasModifications();

        // Invalidate the hash cache
        invalidateHashCache();

        // Invalidate expression results
        clearExpressionsResults(dimension, view);

        // Call knobChanged action
        didSomething = holder->onKnobValueChangedInternal(thisShared, time, view, reason);

        // Notify gui must be refreshed
        if (!isValueChangesBlocked()) {
            _signalSlotHandler->s_mustRefreshKnobGui(view, dimension, reason);
        }

        // Refresh dependencies
        refreshListenersAfterValueChange(time, view, reason, dimension, evaluatedKnobs);
        
    }

    return didSomething;
} // evaluateValueChangeInternal

bool
KnobHelper::evaluateValueChange(DimSpec dimension,
                                TimeValue time,
                                ViewSetSpec view,
                                ValueChangedReasonEnum reason)
{
    std::set<KnobIPtr> evaluatedKnobs;
    return evaluateValueChangeInternal(dimension, time, view, reason, &evaluatedKnobs);
}

void
KnobHelper::refreshListenersAfterValueChangeInternal(TimeValue time, ViewIdx view, ValueChangedReasonEnum reason, DimIdx dimension, std::set<KnobIPtr>* evaluatedKnobs)
{
    KnobDimViewBasePtr data = getDataForDimView(dimension, view);
    if (!data) {
        return;
    }

    KnobDimViewKeySet allListeners;

    // Get all listeners via expressions
    {
        QMutexLocker l(&_imp->common->expressionMutex);
        KnobDimViewKeySet& listeners = _imp->common->listeners[dimension][view];
        allListeners.insert(listeners.begin(), listeners.end());
    }

    // Get all listeners via shared values
    {
        QMutexLocker k(&data->valueMutex);
        allListeners.insert(data->sharedKnobs.begin(), data->sharedKnobs.end());
    }

    for (KnobDimViewKeySet::const_iterator it = allListeners.begin(); it != allListeners.end(); ++it) {
        KnobHelperPtr sharedKnob = toKnobHelper(it->knob.lock());
        if (sharedKnob && sharedKnob.get() != this) {
            sharedKnob->autoAdjustFoldExpandDimensions(view);
            if (sharedKnob->evaluateValueChangeInternal(it->dimension, time, it->view, reason, evaluatedKnobs)) {
                sharedKnob->refreshStaticValue(time);
            }
        }
    }

}

void
KnobHelper::refreshListenersAfterValueChange(TimeValue time, ViewSetSpec view, ValueChangedReasonEnum reason, DimSpec dimension, std::set<KnobIPtr>* evaluatedKnobs)
{

    std::list<ViewIdx> views = getViewsList();
    ViewIdx view_i;
    if (!view.isAll()) {
        view_i = checkIfViewExistsOrFallbackMainView(ViewIdx(view));
    }
    int nDims = getNDimensions();
    for (std::list<ViewIdx>::const_iterator it = views.begin(); it!=views.end(); ++it) {
        if (!view.isAll() && *it != view_i) {
            continue;
        }
        for (int i = 0; i < nDims; ++i) {
            if (!dimension.isAll() && i != dimension) {
                continue;
            }
            refreshListenersAfterValueChangeInternal(time, *it, reason, DimIdx(i), evaluatedKnobs);
        }
    }

} // KnobHelper::refreshListenersAfterValueChange

void
KnobHelper::onTimeChanged(bool isPlayback,  TimeValue time)
{
    if ( getIsSecret() ) {
        return;
    }

    if (hasAnimation()) {
        refreshStaticValue(time);
    }
    if (evaluateValueChangeOnTimeChange() && !isPlayback) {
        KnobHolderPtr holder = getHolder();
        if (holder) {
            holder->onKnobValueChanged_public(shared_from_this(), eValueChangedReasonTimeChanged, time, ViewSetSpec::all());
        }
    }
} // onTimeChanged

void
KnobHelper::setAddNewLine(bool newLine)
{
    _imp->common->newLine = newLine;
}

bool
KnobHelper::isNewLineActivated() const
{
    return _imp->common->newLine;
}

void
KnobHelper::setAddSeparator(bool addSep)
{
    _imp->common->addSeparator = addSep;
}

bool
KnobHelper::isSeparatorActivated() const
{
    return _imp->common->addSeparator;
}

void
KnobHelper::setSpacingBetweenItems(int spacing)
{
    _imp->common->itemSpacing = spacing;
}

int
KnobHelper::getSpacingBetweenitems() const
{
    return _imp->common->itemSpacing;
}

std::string
KnobHelper::getInViewerContextLabel() const
{
    QMutexLocker k(&_imp->common->labelMutex);

    return _imp->common->inViewerContextLabel;
}

void
KnobHelper::setInViewerContextLabel(const QString& label)
{
    {
        QMutexLocker k(&_imp->common->labelMutex);

        _imp->common->inViewerContextLabel = label.toStdString();
    }
    _signalSlotHandler->s_inViewerContextLabelChanged();
}

std::string
KnobHelper::getInViewerContextIconFilePath(bool checked) const
{
    QMutexLocker k(&_imp->common->labelMutex);
    int idx = !checked ? 0 : 1;

    if ( !_imp->common->inViewerContextIconFilePath[idx].empty() ) {
        return _imp->common->inViewerContextIconFilePath[idx];
    }
    int otherIdx = !checked ? 1 : 0;

    return _imp->common->inViewerContextIconFilePath[otherIdx];
}

void
KnobHelper::setInViewerContextIconFilePath(const std::string& icon, bool checked)
{
    QMutexLocker k(&_imp->common->labelMutex);
    int idx = !checked ? 0 : 1;

    _imp->common->inViewerContextIconFilePath[idx] = icon;
}

void
KnobHelper::setInViewerContextCanHaveShortcut(bool haveShortcut)
{
    _imp->common->inViewerContextHasShortcut = haveShortcut;
}

bool
KnobHelper::getInViewerContextHasShortcut() const
{
    return _imp->common->inViewerContextHasShortcut;
}

void
KnobHelper::addInViewerContextShortcutsReference(const std::string& actionID)
{
    _imp->common->additionalShortcutsInTooltip.push_back(actionID);
}

const std::list<std::string>&
KnobHelper::getInViewerContextAdditionalShortcuts() const
{
    return _imp->common->additionalShortcutsInTooltip;
}

void
KnobHelper::setInViewerContextItemSpacing(int spacing)
{
    _imp->common->inViewerContextItemSpacing = spacing;
}

int
KnobHelper::getInViewerContextItemSpacing() const
{
    return _imp->common->inViewerContextItemSpacing;
}

void
KnobHelper::setInViewerContextLayoutType(ViewerContextLayoutTypeEnum layoutType)
{
    _imp->common->inViewerContextLayoutType = layoutType;
}

ViewerContextLayoutTypeEnum
KnobHelper::getInViewerContextLayoutType() const
{
    return _imp->common->inViewerContextLayoutType;
}

void
KnobHelper::setInViewerContextSecret(bool secret)
{
    {
        QMutexLocker k(&_imp->common->stateMutex);
        _imp->common->inViewerContextSecret = secret;
    }
    _signalSlotHandler->s_viewerContextSecretChanged();
}

bool
KnobHelper::getInViewerContextSecret() const
{
    QMutexLocker k(&_imp->common->stateMutex);

    return _imp->common->inViewerContextSecret;
}

void
KnobHelper::setEnabled(bool b)
{
    {
        QMutexLocker k(&_imp->common->stateMutex);
        _imp->common->enabled = b;
    }
    if (_signalSlotHandler) {
        _signalSlotHandler->s_enabledChanged();
    }
}


void
KnobHelper::setSecret(bool b)
{
    {
        QMutexLocker k(&_imp->common->stateMutex);
        if (_imp->common->IsSecret == b) {
            return;
        }
        _imp->common->IsSecret = b;
    }

    ///the knob was revealed , refresh its gui to the current time
    if (!b) {
        KnobHolderPtr holder = getHolder();
        if (holder) {
            AppInstancePtr app = holder->getApp();
            if (app) {
                onTimeChanged( false, TimeValue(app->getTimeLine()->currentFrame()) );
            }
        }
    }
    if (_signalSlotHandler) {
        _signalSlotHandler->s_secretChanged();
    }
}

int
KnobHelper::determineHierarchySize() const
{
    int ret = 0;
    KnobIPtr current = getParentKnob();

    while (current) {
        ++ret;
        current = current->getParentKnob();
    }

    return ret;
}

std::string
KnobHelper::getLabel() const
{
    QMutexLocker k(&_imp->common->labelMutex);

    return _imp->common->label;
}

void
KnobHelper::setLabel(const std::string& label)
{
    {
        QMutexLocker k(&_imp->common->labelMutex);
        _imp->common->label = label;
    }
    if (_signalSlotHandler) {
        _signalSlotHandler->s_labelChanged();
    }
}

void
KnobHelper::setIconLabel(const std::string& iconFilePath,
                         bool checked,
                         bool alsoSetViewerUIIcon)
{
    {
        QMutexLocker k(&_imp->common->labelMutex);
        int idx = !checked ? 0 : 1;

        _imp->common->iconFilePath[idx] = iconFilePath;
    }
    if (alsoSetViewerUIIcon) {
        setInViewerContextIconFilePath(iconFilePath, checked);
    }
}

const std::string&
KnobHelper::getIconLabel(bool checked) const
{
    QMutexLocker k(&_imp->common->labelMutex);
    int idx = !checked ? 0 : 1;

    if ( !_imp->common->iconFilePath[idx].empty() ) {
        return _imp->common->iconFilePath[idx];
    }
    int otherIdx = !checked ? 1 : 0;

    return _imp->common->iconFilePath[otherIdx];
}

bool
KnobHelper::hasAnimation() const
{
    std::list<ViewIdx> views = getViewsList();
    for (std::list<ViewIdx>::const_iterator it = views.begin(); it != views.end(); ++it) {
        for (int i = 0; i < _imp->common->dimension; ++i) {
            KnobDimViewBasePtr value = getDataForDimView(DimIdx(i), *it);
            assert(value);
            {
                QMutexLocker k(&value->valueMutex);
                if (value->animationCurve && value->animationCurve->getKeyFramesCount() > 0) {
                    return true;
                }
            }
            if (!getExpression(DimIdx(i), *it).empty()) {
                return true;
            }
        }
    }

    return false;
}
KnobHolderPtr
KnobHelper::getHolder() const
{
    return _imp->holder.lock();
}

void
KnobHelper::setAnimationEnabled(bool val)
{
    if ( !canAnimate() ) {
        return;
    }
    KnobHolderPtr holder = getHolder();
    if (holder && !holder->canKnobsAnimate() ) {
        return;
    }
    _imp->common->isAnimationEnabled = val;
}

bool
KnobHelper::isAnimationEnabled() const
{
    return canAnimate() && _imp->common->isAnimationEnabled;
}

void
KnobHelper::setName(const std::string & name,
                    bool throwExceptions)
{
    if (name == _imp->common->name) {
        return;
    }
    _imp->common->originalName = name;
    _imp->common->name = NATRON_PYTHON_NAMESPACE::makeNameScriptFriendly(name);
    KnobHolderPtr holder = getHolder();

    if (!holder) {
        return;
    }
    //Try to find a duplicate
    int no = 1;
    bool foundItem;
    std::string finalName;
    do {
        std::stringstream ss;
        ss << _imp->common->name;
        if (no > 1) {
            ss << no;
        }
        finalName = ss.str();
        if ( holder->getKnobByName(finalName) ) {
            foundItem = true;
        } else {
            foundItem = false;
        }
        ++no;
    } while (foundItem);


    EffectInstancePtr effect = toEffectInstance(holder);
    if (effect) {
        NodePtr node = effect->getNode();
        std::string effectScriptName = node->getScriptName_mt_safe();
        if ( !effectScriptName.empty() ) {
            std::string newPotentialQualifiedName = node->getApp()->getAppIDString() +  node->getFullyQualifiedName();
            newPotentialQualifiedName += '.';
            newPotentialQualifiedName += finalName;

            bool isAttrDefined = false;
            PyObject* obj = NATRON_PYTHON_NAMESPACE::getAttrRecursive(newPotentialQualifiedName, appPTR->getMainModule(), &isAttrDefined);
            Q_UNUSED(obj);
            if (isAttrDefined) {
                QString message = tr("A Python attribute with the name %1 already exists.").arg(QString::fromUtf8(newPotentialQualifiedName.c_str()));
                if (throwExceptions) {
                    throw std::runtime_error( message.toStdString() );
                } else {
                    appPTR->writeToErrorLog_mt_safe(QString::fromUtf8(getName().c_str()), QDateTime::currentDateTime(), message );
                    std::cerr << message.toStdString() << std::endl;

                    return;
                }
            }
        }
    }
    _imp->common->name = finalName;
} // KnobHelper::setName

void
KnobHelper::setActualCloneForHolder(const KnobHolderPtr& holder)
{
    // Register the knob in the render clones map
    {
        QMutexLocker locker(&_imp->common->renderClonesMapMutex);
        _imp->common->renderClonesMap[holder] = shared_from_this();
    }

}

KnobIPtr
KnobHelper::getMainInstance() const
{
    return _imp->mainInstance.lock();
}

KnobIPtr
KnobHelper::getCloneForHolderInternal(const KnobHolderPtr& holder) const
{
    KnobHolderPtr thisHolder = getHolder();
    if (!thisHolder || thisHolder == holder) {
        return boost::const_pointer_cast<KnobI>(shared_from_this());
    }
    if (thisHolder->isRenderClone()) {
        assert(getMainInstance());
        thisHolder = getMainInstance()->getHolder();
    }
    QMutexLocker k(&_imp->common->renderClonesMapMutex);
    std::map<KnobHolderWPtr, KnobIWPtr>::const_iterator found = _imp->common->renderClonesMap.find(holder);
    if (found != _imp->common->renderClonesMap.end()) {
        return found->second.lock();
    }
    return KnobIPtr();
}

const std::string &
KnobHelper::getName() const
{
    return _imp->common->name;
}

const std::string &
KnobHelper::getOriginalName() const
{
    return _imp->common->originalName;
}

void
KnobHelper::resetParent()
{
    KnobIPtr parent = _imp->common->parentKnob.lock();

    if (parent) {
        KnobGroupPtr isGrp =  toKnobGroup(parent);
        KnobPagePtr isPage = toKnobPage(parent);
        if (isGrp) {
            isGrp->removeKnob( shared_from_this() );
        } else if (isPage) {
            isPage->removeKnob( shared_from_this() );
        } else {
            assert(false);
        }
        _imp->common->parentKnob.reset();
    }
}

void
KnobHelper::setParentKnob(KnobIPtr knob)
{
    _imp->common->parentKnob = knob;
}

KnobIPtr
KnobHelper::getParentKnob() const
{
    return _imp->common->parentKnob.lock();
}

bool
KnobHelper::getIsSecret() const
{
    QMutexLocker k(&_imp->common->stateMutex);

    return _imp->common->IsSecret;
}

bool
KnobHelper::getIsSecretRecursive() const
{
    if ( getIsSecret() ) {
        return true;
    }
    KnobIPtr parent = getParentKnob();
    if (parent) {
        return parent->getIsSecretRecursive();
    }

    return false;
}

void
KnobHelper::setIsFrozen(bool frozen)
{
    if (_signalSlotHandler) {
        _signalSlotHandler->s_setFrozen(frozen);
    }
}

bool
KnobHelper::isEnabled() const
{
    QMutexLocker k(&_imp->common->stateMutex);
    return _imp->common->enabled;
} // isEnabled



void
KnobHelper::setKnobSelectedMultipleTimes(bool d)
{
    if (_signalSlotHandler) {
        _signalSlotHandler->s_selectedMultipleTimes(d);
    }
}

void
KnobHelper::setEvaluateOnChange(bool b)
{
    KnobPage* isPage = dynamic_cast<KnobPage*>(this);
    KnobGroup* isGrp = dynamic_cast<KnobGroup*>(this);

    if (isPage || isGrp) {
        b = false;
    }
    {
        QMutexLocker k(&_imp->common->stateMutex);
        _imp->common->evaluateOnChange = b;
    }
    if (_signalSlotHandler) {
        _signalSlotHandler->s_evaluateOnChangeChanged(b);
    }
}

bool
KnobHelper::getIsPersistent() const
{
    return _imp->common->IsPersistent;
}

void
KnobHelper::setIsPersistent(bool b)
{
    _imp->common->IsPersistent = b;
}

void
KnobHelper::setCanUndo(bool val)
{
    _imp->common->CanUndo = val;
}

bool
KnobHelper::getCanUndo() const
{
    return _imp->common->CanUndo;
}

void
KnobHelper::setIsMetadataSlave(bool slave)
{
    _imp->common->isMetadataSlave = slave;
}

bool
KnobHelper::getIsMetadataSlave() const
{
    return _imp->common->isMetadataSlave;
}

bool
KnobHelper::getEvaluateOnChange() const
{
    QMutexLocker k(&_imp->common->stateMutex);

    return _imp->common->evaluateOnChange;
}

void
KnobHelper::setHintToolTip(const std::string & hint)
{
    _imp->common->tooltipHint = hint;
    if (_signalSlotHandler) {
        _signalSlotHandler->s_helpChanged();
    }
}

const std::string &
KnobHelper::getHintToolTip() const
{
    return _imp->common->tooltipHint;
}

bool
KnobHelper::isHintInMarkdown() const
{
    return _imp->common->hintIsMarkdown;
}

void
KnobHelper::setHintIsMarkdown(bool b)
{
    _imp->common->hintIsMarkdown = b;
}

void
KnobHelper::setCustomInteract(const OverlayInteractBasePtr & interactDesc)
{
    assert( QThread::currentThread() == qApp->thread() );
    _imp->common->customInteract = interactDesc;
}

OverlayInteractBasePtr KnobHelper::getCustomInteract() const
{
    assert( QThread::currentThread() == qApp->thread() );

    return _imp->common->customInteract;
}

bool
KnobI::shouldDrawOverlayInteract() const
{
    // If there is one dimension disabled, don't draw it
    if (!isEnabled()) {
        return false;
    }

    // If this knob is secret, don't draw it
    if (getIsSecretRecursive()) {
        return false;
    }
    
    KnobPagePtr page = getTopLevelPage();
    if (!page) {
        return false;
    }
    // Only draw overlays for knobs in the current page
    return page->isEnabled();
}

bool
KnobHelper::copyKnob(const KnobIPtr& other,
                     ViewSetSpec view,
                     DimSpec dimension,
                     ViewSetSpec otherView,
                     DimSpec otherDimension,
                     const RangeD* range,
                     double offset)
{
    if (!other || (other.get() == this && dimension == otherDimension && view == otherView)) {
        // Cannot clone itself
        return false;
    }
    if ((!dimension.isAll() || !otherDimension.isAll()) && (dimension.isAll() || otherDimension.isAll())) {
        throw std::invalid_argument("KnobHelper::copyKnob: invalid dimension argument");
    }
    if ((!view.isAll() || !otherView.isAll()) && (!view.isViewIdx() || !otherView.isViewIdx())) {
        throw std::invalid_argument("KnobHelper::copyKnob: invalid view argument");
    }

    bool hasChanged = false;

    {
        ScopedChanges_RAII changes(this);

        hasChanged |= cloneValues(other, view, otherView, dimension, otherDimension, range, offset);
        hasChanged |= cloneExpressions(other, view, otherView, dimension, otherDimension);

        ViewIdx view_i;
        if (!view.isAll()) {
            view_i = checkIfViewExistsOrFallbackMainView(ViewIdx(view));
        }
        std::list<ViewIdx> views = getViewsList();
        for (std::list<ViewIdx>::const_iterator it = views.begin(); it!=views.end(); ++it) {
            if (!view.isAll() && *it != view_i) {
                continue;
            }
            autoAdjustFoldExpandDimensions(*it);
        }


        if (hasChanged) {
            TimeValue time = getHolder()->getTimelineCurrentTime();
            evaluateValueChange(dimension, time, view, eValueChangedReasonPluginEdited);
        }
    }

    return hasChanged;
} // copyKnob


bool
KnobHelper::linkToInternal(const KnobIPtr & otherKnob, DimIdx thisDimension, DimIdx otherDimension, ViewIdx thisView, ViewIdx otherView)
{

    assert(otherKnob);

    KnobHelperPtr otherIsHelper = toKnobHelper(otherKnob);
    assert(otherIsHelper);
    if (!otherIsHelper) {
        return false;
    }


    KnobDimViewBasePtr otherData = otherIsHelper->getDataForDimView(otherDimension, otherView);
    KnobDimViewBasePtr thisData = getDataForDimView(thisDimension, thisView);

    // A link is already established for the same data
    if (otherData == thisData) {
        return false;
    }

    KnobIPtr thisShared = shared_from_this();


    {
        QMutexLocker k(&_imp->common->perDimViewDataMutex);

        // Save the old data away
        RedirectionLink& redirection = _imp->common->perDimViewSavedData[thisDimension][thisView];

        // If the savedData pointer is already set this means this knob was already
        // redirected to another knob
        if (!redirection.savedData) {
            redirection.savedData = thisData;
        }

    }


    // Redirect each shared knob/dim/view to the other data
    KnobDimViewKeySet currentSharedKnobs;
    {
        QMutexLocker k2(&thisData->valueMutex);
        currentSharedKnobs = thisData->sharedKnobs;

        // Nobody is referencing this data anymore: clear the sharedKnobs set
        thisData->sharedKnobs.clear();
    }
    for (KnobDimViewKeySet::const_iterator it = currentSharedKnobs.begin(); it!= currentSharedKnobs.end(); ++it) {
        KnobHelperPtr sharedKnob = toKnobHelper(it->knob.lock());
        if (!sharedKnob) {
            continue;
        }
        {
            QMutexLocker k2(&sharedKnob->_imp->common->perDimViewDataMutex);
            KnobDimViewBasePtr& sharedKnobDimViewData = sharedKnob->_imp->common->perDimViewData[it->dimension][it->view];

            // the data was shared with this data
            assert(sharedKnobDimViewData == thisData);

            // redirect it
            sharedKnobDimViewData = otherData;
        }

        // insert this shared knob to the sharedKnobs set of the other data
        {
            QMutexLocker k2(&otherData->valueMutex);
            std::pair<KnobDimViewKeySet::iterator,bool> insertOk = otherData->sharedKnobs.insert(*it);
            assert(insertOk.second);
            (void)insertOk.second;
        }

    }

    // Notify links changed
    {
        KnobDimViewKeySet sharedKnobs;
        {
            QMutexLocker k2(&otherData->valueMutex);
            sharedKnobs = otherData->sharedKnobs;
        }
        for (KnobDimViewKeySet::const_iterator it = sharedKnobs.begin(); it!= sharedKnobs.end(); ++it) {
            KnobHelperPtr sharedKnob = toKnobHelper(it->knob.lock());
            if (!sharedKnob) {
                continue;
            }
            sharedKnob->_signalSlotHandler->s_curveAnimationChanged(thisView, thisDimension);
            sharedKnob->_signalSlotHandler->s_linkChanged();
            sharedKnob->onLinkChanged();

        }
    }


    return true;
} // linkToInternal



bool
KnobHelper::linkTo(const KnobIPtr & otherKnob, DimSpec thisDimension, DimSpec otherDimension, ViewSetSpec thisView, ViewSetSpec otherView)
{
    assert(!_imp->mainInstance.lock());
    if (_imp->mainInstance.lock()) {
        return false;
    }
    if (!otherKnob) {
        return false;
    }

    assert((thisDimension.isAll() && otherDimension.isAll()) || (!thisDimension.isAll() && !otherDimension.isAll()));
    assert((thisView.isAll() && otherView.isAll()) || (thisView.isViewIdx() && otherView.isViewIdx()));

    if ((!thisDimension.isAll() || !otherDimension.isAll()) && (thisDimension.isAll() || otherDimension.isAll())) {
        throw std::invalid_argument("KnobHelper::slaveTo: invalid dimension argument");
    }
    if ((!thisView.isAll() || !otherView.isAll()) && (!thisView.isViewIdx() || !otherView.isViewIdx())) {
        throw std::invalid_argument("KnobHelper::slaveTo: invalid view argument");
    }
    if (otherKnob.get() == this && (thisDimension == otherDimension || thisDimension.isAll() || otherDimension.isAll()) && (thisView == otherView || thisView.isAll() || otherView.isAll())) {
        return false;
    }
    {
        // A non-checkable button cannot link
        KnobButtonPtr isButton = toKnobButton(shared_from_this());
        if (isButton && !isButton->getIsCheckable()) {
            return false;
        }
    }

    bool ok = false;
    {
        ScopedChanges_RAII changes(this);
        std::list<ViewIdx> views = otherKnob->getViewsList();
        if (thisDimension.isAll()) {
            int dimMin = std::min(getNDimensions(), otherKnob->getNDimensions());
            for (int i = 0; i < dimMin; ++i) {
                if (thisView.isAll()) {
                    for (std::list<ViewIdx>::const_iterator it = views.begin(); it != views.end(); ++it) {
                        ok |= linkToInternal(otherKnob, DimIdx(i), DimIdx(i), *it, *it);
                    }
                } else {
                    ok |= linkToInternal(otherKnob, DimIdx(i), DimIdx(i), ViewIdx(thisView.value()), ViewIdx(otherView.value()));
                }
            }
        } else {
            if ( ( thisDimension >= getNDimensions() ) || (thisDimension < 0) || (otherDimension >= otherKnob->getNDimensions()) || (otherDimension < 0)) {
                throw std::invalid_argument("KnobHelper::slaveTo(): Dimension out of range");
            }
            if (thisView.isAll()) {
                for (std::list<ViewIdx>::const_iterator it = views.begin(); it != views.end(); ++it) {
                    ok |= linkToInternal(otherKnob, DimIdx(thisDimension), DimIdx(otherDimension), *it, *it);
                }
            } else {
                ok |= linkToInternal(otherKnob, DimIdx(thisDimension), DimIdx(otherDimension), ViewIdx(thisView.value()), ViewIdx(otherView.value()));
            }
        }

        TimeValue time = getHolder()->getTimelineCurrentTime();
        evaluateValueChange(thisDimension, time, thisView, eValueChangedReasonUserEdited);
    }
    return ok;
} // slaveTo


void
KnobHelper::unlinkInternal(DimIdx dimension, ViewIdx view, bool copyState)
{

    KnobIPtr thisKnob = shared_from_this();

    RedirectionLink redirectionLink;
    KnobDimViewKeySet currentSharedKnobs;

    {
        QMutexLocker k(&_imp->common->perDimViewDataMutex);
        PerViewSavedDataMap::iterator foundSavedData = _imp->common->perDimViewSavedData[dimension].find(view);

        // A knob may not have saved data if others are linked to it but it is not linked to anything
        if (foundSavedData != _imp->common->perDimViewSavedData[dimension].end()) {
            redirectionLink = foundSavedData->second;
            _imp->common->perDimViewSavedData[dimension].erase(foundSavedData);

            // If this knob is linked to others, its saved value should not be linked to anyone else.
            assert(!redirectionLink.savedData || redirectionLink.savedData->sharedKnobs.empty());
        }

        PerViewKnobDataMap::iterator currentData = _imp->common->perDimViewData[dimension].find(view);
        if (currentData == _imp->common->perDimViewData[dimension].end()) {
            // oops, no data for the view
            return;
        }

        // Remove this knob dim/view from the shared knobs set
        KnobDimViewKey thisKnobKey(thisKnob, dimension, view);
        {
            {
                QMutexLocker k2(&currentData->second->valueMutex);
                currentSharedKnobs = currentData->second->sharedKnobs;

                assert(!currentData->second->sharedKnobs.empty());
                KnobDimViewKeySet::iterator foundThisKnobDimView = currentData->second->sharedKnobs.find(thisKnobKey);
                assert(foundThisKnobDimView != currentData->second->sharedKnobs.end());
                if (foundThisKnobDimView != currentData->second->sharedKnobs.end()) {
                    currentData->second->sharedKnobs.erase(foundThisKnobDimView);
                }
            }

        }
        
        
        
        // If there is a savedData pointer, that means we were linked to another knob: this is easy just set back the pointer, unless
        // the user requested to copy state
        if (redirectionLink.savedData && !copyState) {
            assert(currentData->second != redirectionLink.savedData);
            currentData->second = redirectionLink.savedData;

            // Nobody should have been referencing the saved datas
            assert(redirectionLink.savedData->sharedKnobs.empty());

            // Add this knob in the sharedKnobs set
            currentData->second->sharedKnobs.insert(thisKnobKey);
        } else {

            // Make a copy of the current data so that they are
            // no longer shared with others.

            // We are unlinking other knobs: keyframes did not change
            KnobDimViewBasePtr dataCopy = createDimViewData();
            dataCopy->sharedKnobs.insert(thisKnobKey);

            KnobDimViewBase::CopyInArgs inArgs(*currentData->second);
            dataCopy->copy(inArgs, 0);

            currentData->second = dataCopy;
        }
    }

    // Refresh links on all shared knobs
    for (KnobDimViewKeySet::const_iterator it = currentSharedKnobs.begin(); it!=currentSharedKnobs.end(); ++it) {
        KnobHelperPtr sharedKnob = toKnobHelper(it->knob.lock());
        if (!sharedKnob) {
            continue;
        }
        // The keyframes might have changed, notify it
        sharedKnob->_signalSlotHandler->s_curveAnimationChanged(view, dimension);

        sharedKnob->_signalSlotHandler->s_linkChanged();
        sharedKnob->onLinkChanged();
    }



} // unlinkInternal


void
KnobHelper::unlink(DimSpec dimension, ViewSetSpec view, bool copyState)
{
    assert(!_imp->mainInstance.lock());
    if (_imp->mainInstance.lock()) {
        return;
    }
    {
        ScopedChanges_RAII changes(this);
        std::list<ViewIdx> views = getViewsList();
        if (dimension.isAll()) {
            for (int i = 0; i < _imp->common->dimension; ++i) {
                if (view.isAll()) {
                    for (std::list<ViewIdx>::const_iterator it = views.begin(); it != views.end(); ++it) {
                        unlinkInternal(DimIdx(i), *it, copyState);
                    }
                } else {
                    ViewIdx view_i = checkIfViewExistsOrFallbackMainView(ViewIdx(view.value()));
                    unlinkInternal(DimIdx(i), view_i, copyState);
                }
            }
        } else {
            if ( ( dimension >= getNDimensions() ) || (dimension < 0) ) {
                throw std::invalid_argument("KnobHelper::unSlave(): Dimension out of range");
            }
            if (view.isAll()) {
                for (std::list<ViewIdx>::const_iterator it = views.begin(); it != views.end(); ++it) {
                    unlinkInternal(DimIdx(dimension), *it, copyState);
                }
            } else {
                ViewIdx view_i = checkIfViewExistsOrFallbackMainView(ViewIdx(view.value()));
                unlinkInternal(DimIdx(dimension), view_i, copyState);
            }
        }
        TimeValue time = getHolder()->getTimelineCurrentTime();
        evaluateValueChange(dimension, time, view, eValueChangedReasonUserEdited);
        
    }
} // unlink


bool
KnobHelper::getSharingMaster(DimIdx dimension, ViewIdx view, KnobDimViewKey* linkData) const
{
    KnobDimViewBasePtr data = getDataForDimView(dimension, view);
    if (!data) {
        return false;
    }
    assert(!data->sharedKnobs.empty());
    const KnobDimViewKey& owner = *data->sharedKnobs.begin();

    // If this knob owns originally the value, do not return that it is sharing
    if (owner.knob.lock().get() == this) {
        return false;
    }

    *linkData = owner;
    return true;
}

void
KnobHelper::getSharedValues(DimIdx dimension, ViewIdx view, KnobDimViewKeySet* sharedKnobs) const
{
    KnobDimViewBasePtr data = getDataForDimView(dimension, view);
    if (!data) {
        return;
    }
    {
        QMutexLocker k(&data->valueMutex);
        assert(!data->sharedKnobs.empty());
        *sharedKnobs = data->sharedKnobs;
    }

    // Remove this knob from the shared knobs
    KnobIPtr thisKnob = boost::const_pointer_cast<KnobI>(shared_from_this());
    KnobDimViewKey thisKnobDimView(thisKnob, dimension, view);
    KnobDimViewKeySet::iterator foundThisDimView = sharedKnobs->find(thisKnobDimView);
    assert(foundThisDimView != sharedKnobs->end());
    if (foundThisDimView != sharedKnobs->end()) {
        sharedKnobs->erase(foundThisDimView);
    }
}

AnimationLevelEnum
KnobHelper::getAnimationLevel(DimIdx dimension, TimeValue time, ViewIdx view) const
{
    AnimationLevelEnum level = eAnimationLevelNone;
    
    std::string expr = getExpression(dimension, view);
    if (!expr.empty()) {
        level = eAnimationLevelExpression;
    } else {
        
        CurvePtr c;
        if (canAnimate() && isAnimationEnabled()) {
            c = getAnimationCurve(view, dimension);
        }
        
        if (!c || !c->isAnimated()) {
            level = eAnimationLevelNone;
        } else {
            KeyFrame kf;
            int nKeys = c->getNKeyFramesInRange(time, time + 1);
            if (nKeys > 0) {
                level = eAnimationLevelOnKeyframe;
            } else {
                level = eAnimationLevelInterpolatedValue;
            }
        }
    }
    return level;
}



bool
KnobHelper::cloneExpressionInternal(const KnobIPtr& other, ViewIdx view, ViewIdx otherView, DimIdx dimension, DimIdx otherDimension)
{
    std::string otherExpr = other->getExpression(otherDimension, otherView);
    bool otherHasRet = other->isExpressionUsingRetVariable(otherView, otherDimension);
    ExpressionLanguageEnum lang = other->getExpressionLanguage(otherView, otherDimension);
    std::string thisExpr = getExpression(dimension, view);
    ExpressionLanguageEnum thisLang = getExpressionLanguage(view, dimension);

    if (otherExpr != thisExpr || (lang != thisLang)) {
        try {
            setExpression(dimension, view, otherExpr, lang, otherHasRet, false);
        } catch (...) {
            // Ignore errors
        }
        return true;
    }
    return false;
}

bool
KnobHelper::cloneValueInternal(const KnobIPtr& other, ViewIdx view, ViewIdx otherView, DimIdx dimension, DimIdx otherDimension, const RangeD* range, double offset)
{
    KnobHelperPtr otherIsHelper = toKnobHelper(other);
    assert(otherIsHelper);

    KnobDimViewBasePtr thisData = getDataForDimView(dimension, view);
    KnobDimViewBasePtr otherData = otherIsHelper->getDataForDimView(otherDimension, otherView);
    if (!thisData || !otherData) {
        return false;
    }
    KnobDimViewBase::CopyInArgs inArgs(*otherData);
    inArgs.keysToCopyOffset = offset;
    inArgs.keysToCopyRange = range;
    return thisData->copy(inArgs, 0);
}

bool
KnobHelper::cloneValues(const KnobIPtr& other, ViewSetSpec view, ViewSetSpec otherView, DimSpec dimension, DimSpec otherDimension, const RangeD* range, double offset)
{
    if (!other) {
        return false;
    }
    assert((view.isAll() && otherView.isAll()) || (view.isViewIdx() && view.isViewIdx()));
    assert((dimension.isAll() && otherDimension.isAll()) || (!dimension.isAll() && !otherDimension.isAll()));

    std::list<ViewIdx> views = other->getViewsList();
    int dims = std::min( getNDimensions(), other->getNDimensions() );

    bool hasChanged = false;
    if (dimension.isAll()) {
        for (int i = 0; i < dims; ++i) {
            if (view.isAll()) {
                for (std::list<ViewIdx>::const_iterator it = views.begin(); it != views.end(); ++it) {
                    hasChanged |= cloneValueInternal(other, *it, *it, DimIdx(i) , DimIdx(i), range, offset);
                }
            } else {
                hasChanged |= cloneValueInternal(other, ViewIdx(view), ViewIdx(otherView), DimIdx(i) , DimIdx(i), range, offset);
            }
        }
    } else {
        if (view.isAll()) {
            for (std::list<ViewIdx>::const_iterator it= views.begin(); it != views.end(); ++it) {
                hasChanged |= cloneValueInternal(other, *it, *it, DimIdx(dimension) , DimIdx(otherDimension), range, offset);
            }
        } else {
            hasChanged |= cloneValueInternal(other, ViewIdx(view), ViewIdx(otherView), DimIdx(dimension) , DimIdx(otherDimension), range, offset);
        }
    }
    return hasChanged;
}

bool
KnobHelper::cloneExpressions(const KnobIPtr& other, ViewSetSpec view, ViewSetSpec otherView, DimSpec dimension, DimSpec otherDimension)
{
    if (!other) {
        return false;
    }
    assert((view.isAll() && otherView.isAll()) || (view.isViewIdx() && view.isViewIdx()));
    assert((dimension.isAll() && otherDimension.isAll()) || (!dimension.isAll() && !otherDimension.isAll()));

    std::list<ViewIdx> views = other->getViewsList();
    int dims = std::min( getNDimensions(), other->getNDimensions() );

    bool hasChanged = false;
    if (dimension.isAll()) {
        for (int i = 0; i < dims; ++i) {
            if (view.isAll()) {
                for (std::list<ViewIdx>::const_iterator it= views.begin(); it != views.end(); ++it) {
                    hasChanged |= cloneExpressionInternal(other, *it, *it, DimIdx(i) , DimIdx(i));
                }
            } else {
                hasChanged |= cloneExpressionInternal(other, ViewIdx(view), ViewIdx(otherView), DimIdx(i) , DimIdx(i));
            }
        }
    } else {
        if (view.isAll()) {
            for (std::list<ViewIdx>::const_iterator it= views.begin(); it != views.end(); ++it) {
                hasChanged |= cloneExpressionInternal(other, *it, *it, DimIdx(dimension) , DimIdx(otherDimension));
            }
        } else {
            hasChanged |= cloneExpressionInternal(other, ViewIdx(view), ViewIdx(otherView), DimIdx(dimension) , DimIdx(otherDimension));
        }
    }

    return hasChanged;
}

bool
KnobHelper::invalidateHashCacheInternal(std::set<HashableObject*>* invalidatedObjects)
{
    /*bool hasExpr = hasAnyExpression();

    // If the knob has an expression, we were invalidated most likely because a dependency got changed, hence clear the expression cache
    // and force a refresh of the static value on the gui
    if (hasExpr) {
        clearExpressionsResults(DimSpec::all(), ViewSetSpec::all());
        refreshStaticValue(getCurrentRenderTime());
    }*/
    return HashableObject::invalidateHashCacheInternal(invalidatedObjects);
}

//The knob in parameter will "listen" to this knob. Hence this knob is a dependency of the knob in parameter.
void
KnobHelper::addListener(const DimIdx listenerDimension,
                        const DimIdx listenedToDimension,
                        const ViewIdx listenerView,
                        const ViewIdx listenedToView,
                        const KnobIPtr& listener,
                        ExpressionLanguageEnum language)
{
    if (!listener || !listener->getHolder() || !getHolder()) {
        return;
    }
    if (listenerDimension < 0 || listenerDimension >= listener->getNDimensions() || listenedToDimension < 0 || listenedToDimension >= getNDimensions()) {
        throw std::invalid_argument("KnobHelper::addListener: dimension out of range");
    }

    KnobHelper* listenerIsHelper = dynamic_cast<KnobHelper*>( listener.get() );
    assert(listenerIsHelper);
    if (!listenerIsHelper) {
        return;
    }

    KnobIPtr thisShared = shared_from_this();


    // Add the listener to the list
    {
        QMutexLocker l(&_imp->common->expressionMutex);
        KnobDimViewKeySet& listenersSet = _imp->common->listeners[listenedToDimension][listenedToView];
        KnobDimViewKey d(listener, listenerDimension, listenerView);
        listenersSet.insert(d);
    }

    // The "listener" knob needs to be invalidated when this knob changes, hence register it as a listener
    // of the hash
    //addHashListener(listener);

    if (language == eExpressionLanguagePython) {
        // Add this knob as a dependency of the expression
        // For ExprTk this is already done in validateExprTkExpression
        QMutexLocker k(&listenerIsHelper->_imp->common->expressionMutex);
        KnobExprPtr& expr = listenerIsHelper->_imp->common->expressions[listenerDimension][listenerView];
        if (expr) {
            
        }
        KnobExprPython* isPythonExpr = dynamic_cast<KnobExprPython*>(expr.get());

        KnobDimViewKey d(thisShared, listenedToDimension, listenedToView);
        if (isPythonExpr) {
            isPythonExpr->dependencies.insert(d);
        }
    }

    _signalSlotHandler->s_linkChanged();
} // addListener


void
KnobHelper::getListeners(KnobDimViewKeySet& listeners, ListenersTypeFlags flags) const
{
    std::list<ViewIdx> views = getViewsList();
    int nDims = getNDimensions();
    for (std::list<ViewIdx>::const_iterator it = views.begin(); it != views.end(); ++it) {
        for (int i = 0; i < nDims; ++i) {

            if ((flags & eListenersTypeExpression) || (flags & eListenersTypeAll)) {
                QMutexLocker l(&_imp->common->expressionMutex);
                const KnobDimViewKeySet& thisDimViewExpressionListeners = _imp->common->listeners[i][*it];
                listeners.insert(thisDimViewExpressionListeners.begin(), thisDimViewExpressionListeners.end());
            }

            if ((flags & eListenersTypeSharedValue) || (flags & eListenersTypeAll)) {
                KnobDimViewBasePtr data = getDataForDimView(DimIdx(i), *it);
                if (!data) {
                    continue;
                }
                KnobDimViewKeySet sharedKnobs;
                getSharedValues(DimIdx(i), *it, &sharedKnobs);
                listeners.insert(sharedKnobs.begin(), sharedKnobs.end());
            }
        }
    }

}

TimeValue
KnobHelper::getCurrentRenderTime() const
{
    KnobHolderPtr holder = getHolder();

    return holder && holder->getApp() ? holder->getCurrentRenderTime() : TimeValue(0);
}

ViewIdx
KnobHelper::getCurrentRenderView() const
{
    KnobHolderPtr holder = getHolder();

    return ( holder && holder->getApp() ) ? holder->getCurrentRenderView() : ViewIdx(0);
}


bool
KnobI::hasDefaultValueChanged() const
{
    for (int i = 0; i < getNDimensions(); ++i) {
        if (hasDefaultValueChanged(DimIdx(i))) {
            return true;
        }
    }
    return false;
}


double
KnobHelper::random(TimeValue time,
                   unsigned int seed) const
{
    randomSeed(time, seed);

    return random();
}

double
KnobHelper::random(double min,
                   double max) const
{
    QMutexLocker k(&_imp->common->lastRandomHashMutex);

    _imp->common->lastRandomHash = hashFunction(_imp->common->lastRandomHash);

    return ( (double)_imp->common->lastRandomHash / (double)0x100000000LL ) * (max - min)  + min;
}

int
KnobHelper::randomInt(TimeValue time,
                      unsigned int seed) const
{
    randomSeed(time, seed);

    return randomInt();
}

int
KnobHelper::randomInt(int min,
                      int max) const
{
    return (int)random( (double)min, (double)max );
}


void
KnobHelper::randomSeed(TimeValue time,
                       unsigned int seed) const
{
    // Make the hash vary from seed
    U32 hash32 = seed;

    // Make the hash vary from time
    {
        alias_cast_float ac;
        ac.data = (float)time;
        hash32 += ac.raw;
    }

    QMutexLocker k(&_imp->common->lastRandomHashMutex);
    _imp->common->lastRandomHash = hash32;
}

bool
KnobHelper::hasModifications() const
{
    QMutexLocker k(&_imp->common->hasModificationsMutex);

    for (int i = 0; i < _imp->common->dimension; ++i) {
        for (PerViewHasModificationMap::const_iterator it = _imp->common->hasModifications[i].begin(); it != _imp->common->hasModifications[i].end(); ++it) {
            if (it->second) {
                return true;
            }
        }
    }

    return false;
}


void
KnobHelper::refreshCurveMinMax(ViewSetSpec view, DimSpec dimension)
{
    int nDims = getNDimensions();
    if (view.isAll()) {
        std::list<ViewIdx> views = getViewsList();
        if (dimension.isAll()) {
            for (int i = 0;i < nDims; ++i) {
                for (std::list<ViewIdx>::iterator it = views.begin(); it != views.end(); ++it) {
                    refreshCurveMinMaxInternal(*it, DimIdx(i));
                }
            }
        } else {
            for (std::list<ViewIdx>::iterator it = views.begin(); it != views.end(); ++it) {
                refreshCurveMinMaxInternal(*it, DimIdx(dimension));
            }
        }
    } else {
        ViewIdx view_i = checkIfViewExistsOrFallbackMainView(ViewIdx(view));
        if (dimension.isAll()) {
            for (int i = 0;i < nDims; ++i) {
                refreshCurveMinMaxInternal(view_i, DimIdx(i));
            }
        } else {
            refreshCurveMinMaxInternal(view_i, DimIdx(dimension));
        }
    }

}

bool
KnobHelper::hasModifications(DimIdx dimension) const
{
    if ( (dimension < 0) || (dimension >= _imp->common->dimension) ) {
        throw std::invalid_argument("KnobHelper::hasModifications: Dimension out of range");
    }
    QMutexLocker k(&_imp->common->hasModificationsMutex);
    for (PerViewHasModificationMap::const_iterator it = _imp->common->hasModifications[dimension].begin(); it != _imp->common->hasModifications[dimension].end(); ++it) {
        if (it->second) {
            return true;
        }
    }
    return false;
}

bool
KnobHelper::setHasModifications(DimIdx dimension,
                                ViewIdx view,
                                bool value,
                                bool lock)
{
    if ( (dimension < 0) || (dimension >= _imp->common->dimension) ) {
        throw std::invalid_argument("KnobHelper::setHasModifications: Dimension out of range");
    }

    if (lock) {
        _imp->common->hasModificationsMutex.lock();
    } else {
        assert( !_imp->common->hasModificationsMutex.tryLock() );
    }

    bool ret = false;
    PerViewHasModificationMap::iterator foundView = _imp->common->hasModifications[dimension].find(view);
    if (foundView != _imp->common->hasModifications[dimension].end()) {
        ret = foundView->second != value;
        foundView->second = value;
    }

    if (lock) {
        _imp->common->hasModificationsMutex.unlock();
    }

    return ret;
}

void
KnobHolder::getUserPages(std::list<KnobPagePtr>& userPages) const {
    const KnobsVec& knobs = getKnobs();

    for (KnobsVec::const_iterator it = knobs.begin(); it != knobs.end(); ++it) {
        if ( (*it)->isUserKnob() ) {
            KnobPagePtr isPage = toKnobPage(*it);
            if (isPage) {
                userPages.push_back(isPage);
            }
        }
    }
}

KnobIPtr
KnobHelper::createDuplicateOnHolder(const KnobHolderPtr& otherHolder,
                                    const KnobPagePtr& page,
                                    const KnobGroupPtr& group,
                                    int indexInParent,
                                    KnobI::DuplicateKnobTypeEnum duplicateType,
                                    const std::string& newScriptName,
                                    const std::string& newLabel,
                                    const std::string& newToolTip,
                                    bool refreshParams,
                                    bool isUserKnob)
{
    ///find-out to which node that master knob belongs to
    KnobHolderPtr holder = getHolder();
    if ( !holder || !holder->getApp() ) {
        return KnobIPtr();
    }

    EffectInstancePtr otherIsEffect = toEffectInstance(otherHolder);
    EffectInstancePtr isEffect = toEffectInstance(holder);
    KnobBool* isBool = dynamic_cast<KnobBool*>(this);
    KnobInt* isInt = dynamic_cast<KnobInt*>(this);
    KnobDouble* isDbl = dynamic_cast<KnobDouble*>(this);
    KnobChoice* isChoice = dynamic_cast<KnobChoice*>(this);
    KnobColor* isColor = dynamic_cast<KnobColor*>(this);
    KnobString* isString = dynamic_cast<KnobString*>(this);
    KnobFile* isFile = dynamic_cast<KnobFile*>(this);
    KnobPath* isPath = dynamic_cast<KnobPath*>(this);
    KnobGroup* isGrp = dynamic_cast<KnobGroup*>(this);
    KnobPage* isPage = dynamic_cast<KnobPage*>(this);
    KnobButton* isBtn = dynamic_cast<KnobButton*>(this);
    KnobParametric* isParametric = dynamic_cast<KnobParametric*>(this);


    //Ensure the group user page is created
    KnobPagePtr destPage;

    if (page) {
        destPage = page;
    } else {
        if (otherIsEffect) {
            std::list<KnobPagePtr> userPages;
            otherIsEffect->getUserPages(userPages);
            if (userPages.empty()) {
                destPage = otherIsEffect->getOrCreateUserPageKnob();
            } else {
                destPage = userPages.front();
            }

        }
    }

    KnobIPtr output;
    if (isBool) {
        KnobBoolPtr newKnob = otherHolder->createBoolKnob(newScriptName, newLabel, isUserKnob);
        output = newKnob;
    } else if (isInt) {
        KnobIntPtr newKnob = otherHolder->createIntKnob(newScriptName, newLabel, getNDimensions(), isUserKnob);
        newKnob->setRangeAcrossDimensions( isInt->getMinimums(), isInt->getMaximums() );
        newKnob->setDisplayRangeAcrossDimensions( isInt->getDisplayMinimums(), isInt->getDisplayMaximums() );
        if ( isInt->isSliderDisabled() ) {
            newKnob->disableSlider();
        }
        output = newKnob;
    } else if (isDbl) {
        KnobDoublePtr newKnob = otherHolder->createDoubleKnob(newScriptName, newLabel, getNDimensions(), isUserKnob);
        newKnob->setSpatial( isDbl->getIsSpatial() );
        if ( isDbl->isRectangle() ) {
            newKnob->setAsRectangle();
        }
        for (int i = 0; i < getNDimensions(); ++i) {
            newKnob->setValueIsNormalized( DimIdx(i), isDbl->getValueIsNormalized(DimIdx(i)) );
        }
        if ( isDbl->isSliderDisabled() ) {
            newKnob->disableSlider();
        }
        newKnob->setRangeAcrossDimensions( isDbl->getMinimums(), isDbl->getMaximums() );
        newKnob->setDisplayRangeAcrossDimensions( isDbl->getDisplayMinimums(), isDbl->getDisplayMaximums() );
        output = newKnob;
    } else if (isChoice) {
        KnobChoicePtr newKnob = otherHolder->createChoiceKnob(newScriptName, newLabel, isUserKnob);
        if (duplicateType != eDuplicateKnobTypeAlias) {
            newKnob->populateChoices( isChoice->getEntries());
        }
        output = newKnob;
    } else if (isColor) {
        KnobColorPtr newKnob = otherHolder->createColorKnob(newScriptName, newLabel, getNDimensions(), isUserKnob);
        newKnob->setRangeAcrossDimensions( isColor->getMinimums(), isColor->getMaximums() );
        newKnob->setDisplayRangeAcrossDimensions( isColor->getDisplayMinimums(), isColor->getDisplayMaximums() );
        output = newKnob;
    } else if (isString) {
        KnobStringPtr newKnob = otherHolder->createStringKnob(newScriptName, newLabel, isUserKnob);
        if ( isString->isLabel() ) {
            newKnob->setAsLabel();
        }
        if ( isString->isCustomKnob() ) {
            newKnob->setAsCustom();
        }
        if ( isString->isMultiLine() ) {
            newKnob->setAsMultiLine();
        }
        if ( isString->usesRichText() ) {
            newKnob->setUsesRichText(true);
        }
        output = newKnob;
    } else if (isFile) {
        KnobFilePtr newKnob = otherHolder->createFileKnob(newScriptName, newLabel, isUserKnob);
        newKnob->setDialogType(isFile->getDialogType());
        newKnob->setDialogFilters(isFile->getDialogFilters());
        output = newKnob;
    } else if (isPath) {
        KnobPathPtr newKnob = otherHolder->createPathKnob(newScriptName, newLabel, isUserKnob);
        if ( isPath->isMultiPath() ) {
            newKnob->setMultiPath(true);
        }
        output = newKnob;
    } else if (isGrp) {
        KnobGroupPtr newKnob = otherHolder->createGroupKnob(newScriptName, newLabel, isUserKnob);
        if ( isGrp->isTab() ) {
            newKnob->setAsTab();
        }
        output = newKnob;
    } else if (isPage) {
        KnobPagePtr newKnob = otherHolder->createPageKnob(newScriptName, newLabel, isUserKnob);
        output = newKnob;
    } else if (isBtn) {
        KnobButtonPtr newKnob = otherHolder->createButtonKnob(newScriptName, newLabel, isUserKnob);
        KnobButton* thisKnobButton = dynamic_cast<KnobButton*>(this);
        newKnob->setCheckable(thisKnobButton->getIsCheckable());
        output = newKnob;
    } else if (isParametric) {
        KnobParametricPtr newKnob = otherHolder->createParametricKnob(newScriptName, newLabel, isParametric->getNDimensions(), isUserKnob);
        output = newKnob;
        newKnob->setRangeAcrossDimensions( isParametric->getMinimums(), isParametric->getMaximums() );
        newKnob->setDisplayRangeAcrossDimensions( isParametric->getDisplayMinimums(), isParametric->getDisplayMaximums() );
    }
    if (!output) {
        return KnobIPtr();
    }
    for (int i = 0; i < getNDimensions(); ++i) {
        output->setDimensionName( DimIdx(i), getDimensionName(DimIdx(i)) );
    }

    KnobIPtr thisShared = shared_from_this();
    output->setName(newScriptName, true);
    output->cloneDefaultValues( thisShared );
    output->copyKnob( thisShared );
    if ( canAnimate() ) {
        output->setAnimationEnabled( isAnimationEnabled() );
    }
    output->setIconLabel(getIconLabel(false), false);
    output->setIconLabel(getIconLabel(true), true);
    output->setEvaluateOnChange( getEvaluateOnChange() );
    output->setHintToolTip(newToolTip);
    output->setAddNewLine(true);
    output->setHashingStrategy(getHashingStrategy());
    if (group) {
        if (indexInParent == -1) {
            group->addKnob(output);
        } else {
            group->insertKnob(indexInParent, output);
        }
    } else if (destPage) {
        if (indexInParent == -1) {
            destPage->addKnob(output);
        } else {
            destPage->insertKnob(indexInParent, output);
        }
    }
    if (isUserKnob && otherIsEffect) {
        otherIsEffect->getNode()->declarePythonKnobs();
    }
    switch (duplicateType) {
        case KnobI::eDuplicateKnobTypeAlias: {
            bool ok = linkTo(output);
            assert(ok);
            (void)ok;
        }   break;
        case KnobI::eDuplicateKnobTypeExprLinked: {
            if (otherIsEffect && isEffect) {
                NodeCollectionPtr collec;
                collec = isEffect->getNode()->getGroup();

                NodeGroupPtr isCollecGroup = toNodeGroup(collec);
                std::stringstream ss;
                if (isCollecGroup) {
                    ss << "thisGroup." << newScriptName;
                } else {
                    ss << "app." << otherIsEffect->getNode()->getFullyQualifiedName() << "." << newScriptName;
                }
                if (output->getNDimensions() > 1) {
                    ss << ".get()[dimension]";
                } else {
                    ss << ".get()";
                }

                try {
                    std::string script = ss.str();
                    clearExpression(DimSpec::all(), ViewSetSpec::all());
                    setExpression(DimSpec::all(), ViewSetSpec::all(), script, eExpressionLanguagePython, false /*hasRetVariable*/, false /*failIfInvalid*/);
                } catch (...) {
                }
            }
        }   break;
        case KnobI::eDuplicateKnobTypeCopy:
            break;
    }
    if (refreshParams) {
        otherHolder->recreateUserKnobs(true);
    }

    return output;
} // KnobHelper::createDuplicateOnNode


static void
initializeDefaultValueSerializationStorage(const KnobIPtr& knob,
                                           const DimIdx dimension,
                                           KnobSerialization* knobSer,
                                           DefaultValueSerialization* defValue)
{
    // Serialize value and default value
    KnobBoolBasePtr isBoolBase = toKnobBoolBase(knob);
    KnobIntPtr isInt = toKnobInt(knob);
    KnobBoolPtr isBool = toKnobBool(knob);
    KnobButtonPtr isButton = toKnobButton(knob);
    KnobDoubleBasePtr isDoubleBase = toKnobDoubleBase(knob);
    KnobDoublePtr isDouble = toKnobDouble(knob);
    KnobColorPtr isColor = toKnobColor(knob);
    KnobChoicePtr isChoice = toKnobChoice(knob);
    KnobStringBasePtr isStringBase = toKnobStringBase(knob);
    KnobParametricPtr isParametric = toKnobParametric(knob);
    KnobPagePtr isPage = toKnobPage(knob);
    KnobGroupPtr isGrp = toKnobGroup(knob);
    KnobSeparatorPtr isSep = toKnobSeparator(knob);
    KnobButtonPtr btn = toKnobButton(knob);
    KnobPathPtr isPath = toKnobPath(knob);
    KnobTablePtr isTable = toKnobTable(knob);

    // Only serialize default value for the main view
    if (isInt) {

        knobSer->_dataType = eSerializationValueVariantTypeInteger;
        defValue->value.isInt = isInt->getDefaultValue(dimension);
        defValue->serializeDefaultValue = isInt->hasDefaultValueChanged(dimension);

    } else if (isBool || isGrp || isButton) {
        knobSer->_dataType = eSerializationValueVariantTypeBoolean;
        defValue->value.isBool = isBoolBase->getDefaultValue(dimension);
        defValue->serializeDefaultValue = isBoolBase->hasDefaultValueChanged(dimension);
    } else if (isColor || isDouble) {

        knobSer->_dataType = eSerializationValueVariantTypeDouble;
        defValue->value.isDouble = isDoubleBase->getDefaultValue(dimension);
        defValue->serializeDefaultValue = isDoubleBase->hasDefaultValueChanged(dimension);

    } else if ((isPath && isPath->isMultiPath()) || (!isPath && isTable)) {
        knobSer->_dataType = eSerializationValueVariantTypeTable;

        isTable->decodeFromKnobTableFormat(isTable->getDefaultValue(dimension), &defValue->value.isTable);
        defValue->serializeDefaultValue = isTable->hasDefaultValueChanged(dimension);
    } else if (isStringBase) {

        knobSer->_dataType = eSerializationValueVariantTypeString;
        defValue->value.isString = isStringBase->getDefaultValue(dimension);
        defValue->serializeDefaultValue = isStringBase->hasDefaultValueChanged(dimension);
    } else if (isChoice) {
        knobSer->_dataType = eSerializationValueVariantTypeString;
        defValue->value.isString = isChoice->getDefaultEntryID();
        defValue->serializeDefaultValue = isChoice->hasDefaultValueChanged(dimension);
    }
} // initializeDefaultValueSerializationStorage


static void
initializeValueSerializationStorage(const KnobIPtr& knob,
                                    const std::vector<std::string>& viewNames,
                                    const DimIdx dimension,
                                    const ViewIdx view,
                                    const DefaultValueSerialization& defValue,
                                    ValueSerialization* serialization)
{
    serialization->_expression = knob->getExpression(dimension, view);
    serialization->_expresionHasReturnVariable = knob->isExpressionUsingRetVariable(view, dimension);
    ExpressionLanguageEnum lang = knob->getExpressionLanguage(view, dimension);
    switch (lang) {
        case eExpressionLanguageExprTk:
            serialization->_expressionLanguage = kKnobSerializationExpressionLanguageExprtk;
            break;
        case eExpressionLanguagePython:
            serialization->_expressionLanguage = kKnobSerializationExpressionLanguagePython;
            break;
    }

    bool gotValue = !serialization->_expression.empty();

    // Serialize curve
    CurvePtr curve = knob->getAnimationCurve(view, dimension);
    if (curve && !gotValue) {
        curve->toSerialization(&serialization->_animationCurve);
        if (!serialization->_animationCurve.keys.empty()) {
            gotValue = true;
        }
    }

    // Serialize slave/master link
    if (!gotValue) {

        KnobIPtr masterKnob;
        KnobDimViewKey sharedMaster;
        if (knob->getSharingMaster(dimension, view, &sharedMaster)) {
            masterKnob = sharedMaster.knob.lock();
        }

        // Only serialize master link if:
        // - it exists and
        // - the knob wants the slave/master link to be persistent and
        // - the effect is not a clone of another one OR the master knob is an alias of this one
        if (masterKnob) {
            if (masterKnob->getNDimensions() > 1) {
                serialization->_slaveMasterLink.masterDimensionName = masterKnob->getDimensionName(sharedMaster.dimension);
            }

            serialization->_slaveMasterLink.hasLink = true;
            gotValue = true;
            if (masterKnob != knob) {
                NamedKnobHolderPtr masterHolder = boost::dynamic_pointer_cast<NamedKnobHolder>( masterKnob->getHolder() );
                assert(masterHolder);
                KnobTableItemPtr masterIsTableItem = toKnobTableItem(masterKnob->getHolder());
                EffectInstancePtr masterIsEffect = toEffectInstance(masterKnob->getHolder());
                if (masterIsTableItem) {
                    if (masterIsTableItem) {
                        serialization->_slaveMasterLink.masterTableItemName = masterIsTableItem->getFullyQualifiedName();
                        if (masterIsTableItem->getModel()->getNode()->getEffectInstance() != masterHolder) {
                            serialization->_slaveMasterLink.masterNodeName = masterIsTableItem->getModel()->getNode()->getScriptName_mt_safe();
                        }
                    }
                } else {
                    // coverity[dead_error_line]
                    if (masterIsEffect && !masterIsEffect->getNode()->isPersistent()) {
                        // If the knob is linked to a knob of a non persistent node, do not save it
                        serialization->_slaveMasterLink.hasLink = false;
                    }
                    if (masterIsEffect && masterIsEffect != knob->getHolder()) {
                        // If the master knob is on  the group containing the node holding this knob
                        // then don't serialize the node name

                        EffectInstancePtr thisHolderIsEffect = toEffectInstance(knob->getHolder());
                        if (thisHolderIsEffect) {
                            NodeGroupPtr isGrp = toNodeGroup(thisHolderIsEffect->getNode()->getGroup());
                            if (isGrp && isGrp == masterHolder) {
                                serialization->_slaveMasterLink.masterNodeName = kKnobMasterNodeIsGroup;
                            }
                        }
                        if (serialization->_slaveMasterLink.masterNodeName.empty()) {
                            serialization->_slaveMasterLink.masterNodeName = masterHolder->getScriptName_mt_safe();
                        }
                    }
                }
                serialization->_slaveMasterLink.masterKnobName = masterKnob->getName();
                if (sharedMaster.view != ViewIdx(0) &&  sharedMaster.view < (int)viewNames.size()) {
                    serialization->_slaveMasterLink.masterViewName = viewNames[sharedMaster.view];
                }
            }
        }
    } // !gotValue


    // Serialize value and default value
    KnobBoolBasePtr isBoolBase = toKnobBoolBase(knob);
    KnobIntPtr isInt = toKnobInt(knob);
    KnobBoolPtr isBool = toKnobBool(knob);
    KnobButtonPtr isButton = toKnobButton(knob);
    KnobDoubleBasePtr isDoubleBase = toKnobDoubleBase(knob);
    KnobDoublePtr isDouble = toKnobDouble(knob);
    KnobColorPtr isColor = toKnobColor(knob);
    KnobChoicePtr isChoice = toKnobChoice(knob);
    KnobStringBasePtr isStringBase = toKnobStringBase(knob);
    KnobFilePtr isFile = toKnobFile(knob);
    KnobParametricPtr isParametric = toKnobParametric(knob);
    KnobPagePtr isPage = toKnobPage(knob);
    KnobGroupPtr isGrp = toKnobGroup(knob);
    KnobSeparatorPtr isSep = toKnobSeparator(knob);
    KnobButtonPtr btn = toKnobButton(knob);
    KnobPathPtr isPath = toKnobPath(knob);
    KnobTablePtr isTable = toKnobTable(knob);

    serialization->_serializeValue = false;

    if (!gotValue) {

        if (isInt) {
            serialization->_value.isInt = isInt->getValue(dimension, view);
            serialization->_serializeValue = (serialization->_value.isInt != defValue.value.isInt);
        } else if (isBool || isGrp || isButton) {
            serialization->_value.isBool = isBoolBase->getValue(dimension, view);
            serialization->_serializeValue = (serialization->_value.isBool != defValue.value.isBool);
        } else if (isColor || isDouble) {
            serialization->_value.isDouble = isDoubleBase->getValue(dimension, view);
            serialization->_serializeValue = (serialization->_value.isDouble != defValue.value.isDouble);
        } else if ((isPath && isPath->isMultiPath()) || (!isPath && isTable)) {
            isTable->getTable(&serialization->_value.isTable);
            serialization->_serializeValue = (serialization->_value.isTable != defValue.value.isTable);
        } else if (isStringBase) {
            if (isFile) {
                serialization->_value.isString = isFile->getRawFileName(dimension, view);
            } else {
                serialization->_value.isString = isStringBase->getValue(dimension, view);
            }
            serialization->_serializeValue = (serialization->_value.isString != defValue.value.isString);

        } else if (isChoice) {
            serialization->_value.isString = isChoice->getActiveEntry(view).id;
            serialization->_serializeValue = (serialization->_value.isString != defValue.value.isString);
        }
    }
    // Check if we need to serialize this dimension
    serialization->_mustSerialize = true;

    if (serialization->_expression.empty() && !serialization->_slaveMasterLink.hasLink && serialization->_animationCurve.keys.empty()  && !serialization->_serializeValue && !defValue.serializeDefaultValue) {
        serialization->_mustSerialize = false;
    }

} // initializeValueSerializationStorage

void
KnobHelper::restoreDefaultValueFromSerialization(const SERIALIZATION_NAMESPACE::DefaultValueSerialization& defObj,
                                                 bool applyDefaultValue,
                                                 DimIdx targetDimension)
{
    KnobIPtr thisShared = shared_from_this();
    KnobBoolBasePtr isBoolBase = toKnobBoolBase(thisShared);
    KnobIntPtr isInt = toKnobInt(thisShared);
    KnobBoolPtr isBool = toKnobBool(thisShared);
    KnobButtonPtr isButton = toKnobButton(thisShared);
    KnobDoubleBasePtr isDoubleBase = toKnobDoubleBase(thisShared);
    KnobDoublePtr isDouble = toKnobDouble(thisShared);
    KnobColorPtr isColor = toKnobColor(thisShared);
    KnobChoicePtr isChoice = toKnobChoice(thisShared);
    KnobStringBasePtr isStringBase = toKnobStringBase(thisShared);
    KnobPagePtr isPage = toKnobPage(thisShared);
    KnobGroupPtr isGrp = toKnobGroup(thisShared);
    KnobSeparatorPtr isSep = toKnobSeparator(thisShared);
    KnobButtonPtr btn = toKnobButton(thisShared);
    KnobPathPtr isPath = toKnobPath(thisShared);
    KnobTablePtr isTable = toKnobTable(thisShared);


    if (isInt) {

        if (!applyDefaultValue) {
            isInt->setDefaultValueWithoutApplying(defObj.value.isInt, targetDimension);
        } else {
            isInt->setDefaultValue(defObj.value.isInt, targetDimension);
        }


    } else if (isBool || isGrp || isButton) {

        if (!applyDefaultValue) {
            isBoolBase->setDefaultValueWithoutApplying(defObj.value.isBool, targetDimension);
        } else {
            isBoolBase->setDefaultValue(defObj.value.isBool, targetDimension);
        }

    } else if (isColor || isDouble) {
        if (!applyDefaultValue) {
            isDoubleBase->setDefaultValueWithoutApplying(defObj.value.isDouble, targetDimension);
        } else {
            isDoubleBase->setDefaultValue(defObj.value.isDouble, targetDimension);
        }


    } else if ((isPath && isPath->isMultiPath()) || (!isPath && isTable)) {

        if (!defObj.value.isTable.empty()) {
            if ((int)defObj.value.isTable.begin()->size() != isTable->getColumnsCount()) {
                std::cerr << "Invalid number of columns when decoding " << isTable->getName() << std::endl;
            } else {
                if (!applyDefaultValue) {
                    std::string encoded = isTable->encodeToKnobTableFormat(defObj.value.isTable);
                    isTable->setDefaultValueWithoutApplying(encoded, targetDimension);
                } else {
                    std::string encoded = isTable->encodeToKnobTableFormat(defObj.value.isTable);
                    isTable->setDefaultValue(encoded, targetDimension);
                }
            }
        }
    } else if (isStringBase) {

        if (!applyDefaultValue) {
            isStringBase->setDefaultValueWithoutApplying(defObj.value.isString, targetDimension);
        } else {
            isStringBase->setDefaultValue(defObj.value.isString, targetDimension);
        }
        
    } else if (isChoice) {
        int foundDefault = KnobChoice::choiceMatch(defObj.value.isString, isChoice->getEntries(), 0);
        if (foundDefault != -1) {
            if (!applyDefaultValue) {
                isChoice->setDefaultValueWithoutApplying(foundDefault, DimIdx(0));
            } else {
                isChoice->setDefaultValue(foundDefault);
            }
        }
    }
    

}

void
KnobHelper::restoreValueFromSerialization(const SERIALIZATION_NAMESPACE::ValueSerialization& obj,
                                          DimIdx targetDimension,
                                          ViewIdx view)
{

    KnobIPtr thisShared = shared_from_this();
    KnobBoolBasePtr isBoolBase = toKnobBoolBase(thisShared);
    KnobIntPtr isInt = toKnobInt(thisShared);
    KnobBoolPtr isBool = toKnobBool(thisShared);
    KnobButtonPtr isButton = toKnobButton(thisShared);
    KnobDoubleBasePtr isDoubleBase = toKnobDoubleBase(thisShared);
    KnobDoublePtr isDouble = toKnobDouble(thisShared);
    KnobColorPtr isColor = toKnobColor(thisShared);
    KnobChoicePtr isChoice = toKnobChoice(thisShared);
    KnobStringBasePtr isStringBase = toKnobStringBase(thisShared);
    KnobPagePtr isPage = toKnobPage(thisShared);
    KnobGroupPtr isGrp = toKnobGroup(thisShared);
    KnobSeparatorPtr isSep = toKnobSeparator(thisShared);
    KnobButtonPtr btn = toKnobButton(thisShared);
    KnobPathPtr isPath = toKnobPath(thisShared);
    KnobTablePtr isTable = toKnobTable(thisShared);

    // We do the opposite of what is done in initializeValueSerializationStorage()
    if (isInt) {
        isInt->setValue(obj._value.isInt, view, targetDimension, eValueChangedReasonUserEdited, 0);
    } else if (isBool || isGrp || isButton) {
        assert(isBoolBase);
        isBoolBase->setValue(obj._value.isBool, view, targetDimension, eValueChangedReasonUserEdited, 0);
    } else if (isColor || isDouble) {
        assert(isDoubleBase);
        isDoubleBase->setValue(obj._value.isDouble, view, targetDimension, eValueChangedReasonUserEdited, 0);
    } else if ((isPath && isPath->isMultiPath()) || (!isPath && isTable)) {
        if (!obj._value.isTable.empty()) {
            if ((int)obj._value.isTable.begin()->size() != isTable->getColumnsCount()) {
                std::cerr << "Invalid number of columns when decoding " << isTable->getName() << std::endl;
            } else {
                std::string encoded = isTable->encodeToKnobTableFormat(obj._value.isTable);
                isTable->setValue(encoded, view, targetDimension, eValueChangedReasonUserEdited, 0);
            }
        }
    } else if (isStringBase) {
        isStringBase->setValue(obj._value.isString, view, targetDimension, eValueChangedReasonUserEdited, 0);
    } else if (isChoice) {
        ChoiceOption matchedEntry;
        int foundValue = KnobChoice::choiceMatch(obj._value.isString, isChoice->getEntries(), &matchedEntry);

        if (foundValue == -1) {
            // Just remember the active entry if not found
            ChoiceOption activeEntry(obj._value.isString, "", "");
            isChoice->setActiveEntry(activeEntry, view);
        } else {
            isChoice->setActiveEntry(matchedEntry, view);
            isChoice->setValue(foundValue, view, targetDimension, eValueChangedReasonUserEdited, 0);
        }

    }
} // restoreValueFromSerialization

void
KnobHelper::toSerialization(SerializationObjectBase* serializationBase)
{

    SERIALIZATION_NAMESPACE::KnobSerialization* serialization = dynamic_cast<SERIALIZATION_NAMESPACE::KnobSerialization*>(serializationBase);
    SERIALIZATION_NAMESPACE::GroupKnobSerialization* groupSerialization = dynamic_cast<SERIALIZATION_NAMESPACE::GroupKnobSerialization*>(serializationBase);
    assert(serialization || groupSerialization);
    if (!serialization && !groupSerialization) {
        return;
    }

    if (groupSerialization) {
        KnobGroup* isGrp = dynamic_cast<KnobGroup*>(this);
        KnobPage* isPage = dynamic_cast<KnobPage*>(this);

        assert(isGrp || isPage);

        groupSerialization->_typeName = typeName();
        groupSerialization->_name = getName();
        groupSerialization->_label = getLabel();
        groupSerialization->_secret = getIsSecret();

        if (isGrp) {
            groupSerialization->_isSetAsTab = isGrp->isTab();
            groupSerialization->_isOpened = isGrp->getValue();
        }

        KnobsVec children;

        if (isGrp) {
            children = isGrp->getChildren();
        } else if (isPage) {
            children = isPage->getChildren();
        }
        for (std::size_t i = 0; i < children.size(); ++i) {
            const KnobIPtr& child = children[i];
            if (isPage) {
                // If page, check that the child is a top level child and not child of a sub-group
                // otherwise let the sub group register the child
                KnobIPtr parent = child->getParentKnob();
                if (parent.get() != isPage) {
                    continue;
                }
            }
            KnobGroupPtr isGrp = toKnobGroup(child);
            if (isGrp) {
                boost::shared_ptr<GroupKnobSerialization> childSer( new GroupKnobSerialization );
                isGrp->toSerialization(childSer.get());
                groupSerialization->_children.push_back(childSer);
            } else {
                //KnobChoicePtr isChoice = toKnobChoice(children[i].get());
                //bool copyKnob = false;//isChoice != NULL;
                KnobSerializationPtr childSer( new KnobSerialization );

                // At this point we might be exporting an already existing PyPlug and knobs that were created
                // by the PyPlugs could be user knobs but were marked declared by plug-in. In order to force the
                // _isUserKnob flag on the serialization object, we set this bit to true.
                childSer->_forceUserKnob = true;
                child->toSerialization(childSer.get());
                assert(childSer->_isUserKnob);
                groupSerialization->_children.push_back(childSer);
            }
        }
    } else {

        KnobIPtr thisShared = shared_from_this();

        serialization->_typeName = typeName();
        serialization->_dimension = getNDimensions();
        serialization->_scriptName = getName();

        serialization->_isUserKnob = serialization->_forceUserKnob || (isUserKnob() && !isDeclaredByPlugin());

        bool isFullRecoverySave = appPTR->getCurrentSettings()->getIsFullRecoverySaveModeEnabled();

        std::vector<std::string> viewNames;
        if (getHolder() && getHolder()->getApp()) {
            viewNames = getHolder()->getApp()->getProject()->getProjectViewNames();
        }

        // Serialize default values
        serialization->_defaultValues.resize(serialization->_dimension);
        for (int i = 0; i < serialization->_dimension; ++i) {
            initializeDefaultValueSerializationStorage(thisShared, DimIdx(i), serialization, &serialization->_defaultValues[i]);
        }

        // Values
        std::list<ViewIdx> viewsList = getViewsList();
        for (std::list<ViewIdx>::const_iterator it = viewsList.begin(); it!=viewsList.end(); ++it) {
            std::string view;
            if (*it >= 0 && *it < (int)viewNames.size()) {
                view = viewNames[*it];
            }
            KnobSerialization::PerDimensionValueSerializationVec& dimValues = serialization->_values[view];
            dimValues.resize(serialization->_dimension);

            for (std::size_t i = 0; i < dimValues.size(); ++i) {
                dimValues[i]._serialization = serialization;
                dimValues[i]._dimension = (int)i;
                initializeValueSerializationStorage(thisShared, viewNames, DimIdx(i), *it, serialization->_defaultValues[i], &dimValues[i]);

                // Force default value serialization in those cases
                if (serialization->_isUserKnob || isFullRecoverySave) {
                    serialization->_defaultValues[i].serializeDefaultValue = true;
                    dimValues[i]._mustSerialize = true;
                }
            } // for each dimension

            // If dimensions are equal do not serialize them all, just saved the first.
            // Note that the areDimensionsEqual() funtion will return true even if multiple dimensions are linked to different values.
            // E.g: imagine a Blur.size parameter linked to another Blur.size parameter, each dimension would be respectively linked to x and y
            // and links would be different, even though they appear equal on the interface we have to serialize the 2 different links
            bool allDimensionsEqual = areDimensionsEqual(*it);
            
            if (serialization->_dimension > 1) {
                bool linksEqual = true;
                for (std::size_t i = 1; i < dimValues.size(); ++i) {
                    if (dimValues[i]._slaveMasterLink.masterDimensionName != dimValues[0]._slaveMasterLink.masterDimensionName ||
                        dimValues[i]._slaveMasterLink.masterViewName != dimValues[0]._slaveMasterLink.masterViewName ||
                        dimValues[i]._slaveMasterLink.masterKnobName != dimValues[0]._slaveMasterLink.masterKnobName ||
                        dimValues[i]._slaveMasterLink.masterTableItemName != dimValues[0]._slaveMasterLink.masterTableItemName ||
                        dimValues[i]._slaveMasterLink.masterNodeName != dimValues[0]._slaveMasterLink.masterNodeName) {
                        linksEqual = false;
                        break;
                    }
                }
                if (!linksEqual) {
                    allDimensionsEqual = false;
                }
            }

            if (allDimensionsEqual) {
                dimValues.resize(1);
            }

        } // for each view

        // User knobs bits
        if (serialization->_isUserKnob) {
            serialization->_label = getLabel();
            serialization->_triggerNewLine = isNewLineActivated();
            serialization->_evaluatesOnChange = getEvaluateOnChange();
            serialization->_isPersistent = getIsPersistent();
            serialization->_animatesChanged = (isAnimationEnabled() != isAnimatedByDefault());
            serialization->_tooltip = getHintToolTip();
            serialization->_iconFilePath[0] = getIconLabel(false);
            serialization->_iconFilePath[1] = getIconLabel(true);

            serialization->_isSecret = getIsSecret();
            serialization->_disabled = !isEnabled();
        }


        // Viewer UI context bits
        if (getHolder()) {
            if (getHolder()->getInViewerContextKnobIndex(thisShared) != -1) {
                serialization->_hasViewerInterface = true;
                serialization->_inViewerContextItemSpacing = getInViewerContextItemSpacing();
                ViewerContextLayoutTypeEnum layout = getInViewerContextLayoutType();
                switch (layout) {
                    case eViewerContextLayoutTypeAddNewLine:
                        serialization->_inViewerContextItemLayout = kInViewerContextItemLayoutNewLine;
                        break;
                    case eViewerContextLayoutTypeSeparator:
                        serialization->_inViewerContextItemLayout = kInViewerContextItemLayoutAddSeparator;
                        break;
                    case eViewerContextLayoutTypeStretchAfter:
                        serialization->_inViewerContextItemLayout = kInViewerContextItemLayoutStretchAfter;
                        break;
                    case eViewerContextLayoutTypeSpacing:
                        serialization->_inViewerContextItemLayout.clear();
                        break;
                }
                serialization->_inViewerContextSecret = getInViewerContextSecret();
                if (serialization->_isUserKnob) {
                    serialization->_inViewerContextLabel = getInViewerContextLabel();
                    serialization->_inViewerContextIconFilePath[0] = getInViewerContextIconFilePath(false);
                    serialization->_inViewerContextIconFilePath[1] = getInViewerContextIconFilePath(true);

                }
            }
        }

        // Per-type specific data
        KnobChoice* isChoice = dynamic_cast<KnobChoice*>(this);
        if (isChoice) {
            ChoiceExtraData* extraData = new ChoiceExtraData;
            std::vector<ChoiceOption> options = isChoice->getEntries();
            std::vector<std::string> ids(options.size()), helps(options.size());
            for (std::size_t i = 0; i < options.size(); ++i) {
                ids[i] = options[i].id;
                helps[i] = options[i].tooltip;
            }
            extraData->_entries = ids;
            extraData->_helpStrings = helps;
            serialization->_extraData.reset(extraData);
        }
        KnobParametric* isParametric = dynamic_cast<KnobParametric*>(this);
        if (isParametric) {
            ParametricExtraData* extraData = new ParametricExtraData;
            isParametric->saveParametricCurves(&extraData->parametricCurves);
            serialization->_extraData.reset(extraData);
        }
        KnobString* isString = dynamic_cast<KnobString*>(this);
        if (isString) {
            TextExtraData* extraData = new TextExtraData;
            isString->saveAnimation(&extraData->keyframes);
            serialization->_extraData.reset(extraData);
            extraData->fontFamily = isString->getFontFamily();
            extraData->fontSize = isString->getFontSize();
            isString->getFontColor(&extraData->fontColor[0], &extraData->fontColor[1], &extraData->fontColor[2]);
            extraData->italicActivated = isString->getItalicActivated();
            extraData->boldActivated = isString->getBoldActivated();
        }
        if (serialization->_isUserKnob) {
            if (isString) {
                TextExtraData* extraData = dynamic_cast<TextExtraData*>(serialization->_extraData.get());
                assert(extraData);
                extraData->label = isString->isLabel();
                extraData->multiLine = isString->isMultiLine();
                extraData->richText = isString->usesRichText();
            }
            KnobDouble* isDbl = dynamic_cast<KnobDouble*>(this);
            KnobInt* isInt = dynamic_cast<KnobInt*>(this);
            KnobColor* isColor = dynamic_cast<KnobColor*>(this);
            if (isDbl || isInt || isColor) {
                ValueExtraData* extraData = new ValueExtraData;
                if (isDbl) {
                    extraData->min = isDbl->getMinimum();
                    extraData->max = isDbl->getMaximum();
                    extraData->dmin = isDbl->getDisplayMinimum();
                    extraData->dmax = isDbl->getDisplayMaximum();
                } else if (isInt) {
                    extraData->min = isInt->getMinimum();
                    extraData->max = isInt->getMaximum();
                    extraData->dmin = isInt->getDisplayMinimum();
                    extraData->dmax = isInt->getDisplayMaximum();
                } else if (isColor) {
                    extraData->min = isColor->getMinimum();
                    extraData->max = isColor->getMaximum();
                    extraData->dmin = isColor->getDisplayMinimum();
                    extraData->dmax = isColor->getDisplayMaximum();
                }
                serialization->_extraData.reset(extraData);
            }

            KnobFile* isFile = dynamic_cast<KnobFile*>(this);
            if (isFile) {
                FileExtraData* extraData = new FileExtraData;
                extraData->useSequences = isFile->getDialogType() == KnobFile::eKnobFileDialogTypeOpenFileSequences ||
                isFile->getDialogType() == KnobFile::eKnobFileDialogTypeSaveFileSequences;
                serialization->_extraData.reset(extraData);
            }

            KnobPath* isPath = dynamic_cast<KnobPath*>(this);
            if (isPath) {
                PathExtraData* extraData = new PathExtraData;
                extraData->multiPath = isPath->isMultiPath();
                serialization->_extraData.reset(extraData);
            }
        }

        // Check if we need to serialize this knob
        // We always serialize user knobs and knobs with a viewer interface
        serialization->_mustSerialize = true;
        if (!serialization->_isUserKnob && !serialization->_hasViewerInterface) {
            bool mustSerialize = false;
            for (SERIALIZATION_NAMESPACE::KnobSerialization::PerViewValueSerializationMap::const_iterator it = serialization->_values.begin(); it!=serialization->_values.end(); ++it) {
                for (std::size_t i = 0; i < it->second.size(); ++i) {
                    mustSerialize |= it->second[i]._mustSerialize;
                }

            }

            if (!mustSerialize) {
                // Check if there are extra data
                {
                    const TextExtraData* data = dynamic_cast<const TextExtraData*>(serialization->_extraData.get());
                    if (data) {
                        if (!data->keyframes.empty() || data->fontFamily != NATRON_FONT || data->fontSize != KnobString::getDefaultFontPointSize() || data->fontColor[0] != 0 || data->fontColor[1] != 0 || data->fontColor[2] != 0) {
                            mustSerialize = true;
                        }
                    }
                }
                {
                    const ParametricExtraData* data = dynamic_cast<const ParametricExtraData*>(serialization->_extraData.get());
                    if (data) {
                        if (!data->parametricCurves.empty()) {
                            mustSerialize = true;
                        }
                    }
                }

            }
            serialization->_mustSerialize = mustSerialize;
        }
    } // groupSerialization
} // KnobHelper::toSerialization


void
KnobHelper::fromSerialization(const SerializationObjectBase& serializationBase)
{
    // We allow non persistent knobs to be loaded if we found a valid serialization for them
    const SERIALIZATION_NAMESPACE::KnobSerialization* serialization = dynamic_cast<const SERIALIZATION_NAMESPACE::KnobSerialization*>(&serializationBase);
    assert(serialization);
    if (!serialization) {
        return;
    }

    // Block any instance change action call when loading a knob
    blockValueChanges();

    {
        ScopedChanges_RAII changes(this);



        // Restore extra datas
        KnobFile* isInFile = dynamic_cast<KnobFile*>(this);
        KnobString* isString = dynamic_cast<KnobString*>(this);
        if (isString) {
            const TextExtraData* data = dynamic_cast<const TextExtraData*>(serialization->_extraData.get());
            if (data) {
                isString->loadAnimation(data->keyframes);
                isString->setFontColor(data->fontColor[0], data->fontColor[1], data->fontColor[2]);
                isString->setFontFamily(data->fontFamily);
                isString->setFontSize(std::max(data->fontSize,1));
                isString->setItalicActivated(data->italicActivated);
                isString->setBoldActivated(data->boldActivated);
            }

        }

        // Load parametric parameter's curves
        KnobParametric* isParametric = dynamic_cast<KnobParametric*>(this);
        if (isParametric) {
            const ParametricExtraData* data = dynamic_cast<const ParametricExtraData*>(serialization->_extraData.get());
            if (data) {
                isParametric->loadParametricCurves(data->parametricCurves);
            }
        }


        // Restore user knobs bits
        if (serialization->_isUserKnob) {
            setAsUserKnob(true);
            if (serialization->_isSecret) {
                setSecret(true);
            }
            // Restore enabled state
            if (serialization->_disabled) {
                setEnabled(false);
            }
            setIsPersistent(serialization->_isPersistent);
            if (serialization->_animatesChanged) {
                setAnimationEnabled(!isAnimatedByDefault());
            }
            setEvaluateOnChange(serialization->_evaluatesOnChange);
            setName(serialization->_scriptName);
            setHintToolTip(serialization->_tooltip);
            setAddNewLine(serialization->_triggerNewLine);
            setIconLabel(serialization->_iconFilePath[0], false);
            setIconLabel(serialization->_iconFilePath[1], true);

            KnobInt* isInt = dynamic_cast<KnobInt*>(this);
            KnobDouble* isDouble = dynamic_cast<KnobDouble*>(this);
            KnobColor* isColor = dynamic_cast<KnobColor*>(this);
            KnobChoice* isChoice = dynamic_cast<KnobChoice*>(this);
            KnobPath* isPath = dynamic_cast<KnobPath*>(this);

            int nDims = std::min( getNDimensions(), serialization->_dimension );

            if (isInt) {
                const ValueExtraData* data = dynamic_cast<const ValueExtraData*>(serialization->_extraData.get());
                assert(data);
                if (data) {
                    std::vector<int> minimums, maximums, dminimums, dmaximums;
                    for (int i = 0; i < nDims; ++i) {
                        minimums.push_back(data->min);
                        maximums.push_back(data->max);
                        dminimums.push_back(data->dmin);
                        dmaximums.push_back(data->dmax);
                    }
                    isInt->setRangeAcrossDimensions(minimums, maximums);
                    isInt->setDisplayRangeAcrossDimensions(dminimums, dmaximums);
                }
            } else if (isDouble) {
                const ValueExtraData* data = dynamic_cast<const ValueExtraData*>(serialization->_extraData.get());
                assert(data);
                if (data) {
                    std::vector<double> minimums, maximums, dminimums, dmaximums;
                    for (int i = 0; i < nDims; ++i) {
                        minimums.push_back(data->min);
                        maximums.push_back(data->max);
                        dminimums.push_back(data->dmin);
                        dmaximums.push_back(data->dmax);
                    }
                    isDouble->setRangeAcrossDimensions(minimums, maximums);
                    isDouble->setDisplayRangeAcrossDimensions(dminimums, dmaximums);
                }

            } else if (isChoice) {
                const ChoiceExtraData* data = dynamic_cast<const ChoiceExtraData*>(serialization->_extraData.get());
                if (data) {
                    std::vector<ChoiceOption> options(data->_entries.size());
                    for (std::size_t i = 0; i < data->_entries.size(); ++i) {
                        options[i].id = data->_entries[i];
                        if (i < data->_helpStrings.size()) {
                            options[i].tooltip = data->_helpStrings[i];
                        }
                    }
                    isChoice->populateChoices(options);
                }
            } else if (isColor) {
                const ValueExtraData* data = dynamic_cast<const ValueExtraData*>(serialization->_extraData.get());
                if (data) {
                    std::vector<double> minimums, maximums, dminimums, dmaximums;
                    for (int i = 0; i < nDims; ++i) {
                        minimums.push_back(data->min);
                        maximums.push_back(data->max);
                        dminimums.push_back(data->dmin);
                        dmaximums.push_back(data->dmax);
                    }
                    isColor->setRangeAcrossDimensions(minimums, maximums);
                    isColor->setDisplayRangeAcrossDimensions(dminimums, dmaximums);
                }
            } else if (isString) {
                const TextExtraData* data = dynamic_cast<const TextExtraData*>(serialization->_extraData.get());
                if (data) {
                    if (data->label) {
                        isString->setAsLabel();
                    } else if (data->multiLine) {
                        isString->setAsMultiLine();
                        if (data->richText) {
                            isString->setUsesRichText(true);
                        }
                    }
                }

            } else if (isInFile) {
                const FileExtraData* data = dynamic_cast<const FileExtraData*>(serialization->_extraData.get());
                if (data) {
                    if (data->useExistingFiles) {
                        if (data->useSequences) {
                            isInFile->setDialogType(KnobFile::eKnobFileDialogTypeOpenFileSequences);
                        } else {
                            isInFile->setDialogType(KnobFile::eKnobFileDialogTypeOpenFile);
                        }
                    } else {
                        if (data->useSequences) {
                            isInFile->setDialogType(KnobFile::eKnobFileDialogTypeSaveFileSequences);
                        } else {
                            isInFile->setDialogType(KnobFile::eKnobFileDialogTypeSaveFile);
                        }
                    }
                    isInFile->setDialogFilters(data->filters);
                }
            } else if (isPath) {
                const PathExtraData* data = dynamic_cast<const PathExtraData*>(serialization->_extraData.get());
                if (data && data->multiPath) {
                    isPath->setMultiPath(true);
                }
            }

        } // isUserKnob

<<<<<<< HEAD
        std::vector<std::string> projectViews;
        if (getHolder() && getHolder()->getApp()) {
            projectViews = getHolder()->getApp()->getProject()->getProjectViewNames();
=======
    KnobPtr output;
    if (isBool) {
        boost::shared_ptr<KnobBool> newKnob = otherHolder->createBoolKnob(newScriptName, newLabel, isUserKnob);
        output = newKnob;
    } else if (isInt) {
        boost::shared_ptr<KnobInt> newKnob = otherHolder->createIntKnob(newScriptName, newLabel, getDimension(), isUserKnob);
        newKnob->setMinimumsAndMaximums( isInt->getMinimums(), isInt->getMaximums() );
        newKnob->setDisplayMinimumsAndMaximums( isInt->getDisplayMinimums(), isInt->getDisplayMaximums() );
        if ( isInt->isSliderDisabled() ) {
            newKnob->disableSlider();
        }
        output = newKnob;
    } else if (isDbl) {
        boost::shared_ptr<KnobDouble> newKnob = otherHolder->createDoubleKnob(newScriptName, newLabel, getDimension(), isUserKnob);
        newKnob->setSpatial( isDbl->getIsSpatial() );
        if ( isDbl->isRectangle() ) {
            newKnob->setAsRectangle();
        }
        for (int i = 0; i < getDimension(); ++i) {
            newKnob->setValueIsNormalized( i, isDbl->getValueIsNormalized(i) );
        }
        if ( isDbl->isSliderDisabled() ) {
            newKnob->disableSlider();
        }
        newKnob->setMinimumsAndMaximums( isDbl->getMinimums(), isDbl->getMaximums() );
        newKnob->setDisplayMinimumsAndMaximums( isDbl->getDisplayMinimums(), isDbl->getDisplayMaximums() );
        output = newKnob;
    } else if (isChoice) {
        boost::shared_ptr<KnobChoice> newKnob = otherHolder->createChoiceKnob(newScriptName, newLabel, isUserKnob);
        if (!makeAlias) {
            newKnob->populateChoices( isChoice->getEntries_mt_safe() );
        }
        output = newKnob;
    } else if (isColor) {
        boost::shared_ptr<KnobColor> newKnob = otherHolder->createColorKnob(newScriptName, newLabel, getDimension(), isUserKnob);
        newKnob->setMinimumsAndMaximums( isColor->getMinimums(), isColor->getMaximums() );
        newKnob->setDisplayMinimumsAndMaximums( isColor->getDisplayMinimums(), isColor->getDisplayMaximums() );
        output = newKnob;
    } else if (isString) {
        boost::shared_ptr<KnobString> newKnob = otherHolder->createStringKnob(newScriptName, newLabel, isUserKnob);
        if ( isString->isLabel() ) {
            newKnob->setAsLabel();
        }
        if ( isString->isCustomKnob() ) {
            newKnob->setAsCustom();
        }
        if ( isString->isMultiLine() ) {
            newKnob->setAsMultiLine();
        }
        if ( isString->usesRichText() ) {
            newKnob->setUsesRichText(true);
        }
        output = newKnob;
    } else if (isFile) {
        boost::shared_ptr<KnobFile> newKnob = otherHolder->createFileKnob(newScriptName, newLabel, isUserKnob);
        if ( isFile->isInputImageFile() ) {
            newKnob->setAsInputImage();
        }
        output = newKnob;
    } else if (isOutputFile) {
        boost::shared_ptr<KnobOutputFile> newKnob = otherHolder->createOuptutFileKnob(newScriptName, newLabel, isUserKnob);
        if ( isOutputFile->isOutputImageFile() ) {
            newKnob->setAsOutputImageFile();
>>>>>>> c5051698
        }

        // Clear any existing animation
        removeAnimation(ViewSetSpec::all(), DimSpec::all(), eValueChangedReasonRestoreDefault);

        for (std::size_t i = 0; i < serialization->_defaultValues.size(); ++i) {
            if (serialization->_defaultValues[i].serializeDefaultValue) {
                restoreDefaultValueFromSerialization(serialization->_defaultValues[i], true /*applyDefault*/, DimIdx(i));
            }
        }


        // There is a case where the dimension of a parameter might have changed between versions, e.g:
        // the size parameter of the Blur node was previously a Double1D and has become a Double2D to control
        // both dimensions.
        // For compatibility, we do not load only the first dimension, otherwise the result wouldn't be the same,
        // instead we replicate the last dimension of the serialized knob to all other remaining dimensions to fit the
        // knob's dimensions.
        for (SERIALIZATION_NAMESPACE::KnobSerialization::PerViewValueSerializationMap::const_iterator it = serialization->_values.begin(); it!=serialization->_values.end(); ++it) {

            // Find the view index corresponding to the view name
            ViewIdx view_i(0);
            Project::getViewIndex(projectViews, it->first, &view_i);

            if (view_i != 0) {
                splitView(view_i);
            }

            for (int i = 0; i < _imp->common->dimension; ++i) {

                // Not all dimensions are necessarily saved since they may be folded.
                // In that case replicate the last dimension
                int d = i >= (int)it->second.size() ? it->second.size() - 1 : i;

                DimIdx dimensionIndex(i);

                // Clone animation
                if (!it->second[d]._animationCurve.keys.empty()) {
                    CurvePtr curve = getAnimationCurve(view_i, dimensionIndex);
                    if (curve) {
                        curve->fromSerialization(it->second[d]._animationCurve);
                        _signalSlotHandler->s_curveAnimationChanged(view_i, dimensionIndex);
                    }
                } else if (it->second[d]._expression.empty() && !it->second[d]._slaveMasterLink.hasLink) {
                    // restore value if no expression/link
                    restoreValueFromSerialization(it->second[d], dimensionIndex, view_i);
                }

            }
            autoAdjustFoldExpandDimensions(view_i);

        }

        // Restore viewer UI context
        if (serialization->_hasViewerInterface) {
            setInViewerContextItemSpacing(serialization->_inViewerContextItemSpacing);
            ViewerContextLayoutTypeEnum layoutType = eViewerContextLayoutTypeSpacing;
            if (serialization->_inViewerContextItemLayout == kInViewerContextItemLayoutNewLine) {
                layoutType = eViewerContextLayoutTypeAddNewLine;
            } else if (serialization->_inViewerContextItemLayout == kInViewerContextItemLayoutStretchAfter) {
                layoutType = eViewerContextLayoutTypeStretchAfter;
            } else if (serialization->_inViewerContextItemLayout == kInViewerContextItemLayoutAddSeparator) {
                layoutType = eViewerContextLayoutTypeSeparator;
            }
            setInViewerContextLayoutType(layoutType);
            setInViewerContextSecret(serialization->_inViewerContextSecret);
            if (isUserKnob()) {
                setInViewerContextLabel(QString::fromUtf8(serialization->_inViewerContextLabel.c_str()));
                setInViewerContextIconFilePath(serialization->_inViewerContextIconFilePath[0], false);
                setInViewerContextIconFilePath(serialization->_inViewerContextIconFilePath[1], true);
            }
        }
        
        // Allow changes again
    } // changes
    unblockValueChanges();

    TimeValue time = getHolder()->getTimelineCurrentTime();
    evaluateValueChange(DimSpec::all(), time, ViewSetSpec::all(), eValueChangedReasonRestoreDefault);
} // KnobHelper::fromSerialization

// E.G: Imagine a nodegraph as such:
//  App:
//      Blur1:
//          size
//      Group1:
//          Blur2:
//              size
// to reference app.Blur1.size from app.Group1.Blur2.size you would use
// "@thisGroup.@thisGroup.Blur1" for the masterNodeName
static NodePtr findMasterNode(const NodeCollectionPtr& group,
                              int recursionLevel,
                              const std::string& masterNodeName,
                              const std::map<SERIALIZATION_NAMESPACE::NodeSerializationPtr, NodePtr>& allCreatedNodesInGroup)
{
    assert(group);

    // The masterNodeName can be something as @thisGroup.Blur1
    // We read everything until the dot (if any) and then recurse
    std::string token;
    std::size_t foundDot = masterNodeName.find_first_of(".");
    std::string remainingString;
    if (foundDot == std::string::npos) {
        token = masterNodeName;
    } else {
        token = masterNodeName.substr(0, foundDot);
        if (foundDot + 1 < masterNodeName.size()) {
            remainingString = masterNodeName.substr(foundDot + 1);
        }
    }

    if (token != kKnobMasterNodeIsGroup) {
        // Return the node-name in the group
        
        // The nodes created from the serialization may have changed name if another node with the same script-name already existed.
        // By chance since we created all nodes within the same Group at the same time, we have a list of the old node serialization
        // and the corresponding created node (with its new script-name).
        // If we find a match, make sure we use the new node script-name to restore the input.
        NodePtr foundNode = NodeGroup::findSerializedNodeWithScriptName(masterNodeName, allCreatedNodesInGroup, NodesList(), false);
        if (!foundNode) {
            // We did not find the node in the serialized nodes list, the last resort is to look into already created nodes
            // and find an exact match, hoping the script-name of the node did not change.
            foundNode = group->getNodeByName(masterNodeName);
        }

        if (remainingString.empty()) {
            return foundNode;
        } else {
            // There's stuff left to recurse, this node must be a group otherwise fail
            NodeGroupPtr nodeIsGroup = toNodeGroup(foundNode->getEffectInstance());
            if (!nodeIsGroup) {
                return NodePtr();
            }
            return findMasterNode(nodeIsGroup, recursionLevel + 1, masterNodeName, allCreatedNodesInGroup);
        }
    } else {
        // If there's nothing else to recurse on, the container must a be a Group node
        NodeGroupPtr isGroup = toNodeGroup(group);
        if (remainingString.empty()) {
            if (!isGroup) {
                return NodePtr();
            } else {
                return isGroup->getNode();
            }
        } else {
            // Otherwise recurse on the rest. On the first recursion since we already have a group
            // of the original node in parameter, call this function again with the same group
            // Otherwise, recurse up
            if (recursionLevel == 0) {
                return findMasterNode(group, recursionLevel + 1, masterNodeName, allCreatedNodesInGroup);
            } else {
                if (isGroup) {
                    return findMasterNode(isGroup->getNode()->getGroup(), recursionLevel + 1, masterNodeName, allCreatedNodesInGroup);
                } else {
                    return NodePtr();
                }
            }
        }
    }

} // findMasterNode

KnobIPtr
KnobHelper::findMasterKnob(const std::string& masterKnobName,
                           const std::string& masterNodeName,
                           const std::string& masterItemName,
                           const std::map<SERIALIZATION_NAMESPACE::NodeSerializationPtr, NodePtr>& allCreatedNodesInGroup)
{
    KnobTableItemPtr tableItem = toKnobTableItem(getHolder());
    EffectInstancePtr effect = toEffectInstance(getHolder());
    NodePtr thisKnobNode;
    if (tableItem) {
        thisKnobNode = tableItem->getModel()->getNode();
    } else if (effect) {
        thisKnobNode = effect->getNode();
    }
    // A knob that does not belong to a node cannot have links
    if (!thisKnobNode) {
        return KnobIPtr();
    }

    ///we need to cycle through all the nodes of the project to find the real master
    NodePtr masterNode;
    if (masterNodeName.empty()) {
        masterNode = thisKnobNode;
    } else {
        masterNode = findMasterNode(thisKnobNode->getGroup(), 0, masterNodeName, allCreatedNodesInGroup);
    }
    if (!masterNode) {
        qDebug() << "Link slave/master for " << getName().c_str() <<   " failed to restore the following linkage: " << masterNodeName.c_str();

        return KnobIPtr();
    }

    if ( !masterItemName.empty() ) {
        KnobItemsTablePtr table = masterNode->getEffectInstance()->getItemsTable();
        if (table) {
            KnobTableItemPtr item = table->getItemByFullyQualifiedScriptName(masterItemName);
            if (item) {
                return item->getKnobByName(masterKnobName);
            }
        }
    } else {
        ///now that we have the master node, find the corresponding knob
        const std::vector< KnobIPtr > & otherKnobs = masterNode->getKnobs();
        for (std::size_t j = 0; j < otherKnobs.size(); ++j) {
            if ( (otherKnobs[j]->getName() == masterKnobName) ) {
                return otherKnobs[j];
            }
        }
    }

    qDebug() << "Link slave/master for " << getName().c_str() <<   " failed to restore the following linkage: " << masterNodeName.c_str();

    return KnobIPtr();
} // findMasterKnob


void
KnobHelper::restoreKnobLinks(const boost::shared_ptr<SERIALIZATION_NAMESPACE::KnobSerializationBase>& serialization,
                             const std::map<SERIALIZATION_NAMESPACE::NodeSerializationPtr, NodePtr>& allCreatedNodesInGroup)
{




    SERIALIZATION_NAMESPACE::KnobSerialization* isKnobSerialization = dynamic_cast<SERIALIZATION_NAMESPACE::KnobSerialization*>(serialization.get());
    SERIALIZATION_NAMESPACE::GroupKnobSerialization* isGroupKnobSerialization = dynamic_cast<SERIALIZATION_NAMESPACE::GroupKnobSerialization*>(serialization.get());

    if (isGroupKnobSerialization) {
        for (std::list <boost::shared_ptr<SERIALIZATION_NAMESPACE::KnobSerializationBase> >::const_iterator it = isGroupKnobSerialization->_children.begin(); it != isGroupKnobSerialization->_children.end(); ++it) {
            try {
                restoreKnobLinks(*it, allCreatedNodesInGroup);
            } catch (const std::exception& e) {
                LogEntry::LogEntryColor c;
                EffectInstancePtr effect = toEffectInstance(getHolder());
                if (effect) {
                    if (effect->getNode()->getColor(&c.r, &c.g, &c.b)) {
                        c.colorSet = true;
                    }
                }

                appPTR->writeToErrorLog_mt_safe(QString::fromUtf8(effect->getNode()->getScriptName_mt_safe().c_str() ), QDateTime::currentDateTime(), QString::fromUtf8(e.what()), false, c);


            }
        }
    } else if (isKnobSerialization) {

        KnobTableItemPtr tableItem = toKnobTableItem(getHolder());
        EffectInstancePtr effect = toEffectInstance(getHolder());
        NodePtr thisKnobNode;
        if (tableItem) {
            thisKnobNode = tableItem->getModel()->getNode();
        } else if (effect) {
            thisKnobNode = effect->getNode();
        }
        // A knob that does not belong to a node cannot have links
        if (!thisKnobNode) {
            return;
        }
        // Restore slave/master links first
        {
            const std::vector<std::string>& projectViews = getHolder()->getApp()->getProject()->getProjectViewNames();
            for (SERIALIZATION_NAMESPACE::KnobSerialization::PerViewValueSerializationMap::const_iterator it = isKnobSerialization->_values.begin();
                 it != isKnobSerialization->_values.end(); ++it) {


                // Find a matching view name
                ViewIdx view_i(0);
                Project::getViewIndex(projectViews, it->first, &view_i);

                for (int dimIndex = 0; dimIndex < _imp->common->dimension; ++dimIndex) {


                    // Not all dimensions are necessarily saved since they may be folded.
                    // In that case replicate the last dimension
                    int d = dimIndex >= (int)it->second.size() ? it->second.size() - 1 : dimIndex;


                    if (!it->second[d]._slaveMasterLink.hasLink) {
                        continue;
                    }

                    std::string masterKnobName, masterNodeName, masterTableItemName;
                    if (it->second[d]._slaveMasterLink.masterNodeName.empty()) {
                        // Node name empty, assume this is the same node
                        masterNodeName = thisKnobNode->getScriptName_mt_safe();
                    } else {
                        masterNodeName = it->second[d]._slaveMasterLink.masterNodeName;
                    }

                    if (it->second[d]._slaveMasterLink.masterKnobName.empty()) {
                        // Knob name empty, assume this is the same knob unless it has a single dimension
                        if (getNDimensions() == 1) {
                            continue;
                        }
                        masterKnobName = getName();
                    } else {
                        masterKnobName = it->second[d]._slaveMasterLink.masterKnobName;
                    }

                    masterTableItemName = it->second[d]._slaveMasterLink.masterTableItemName;
                    KnobIPtr master = findMasterKnob(masterKnobName,
                                                     masterNodeName,
                                                     masterTableItemName, allCreatedNodesInGroup);
                    if (master) {
                        // Find dimension in master by name
                        int otherDimIndex = -1;
                        if (master->getNDimensions() == 1) {
                            otherDimIndex = 0;
                        } else {
                            for (int dm = 0; dm < master->getNDimensions(); ++dm) {
                                if ( boost::iequals(master->getDimensionName(DimIdx(dm)), it->second[dimIndex]._slaveMasterLink.masterDimensionName) ) {
                                    otherDimIndex = dm;
                                    break;
                                }
                            }
                            if (otherDimIndex == -1) {
                                // Before Natron 2.2 we serialized the dimension index. Try converting to an int
                                otherDimIndex = QString::fromUtf8(it->second[d]._slaveMasterLink.masterDimensionName.c_str()).toInt();
                            }
                        }
                        ViewIdx otherView(0);
                        Project::getViewIndex(projectViews, it->second[d]._slaveMasterLink.masterViewName, &otherView);

                        if (otherDimIndex >=0 && otherDimIndex < master->getNDimensions()) {
                            (void)linkTo(master, DimIdx(dimIndex), DimIdx(otherDimIndex), view_i, otherView);
                        } else {
                            throw std::invalid_argument(tr("Could not find a dimension named \"%1\" in \"%2\"").arg(QString::fromUtf8(it->second[d]._slaveMasterLink.masterDimensionName.c_str())).arg( QString::fromUtf8( it->second[d]._slaveMasterLink.masterKnobName.c_str() ) ).toStdString());
                        }
                    }

                } // for each dimensions
            } // for each view
        }

        // Restore expressions
        {
            const std::vector<std::string>& projectViews = getHolder()->getApp()->getProject()->getProjectViewNames();
            for (SERIALIZATION_NAMESPACE::KnobSerialization::PerViewValueSerializationMap::const_iterator it = isKnobSerialization->_values.begin();
                 it != isKnobSerialization->_values.end(); ++it) {
                // Find a matching view name
                ViewIdx view_i(0);
                Project::getViewIndex(projectViews, it->first, &view_i);


                for (int dimIndex = 0; dimIndex < _imp->common->dimension; ++dimIndex) {


                    // Not all dimensions are necessarily saved since they may be folded.
                    // In that case replicate the last dimension
                    int d = dimIndex >= (int)it->second.size() ? it->second.size() - 1 : dimIndex;

                    try {
                        if ( !it->second[d]._expression.empty() ) {
                            ExpressionLanguageEnum lang = eExpressionLanguagePython;
                            if (it->second[d]._expressionLanguage == kKnobSerializationExpressionLanguagePython) {
                                lang = eExpressionLanguagePython;
                            } else if (it->second[d]._expressionLanguage == kKnobSerializationExpressionLanguageExprtk) {
                                lang = eExpressionLanguageExprTk;
                            }
                            restoreExpression(DimIdx(dimIndex), view_i,  it->second[d]._expression, lang, it->second[d]._expresionHasReturnVariable);
                        }
                    } catch (const std::exception& e) {
                        QString err = QString::fromUtf8("Failed to restore expression: %1").arg( QString::fromUtf8( e.what() ) );
                        appPTR->writeToErrorLog_mt_safe(QString::fromUtf8( getName().c_str() ), QDateTime::currentDateTime(), err);
                    }
                } // for all dimensions
            } // for all views
        }
    }
} // restoreKnobLinks



/***************************KNOB HOLDER******************************************/

typedef std::map<FrameViewRenderKey, KnobHolderWPtr, FrameViewRenderKey_compare_less> RenderCloneMap;

struct KnobHolderCommonData
{
    AppInstanceWPtr app;

    std::vector<KnobIWPtr> knobsWithViewerUI;

    ///Count how many times an overlay needs to be redrawn for the instanceChanged/penMotion/penDown etc... actions
    ///to just redraw it once when the recursion level is back to 0
    mutable QMutex paramsEditLevelMutex;

    struct MultipleParamsEditData {
        std::string commandName;
        int nActionsInBracket;

        MultipleParamsEditData()
        : commandName()
        , nActionsInBracket(0)
        {

        }
    };

    // We use a stack in case user calls it recursively
    std::list<MultipleParamsEditData> paramsEditStack;

    mutable QMutex evaluationBlockedMutex;
    int evaluationBlocked;

    //Set in the begin/endChanges block
    int nbSignificantChangesDuringEvaluationBlock;
    int nbChangesDuringEvaluationBlock;
    int nbChangesRequiringMetadataRefresh;
    ValueChangedReasonEnum firstKnobChangeReason;
    QMutex knobsFrozenMutex;
    bool knobsFrozen;

    // Protects hasAnimation
    mutable QMutex hasAnimationMutex;

    // True if one knob held by this object is animated.
    // This is held here for fast access, otherwise it requires looping over all knobs
    bool hasAnimation;
    DockablePanelI* settingsPanel;

    // A knobs table owned by the holder
    KnobItemsTablePtr knobsTable;

    std::list<KnobIWPtr> overlaySlaves;

    // The script-name of the knob right before where the table should be inserted in the gui
    std::string knobsTableParamBefore;
    KnobHolder::KnobItemsTablePositionEnum knobsTablePosition;

    mutable QMutex renderClonesMutex;
    RenderCloneMap renderClones;

    KnobHolderCommonData()
    : app()
    , evaluationBlockedMutex(QMutex::Recursive)
    , evaluationBlocked(0)
    , nbSignificantChangesDuringEvaluationBlock(0)
    , nbChangesDuringEvaluationBlock(0)
    , nbChangesRequiringMetadataRefresh(0)
    , firstKnobChangeReason(eValueChangedReasonPluginEdited)
    , knobsFrozenMutex()
    , knobsFrozen(false)
    , hasAnimationMutex()
    , hasAnimation(false)
    , settingsPanel(0)
    , knobsTable()
    , overlaySlaves()
    , knobsTableParamBefore()
    , knobsTablePosition(KnobHolder::eKnobItemsTablePositionBottomOfAllPages)
    , renderClonesMutex()
    , renderClones()
    {

    }
};

struct KnobHolder::KnobHolderPrivate
{
    boost::shared_ptr<KnobHolderCommonData> common;

    QMutex knobsMutex;

    std::vector< KnobIPtr > knobs;
    std::map<std::string, KnobIWPtr> knobsOrdered;
    bool knobsInitialized;
    bool isInitializingKnobs;

    // If this is a render clone, this is a pointer to the main instance
    KnobHolderPtr mainInstance;

    // This is the current frame/view being requested or rendered by this clone.
    // Note that it is a weak reference: the actual shared references are held by other effects that reference this node.
    // This enables to track dependencies across effects and destroy FrameViewRequest objects when they are no longer references by downstream
    // effects.
    FrameViewRenderKey currentRender;

    KnobHolderPrivate(const AppInstancePtr& appInstance)
    : common(new KnobHolderCommonData)
    , knobsMutex()
    , knobs()
    , knobsOrdered()
    , knobsInitialized(false)
    , isInitializingKnobs(false)
    , mainInstance()
    , currentRender()
    {
        common->app = appInstance;
        
    }

    KnobHolderPrivate(const KnobHolderPtr& other)
    : common(other->_imp->common)
    , knobsMutex()
    , knobs()
    , knobsOrdered()
    , knobsInitialized(false)
    , isInitializingKnobs(false)
    , mainInstance()
    , currentRender()
    {
        // If the other is also a clone, forward to the other main instance
        mainInstance = other->getMainInstance();
        if (!mainInstance) {
            mainInstance = other;
        }
    }
};

KnobHolder::KnobHolder(const AppInstancePtr& appInstance)
: QObject()
, _imp( new KnobHolderPrivate(appInstance) )
{

}

KnobHolder::KnobHolder(const KnobHolderPtr& other, const FrameViewRenderKey& key)
    : QObject()
    , boost::enable_shared_from_this<KnobHolder>()
, _imp (new KnobHolderPrivate(other))
{
    _imp->currentRender = key;
}

KnobHolder::~KnobHolder()
{
    if (!_imp->mainInstance) {
        for (std::size_t i = 0; i < _imp->knobs.size(); ++i) {
            KnobHelperPtr helper = boost::dynamic_pointer_cast<KnobHelper>(_imp->knobs[i]);
            assert(helper);
            if (helper) {
                // Make sure nobody is referencing this
                helper->_imp->holder.reset();
                helper->deleteKnob();
                
            }
        }
    } else {
        if (_imp->common->knobsTable) {
            std::vector<KnobTableItemPtr> allItems = _imp->common->knobsTable->getAllItems();
            for (std::vector<KnobTableItemPtr>::const_iterator it = allItems.begin(); it != allItems.end(); ++it) {
                if ((*it)->isRenderCloneNeeded()) {
                    (*it)->removeRenderClone(_imp->currentRender.render.lock());
                }
            }
        }
    }
}

TreeRenderPtr
KnobHolder::getCurrentRender() const
{
    return _imp->currentRender.render.lock();
}

KnobHolderPtr
KnobHolder::getMainInstance() const
{
    return _imp->mainInstance;
}

bool
KnobHolder::isRenderClone() const
{
    return (bool)_imp->mainInstance;
}


void
KnobHolder::setItemsTable(const KnobItemsTablePtr& table, KnobItemsTablePositionEnum position, const std::string& paramScriptNameBefore)
{
    _imp->common->knobsTableParamBefore = paramScriptNameBefore;
    _imp->common->knobsTable = table;
    _imp->common->knobsTablePosition = position;
}

KnobItemsTablePtr
KnobHolder::getItemsTable() const
{
    return _imp->common->knobsTable;
}

KnobHolder::KnobItemsTablePositionEnum
KnobHolder::getItemsTablePosition() const
{
    return _imp->common->knobsTablePosition;
}

std::string
KnobHolder::getItemsTablePreviousKnobScriptName() const
{
    return _imp->common->knobsTableParamBefore;
}

void
KnobHolder::setViewerUIKnobs(const KnobsVec& knobs)
{
    QMutexLocker k(&_imp->knobsMutex);
    _imp->common->knobsWithViewerUI.clear();
    for (KnobsVec::const_iterator it = knobs.begin(); it != knobs.end(); ++it) {
        _imp->common->knobsWithViewerUI.push_back(*it);
    }

}

void
KnobHolder::addKnobToViewerUI(const KnobIPtr& knob)
{
    QMutexLocker k(&_imp->knobsMutex);
    _imp->common->knobsWithViewerUI.push_back(knob);
}

void
KnobHolder::insertKnobToViewerUI(const KnobIPtr& knob, int index)
{
    QMutexLocker k(&_imp->knobsMutex);
    if (index < 0 || index >= (int)_imp->common->knobsWithViewerUI.size()) {
        _imp->common->knobsWithViewerUI.push_back(knob);
    } else {
        std::vector<KnobIWPtr>::iterator it = _imp->common->knobsWithViewerUI.begin();
        std::advance(it, index);
        _imp->common->knobsWithViewerUI.insert(it, knob);
    }
}

void
KnobHolder::removeKnobViewerUI(const KnobIPtr& knob)
{
    QMutexLocker k(&_imp->knobsMutex);
    for (std::vector<KnobIWPtr>::iterator it = _imp->common->knobsWithViewerUI.begin(); it!=_imp->common->knobsWithViewerUI.end(); ++it) {
        KnobIPtr p = it->lock();
        if (p == knob) {
            _imp->common->knobsWithViewerUI.erase(it);
            return;
        }
    }

}

int
KnobHolder::getInViewerContextKnobIndex(const KnobIConstPtr& knob) const
{
    QMutexLocker k(&_imp->knobsMutex);
    int i = 0;
    for (std::vector<KnobIWPtr>::const_iterator it = _imp->common->knobsWithViewerUI.begin(); it != _imp->common->knobsWithViewerUI.end(); ++it, ++i) {
        KnobIPtr p = it->lock();
        if (p == knob) {
            return i;
        }
    }
    return -1;
}

KnobsVec
KnobHolder::getViewerUIKnobs() const
{
    QMutexLocker k(&_imp->knobsMutex);
    KnobsVec ret;
    for (std::vector<KnobIWPtr>::const_iterator it = _imp->common->knobsWithViewerUI.begin(); it != _imp->common->knobsWithViewerUI.end(); ++it) {
        KnobIPtr k = it->lock();
        if (k) {
            ret.push_back(k);
        }
    }

    return ret;
}

void
KnobHolder::setIsInitializingKnobs(bool b)
{
    QMutexLocker k(&_imp->knobsMutex);

    _imp->isInitializingKnobs = b;
}

bool
KnobHolder::isInitializingKnobs() const
{
    QMutexLocker k(&_imp->knobsMutex);

    return _imp->isInitializingKnobs;
}

void
KnobHolder::addKnob(const KnobIPtr& k)
{
    {
        QMutexLocker kk(&_imp->knobsMutex);
        {
            std::map<std::string, KnobIWPtr>::iterator found = _imp->knobsOrdered.find(k->getName());
            if (found != _imp->knobsOrdered.end()) {
                return;
            }
            _imp->knobsOrdered[k->getName()] = k;
        }
        _imp->knobs.push_back(k);
    }

}

void
KnobHolder::insertKnob(int index,
                       const KnobIPtr& k)
{
    if (index < 0) {
        return;
    }
    QMutexLocker kk(&_imp->knobsMutex);
    {
        std::map<std::string, KnobIWPtr>::iterator found = _imp->knobsOrdered.find(k->getName());
        if (found != _imp->knobsOrdered.end()) {
            return;
        }
        _imp->knobsOrdered[k->getName()] = k;
    }

    if ( index >= (int)_imp->knobs.size() ) {
        _imp->knobs.push_back(k);
    } else {
        KnobsVec::iterator it = _imp->knobs.begin();
        std::advance(it, index);
        _imp->knobs.insert(it, k);
    }
}

void
KnobHolder::removeKnobFromList(const KnobIConstPtr& knob)
{
    QMutexLocker kk(&_imp->knobsMutex);

    for (KnobsVec::iterator it = _imp->knobs.begin(); it != _imp->knobs.end(); ++it) {
        if (*it == knob) {
            _imp->knobs.erase(it);
            break;
        }
    }
    std::map<std::string, KnobIWPtr>::iterator found = _imp->knobsOrdered.find(knob->getName());
    if (found != _imp->knobsOrdered.end()) {
        _imp->knobsOrdered.erase(found);
    }


}

void
KnobHolder::setPanelPointer(DockablePanelI* gui)
{
    assert( QThread::currentThread() == qApp->thread() );
    _imp->common->settingsPanel = gui;
}

void
KnobHolder::discardPanelPointer()
{
    assert( QThread::currentThread() == qApp->thread() );
    _imp->common->settingsPanel = 0;
}

void
KnobHolder::recreateUserKnobs(bool keepCurPageIndex)
{
    assert( QThread::currentThread() == qApp->thread() );
    if (_imp->common->settingsPanel) {
        _imp->common->settingsPanel->recreateUserKnobs(keepCurPageIndex);
        EffectInstance* isEffect = dynamic_cast<EffectInstance*>(this);
        if (isEffect) {
            isEffect->getNode()->declarePythonKnobs();
        }
    }
}

void
KnobHolder::recreateKnobs(bool keepCurPageIndex)
{
    assert( QThread::currentThread() == qApp->thread() );
    if (_imp->common->settingsPanel) {
        _imp->common->settingsPanel->refreshGuiForKnobsChanges(keepCurPageIndex);
        EffectInstance* isEffect = dynamic_cast<EffectInstance*>(this);
        if (isEffect) {
            isEffect->getNode()->declarePythonKnobs();
        }
    }
}

void
KnobHolder::deleteKnob(const KnobIPtr& knob,
                       bool alsoDeleteGui)
{
    assert( QThread::currentThread() == qApp->thread() );

    {
        QMutexLocker k(&_imp->knobsMutex);
        std::map<std::string, KnobIWPtr>::iterator found = _imp->knobsOrdered.find(knob->getName());
        if (found == _imp->knobsOrdered.end()) {
            return;
        }
    }

    removeKnobFromList(knob);


    if (alsoDeleteGui && _imp->common->settingsPanel) {
        _imp->common->settingsPanel->deleteKnobGui(knob);
    }
}

void
KnobHolder::addOverlaySlaveParam(const KnobIPtr& knob)
{
    _imp->common->overlaySlaves.push_back(knob);
}

bool
KnobHolder::isOverlaySlaveParam(const KnobIConstPtr& knob) const
{
    for (std::list<KnobIWPtr >::const_iterator it = _imp->common->overlaySlaves.begin(); it != _imp->common->overlaySlaves.end(); ++it) {
        KnobIPtr k = it->lock();
        if (!k) {
            continue;
        }
        if (k == knob) {
            return true;
        }
    }

    return false;
}


bool
KnobHolder::moveViewerUIKnobOneStepUp(const KnobIPtr& knob)
{
    QMutexLocker k(&_imp->knobsMutex);
    for (std::size_t i = 0; i < _imp->common->knobsWithViewerUI.size(); ++i) {
        if (_imp->common->knobsWithViewerUI[i].lock() == knob) {
            if (i == 0) {
                return false;
            }
            // can't swap weak pointers using std::swap!
            // std::swap(_imp->knobsWithViewerUI[i - 1], _imp->knobsWithViewerUI[i]);
            _imp->common->knobsWithViewerUI[i].swap(_imp->common->knobsWithViewerUI[i - 1]);
            return true;
        }
    }
    return false;
}

bool
KnobHolder::moveViewerUIOneStepDown(const KnobIPtr& knob)
{
    QMutexLocker k(&_imp->knobsMutex);
    for (std::size_t i = 0; i < _imp->common->knobsWithViewerUI.size(); ++i) {
        if (_imp->common->knobsWithViewerUI[i].lock() == knob) {
            if (i == _imp->common->knobsWithViewerUI.size() - 1) {
                return false;
            }
            // can't swap weak pointers using std::swap!
            // std::swap(_imp->knobsWithViewerUI[i + 1], _imp->knobsWithViewerUI[i]);
            _imp->common->knobsWithViewerUI[i].swap(_imp->common->knobsWithViewerUI[i + 1]);
            return true;
        }
    }
    return false;
}

bool
KnobHolder::moveKnobOneStepUp(const KnobIPtr& knob)
{
    if ( !knob->isUserKnob() && !toKnobPage(knob) ) {
        return false;
    }
    KnobIPtr parent = knob->getParentKnob();
    KnobGroupPtr parentIsGrp = toKnobGroup(parent);
    KnobPagePtr parentIsPage = toKnobPage(parent);

    //the knob belongs to a group/page , change its index within the group instead
    bool moveOk = false;
    if (!parent) {
        moveOk = true;
    }
    try {
        if (parentIsGrp) {
            moveOk = parentIsGrp->moveOneStepUp(knob);
        } else if (parentIsPage) {
            moveOk = parentIsPage->moveOneStepUp(knob);
        }
    } catch (const std::exception& e) {
        qDebug() << e.what();
        assert(false);

        return false;
    }

    if (moveOk) {
        QMutexLocker k(&_imp->knobsMutex);
        int prevInPage = -1;
        if (parent) {
            for (U32 i = 0; i < _imp->knobs.size(); ++i) {
                if (_imp->knobs[i] == knob) {
                    if (prevInPage != -1) {
                        KnobIPtr tmp = _imp->knobs[prevInPage];
                        _imp->knobs[prevInPage] = _imp->knobs[i];
                        _imp->knobs[i] = tmp;
                    }
                    break;
                } else {
                    if ( _imp->knobs[i]->isUserKnob() && (_imp->knobs[i]->getParentKnob() == parent) ) {
                        prevInPage = i;
                    }
                }
            }
        } else {
            bool foundPrevPage = false;
            for (U32 i = 0; i < _imp->knobs.size(); ++i) {
                if (_imp->knobs[i] == knob) {
                    if (prevInPage != -1) {
                        KnobIPtr tmp = _imp->knobs[prevInPage];
                        _imp->knobs[prevInPage] = _imp->knobs[i];
                        _imp->knobs[i] = tmp;
                        foundPrevPage = true;
                    }
                    break;
                } else {
                    if ( !_imp->knobs[i]->getParentKnob() ) {
                        prevInPage = i;
                    }
                }
            }
            if (!foundPrevPage) {
                moveOk = false;
            }
        }
    }

    return moveOk;
} // KnobHolder::moveKnobOneStepUp

bool
KnobHolder::moveKnobOneStepDown(const KnobIPtr& knob)
{
    if ( !knob->isUserKnob() && !toKnobPage(knob) ) {
        return false;
    }
    KnobIPtr parent = knob->getParentKnob();
    KnobGroupPtr parentIsGrp = toKnobGroup(parent);
    KnobPagePtr parentIsPage = toKnobPage(parent);

    //the knob belongs to a group/page , change its index within the group instead
    bool moveOk = false;
    if (!parent) {
        moveOk = true;
    }
    try {
        if (parentIsGrp) {
            moveOk = parentIsGrp->moveOneStepDown(knob);
        } else if (parentIsPage) {
            moveOk = parentIsPage->moveOneStepDown(knob);
        }
    } catch (const std::exception& e) {
        qDebug() << e.what();
        assert(false);

        return false;
    }

    QMutexLocker k(&_imp->knobsMutex);
    int foundIndex = -1;
    for (U32 i = 0; i < _imp->knobs.size(); ++i) {
        if (_imp->knobs[i] == knob) {
            foundIndex = i;
            break;
        }
    }
    assert(foundIndex != -1);
    if (foundIndex < 0) {
        return false;
    }
    if (moveOk) {
        //The knob (or page) could be moved inside the group/page, just move it down
        if (parent) {
            for (int i = foundIndex + 1; i < (int)_imp->knobs.size(); ++i) {
                if ( _imp->knobs[i]->isUserKnob() && (_imp->knobs[i]->getParentKnob() == parent) ) {
                    KnobIPtr tmp = _imp->knobs[foundIndex];
                    _imp->knobs[foundIndex] = _imp->knobs[i];
                    _imp->knobs[i] = tmp;
                    break;
                }
            }
        } else {
            bool foundNextPage = false;
            for (int i = foundIndex + 1; i < (int)_imp->knobs.size(); ++i) {
                if ( !_imp->knobs[i]->getParentKnob() ) {
                    KnobIPtr tmp = _imp->knobs[foundIndex];
                    _imp->knobs[foundIndex] = _imp->knobs[i];
                    _imp->knobs[i] = tmp;
                    foundNextPage = true;
                    break;
                }
            }

            if (!foundNextPage) {
                moveOk = false;
            }
        }
    }

    return moveOk;
} // KnobHolder::moveKnobOneStepDown

KnobPagePtr
KnobHolder::getUserPageKnob() const
{
    {
        QMutexLocker k(&_imp->knobsMutex);
        for (KnobsVec::const_iterator it = _imp->knobs.begin(); it != _imp->knobs.end(); ++it) {
            if (!(*it)->isUserKnob()) {
                continue;
            }
            KnobPagePtr isPage = boost::dynamic_pointer_cast<KnobPage>(*it);
            if (isPage) {
                return isPage;
            }
        }
    }

    return KnobPagePtr();
}

KnobPagePtr
KnobHolder::getOrCreateUserPageKnob()
{
    KnobPagePtr ret = getUserPageKnob();

    if (ret) {
        return ret;
    }
    ret = createKnob<KnobPage>(NATRON_USER_MANAGED_KNOBS_PAGE, 1);
    ret->setLabel(tr(NATRON_USER_MANAGED_KNOBS_PAGE_LABEL));
    ret->setDeclaredByPlugin(false);
    onUserKnobCreated(ret, true);
    return ret;
}

void
KnobHolder::onUserKnobCreated(const KnobIPtr& knob, bool isUserKnob)
{

    knob->setAsUserKnob(isUserKnob);
    EffectInstance* isEffect = dynamic_cast<EffectInstance*>(this);
    bool declaredByPlugin = false;
    if (isEffect) {
        if (isEffect->getNode()->isPyPlug() && getApp()->isCreatingNode()) {
            declaredByPlugin = true;
        }
        if (isUserKnob) {
            isEffect->getNode()->declarePythonKnobs();
        }
    }
    knob->setDeclaredByPlugin(declaredByPlugin);

}

KnobIntPtr
KnobHolder::createIntKnob(const std::string& name,
                          const std::string& label,
                          int dimension,
                          bool userKnob)
{
    KnobIPtr existingKnob = getKnobByName(name);

    if (existingKnob) {
        return toKnobInt(existingKnob);
    }
    KnobIntPtr ret = createKnob<KnobInt>(name, dimension);
    ret->setLabel(label);
    onUserKnobCreated(ret, userKnob);
    return ret;
}

KnobDoublePtr
KnobHolder::createDoubleKnob(const std::string& name,
                             const std::string& label,
                             int dimension,
                             bool userKnob)
{
    KnobIPtr existingKnob = getKnobByName(name);

    if (existingKnob) {
        return toKnobDouble(existingKnob);
    }
    KnobDoublePtr ret = createKnob<KnobDouble>(name, dimension);
    ret->setLabel(label);
    onUserKnobCreated(ret, userKnob);
    return ret;
}

KnobColorPtr
KnobHolder::createColorKnob(const std::string& name,
                            const std::string& label,
                            int dimension,
                            bool userKnob)
{
    KnobIPtr existingKnob = getKnobByName(name);

    if (existingKnob) {
        return toKnobColor(existingKnob);
    }
    KnobColorPtr ret = createKnob<KnobColor>(name, dimension);
    ret->setLabel(label);
    onUserKnobCreated(ret, userKnob);

    return ret;
}

KnobBoolPtr
KnobHolder::createBoolKnob(const std::string& name,
                           const std::string& label,
                           bool userKnob)
{
    KnobIPtr existingKnob = getKnobByName(name);

    if (existingKnob) {
        return toKnobBool(existingKnob);
    }
    KnobBoolPtr ret = createKnob<KnobBool>(name);
    ret->setLabel(label);
    onUserKnobCreated(ret, userKnob);

    return ret;
}

KnobChoicePtr
KnobHolder::createChoiceKnob(const std::string& name,
                             const std::string& label,
                             bool userKnob)
{
    KnobIPtr existingKnob = getKnobByName(name);

    if (existingKnob) {
        return toKnobChoice(existingKnob);
    }
    KnobChoicePtr ret = createKnob<KnobChoice>(name);
    ret->setLabel(label);
    onUserKnobCreated(ret, userKnob);

    return ret;
}

KnobButtonPtr
KnobHolder::createButtonKnob(const std::string& name,
                             const std::string& label,
                             bool userKnob)
{
    KnobIPtr existingKnob = getKnobByName(name);

    if (existingKnob) {
        return toKnobButton(existingKnob);
    }
    KnobButtonPtr ret = createKnob<KnobButton>(name);
    ret->setLabel(label);
    onUserKnobCreated(ret, userKnob);

    return ret;
}

KnobSeparatorPtr
KnobHolder::createSeparatorKnob(const std::string& name,
                                const std::string& label,
                                bool userKnob)
{
    KnobIPtr existingKnob = getKnobByName(name);

    if (existingKnob) {
        return toKnobSeparator(existingKnob);
    }
    KnobSeparatorPtr ret = createKnob<KnobSeparator>(name);
    ret->setLabel(label);
    onUserKnobCreated(ret, userKnob);

    return ret;
}

//Type corresponds to the Type enum defined in StringParamBase in Parameter.h
KnobStringPtr
KnobHolder::createStringKnob(const std::string& name,
                             const std::string& label,
                             bool userKnob)
{
    KnobIPtr existingKnob = getKnobByName(name);

    if (existingKnob) {
        return toKnobString(existingKnob);
    }
    KnobStringPtr ret = createKnob<KnobString>(name);
    ret->setLabel(label);
    onUserKnobCreated(ret, userKnob);
    return ret;
}

KnobFilePtr
KnobHolder::createFileKnob(const std::string& name,
                           const std::string& label,
                           bool userKnob)
{
    KnobIPtr existingKnob = getKnobByName(name);

    if (existingKnob) {
        return toKnobFile(existingKnob);
    }
    KnobFilePtr ret = createKnob<KnobFile>(name);
    ret->setLabel(label);
    onUserKnobCreated(ret, userKnob);

    return ret;
}



KnobPathPtr
KnobHolder::createPathKnob(const std::string& name,
                           const std::string& label,
                           bool userKnob)
{
    KnobIPtr existingKnob = getKnobByName(name);

    if (existingKnob) {
        return toKnobPath(existingKnob);
    }
    KnobPathPtr ret = createKnob<KnobPath>(name);
    ret->setLabel(label);
    onUserKnobCreated(ret, userKnob);
    return ret;
}

KnobGroupPtr
KnobHolder::createGroupKnob(const std::string& name,
                            const std::string& label,
                            bool userKnob)
{
    KnobIPtr existingKnob = getKnobByName(name);

    if (existingKnob) {
        return toKnobGroup(existingKnob);
    }
    KnobGroupPtr ret = createKnob<KnobGroup>(name);
    ret->setLabel(label);
    onUserKnobCreated(ret, userKnob);

    return ret;
}

KnobPagePtr
KnobHolder::createPageKnob(const std::string& name,
                           const std::string& label,
                           bool userKnob)
{
    KnobIPtr existingKnob = getKnobByName(name);

    if (existingKnob) {
        return toKnobPage(existingKnob);
    }
    KnobPagePtr ret = createKnob<KnobPage>(name);
    ret->setLabel(label);
    onUserKnobCreated(ret, userKnob);
    return ret;
}

KnobParametricPtr
KnobHolder::createParametricKnob(const std::string& name,
                                 const std::string& label,
                                 int nbCurves,
                                 bool userKnob)
{
    KnobIPtr existingKnob = getKnobByName(name);

    if (existingKnob) {
        return toKnobParametric(existingKnob);
    }
    KnobParametricPtr ret = createKnob<KnobParametric>(name, nbCurves);
    ret->setLabel(label);
    onUserKnobCreated(ret, userKnob);

    return ret;
}


void
KnobHolder::invalidateCacheHashAndEvaluate(bool isSignificant, bool refreshMetadata)
{
    if (isEvaluationBlocked()) {
        return;
    }
    invalidateHashCache();
    evaluate(isSignificant, refreshMetadata);
}

void
KnobHolder::endChanges(bool discardRendering)
{
    if (QThread::currentThread() != qApp->thread()) {
        return;
    }

    bool hasHadAnyChange = false;
    bool mustRefreshMetadata = false;
    bool hasHadSignificantChange = false;
    int evaluationBlocked;
    ValueChangedReasonEnum firstKnobReason;

    {
        QMutexLocker l(&_imp->common->evaluationBlockedMutex);
        if (_imp->common->evaluationBlocked > 0) {
            --_imp->common->evaluationBlocked;
        }
        evaluationBlocked = _imp->common->evaluationBlocked;
        firstKnobReason = _imp->common->firstKnobChangeReason;
        if (evaluationBlocked == 0) {
            if (_imp->common->nbSignificantChangesDuringEvaluationBlock) {
                hasHadSignificantChange = true;
            }
            if (_imp->common->nbChangesRequiringMetadataRefresh) {
                mustRefreshMetadata = true;
            }
            if (_imp->common->nbChangesDuringEvaluationBlock) {
                hasHadAnyChange = true;
            }
            _imp->common->nbSignificantChangesDuringEvaluationBlock = 0;
            _imp->common->nbChangesDuringEvaluationBlock = 0;
            _imp->common->nbChangesRequiringMetadataRefresh = 0;
        }
    }



    if (hasHadAnyChange) {

        // Update the holder has animation flag
        updateHasAnimation();

        // Call the action
        endKnobsValuesChanged_public(firstKnobReason);

        if (discardRendering) {
            hasHadSignificantChange = false;
        }

        evaluate(hasHadSignificantChange, mustRefreshMetadata);

    }

} // KnobHolder::endChanges


bool
KnobHolder::onKnobValueChangedInternal(const KnobIPtr& knob,
                                       TimeValue time,
                                       ViewSetSpec view,
                                       ValueChangedReasonEnum reason)
{
    // Knobs are not yet initialized, don't bother notifying
    if ( isInitializingKnobs() ) {
        return false;
    }

    // Don't run anything when setValue was called on a thread different than the main thread
    if (QThread::currentThread() != qApp->thread()) {
        return true;
    }
    bool ret = false;

    bool valueChangesBlocked = knob->isValueChangesBlocked();

    {
        QMutexLocker l(&_imp->common->evaluationBlockedMutex);

        if (_imp->common->nbChangesDuringEvaluationBlock == 0) {
            // This is the first change, call begin action
            beginKnobsValuesChanged_public(reason);
        }

        if (knob->getIsMetadataSlave()) {
            ++_imp->common->nbChangesRequiringMetadataRefresh;
        }

        if ( !valueChangesBlocked && knob->getEvaluateOnChange() ) {
            ++_imp->common->nbSignificantChangesDuringEvaluationBlock;
        }
        if (_imp->common->nbChangesDuringEvaluationBlock == 0) {
            _imp->common->firstKnobChangeReason = reason;
        }
        ++_imp->common->nbChangesDuringEvaluationBlock;

    }

    // Call the knobChanged action
    if (!valueChangesBlocked) {
        ret |= onKnobValueChanged_public(knob, reason, time, view);
    }

    return ret;
} // KnobHolder::appendValueChange

void
KnobHolder::beginChanges()
{
    if (QThread::currentThread() != qApp->thread()) {
        return;
    }

    /*
     * Start a begin/end block, actually blocking all evaluations (renders) but not value changed callback.
     */
    QMutexLocker l(&_imp->common->evaluationBlockedMutex);
    ++_imp->common->evaluationBlocked;
}

bool
KnobHolder::isEvaluationBlocked() const
{
    QMutexLocker l(&_imp->common->evaluationBlockedMutex);

    return _imp->common->evaluationBlocked > 0;
}

void
KnobHolder::beginMultipleEdits(const std::string& commandName)
{
    bool mustCallBeginChanges;
    {
        QMutexLocker l(&_imp->common->paramsEditLevelMutex);
        KnobHolderCommonData::MultipleParamsEditData data;
        data.commandName = commandName;
        mustCallBeginChanges = _imp->common->paramsEditStack.empty();
        _imp->common->paramsEditStack.push_back(data);

    }
    if (mustCallBeginChanges) {
        beginChanges();
    }
}

KnobHolder::MultipleParamsEditEnum
KnobHolder::getMultipleEditsLevel() const
{
    QMutexLocker l(&_imp->common->paramsEditLevelMutex);
    if (_imp->common->paramsEditStack.empty()) {
        return eMultipleParamsEditOff;
    }
    const KnobHolderCommonData::MultipleParamsEditData& last = _imp->common->paramsEditStack.back();
    if (last.nActionsInBracket > 0) {
        return eMultipleParamsEditOn;
    } else {
        return eMultipleParamsEditOnCreateNewCommand;
    }
}

std::string
KnobHolder::getCurrentMultipleEditsCommandName() const
{
    QMutexLocker l(&_imp->common->paramsEditLevelMutex);
    if (_imp->common->paramsEditStack.empty()) {
        return std::string();
    }
    return _imp->common->paramsEditStack.back().commandName;
}

void
KnobHolder::endMultipleEdits()
{
    bool mustCallEndChanges = false;
    {
        QMutexLocker l(&_imp->common->paramsEditLevelMutex);
        if (_imp->common->paramsEditStack.empty()) {
            qDebug() << "[BUG]: Call to endMultipleEdits without a matching call to beginMultipleEdits";
            return;
        }
        _imp->common->paramsEditStack.pop_back();
        mustCallEndChanges = _imp->common->paramsEditStack.empty();
    }
    if (mustCallEndChanges) {
        endChanges();
    }
}

AppInstancePtr
KnobHolder::getApp() const
{
    return _imp->common->app.lock();
}

void
KnobHolder::initializeKnobsPublic()
{
    if (_imp->knobsInitialized) {
        return;
    }
    KnobHolderPtr thisShared = shared_from_this();
    if (!_imp->mainInstance) {
        InitializeKnobsFlag_RAII __isInitializingKnobsFlag__(thisShared);
        initializeKnobs();
    } else {
        // For a clone, just make a shallow copy of the main instance knobs
        KnobsVec mainInstanceKnobs = _imp->mainInstance->getKnobs_mt_safe();
        for (KnobsVec::const_iterator it = mainInstanceKnobs.begin(); it != mainInstanceKnobs.end(); ++it) {
            (void)appPTR->getKnobFactory().createRenderCloneKnob((*it), thisShared);
        }

        // Force the clone to fetch its parameters
        fetchRenderCloneKnobs();
    }
    _imp->knobsInitialized = true;
}

bool
KnobHolder::removeRenderClone(const TreeRenderPtr& render)
{

    std::list<KnobHolderPtr> clones;
    {
        QMutexLocker locker(&_imp->common->renderClonesMutex);
        RenderCloneMap newMap;
        for (RenderCloneMap::iterator it = _imp->common->renderClones.begin(); it != _imp->common->renderClones.end(); ++it) {
            if (it->first.render.lock() == render) {
                clones.push_back(it->second.lock());
                continue;
            }
            newMap.insert(*it);
        }
        _imp->common->renderClones = newMap;
    }

    if (clones.empty()) {
        return false;
    }
    for (std::list<KnobHolderPtr>::const_iterator it = clones.begin(); it != clones.end(); ++it) {
        // For each knob, remove the clone from the map
        for (std::size_t i = 0; i < _imp->knobs.size(); ++i) {
            KnobHelperPtr k = toKnobHelper(_imp->knobs[i]);
            QMutexLocker locker(&k->_imp->common->renderClonesMapMutex);
            std::map<KnobHolderWPtr, KnobIWPtr>::iterator found = k->_imp->common->renderClonesMap.find(*it);
            if (found != k->_imp->common->renderClonesMap.end()) {
                k->_imp->common->renderClonesMap.erase(found);
            }
        }
    }

    return true;
}

KnobHolderPtr
KnobHolder::createRenderClone(const FrameViewRenderKey& key) const
{
    if (!isRenderCloneNeeded()) {
        KnobHolderConstPtr thisShared = shared_from_this();
        return boost::const_pointer_cast<KnobHolder>(thisShared);
    }
    {
        QMutexLocker k(&_imp->common->renderClonesMutex);
        RenderCloneMap::iterator found = _imp->common->renderClones.find(key);
        if (found != _imp->common->renderClones.end()) {
            KnobHolderPtr clone = found->second.lock();
            if (clone) {
                clone->initializeKnobsPublic();
                return clone;
            }
        }
    }

    KnobHolderPtr copy = createRenderCopy(key);
    if (!copy) {
        return copy;
    }
    if (!copy->isRenderClone()) {
        // We may not have really cloned the effect (e.g: NodeGroup)
        return copy;
    }
    key.render.lock()->registerRenderClone(copy);
    {
        QMutexLocker k(&_imp->common->renderClonesMutex);
        _imp->common->renderClones[key] = copy;
    }
    copy->initializeKnobsPublic();
    return copy;
}

KnobHolderPtr
KnobHolder::getRenderClone(const FrameViewRenderKey& key) const
{

    // This must be the main instance!
    assert(!_imp->mainInstance);
    if (!isRenderCloneNeeded()) {
        KnobHolderConstPtr thisShared = shared_from_this();
        return boost::const_pointer_cast<KnobHolder>(thisShared);
    }
    QMutexLocker k(&_imp->common->renderClonesMutex);
    RenderCloneMap::iterator found = _imp->common->renderClones.find(key);
    if (found != _imp->common->renderClones.end()) {
        return found->second.lock();
    }
    return KnobHolderPtr();
}

void
KnobHolder::fetchRenderCloneKnobs()
{
    assert(_imp->mainInstance);
    if (_imp->common->knobsTable) {
        std::vector<KnobTableItemPtr> allItems = _imp->common->knobsTable->getAllItems();
        for (std::vector<KnobTableItemPtr>::const_iterator it = allItems.begin(); it != allItems.end(); ++it) {
            if ((*it)->isRenderCloneNeeded()) {
                (*it)->createRenderClone(_imp->currentRender);
            }
        }
    }
}

void
KnobHolder::refreshAfterTimeChange(bool isPlayback,
                                   TimeValue time)
{
    assert( QThread::currentThread() == qApp->thread() );
    AppInstancePtr app = getApp();
    if ( !app || app->isGuiFrozen() ) {
        return;
    }
    for (std::size_t i = 0; i < _imp->knobs.size(); ++i) {
        _imp->knobs[i]->onTimeChanged(isPlayback, time);
    }
    if (_imp->common->knobsTable) {
        _imp->common->knobsTable->refreshAfterTimeChange(isPlayback, time);
    }
    refreshExtraStateAfterTimeChanged(isPlayback, time);
}

TimeValue
KnobHolder::getTimelineCurrentTime() const
{
    AppInstancePtr app = getApp();
    if (app) {
        return TimeValue(app->getTimeLine()->currentFrame());
    } else {
        return TimeValue(0);
    }
}


TimeValue
KnobHolder::getCurrentRenderTime() const
{
    if (_imp->mainInstance) {
        return _imp->currentRender.time;
    } else {
        return TimeValue(getTimelineCurrentTime());
    }
}

ViewIdx
KnobHolder::getCurrentRenderView() const
{
    if (_imp->mainInstance) {
        return _imp->currentRender.view;
    } else {
        return ViewIdx(0);
    }
}

void
KnobHolder::refreshAfterTimeChangeOnlyKnobsWithTimeEvaluation(TimeValue time)
{
    assert( QThread::currentThread() == qApp->thread() );
    for (std::size_t i = 0; i < _imp->knobs.size(); ++i) {
        if ( _imp->knobs[i]->evaluateValueChangeOnTimeChange() ) {
            _imp->knobs[i]->onTimeChanged(false, time);
        }
    }
}


KnobIPtr
KnobHolder::getKnobByName(const std::string & name) const
{
    QMutexLocker k(&_imp->knobsMutex);
    std::map<std::string, KnobIWPtr>::iterator found = _imp->knobsOrdered.find(name);
    if (found != _imp->knobsOrdered.end()) {
        return found->second.lock();
    }
    return KnobIPtr();
}

const KnobsVec &
KnobHolder::getKnobs() const
{
    assert( QThread::currentThread() == qApp->thread() );

    return _imp->knobs;
}

KnobsVec
KnobHolder::getKnobs_mt_safe() const
{
    QMutexLocker k(&_imp->knobsMutex);

    return _imp->knobs;
}


void
KnobHolder::beginKnobsValuesChanged_public(ValueChangedReasonEnum reason)
{
    ///cannot run in another thread.
    assert( QThread::currentThread() == qApp->thread() );

    beginKnobsValuesChanged(reason);
}

void
KnobHolder::endKnobsValuesChanged_public(ValueChangedReasonEnum reason)
{
    ///cannot run in another thread.
    assert( QThread::currentThread() == qApp->thread() );

    endKnobsValuesChanged(reason);
}

bool
KnobHolder::onKnobValueChanged_public(const KnobIPtr& k,
                                      ValueChangedReasonEnum reason,
                                      TimeValue time,
                                      ViewSetSpec view)
{
    ///cannot run in another thread.
    assert( QThread::currentThread() == qApp->thread() );
    if (!_imp->knobsInitialized) {
        return false;
    }

    bool ret = onKnobValueChanged(k, reason, time, view);
    if (ret) {
        if (reason != eValueChangedReasonTimeChanged) {
            OverlayInteractBasePtr interact = k->getCustomInteract();
            if (interact) {
                interact->redraw();
            } else {
                if (isOverlaySlaveParam(k)) {
                    getApp()->redrawAllViewers();
                }
            }
        }
    }
    return ret;
}


int
KnobHolder::getPageIndex(const KnobPagePtr page) const
{
    QMutexLocker k(&_imp->knobsMutex);
    int pageIndex = 0;

    for (std::size_t i = 0; i < _imp->knobs.size(); ++i) {
        KnobPagePtr ispage = toKnobPage(_imp->knobs[i]);
        if (ispage) {
            if (page == ispage) {
                return pageIndex;
            } else {
                ++pageIndex;
            }
        }
    }

    return -1;
}

bool
KnobHolder::getHasAnimation() const
{
    QMutexLocker k(&_imp->common->hasAnimationMutex);

    return _imp->common->hasAnimation;
}

void
KnobHolder::setHasAnimation(bool hasAnimation)
{
    QMutexLocker k(&_imp->common->hasAnimationMutex);

    _imp->common->hasAnimation = hasAnimation;
}

void
KnobHolder::updateHasAnimation()
{
    bool hasAnimation = false;
    {
        QMutexLocker l(&_imp->knobsMutex);

        for (KnobsVec::const_iterator it = _imp->knobs.begin(); it != _imp->knobs.end(); ++it) {
            if ( (*it)->hasAnimation() ) {
                hasAnimation = true;
                break;
            }
        }
    }
    QMutexLocker k(&_imp->common->hasAnimationMutex);

    _imp->common->hasAnimation = hasAnimation;
}

void
KnobHolder::appendToHash(const ComputeHashArgs& args, Hash64* hash)
{
    KnobsVec knobs = getKnobs_mt_safe();
    for (KnobsVec::const_iterator it = knobs.begin(); it!=knobs.end(); ++it) {
        if (!(*it)->getEvaluateOnChange()) {
            continue;
        }
        if (args.hashType == eComputeHashTypeOnlyMetadataSlaves && !(*it)->getIsMetadataSlave()) {
            continue;
        }
        U64 knobHash = (*it)->computeHash(args);
        hash->append(knobHash);

    }

} // appendToHash

bool
KnobHolder::isFullAnimationToHashEnabled() const
{
    return false;
}


/***************************STRING ANIMATION******************************************/

bool
StringKnobDimView::copy(const CopyInArgs& inArgs, CopyOutArgs* outArgs)
{
    bool hasChanged = ValueKnobDimView<std::string>::copy(inArgs, outArgs);

    const StringKnobDimView* otherType = dynamic_cast<const StringKnobDimView*>(inArgs.other);
    assert(otherType);

    QMutexLocker k(&valueMutex);
    QMutexLocker k2(&inArgs.other->valueMutex);

    if (otherType->stringAnimation) {
        if (!stringAnimation) {
            stringAnimation.reset(new StringAnimationManager());
        }
        hasChanged |= stringAnimation->clone(*otherType->stringAnimation, inArgs.keysToCopyOffset, inArgs.keysToCopyRange);
    }
    return hasChanged;
}



AnimatingKnobStringHelper::AnimatingKnobStringHelper(const KnobHolderPtr& holder,
                                                     const std::string &name,
                                                     int dimension)
: KnobStringBase(holder, name, dimension)
{

}

AnimatingKnobStringHelper::AnimatingKnobStringHelper(const KnobHolderPtr& holder, const KnobIPtr& mainInstance)
: KnobStringBase(holder, mainInstance)
{

}

AnimatingKnobStringHelper::~AnimatingKnobStringHelper()
{
}

KnobDimViewBasePtr
AnimatingKnobStringHelper::createDimViewData() const
{
    StringKnobDimViewPtr ret(new StringKnobDimView);
    ret->stringAnimation.reset(new StringAnimationManager());
    return ret;
}

StringAnimationManagerPtr
AnimatingKnobStringHelper::getStringAnimation(ViewIdx view) const
{
    StringKnobDimViewPtr data = toStringKnobDImView(getDataForDimView(DimIdx(0), view));
    if (!data) {
        return StringAnimationManagerPtr();
    }
    return data->stringAnimation;
}


void
AnimatingKnobStringHelper::stringToKeyFrameValue(TimeValue time,
                                                 ViewIdx view,
                                                 const std::string & v,
                                                 double* returnValue)
{
    StringKnobDimViewPtr data = toStringKnobDImView(getDataForDimView(DimIdx(0), view));
    if (!data) {
        return;
    }
    data->stringAnimation->insertKeyFrame(time, v, returnValue);
}

void
AnimatingKnobStringHelper::stringFromInterpolatedValue(double interpolated,
                                                       ViewIdx view,
                                                       std::string* returnValue) const
{
    Q_UNUSED(view);
    ViewIdx view_i = checkIfViewExistsOrFallbackMainView(view);
    StringKnobDimViewPtr data = toStringKnobDImView(getDataForDimView(DimIdx(0), view_i));
    if (!data) {
        return;
    }
    data->stringAnimation->stringFromInterpolatedIndex(interpolated, returnValue);
}

void
AnimatingKnobStringHelper::onKeyframesRemoved( const std::list<double>& keysRemoved,
                                          ViewSetSpec view,
                                          DimSpec dimension)
{
    std::list<ViewIdx> views = getViewsList();
    int nDims = getNDimensions();
    ViewIdx view_i;
    if (!view.isAll()) {
        view_i = checkIfViewExistsOrFallbackMainView(ViewIdx(view));
    }
    for (std::list<ViewIdx>::const_iterator it = views.begin(); it!=views.end(); ++it) {
        if (!view.isAll()) {
            if (view_i != *it) {
                continue;
            }
        }
        for (int i = 0; i < nDims; ++i) {
            if (!dimension.isAll() && dimension != i) {
                continue;
            }
            StringKnobDimViewPtr data = toStringKnobDImView(getDataForDimView(DimIdx(i), *it));
            if (!data) {
                continue;
            }
            data->stringAnimation->removeKeyframes(keysRemoved);
        }
    }

}

std::string
AnimatingKnobStringHelper::getStringAtTime(TimeValue time,
                                           ViewIdx view)
{
    std::string ret;
    ViewIdx view_i = checkIfViewExistsOrFallbackMainView(view);
    StringKnobDimViewPtr data = toStringKnobDImView(getDataForDimView(DimIdx(0), view_i));
    if (!data) {
        return ret;
    }

    bool succeeded = false;
    if ( data->stringAnimation->hasCustomInterp() ) {
        try {
            succeeded = data->stringAnimation->customInterpolation(time, &ret);
        } catch (...) {
        }

    }
    if (!succeeded) {
        ret = getValue(DimIdx(0), view_i);
    }

    return ret;
}

void
AnimatingKnobStringHelper::setCustomInterpolation(customParamInterpolationV1Entry_t func,
                                                  void* ofxParamHandle)
{
    StringKnobDimViewPtr data = toStringKnobDImView(getDataForDimView(DimIdx(0), ViewIdx(0)));
    if (!data) {
        return;
    }
    data->stringAnimation->setCustomInterpolation(func, ofxParamHandle, getName());
}

void
AnimatingKnobStringHelper::loadAnimation(const std::map<std::string,std::map<double, std::string> > & keyframes)
{
    std::vector<std::string> projectViews;
    if (getHolder() && getHolder()->getApp()) {
        projectViews = getHolder()->getApp()->getProject()->getProjectViewNames();
    }
    for (std::map<std::string,std::map<double, std::string> >::const_iterator it = keyframes.begin(); it != keyframes.end(); ++it) {
        ViewIdx view_i(0);
        Project::getViewIndex(projectViews, it->first, &view_i);
        StringKnobDimViewPtr data = toStringKnobDImView(getDataForDimView(DimIdx(0), view_i));
        if (!data) {
            continue;
        }
        data->stringAnimation->load(it->second);
    }
}

void
AnimatingKnobStringHelper::saveAnimation(std::map<std::string,std::map<double, std::string> >* keyframes) const
{
    std::list<ViewIdx> views = getViewsList();
    std::vector<std::string> projectViews;
    if (getHolder() && getHolder()->getApp()) {
        projectViews = getHolder()->getApp()->getProject()->getProjectViewNames();
    }
    for (std::list<ViewIdx>::const_iterator it = views.begin(); it!=views.end(); ++it) {
        StringKnobDimViewPtr data = toStringKnobDImView(getDataForDimView(DimIdx(0), *it));
        if (!data) {
            continue;
        }

        std::string viewName;
        if (*it >= 0 && *it < (int)projectViews.size()) {
            viewName = projectViews[*it];
        } else {
            viewName = "Main";
        }
        std::map<double, std::string> &keyframesForView = (*keyframes)[viewName];
        data->stringAnimation->save(&keyframesForView);
    }
}




/***************************KNOB EXPLICIT TEMPLATE INSTANTIATION******************************************/

template class ValueKnobDimView<int>;
template class ValueKnobDimView<double>;
template class ValueKnobDimView<bool>;
template class ValueKnobDimView<std::string>;

template class Knob<int>;
template class Knob<double>;
template class Knob<bool>;
template class Knob<std::string>;

template class AddToUndoRedoStackHelper<int>;
template class AddToUndoRedoStackHelper<double>;
template class AddToUndoRedoStackHelper<bool>;
template class AddToUndoRedoStackHelper<std::string>;

NATRON_NAMESPACE_EXIT;

NATRON_NAMESPACE_USING;
#include "moc_Knob.cpp"<|MERGE_RESOLUTION|>--- conflicted
+++ resolved
@@ -47,11 +47,14 @@
 #include "Engine/DockablePanelI.h"
 #include "Engine/FrameViewRequest.h"
 #include "Engine/OverlayInteractBase.h"
+#include "Engine/LoadKnobsCompat.h"
 #include "Engine/Hash64.h"
 #include "Engine/KnobFile.h"
 #include "Engine/KnobGuiI.h"
 #include "Engine/KnobTypes.h"
 #include "Engine/TreeRender.h"
+
+#include "Serialization/ProjectSerialization.h"
 
 SERIALIZATION_NAMESPACE_USING
 
@@ -3074,8 +3077,27 @@
     } else if (isStringBase) {
         isStringBase->setValue(obj._value.isString, view, targetDimension, eValueChangedReasonUserEdited, 0);
     } else if (isChoice) {
+
+        std::string choiceID = obj._value.isString;
+
+        EffectInstancePtr isEffect = toEffectInstance(getHolder());
+        if (isEffect) {
+            PluginPtr plugin = isEffect->getNode()->getPlugin();
+
+            SERIALIZATION_NAMESPACE::ProjectBeingLoadedInfo projectInfos;
+            bool gotProjectInfos = isEffect->getApp()->getProject()->getProjectLoadedVersionInfo(&projectInfos);
+            int natronMajor = -1,natronMinor = -1,natronRev =-1;
+            if (gotProjectInfos) {
+                natronMajor = projectInfos.vMajor;
+                natronMinor = projectInfos.vMinor;
+                natronRev = projectInfos.vRev;
+            }
+
+            filterKnobChoiceOptionCompat(plugin->getPluginID(), plugin->getMajorVersion(), plugin->getMinorVersion(), natronMajor, natronMinor, natronRev, getName(), &choiceID);
+        }
+
         ChoiceOption matchedEntry;
-        int foundValue = KnobChoice::choiceMatch(obj._value.isString, isChoice->getEntries(), &matchedEntry);
+        int foundValue = KnobChoice::choiceMatch(choiceID, isChoice->getEntries(), &matchedEntry);
 
         if (foundValue == -1) {
             // Just remember the active entry if not found
@@ -3556,75 +3578,9 @@
 
         } // isUserKnob
 
-<<<<<<< HEAD
         std::vector<std::string> projectViews;
         if (getHolder() && getHolder()->getApp()) {
             projectViews = getHolder()->getApp()->getProject()->getProjectViewNames();
-=======
-    KnobPtr output;
-    if (isBool) {
-        boost::shared_ptr<KnobBool> newKnob = otherHolder->createBoolKnob(newScriptName, newLabel, isUserKnob);
-        output = newKnob;
-    } else if (isInt) {
-        boost::shared_ptr<KnobInt> newKnob = otherHolder->createIntKnob(newScriptName, newLabel, getDimension(), isUserKnob);
-        newKnob->setMinimumsAndMaximums( isInt->getMinimums(), isInt->getMaximums() );
-        newKnob->setDisplayMinimumsAndMaximums( isInt->getDisplayMinimums(), isInt->getDisplayMaximums() );
-        if ( isInt->isSliderDisabled() ) {
-            newKnob->disableSlider();
-        }
-        output = newKnob;
-    } else if (isDbl) {
-        boost::shared_ptr<KnobDouble> newKnob = otherHolder->createDoubleKnob(newScriptName, newLabel, getDimension(), isUserKnob);
-        newKnob->setSpatial( isDbl->getIsSpatial() );
-        if ( isDbl->isRectangle() ) {
-            newKnob->setAsRectangle();
-        }
-        for (int i = 0; i < getDimension(); ++i) {
-            newKnob->setValueIsNormalized( i, isDbl->getValueIsNormalized(i) );
-        }
-        if ( isDbl->isSliderDisabled() ) {
-            newKnob->disableSlider();
-        }
-        newKnob->setMinimumsAndMaximums( isDbl->getMinimums(), isDbl->getMaximums() );
-        newKnob->setDisplayMinimumsAndMaximums( isDbl->getDisplayMinimums(), isDbl->getDisplayMaximums() );
-        output = newKnob;
-    } else if (isChoice) {
-        boost::shared_ptr<KnobChoice> newKnob = otherHolder->createChoiceKnob(newScriptName, newLabel, isUserKnob);
-        if (!makeAlias) {
-            newKnob->populateChoices( isChoice->getEntries_mt_safe() );
-        }
-        output = newKnob;
-    } else if (isColor) {
-        boost::shared_ptr<KnobColor> newKnob = otherHolder->createColorKnob(newScriptName, newLabel, getDimension(), isUserKnob);
-        newKnob->setMinimumsAndMaximums( isColor->getMinimums(), isColor->getMaximums() );
-        newKnob->setDisplayMinimumsAndMaximums( isColor->getDisplayMinimums(), isColor->getDisplayMaximums() );
-        output = newKnob;
-    } else if (isString) {
-        boost::shared_ptr<KnobString> newKnob = otherHolder->createStringKnob(newScriptName, newLabel, isUserKnob);
-        if ( isString->isLabel() ) {
-            newKnob->setAsLabel();
-        }
-        if ( isString->isCustomKnob() ) {
-            newKnob->setAsCustom();
-        }
-        if ( isString->isMultiLine() ) {
-            newKnob->setAsMultiLine();
-        }
-        if ( isString->usesRichText() ) {
-            newKnob->setUsesRichText(true);
-        }
-        output = newKnob;
-    } else if (isFile) {
-        boost::shared_ptr<KnobFile> newKnob = otherHolder->createFileKnob(newScriptName, newLabel, isUserKnob);
-        if ( isFile->isInputImageFile() ) {
-            newKnob->setAsInputImage();
-        }
-        output = newKnob;
-    } else if (isOutputFile) {
-        boost::shared_ptr<KnobOutputFile> newKnob = otherHolder->createOuptutFileKnob(newScriptName, newLabel, isUserKnob);
-        if ( isOutputFile->isOutputImageFile() ) {
-            newKnob->setAsOutputImageFile();
->>>>>>> c5051698
         }
 
         // Clear any existing animation
