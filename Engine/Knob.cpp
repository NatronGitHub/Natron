--- conflicted
+++ resolved
@@ -4800,38 +4800,15 @@
 
         return;
     }
-<<<<<<< HEAD
-
-    bool significant = false;
-    bool hasHadChangeDuringBeingEndBracket = false;
-    bool mustRefreshMetadatas = false;
-=======
+
     
     bool thisChangeSignificant = false;
     bool thisBracketHadChange = false;
->>>>>>> 986a0c4c
     KnobChanges knobChanged;
     {
         QMutexLocker l(&_imp->evaluationBlockedMutex);
 
         knobChanged = _imp->knobChanged;
-<<<<<<< HEAD
-
-        if (_imp->nbSignificantChangesDuringEvaluationBlock) {
-            significant = true;
-        }
-        if (_imp->nbChangesDuringEvaluationBlock) {
-            hasHadChangeDuringBeingEndBracket = true;
-        }
-        if (_imp->nbChangesRequiringMetadataRefresh) {
-            mustRefreshMetadatas = true;
-        }
-
-        if (_imp->evaluationBlocked <= 1) {
-            _imp->nbSignificantChangesDuringEvaluationBlock = 0;
-            _imp->nbChangesDuringEvaluationBlock = 0;
-            _imp->nbChangesRequiringMetadataRefresh = 0;
-=======
         for (KnobChanges::iterator it = knobChanged.begin(); it!=knobChanged.end(); ++it) {
             if (it->knob->getEvaluateOnChange()) {
                 thisChangeSignificant = true;
@@ -4848,7 +4825,6 @@
         if (!knobChanged.empty()) {
             ++_imp->nbChangesDuringEvaluationBlock;
             thisBracketHadChange = true;
->>>>>>> 986a0c4c
         }
 
         _imp->knobChanged.clear();
@@ -4865,18 +4841,7 @@
     if ( getApp() ) {
         isLoadingProject = getApp()->getProject()->isLoadingProject();
     }
-<<<<<<< HEAD
-
-    bool ignoreHashChangeAndRender = !hasHadChangeDuringBeingEndBracket || isLoadingProject;
-
-    if (firstKnobReason == eValueChangedReasonTimeChanged) {
-        ignoreHashChangeAndRender = true;
-    }
-
-=======
-    
-
->>>>>>> 986a0c4c
+
     // If the node is currently modifying its input, do not ask for a render
     // because at then end of the inputChanged handler, it will ask for a refresh
     // and a rebuild of the inputs tree.
@@ -4884,25 +4849,15 @@
     bool duringInputChangeAction = false;
     if (isEffect) {
         NodePtr node = isEffect->getNode();
-<<<<<<< HEAD
-        if ( isMT && node->duringInputChangedAction() ) {
-            ignoreHashChangeAndRender = true;
-=======
         if (isMT && node->duringInputChangedAction()) {
             duringInputChangeAction = true;
->>>>>>> 986a0c4c
         }
     }
 
 
     // Increment hash only if significant
-<<<<<<< HEAD
-    if (significant && !ignoreHashChangeAndRender) {
-        onSignificantEvaluateAboutToBeCalled( firstKnobChanged.get() );
-=======
     if (thisChangeSignificant && thisBracketHadChange && !isLoadingProject && !duringInputChangeAction && !isChangeDueToTimeChange) {
         onSignificantEvaluateAboutToBeCalled(firstKnobChanged.get());
->>>>>>> 986a0c4c
     }
 
     bool guiFrozen = firstKnobChanged ? getApp() && firstKnobChanged->getKnobGuiPointer() && firstKnobChanged->getKnobGuiPointer()->isGuiFrozenForPlayback() : false;
@@ -4935,25 +4890,12 @@
             it->knob->refreshListenersAfterValueChange(it->view, it->originalReason, dimension);
         }
     }
-<<<<<<< HEAD
-
-
-    // Call getClipPreferences & render
-    if ( !discardRendering && !ignoreHashChangeAndRender && (evaluationBlocked == 1) ) {
-        if (!isMT) {
-            Q_EMIT doEvaluateOnMainThread(significant, mustRefreshMetadatas);
-        } else {
-            evaluate(significant, mustRefreshMetadatas);
-        }
-    }
-=======
     
     int evaluationBlocked;
     bool hasHadSignificantChange = false;
     bool hasHadAnyChange = false;
     bool mustRefreshMetadatas = false;
 
->>>>>>> 986a0c4c
     {
         QMutexLocker l(&_imp->evaluationBlockedMutex);
         if (_imp->evaluationBlocked > 0) {
@@ -4976,9 +4918,7 @@
         }
         
     }
-<<<<<<< HEAD
-} // KnobHolder::endChanges
-=======
+
     
     // Call getClipPreferences & render
     if (hasHadAnyChange && !discardRendering && !isLoadingProject && !duringInputChangeAction && !isChangeDueToTimeChange && evaluationBlocked == 0) {
@@ -4990,7 +4930,7 @@
     }
    
 }
->>>>>>> 986a0c4c
+
 
 void
 KnobHolder::onDoValueChangeOnMainThread(KnobI* knob,
