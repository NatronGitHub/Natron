--- conflicted
+++ resolved
@@ -272,7 +272,6 @@
                       int dimension_,
                       const std::string & description_,
                       bool declaredByPlugin_)
-<<<<<<< HEAD
     : publicInterface(publicInterface_)
     , holder(holder_)
     , description(description_)
@@ -284,7 +283,8 @@
     , IsSecret(false)
     , enabled(dimension_)
     , CanUndo(true)
-    , EvaluateOnChange(true)
+    , evaluateOnChangeMutex()
+    , evaluateOnChange(true)
     , IsPersistant(true)
     , tooltipHint()
     , isAnimationEnabled(true)
@@ -308,40 +308,6 @@
     , dimensionNames(dimension_)
     , expressionMutex()
     , expressions()
-=======
-        : publicInterface(publicInterface_)
-          , holder(holder_)
-          , description(description_)
-          , descriptionVisible(true)
-          , name( description_.c_str() )
-          , newLine(true)
-          , itemSpacing(0)
-          , parentKnob()
-          , IsSecret(false)
-          , enabled(dimension_)
-          , CanUndo(true)
-          , evaluateOnChangeMutex()
-          , evaluateOnChange(true)
-          , IsPersistant(true)
-          , tooltipHint()
-          , isAnimationEnabled(true)
-          , dimension(dimension_)
-          , curves(dimension_)
-          , mastersMutex()
-          , masters(dimension_)
-          , ignoreMasterPersistence(false)
-          , listeners()
-          , animationLevelMutex()
-          , animationLevel(dimension_)
-          , declaredByPlugin(declaredByPlugin_)
-          , customInteract()
-          , gui(0)
-          , mustCloneGuiCurvesMutex()
-          , mustCloneGuiCurves()
-          , ofxParamHandle(0)
-          , isInstanceSpecific(false)
-          , dimensionNames(dimension_)
->>>>>>> bc3f9535
     {
         mustCloneGuiCurves.resize(dimension);
         mustCloneInternalCurves.resize(dimension);
@@ -1971,10 +1937,7 @@
 {
     assert( 0 <= dimension && dimension < (int)_imp->masters.size() );
     assert( !other->isSlave(otherDimension) );
-<<<<<<< HEAD
-    
-=======
->>>>>>> bc3f9535
+
     {
         QWriteLocker l(&_imp->mastersMutex);
         if (_imp->masters[dimension].second) {
@@ -2011,13 +1974,9 @@
             _signalSlotHandler->s_knobSlaved(dimension,true);
         }
     }
-<<<<<<< HEAD
-    evaluateValueChange(dimension, reason);
-    
-=======
+
     evaluateValueChange(dimension, reason, true);
 
->>>>>>> bc3f9535
     ///Register this as a listener of the master
     if (helper) {
         helper->addListener(false,dimension,this);
@@ -2277,7 +2236,7 @@
         }
     }
     assert(dim != -1);
-    evaluateValueChange(dim, Natron::eValueChangedReasonSlaveRefresh);
+    evaluateValueChange(dim, Natron::eValueChangedReasonSlaveRefresh, true);
     
 }
 
@@ -2400,15 +2359,12 @@
      
      */
     ThreadStorage<int> actionsRecursionLevel;
-    
-<<<<<<< HEAD
-=======
+
     ///Count how many times an overlay needs to be redrawn for the instanceChanged/penMotion/penDown etc... actions
     ///to just redraw it once when the recursion level is back to 0
     QMutex overlayRedrawStackMutex;
     int overlayRedrawStack;
 
->>>>>>> bc3f9535
     ///If true, when the actionsRecursionLevel hit 0, it will trigger an evaluation.
     struct EvaluationRequest
     {
@@ -2436,24 +2392,8 @@
     DockablePanelI* settingsPanel;
     
     KnobHolderPrivate(AppInstance* appInstance_)
-<<<<<<< HEAD
-        : app(appInstance_)
-          , knobsMutex()
-          , knobs()
-          , knobsInitialized(false)
-          , isSlave(false)
-          , actionsRecursionLevel()
-          , evaluateQueue()
-          , paramsEditLevel(PARAM_EDIT_OFF)
-          , evaluationBlockedMutex(QMutex::Recursive)
-          , evaluationBlocked(0)
-          , knobsFrozenMutex()
-          , knobsFrozen(false)
-          , hasAnimationMutex()
-          , hasAnimation(false)
-          , settingsPanel(0)
-=======
     : app(appInstance_)
+    , knobsMutex()
     , knobs()
     , knobsInitialized(false)
     , isSlave(false)
@@ -2468,7 +2408,8 @@
     , knobsFrozen(false)
     , hasAnimationMutex()
     , hasAnimation(false)
->>>>>>> bc3f9535
+    , settingsPanel(0)
+
     {
         // Initialize local data on the main-thread
         ///Don't remove the if condition otherwise this will crash because QApp is not initialized yet for Natron settings.
