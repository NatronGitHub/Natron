--- conflicted
+++ resolved
@@ -1232,18 +1232,12 @@
     shutter.lock()->setSecret(motionType == eTrackerMotionTypeNone);
     shutterOffset.lock()->setSecret(motionType == eTrackerMotionTypeNone);
     customShutterOffset.lock()->setSecret(motionType == eTrackerMotionTypeNone);
-<<<<<<< HEAD
     
     exportLink.lock()->setAllDimensionsEnabled(motionType != eTrackerMotionTypeNone);
     exportButton.lock()->setAllDimensionsEnabled(motionType != eTrackerMotionTypeNone);
     
 }
-=======
-
-    exportLink.lock()->setEnabled(0, motionType != eTrackerMotionTypeNone);
-    exportButton.lock()->setEnabled(0, motionType != eTrackerMotionTypeNone);
-} // TrackerContextPrivate::refreshVisibilityFromTransformTypeInternal
->>>>>>> 28f764e8
+
 
 void
 TrackerContextPrivate::refreshVisibilityFromTransformType()
@@ -1352,7 +1346,6 @@
  */
 template <typename MODELTYPE>
 void
-<<<<<<< HEAD
 searchForModel(const bool dataSetIsManual,
                const bool robustModel,
                const std::vector<Point>& x1,
@@ -1366,15 +1359,6 @@
                ,std::vector<bool>* inliers = 0
 #endif
 )
-=======
-runProsacForModel(const std::vector<Point>& x1,
-                  const std::vector<Point>& x2,
-                  int w1,
-                  int h1,
-                  int w2,
-                  int h2,
-                  typename MODELTYPE::Model* foundModel)
->>>>>>> 28f764e8
 {
     typedef ProsacKernelAdaptor<MODELTYPE> KernelType;
 
@@ -1389,7 +1373,6 @@
     }
 
     KernelType kernel(M1, w1, h1, M2, w2, h2);
-<<<<<<< HEAD
     if (dataSetIsManual) {
         
         if (robustModel) {
@@ -1410,31 +1393,14 @@
 #endif
                                           );
         throwProsacError( ret, KernelType::MinimumSamples() );
-=======
-
-    //We are running prosac on user points which are likely to be inliers anyway
-
-    /* ProsacReturnCodeEnum ret = prosac(kernel, foundModel
-       #ifdef DEBUG
-                                       , inliers
-       #endif
-                                       );
-       throwProsacError( ret, KernelType::MinimumSamples() );*/
-    double sigmaMAD;
-    if ( !searchModelWithMEstimator(kernel, 3, foundModel, &sigmaMAD) ) {
-        throw std::runtime_error("MEstimator failed");
->>>>>>> 28f764e8
-    }
-}
-
-void
-<<<<<<< HEAD
+
+    }
+}
+
+void
 TrackerContextPrivate::computeTranslationFromNPoints(const bool dataSetIsManual,
                                                      const bool robustModel,
                                                      const std::vector<Point>& x1,
-=======
-TrackerContextPrivate::computeTranslationFromNPoints(const std::vector<Point>& x1,
->>>>>>> 28f764e8
                                                      const std::vector<Point>& x2,
                                                      int w1,
                                                      int h1,
@@ -1443,25 +1409,16 @@
                                                      Point* translation)
 {
     openMVG::Vec2 model;
-<<<<<<< HEAD
     
     searchForModel<openMVG::robust::Translation2DSolver>(dataSetIsManual, robustModel, x1, x2, w1, h1, w2, h2, &model);
-=======
-
-    runProsacForModel<openMVG::robust::Translation2DSolver>(x1, x2, w1, h1, w2, h2, &model);
->>>>>>> 28f764e8
     translation->x = model(0);
     translation->y = model(1);
 }
 
 void
-<<<<<<< HEAD
 TrackerContextPrivate::computeSimilarityFromNPoints(const bool dataSetIsManual,
                                                     const bool robustModel,
                                                     const std::vector<Point>& x1,
-=======
-TrackerContextPrivate::computeSimilarityFromNPoints(const std::vector<Point>& x1,
->>>>>>> 28f764e8
                                                     const std::vector<Point>& x2,
                                                     int w1,
                                                     int h1,
@@ -1472,25 +1429,16 @@
                                                     double* scale)
 {
     openMVG::Vec4 model;
-<<<<<<< HEAD
     
     searchForModel<openMVG::robust::Similarity2DSolver>(dataSetIsManual, robustModel, x1, x2, w1, h1, w2, h2, &model);
-=======
-
-    runProsacForModel<openMVG::robust::Similarity2DSolver>(x1, x2, w1, h1, w2, h2, &model);
->>>>>>> 28f764e8
     openMVG::robust::Similarity2DSolver::rtsFromVec4(model, &translation->x, &translation->y, scale, rotate);
     *rotate = Transform::toDegrees(*rotate);
 }
 
 void
-<<<<<<< HEAD
 TrackerContextPrivate::computeHomographyFromNPoints(const bool dataSetIsManual,
                                                     const bool robustModel,
                                                     const std::vector<Point>& x1,
-=======
-TrackerContextPrivate::computeHomographyFromNPoints(const std::vector<Point>& x1,
->>>>>>> 28f764e8
                                                     const std::vector<Point>& x2,
                                                     int w1,
                                                     int h1,
@@ -1499,7 +1447,6 @@
                                                     Transform::Matrix3x3* homog)
 {
     openMVG::Mat3 model;
-<<<<<<< HEAD
     
 #ifdef DEBUG
     std::vector<bool> inliers;
@@ -1534,18 +1481,6 @@
 TrackerContextPrivate::computeFundamentalFromNPoints(const bool dataSetIsManual,
                                                      const bool robustModel,
                                                      const std::vector<Point>& x1,
-=======
-
-    runProsacForModel<openMVG::robust::Homography2DSolver>(x1, x2, w1, h1, w2, h2, &model);
-
-    *homog = Transform::Matrix3x3( model(0, 0), model(0, 1), model(0, 2),
-                                   model(1, 0), model(1, 1), model(1, 2),
-                                   model(2, 0), model(2, 1), model(2, 2) );
-}
-
-void
-TrackerContextPrivate::computeFundamentalFromNPoints(const std::vector<Point>& x1,
->>>>>>> 28f764e8
                                                      const std::vector<Point>& x2,
                                                      int w1,
                                                      int h1,
@@ -1554,15 +1489,9 @@
                                                      Transform::Matrix3x3* fundamental)
 {
     openMVG::Mat3 model;
-<<<<<<< HEAD
     
     searchForModel<openMVG::robust::FundamentalSolver>(dataSetIsManual, robustModel, x1, x2, w1, h1, w2, h2, &model);
     
-=======
-
-    runProsacForModel<openMVG::robust::FundamentalSolver>(x1, x2, w1, h1, w2, h2, &model);
-
->>>>>>> 28f764e8
     *fundamental = Transform::Matrix3x3( model(0, 0), model(0, 1), model(0, 2),
                                          model(1, 0), model(1, 1), model(1, 2),
                                          model(2, 0), model(2, 1), model(2, 2) );
@@ -1690,10 +1619,7 @@
                                                               double time,
                                                               int jitterPeriod,
                                                               bool jitterAdd,
-<<<<<<< HEAD
                                                               bool robustModel,
-=======
->>>>>>> 28f764e8
                                                               const std::vector<TrackMarkerPtr>& allMarkers)
 {
     std::vector<TrackMarkerPtr> markers;
@@ -1729,13 +1655,9 @@
     int h1 = rodRef.height();
     int w2 = rodTime.width();
     int h2 = rodTime.height();
-<<<<<<< HEAD
     
     const bool dataSetIsUserManual = false;
     
-=======
-
->>>>>>> 28f764e8
     try {
         if (x1.size() == 1) {
             data.hasRotationAndScale = false;
@@ -1756,10 +1678,7 @@
                                                               double time,
                                                               int jitterPeriod,
                                                               bool jitterAdd,
-<<<<<<< HEAD
                                                               bool robustModel,
-=======
->>>>>>> 28f764e8
                                                               const std::vector<TrackMarkerPtr>& allMarkers)
 {
     std::vector<TrackMarkerPtr> markers;
@@ -1847,16 +1766,7 @@
         toPointsKnob[i]->blockValueChanges();
         animatedKnobsChanged.push_back(toPointsKnob[i]);
     }
-<<<<<<< HEAD
-    
-    
-    
-=======
-
-    resetTransformParamsAnimation();
-
-
->>>>>>> 28f764e8
+
     Point refFrom[4];
     refFrom[0].x = rodRef.x1;
     refFrom[0].y = rodRef.y1;
@@ -1995,17 +1905,10 @@
 {
 #ifndef TRACKER_GENERATE_DATA_SEQUENTIALLY
     lastSolveRequest.tWatcher.reset();
-<<<<<<< HEAD
     lastSolveRequest.cpWatcher.reset(new QFutureWatcher<TrackerContextPrivate::CornerPinData>());
     QObject::connect(lastSolveRequest.cpWatcher.get(), SIGNAL(finished()), this, SLOT(onCornerPinSolverWatcherFinished()));
     QObject::connect(lastSolveRequest.cpWatcher.get(), SIGNAL(progressValueChanged(int)), this, SLOT(onCornerPinSolverWatcherProgress(int)));
     lastSolveRequest.cpWatcher->setFuture(QtConcurrent::mapped(lastSolveRequest.keyframes, boost::bind(&TrackerContextPrivate::computeCornerPinParamsFromTracksAtTime, this, lastSolveRequest.refTime, _1, lastSolveRequest.jitterPeriod, lastSolveRequest.jitterAdd, lastSolveRequest.robustModel, lastSolveRequest.allMarkers)));
-=======
-    lastSolveRequest.cpWatcher.reset( new QFutureWatcher<TrackerContextPrivate::CornerPinData>() );
-    QObject::connect( lastSolveRequest.cpWatcher.get(), SIGNAL(finished()), this, SLOT(onCornerPinSolverWatcherFinished()) );
-    QObject::connect( lastSolveRequest.cpWatcher.get(), SIGNAL(progressValueChanged(int)), this, SLOT(onCornerPinSolverWatcherProgress(int)) );
-    lastSolveRequest.cpWatcher->setFuture( QtConcurrent::mapped( lastSolveRequest.keyframes, boost::bind(&TrackerContextPrivate::computeCornerPinParamsFromTracksAtTime, this, lastSolveRequest.refTime, _1, lastSolveRequest.jitterPeriod, lastSolveRequest.jitterAdd, lastSolveRequest.allMarkers) ) );
->>>>>>> 28f764e8
 #else
     NodePtr thisNode = node.lock();
     QList<CornerPinData> validResults;
@@ -2041,7 +1944,6 @@
 
 
         for (int i = 0; i < 4; ++i) {
-<<<<<<< HEAD
             fromPointsKnob[i]->resetToDefaultValueWithoutSecretNessAndEnabledNess(0);
             fromPointsKnob[i]->resetToDefaultValueWithoutSecretNessAndEnabledNess(1);
             toPointsKnob[i]->resetToDefaultValueWithoutSecretNessAndEnabledNess(0);
@@ -2052,25 +1954,11 @@
     boost::shared_ptr<KnobDouble> centerKnob = center.lock();
     centerKnob->resetToDefaultValueWithoutSecretNessAndEnabledNess(0);
     centerKnob->resetToDefaultValueWithoutSecretNessAndEnabledNess(1);
-=======
-            fromPointsKnob[i]->removeAnimation(ViewSpec::all(), 0);
-            fromPointsKnob[i]->removeAnimation(ViewSpec::all(), 1);
-            toPointsKnob[i]->removeAnimation(ViewSpec::all(), 0);
-            toPointsKnob[i]->removeAnimation(ViewSpec::all(), 1);
-            enabledPointsKnob[i]->removeAnimation(ViewSpec::all(), 0);
-        }
-    }
-    boost::shared_ptr<KnobDouble> centerKnob = center.lock();
-
-    centerKnob->removeAnimation(ViewSpec::all(), 0);
-    centerKnob->removeAnimation(ViewSpec::all(), 1);
->>>>>>> 28f764e8
     {
         // Revert animation on the transform
         boost::shared_ptr<KnobDouble> translationKnob = translate.lock();
         boost::shared_ptr<KnobDouble> scaleKnob = scale.lock();
         boost::shared_ptr<KnobDouble> rotationKnob = rotate.lock();
-<<<<<<< HEAD
         
         translationKnob->resetToDefaultValueWithoutSecretNessAndEnabledNess(0);
         translationKnob->resetToDefaultValueWithoutSecretNessAndEnabledNess(1);
@@ -2079,16 +1967,6 @@
         scaleKnob->resetToDefaultValueWithoutSecretNessAndEnabledNess(1);
         
         rotationKnob->resetToDefaultValueWithoutSecretNessAndEnabledNess(0);
-=======
-
-        translationKnob->removeAnimation(ViewSpec::all(), 0);
-        translationKnob->removeAnimation(ViewSpec::all(), 1);
-
-        scaleKnob->removeAnimation(ViewSpec::all(), 0);
-        scaleKnob->removeAnimation(ViewSpec::all(), 1);
-
-        rotationKnob->removeAnimation(ViewSpec::all(), 0);
->>>>>>> 28f764e8
     }
 }
 
@@ -2123,16 +2001,10 @@
     animatedKnobsChanged.push_back(translationKnob);
     animatedKnobsChanged.push_back(scaleKnob);
     animatedKnobsChanged.push_back(rotationKnob);
-<<<<<<< HEAD
     
     
     Curve tmpTXCurve,tmpTYCurve,tmpRotateCurve,tmpScaleCurve;
-=======
-
-    resetTransformParamsAnimation();
-
-    Curve tmpTXCurve, tmpTYCurve, tmpRotateCurve, tmpScaleCurve;
->>>>>>> 28f764e8
+
     for (QList<TransformData>::const_iterator itResults = validResults.begin(); itResults != validResults.end(); ++itResults) {
         const TransformData& dataAtTime = *itResults;
         if (smoothTJitter > 1) {
@@ -2350,17 +2222,10 @@
 {
 #ifndef TRACKER_GENERATE_DATA_SEQUENTIALLY
     lastSolveRequest.cpWatcher.reset();
-<<<<<<< HEAD
     lastSolveRequest.tWatcher.reset(new QFutureWatcher<TrackerContextPrivate::TransformData>());
     QObject::connect(lastSolveRequest.tWatcher.get(), SIGNAL(finished()), this, SLOT(onTransformSolverWatcherFinished()));
     QObject::connect(lastSolveRequest.tWatcher.get(), SIGNAL(progressValueChanged(int)), this, SLOT(onTransformSolverWatcherProgress(int)));
     lastSolveRequest.tWatcher->setFuture(QtConcurrent::mapped(lastSolveRequest.keyframes, boost::bind(&TrackerContextPrivate::computeTransformParamsFromTracksAtTime, this, lastSolveRequest.refTime, _1, lastSolveRequest.jitterPeriod, lastSolveRequest.jitterAdd, lastSolveRequest.robustModel, lastSolveRequest.allMarkers)));
-=======
-    lastSolveRequest.tWatcher.reset( new QFutureWatcher<TrackerContextPrivate::TransformData>() );
-    QObject::connect( lastSolveRequest.tWatcher.get(), SIGNAL(finished()), this, SLOT(onTransformSolverWatcherFinished()) );
-    QObject::connect( lastSolveRequest.tWatcher.get(), SIGNAL(progressValueChanged(int)), this, SLOT(onTransformSolverWatcherProgress(int)) );
-    lastSolveRequest.tWatcher->setFuture( QtConcurrent::mapped( lastSolveRequest.keyframes, boost::bind(&TrackerContextPrivate::computeTransformParamsFromTracksAtTime, this, lastSolveRequest.refTime, _1, lastSolveRequest.jitterPeriod, lastSolveRequest.jitterAdd, lastSolveRequest.allMarkers) ) );
->>>>>>> 28f764e8
 #else
     NodePtr thisNode = node.lock();
     QList<TransformData> validResults;
