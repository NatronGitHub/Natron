--- conflicted
+++ resolved
@@ -46,16 +46,13 @@
 
 #include "Engine/EngineFwd.h"
 
-NATRON_NAMESPACE_ENTER;
+
+NATRON_NAMESPACE_ENTER
+
 
 #define kNatronGroupInputIsMaskParamName "isMask"
 #define kNatronGroupInputIsOptionalParamName "optional"
 
-<<<<<<< HEAD
-=======
-NATRON_NAMESPACE_ENTER
-
->>>>>>> fe3f94e2
 
 struct NodeCollectionPrivate;
 
@@ -484,22 +481,21 @@
     boost::scoped_ptr<NodeGroupPrivate> _imp;
 };
 
-<<<<<<< HEAD
+
 inline NodeGroupPtr
 toNodeGroup(const EffectInstancePtr& effect)
 {
     return boost::dynamic_pointer_cast<NodeGroup>(effect);
 }
 
+
 inline NodeGroupPtr
 toNodeGroup(const NodeCollectionPtr& group)
 {
     return boost::dynamic_pointer_cast<NodeGroup>(group);
 }
 
-NATRON_NAMESPACE_EXIT;
-=======
+
 NATRON_NAMESPACE_EXIT
->>>>>>> fe3f94e2
 
 #endif // NODEGROUP_H