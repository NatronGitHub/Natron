--- conflicted
+++ resolved
@@ -343,7 +343,7 @@
 {
     assert( QThread::currentThread() == qApp->thread() );
 
-    AppInstPtr appInst = getApplication();
+    AppInstancePtr appInst = getApplication();
     if (!appInst) {
         return;
     }
@@ -368,7 +368,7 @@
 void
 NodeCollection::refreshPreviews()
 {
-    AppInstPtr appInst = getApplication();
+    AppInstancePtr appInst = getApplication();
     if (!appInst) {
         return;
     }
@@ -392,7 +392,7 @@
 void
 NodeCollection::forceRefreshPreviews()
 {
-    AppInstPtr appInst = getApplication();
+    AppInstancePtr appInst = getApplication();
     if (!appInst) {
         return;
     }
@@ -852,15 +852,12 @@
                                      bool blockEval)
 {
     NodesList nodes = getNodes();
-<<<<<<< HEAD
-    ProjectPtr project = getApplication()->getProject();
-=======
-    AppInstPtr appInst = getApplication();
+    AppInstancePtr appInst = getApplication();
     if (!appInst) {
         return;
     }
-    boost::shared_ptr<Project> project = appInst->getProject();
->>>>>>> c1baa047
+    ProjectPtr project = appInst->getProject();
+
 
     for (NodesList::iterator it = nodes.begin(); it != nodes.end(); ++it) {
         if ( (*it)->isActivated() ) {
@@ -898,15 +895,11 @@
                             const std::string& newName)
 {
     NodesList nodes = getNodes();
-<<<<<<< HEAD
-    ProjectPtr project = getApplication()->getProject();
-=======
-    AppInstPtr appInst = getApplication();
+    AppInstancePtr appInst = getApplication();
     if (!appInst) {
         return;
     }
-    boost::shared_ptr<Project> project = appInst->getProject();
->>>>>>> c1baa047
+    ProjectPtr project = appInst->getProject();
 
     for (NodesList::iterator it = nodes.begin(); it != nodes.end(); ++it) {
         if ( (*it)->isActivated() ) {
