/* ***** BEGIN LICENSE BLOCK *****
 * This file is part of Natron <http://www.natron.fr/>,
 * Copyright (C) 2013-2017 INRIA and Alexandre Gauthier-Foichat
 *
 * Natron is free software: you can redistribute it and/or modify
 * it under the terms of the GNU General Public License as published by
 * the Free Software Foundation; either version 2 of the License, or
 * (at your option) any later version.
 *
 * Natron is distributed in the hope that it will be useful,
 * but WITHOUT ANY WARRANTY; without even the implied warranty of
 * MERCHANTABILITY or FITNESS FOR A PARTICULAR PURPOSE.  See the
 * GNU General Public License for more details.
 *
 * You should have received a copy of the GNU General Public License
 * along with Natron.  If not, see <http://www.gnu.org/licenses/gpl-2.0.html>
 * ***** END LICENSE BLOCK ***** */

// ***** BEGIN PYTHON BLOCK *****
// from <https://docs.python.org/3/c-api/intro.html#include-files>:
// "Since Python may define some pre-processor definitions which affect the standard headers on some systems, you must include Python.h before any standard headers are included."
#include <Python.h>
// ***** END PYTHON BLOCK *****

#include "WriteNode.h"

#include <sstream> // stringstream

#include "Global/QtCompat.h"

#if !defined(SBK_RUN) && !defined(Q_MOC_RUN)
GCC_DIAG_UNUSED_LOCAL_TYPEDEFS_OFF
#include <boost/algorithm/string/predicate.hpp> // iequals
GCC_DIAG_UNUSED_LOCAL_TYPEDEFS_ON
#endif


CLANG_DIAG_OFF(deprecated)
CLANG_DIAG_OFF(uninitialized)
#include <QtCore/QCoreApplication>
CLANG_DIAG_ON(deprecated)
CLANG_DIAG_ON(uninitialized)

#include <ofxNatron.h>

#include "Engine/AppInstance.h"
#include "Engine/AppManager.h"
#include "Engine/CreateNodeArgs.h"
#include "Engine/Node.h"
#include "Engine/KnobTypes.h"
#include "Engine/KnobFile.h"
#include "Serialization/NodeSerialization.h"
#include "Serialization/KnobSerialization.h"
#include "Engine/OutputSchedulerThread.h"
#include "Engine/Plugin.h"
#include "Engine/Project.h"
#include "Engine/ReadNode.h"
#include "Engine/RenderEngine.h"
#include "Engine/Settings.h"


NATRON_NAMESPACE_ENTER


//The plug-in that is instanciated whenever this node is created and doesn't point to any valid or known extension
#define WRITE_NODE_DEFAULT_WRITER PLUGINID_OFX_WRITEOIIO
#define kPluginSelectorParamEntryDefault "Default"

#define kNatronPersistentErrorEncoderMissing "NatronPersistentErrorEncoderMissing"

//Generic Writer
#define kParamFilename kOfxImageEffectFileParamName
#define kParamOutputFormat kNatronParamFormatChoice
#define kParamFormatType "formatType"
#define kParamFormatSize kNatronParamFormatSize
#define kParamFormatPar kNatronParamFormatPar
#define kParamFrameRange "frameRange"
#define kParamFirstFrame "firstFrame"
#define kParamLastFrame "lastFrame"
#define kParamInputPremult "inputPremult"
#define kParamClipInfo "clipInfo"
#define kParamOutputSpaceLabel "File Colorspace"
#define kParamClipToProject "clipToProject"
#define kNatronOfxParamProcessR      "NatronOfxParamProcessR"
#define kNatronOfxParamProcessG      "NatronOfxParamProcessG"
#define kNatronOfxParamProcessB      "NatronOfxParamProcessB"
#define kNatronOfxParamProcessA      "NatronOfxParamProcessA"
#define kParamOutputSpaceSet "ocioOutputSpaceSet"
#define kParamExistingInstance "ParamExistingInstance"

//Generic OCIO
#define kOCIOParamConfigFile "ocioConfigFile"
#define kOCIOParamInputSpace "ocioInputSpace"
#define kOCIOParamOutputSpace "ocioOutputSpace"
#define kOCIOParamInputSpaceChoice "ocioInputSpaceIndex"
#define kOCIOParamOutputSpaceChoice "ocioOutputSpaceIndex"
#define kOCIOHelpButton "ocioHelp"
#define kOCIOHelpLooksButton "ocioHelpLooks"
#define kOCIOHelpDisplaysButton "ocioHelpDisplays"
#define kOCIOParamContext "Context"

/*
   These are names of knobs that are defined in GenericWriter and that should stay on the interface
   no matter what the internal Reader is.
 */
struct GenericKnob
{
    const char* scriptName;
    bool mustKeepValue;
};

static GenericKnob genericWriterKnobNames[] =
{
    {kParamFilename, false},
    {kParamOutputFormat, true},
    {kParamFormatType, true},
    {kParamFormatSize, true},
    {kParamFormatPar, true},
    {kParamFrameRange, true},
    {kParamFirstFrame, true},
    {kParamLastFrame, true},
    {kParamInputPremult, true}, // keep: don't change useful params behind the user's back
    {kParamClipInfo, false},
    {kParamOutputSpaceLabel, false},
    {kParamClipToProject, true}, // keep: don't change useful params behind the user's back
    {kNatronOfxParamProcessR, true},
    {kNatronOfxParamProcessG, true},
    {kNatronOfxParamProcessB, true},
    {kNatronOfxParamProcessA, true},
    {kParamOutputSpaceSet, true}, // keep: don't change useful params behind the user's back
    {kParamExistingInstance, true}, // don't automatically set parameters when changing the filename, see GenericWriterPlugin::outputFileChanged()


    {kOCIOParamConfigFile, true},
    {kOCIOParamInputSpace, true}, // keep: don't change useful params behind the user's back
    {kOCIOParamOutputSpace, false}, // don't keep: depends on format
    {kOCIOParamInputSpaceChoice, true},
    {kOCIOParamOutputSpaceChoice, false},
    {kOCIOHelpButton, false},
    {kOCIOHelpLooksButton, false},
    {kOCIOHelpDisplaysButton, false},
    {kOCIOParamContext, false},
    {0, false}
};
static bool
isGenericKnob(const std::string& knobName,
              bool *mustSerialize)
{
    int i = 0;

    while (genericWriterKnobNames[i].scriptName) {
        if (genericWriterKnobNames[i].scriptName == knobName) {
            *mustSerialize = genericWriterKnobNames[i].mustKeepValue;

            return true;
        }
        ++i;
    }

    return false;
}


bool
WriteNode::isBundledWriter(const std::string& pluginID)
{
    return ( boost::iequals(pluginID, PLUGINID_OFX_WRITEOIIO) ||
            boost::iequals(pluginID, PLUGINID_OFX_WRITEFFMPEG) ||
            boost::iequals(pluginID, PLUGINID_OFX_WRITEPFM) ||
            boost::iequals(pluginID, PLUGINID_OFX_WRITEPNG) );
}

PluginPtr
WriteNode::createPlugin()
{
    std::vector<std::string> grouping;
    grouping.push_back(PLUGIN_GROUP_IMAGE);
    PluginPtr ret = Plugin::create(WriteNode::create, WriteNode::createRenderClone, PLUGINID_NATRON_WRITE, "Write", 1, 0, grouping);

    QString desc = tr("Node used to write images or videos on disk. The image/video is identified by its filename and "
                      "its extension. Given the extension, the Writer selected from the Preferences to encode that specific format will be used.");
    ret->setProperty<std::string>(kNatronPluginPropDescription, desc.toStdString());
    ret->setProperty<int>(kNatronPluginPropRenderSafety, (int)eRenderSafetyFullySafe);
    ret->setProperty<int>(kNatronPluginPropShortcut, (int)Key_W);
    ret->setProperty<std::string>(kNatronPluginPropIconFilePath, "Images/writeImage.png");
    return ret;
}

struct WriteNodePrivate
{
    Q_DECLARE_TR_FUNCTIONS(WriteNode)

public:
    WriteNode* _publicInterface; // can not be a smart ptr
    NodeWPtr embeddedPlugin, readBackNode, inputNode, outputNode;
    SERIALIZATION_NAMESPACE::KnobSerializationList genericKnobsSerialization;
    KnobFileWPtr outputFileKnob;


    //Thiese are knobs owned by the ReadNode and not the Reader
    KnobIntWPtr frameIncrKnob;
    KnobBoolWPtr readBackKnob;
    KnobChoiceWPtr pluginSelectorKnob;
    KnobSeparatorWPtr separatorKnob;
    KnobButtonWPtr renderButtonKnob;
    std::list<KnobIWPtr > writeNodeKnobs;

    //MT only
    int creatingWriteNode;

    // Plugin-ID of the last read node created.
    // If this is different, we do not load serialized knobs
    std::string lastPluginIDCreated;


    WriteNodePrivate(WriteNode* publicInterface)
        : _publicInterface(publicInterface)
        , embeddedPlugin()
        , readBackNode()
        , inputNode()
        , outputNode()
        , genericKnobsSerialization()
        , outputFileKnob()
        , frameIncrKnob()
        , pluginSelectorKnob()
        , separatorKnob()
        , renderButtonKnob()
        , writeNodeKnobs()
        , creatingWriteNode(0)
        , lastPluginIDCreated()
    {
    }

    void placeWriteNodeKnobsInPage();

    void createReadNodeAndConnectGraph(const std::string& filename);

    void createWriteNode(bool throwErrors, const std::string& filename, const SERIALIZATION_NAMESPACE::NodeSerialization* serialization);

    void destroyWriteNode();

    void cloneGenericKnobs();

    void refreshPluginSelectorKnob();

    void createDefaultWriteNode();

    bool checkEncoderCreated(TimeValue time, ViewIdx view);

    void setReadNodeOriginalFrameRange();
};


class SetCreatingWriterRAIIFlag
{
    WriteNodePrivate* _p;

public:

    SetCreatingWriterRAIIFlag(WriteNodePrivate* p)
        : _p(p)
    {
        ++p->creatingWriteNode;
    }

    ~SetCreatingWriterRAIIFlag()
    {
        --_p->creatingWriteNode;
    }
};


WriteNode::WriteNode(const NodePtr& n)
    : NodeGroup(n)
    , _imp( new WriteNodePrivate(this) )
{
}

WriteNode::~WriteNode()
{
}

NodePtr
WriteNode::getEmbeddedWriter() const
{
    return _imp->embeddedPlugin.lock();
}

void
WriteNode::setEmbeddedWriter(const NodePtr& node)
{
    _imp->embeddedPlugin = node;
}

void
WriteNodePrivate::placeWriteNodeKnobsInPage()
{
    KnobIPtr pageKnob = _publicInterface->getKnobByName("Controls");
    KnobPagePtr isPage = toKnobPage(pageKnob);

    if (!isPage) {
        return;
    }
    for (std::list<KnobIWPtr >::iterator it = writeNodeKnobs.begin(); it != writeNodeKnobs.end(); ++it) {
        KnobIPtr knob = it->lock();
        knob->setParentKnob( KnobIPtr() );
        isPage->removeKnob(knob);
    }
    KnobsVec children = isPage->getChildren();
    int index = -1;
    for (std::size_t i = 0; i < children.size(); ++i) {
        if (children[i]->getName() == kParamLastFrame) {
            index = i;
            break;
        }
    }
    if (index != -1) {
        ++index;
        for (std::list<KnobIWPtr >::iterator it = writeNodeKnobs.begin(); it != writeNodeKnobs.end(); ++it) {
            KnobIPtr knob = it->lock();
            isPage->insertKnob(index, knob);
            ++index;
        }
    }

    // Find the separatorKnob in the page and if the next parameter is also a separator, hide it
    int foundSep = -1;
    for (std::size_t i = 0; i < children.size(); ++i) {
        if (children[i]== separatorKnob.lock()) {
            foundSep = i;
            break;
        }
    }
    if (foundSep != -1) {
        ++foundSep;
        if (foundSep < (int)children.size()) {
            bool isSecret = children[foundSep]->getIsSecret();
            while (isSecret && foundSep < (int)children.size()) {
                ++foundSep;
                isSecret = children[foundSep]->getIsSecret();
            }
            if (foundSep < (int)children.size()) {
                separatorKnob.lock()->setSecret(toKnobSeparator(children[foundSep]));
            } else {
                separatorKnob.lock()->setSecret(true);
            }

        } else {
            separatorKnob.lock()->setSecret(true);
        }
    }

    //Set the render button as the last knob
    KnobButtonPtr renderB = renderButtonKnob.lock();
    if (renderB) {
        renderB->setParentKnob( KnobIPtr() );
        isPage->removeKnob( renderB );
        isPage->addKnob(renderB);
    }
}

void
WriteNodePrivate::cloneGenericKnobs()
{
    const KnobsVec& knobs = _publicInterface->getKnobs();

    for (SERIALIZATION_NAMESPACE::KnobSerializationList::iterator it = genericKnobsSerialization.begin(); it != genericKnobsSerialization.end(); ++it) {
        for (KnobsVec::const_iterator it2 = knobs.begin(); it2 != knobs.end(); ++it2) {
            if ( (*it2)->getName() == (*it)->getName() ) {
                (*it2)->fromSerialization(**it);

                break;
            }
        }
    }
}

void
WriteNodePrivate::destroyWriteNode()
{
    assert( QThread::currentThread() == qApp->thread() );
    NodePtr embeddedNode = embeddedPlugin.lock();
    if (!embeddedNode) {
        return;
    }

    genericKnobsSerialization.clear();

    {
        KnobsVec knobs = _publicInterface->getKnobs();
        
        try {


            for (KnobsVec::iterator it = knobs.begin(); it != knobs.end(); ++it) {


                // The internal node still holds a shared ptr to the knob.
                // Since we want to keep some knobs around, ensure they do not get deleted in the desctructor of the embedded node
                embeddedNode->getEffectInstance()->removeKnobFromList(*it);

                if ( !(*it)->isDeclaredByPlugin() ) {
                    continue;
                }

                //If it is a knob of this WriteNode, do not destroy it
                bool isWriteNodeKnob = false;
                for (std::list<KnobIWPtr >::iterator it2 = writeNodeKnobs.begin(); it2 != writeNodeKnobs.end(); ++it2) {
                    if (it2->lock() == *it) {
                        isWriteNodeKnob = true;
                        break;
                    }
                }
                if (isWriteNodeKnob) {
                    continue;

                }

                //Keep pages around they will be re-used

                {
                    KnobPagePtr isPage = toKnobPage(*it);
                    if (isPage) {
                        continue;
                    }
                }

                //This is a knob of the Writer plug-in
<<<<<<< HEAD

                //Serialize generic knobs and keep them around until we create a new Writer plug-in
                bool mustSerializeKnob;
                bool isGeneric = isGenericKnob( (*it)->getName(), &mustSerializeKnob );
                if (!isGeneric || mustSerializeKnob) {

=======

                //Serialize generic knobs and keep them around until we create a new Writer plug-in
                bool mustSerializeKnob;
                bool isGeneric = isGenericKnob( (*it)->getName(), &mustSerializeKnob );
                if (!isGeneric || mustSerializeKnob) {

>>>>>>> 68c4ae2b
                    if (!isGeneric && !(*it)->getIsSecret()) {
                        // Don't save the secret state otherwise some knobs could be invisible when cloning the serialization even if we change format
                        (*it)->setSecret(false);
                    }
                    SERIALIZATION_NAMESPACE::KnobSerializationPtr s( new SERIALIZATION_NAMESPACE::KnobSerialization );
                    (*it)->toSerialization(s.get());
                    genericKnobsSerialization.push_back(s);
                }
                if (!isGeneric) {
                    try {
                        _publicInterface->deleteKnob(*it, false);

                    } catch (...) {
                        
                    }
                }
            }
            
        } catch (...) {
            assert(false);
        }
    }
    
    
    //This will remove the GUI of non generic parameters
    _publicInterface->recreateKnobs(true);
#pragma message WARN("TODO: if Gui, refresh pluginID, version, help tooltip in DockablePanel to reflect embedded node change")

    if (embeddedNode) {
        embeddedNode->destroyNode();
    }
    embeddedPlugin.reset();

    NodePtr readBack = readBackNode.lock();
    if (readBack) {
        readBack->destroyNode();
    }
    readBackNode.reset();
} // WriteNodePrivate::destroyWriteNode

void
WriteNodePrivate::createDefaultWriteNode()
{
    NodeGroupPtr isGrp = toNodeGroup( _publicInterface->EffectInstance::shared_from_this() );
    CreateNodeArgsPtr args(CreateNodeArgs::create( WRITE_NODE_DEFAULT_WRITER, isGrp ));
    args->setProperty(kCreateNodeArgsPropNoNodeGUI, true);
    args->setProperty(kCreateNodeArgsPropVolatile, true);
    args->setProperty(kCreateNodeArgsPropSilent, true);
    args->setProperty(kCreateNodeArgsPropMetaNodeContainer, _publicInterface->getNode());
    args->setProperty<std::string>(kCreateNodeArgsPropNodeInitialName, "defaultWriteNodeWriter");
    args->setProperty<bool>(kCreateNodeArgsPropAllowNonUserCreatablePlugins, true);
    embeddedPlugin = _publicInterface->getApp()->createNode(args);

    if ( !embeddedPlugin.lock() ) {
        QString error = tr("The IO.ofx.bundle OpenFX plug-in is required to use this node, make sure it is installed.");
        throw std::runtime_error( error.toStdString() );
    }


    //We need to explcitly refresh the Python knobs since we attached the embedded node knobs into this node.
    _publicInterface->getNode()->declarePythonKnobs();

    //Destroy it to keep the default parameters
    destroyWriteNode();
    placeWriteNodeKnobsInPage();
    separatorKnob.lock()->setSecret(true);
}

bool
WriteNodePrivate::checkEncoderCreated(TimeValue time,
                                      ViewIdx view)
{
    KnobFilePtr fileKnob = outputFileKnob.lock();

    assert(fileKnob);
    std::string pattern = fileKnob->getValueAtTime( TimeValue(std::floor(time + 0.5)), DimIdx(0), ViewIdx( view.value() ) );
    if ( pattern.empty() ) {
        _publicInterface->getNode()->setPersistentMessage( eMessageTypeError, kNatronPersistentErrorEncoderMissing, tr("Filename is empty.").toStdString() );

        return false;
    }
    if ( !embeddedPlugin.lock() ) {
        QString s = tr("Encoder was not created for %1. Check that the file exists and its format is supported.")
                    .arg( QString::fromUtf8( pattern.c_str() ) );
        _publicInterface->getNode()->setPersistentMessage( eMessageTypeError, kNatronPersistentErrorEncoderMissing, s.toStdString() );

        return false;
    }

    _publicInterface->getNode()->clearPersistentMessage(kNatronPersistentErrorEncoderMissing);

    return true;
}

static std::string
getFileNameFromSerialization(const SERIALIZATION_NAMESPACE::KnobSerializationList& serializations)
{
    std::string filePattern;

    for (SERIALIZATION_NAMESPACE::KnobSerializationList::const_iterator it = serializations.begin(); it != serializations.end(); ++it) {
        if ( (*it)->getName() == kOfxImageEffectFileParamName  && (*it)->_dataType == SERIALIZATION_NAMESPACE::eSerializationValueVariantTypeString) {
            SERIALIZATION_NAMESPACE::ValueSerialization& value = (*it)->_values.begin()->second[0];
            filePattern = value._value.isString;
            break;
        }
    }

    return filePattern;
}

void
WriteNodePrivate::setReadNodeOriginalFrameRange()
{
    NodePtr readNode = readBackNode.lock();

    if (!readNode) {
        return;
    }
    NodePtr writeNode = embeddedPlugin.lock();
    if (!writeNode) {
        return;
    }
    RangeD range = {1., 1.};
    {
        GetFrameRangeResultsPtr results;
        ActionRetCodeEnum stat = writeNode->getEffectInstance()->getFrameRange_public(&results);
        if (!isFailureRetCode(stat)) {
            results->getFrameRangeResults(&range);
        }
    }

    {
        KnobIPtr originalFrameRangeKnob = readNode->getKnobByName(kReaderParamNameOriginalFrameRange);
        assert(originalFrameRangeKnob);
        KnobIntPtr originalFrameRange = toKnobInt( originalFrameRangeKnob );
        if (originalFrameRange) {
            std::vector<int> values(2);
            values[0] = range.min;
            values[1] = range.max;
            originalFrameRange->setValueAcrossDimensions(values);
        }
    }
    {
        KnobIPtr firstFrameKnob = readNode->getKnobByName(kParamFirstFrame);
        assert(firstFrameKnob);
        KnobIntPtr firstFrame = toKnobInt( firstFrameKnob );
        if (firstFrame) {
            firstFrame->setValue(range.min);
        }
    }
    {
        KnobIPtr lastFrameKnob = readNode->getKnobByName(kParamLastFrame);
        assert(lastFrameKnob);
        KnobIntPtr lastFrame = toKnobInt( lastFrameKnob );
        if (lastFrame) {
            lastFrame->setValue(range.max);
        }
    }
}

void
WriteNodePrivate::createReadNodeAndConnectGraph(const std::string& filename)
{
    QString qpattern = QString::fromUtf8( filename.c_str() );
    std::string ext = QtCompat::removeFileExtension(qpattern).toLower().toStdString();
    NodeGroupPtr isGrp = toNodeGroup( _publicInterface->EffectInstance::shared_from_this() );
    std::string readerPluginID = appPTR->getReaderPluginIDForFileType(ext);
    NodePtr writeNode = embeddedPlugin.lock();

    readBackNode.reset();
    if ( !readerPluginID.empty() ) {
        CreateNodeArgsPtr args(CreateNodeArgs::create(readerPluginID, isGrp ));
        args->setProperty(kCreateNodeArgsPropNoNodeGUI, true);
        args->setProperty(kCreateNodeArgsPropVolatile, true);
        args->setProperty<std::string>(kCreateNodeArgsPropNodeInitialName, "internalDecoderNode");
        args->setProperty<bool>(kCreateNodeArgsPropAllowNonUserCreatablePlugins, true);

        //Set a pre-value for the inputfile knob only if it did not exist
        if ( !filename.empty() ) {
            args->addParamDefaultValue<std::string>(kOfxImageEffectFileParamName, filename);
        }

        if (writeNode) {

            RangeD range = {1., 1.};
            {
                GetFrameRangeResultsPtr results;
                ActionRetCodeEnum stat = writeNode->getEffectInstance()->getFrameRange_public(&results);
                if (!isFailureRetCode(stat)) {
                    results->getFrameRangeResults(&range);
                }
            }


            std::vector<int> originalRange(2);
            originalRange[0] = (int)range.min;
            originalRange[1] = (int)range.max;
            args->addParamDefaultValueN<int>(kReaderParamNameOriginalFrameRange, originalRange);
            args->addParamDefaultValue<int>(kParamFirstFrame, (int)range.min);
            args->addParamDefaultValue<int>(kParamFirstFrame, (int)range.max);
        }


        readBackNode = _publicInterface->getApp()->createNode(args);
    }

    NodePtr input = inputNode.lock(), output = outputNode.lock();
    assert(input && output);
    bool connectOutputToInput = true;
    if (writeNode) {
        writeNode->swapInput(input, 0);
        NodePtr readNode = readBackNode.lock();
        if (readNode) {

            bool readFile = readBackKnob.lock()->getValue();
            if (readFile) {
                output->swapInput(readNode, 0);
                connectOutputToInput = false;
            }
            readNode->swapInput(input, 0);
            // sync the output colorspace of the reader from input colorspace of the writer

            KnobIPtr outputWriteColorSpace = writeNode->getKnobByName(kOCIOParamOutputSpace);
            KnobIPtr inputReadColorSpace = readNode->getKnobByName(kNatronReadNodeOCIOParamInputSpace);
            if (inputReadColorSpace && outputWriteColorSpace) {
                inputReadColorSpace->linkTo(outputWriteColorSpace);
            }
        }
    }
    if (connectOutputToInput) {
        output->swapInput(input, 0);
    }

} // WriteNodePrivate::createReadNodeAndConnectGraph

void
WriteNode::setupInitialSubGraphState()
{
    NodeGroupPtr thisShared = toNodeGroup(EffectInstance::shared_from_this());
    NodePtr inputNode, outputNode;
    {
        CreateNodeArgsPtr args(CreateNodeArgs::create(PLUGINID_NATRON_OUTPUT, thisShared));
        args->setProperty(kCreateNodeArgsPropNoNodeGUI, true);
        args->setProperty(kCreateNodeArgsPropVolatile, true);
        args->setProperty<bool>(kCreateNodeArgsPropAllowNonUserCreatablePlugins, true);
        outputNode = getApp()->createNode(args);
        assert(outputNode);
        if (!outputNode) {
            throw std::runtime_error( tr("NodeGroup cannot create node %1").arg( QLatin1String(PLUGINID_NATRON_OUTPUT) ).toStdString() );
        }
        _imp->outputNode = outputNode;
    }
    {
        CreateNodeArgsPtr args(CreateNodeArgs::create(PLUGINID_NATRON_INPUT, thisShared));
        args->setProperty(kCreateNodeArgsPropNoNodeGUI, true);
        args->setProperty(kCreateNodeArgsPropVolatile, true);
        args->setProperty<std::string>(kCreateNodeArgsPropNodeInitialName, "Source");
        args->setProperty<bool>(kCreateNodeArgsPropAllowNonUserCreatablePlugins, true);
        inputNode = getApp()->createNode(args);
        assert(inputNode);
        if (!inputNode) {
            throw std::runtime_error( tr("NodeGroup cannot create node %1").arg( QLatin1String(PLUGINID_NATRON_INPUT) ).toStdString() );
        }
        _imp->inputNode = inputNode;
    }
    NodePtr writeNode = _imp->embeddedPlugin.lock();
    if (writeNode) {
        outputNode->swapInput(writeNode, 0);
        writeNode->swapInput(inputNode, 0);
    } else {
        outputNode->swapInput(inputNode, 0);
    }
    

} // setupInitialSubGraphState


void
WriteNodePrivate::createWriteNode(bool throwErrors,
                                  const std::string& filename,
                                  const SERIALIZATION_NAMESPACE::NodeSerialization* serialization)
{
    if (creatingWriteNode) {
        return;
    }

    NodeGroupPtr isGrp = toNodeGroup( _publicInterface->EffectInstance::shared_from_this() );
    NodePtr input = inputNode.lock(), output = outputNode.lock();


    SetCreatingWriterRAIIFlag creatingNode__(this);
    QString qpattern = QString::fromUtf8( filename.c_str() );
    std::string ext = QtCompat::removeFileExtension(qpattern).toLower().toStdString();
    std::string writerPluginID = pluginSelectorKnob.lock()->getActiveEntry().id;

<<<<<<< HEAD
    if ( writerPluginID.empty() ) {
        if ( writerPluginID.empty() || writerPluginID ==  kPluginSelectorParamEntryDefault) {
            //Use default
            writerPluginID = appPTR->getWriterPluginIDForFileType(ext);
        }
=======
    if ( writerPluginID.empty() || writerPluginID ==  kPluginSelectorParamEntryDefault) {
        //Use default
        writerPluginID = appPTR->getWriterPluginIDForFileType(ext);
>>>>>>> 68c4ae2b
    }



    // If the plug-in is the same, do not create a new decoder.
    {
        NodePtr writeNode = embeddedPlugin.lock();
        if (writeNode && writeNode->getPluginID() == writerPluginID) {
            boost::shared_ptr<KnobFile> fileKnob = outputFileKnob.lock();
            assert(fileKnob);
            if (fileKnob) {
                // Make sure instance changed action is called on the decoder and not caught in our knobChanged handler.
                writeNode->getEffectInstance()->onKnobValueChanged_public(fileKnob, eValueChangedReasonUserEdited, _publicInterface->getTimelineCurrentTime(), ViewSetSpec(0));
            }
            return;
        }
    }

    //Destroy any previous reader
    //This will store the serialization of the generic knobs
    destroyWriteNode();

    bool defaultFallback = false;

    //Find the appropriate reader
    if (writerPluginID.empty() && !serialization) {
        //Couldn't find any reader
        if ( !ext.empty() ) {
            QString message = tr("No plugin capable of encoding %1 was found.").arg( QString::fromUtf8( ext.c_str() ) );
            //Dialogs::errorDialog(tr("Read").toStdString(), message.toStdString(), false);
            if (throwErrors) {
                throw std::runtime_error( message.toStdString() );
            }
        }
        defaultFallback = true;
    } else {
        if ( writerPluginID.empty() ) {
            writerPluginID = WRITE_NODE_DEFAULT_WRITER;
        }
        CreateNodeArgsPtr args(CreateNodeArgs::create(writerPluginID, isGrp ));
        args->setProperty(kCreateNodeArgsPropNoNodeGUI, true);
        args->setProperty(kCreateNodeArgsPropVolatile, true);
        args->setProperty<std::string>(kCreateNodeArgsPropNodeInitialName, "internalEncoderNode");
        SERIALIZATION_NAMESPACE::NodeSerializationPtr s(new SERIALIZATION_NAMESPACE::NodeSerialization);
        if (serialization) {
            *s = *serialization;
            args->setProperty<SERIALIZATION_NAMESPACE::NodeSerializationPtr >(kCreateNodeArgsPropNodeSerialization, s);
        }
        args->setProperty<NodePtr>(kCreateNodeArgsPropMetaNodeContainer, _publicInterface->getNode());
        args->setProperty<bool>(kCreateNodeArgsPropAllowNonUserCreatablePlugins, true);


        if (serialization) {
            args->setProperty<bool>(kCreateNodeArgsPropSilent, true);
            args->setProperty<bool>(kCreateNodeArgsPropAllowNonUserCreatablePlugins, true); // also load deprecated plugins
        }

        NodePtr writeNode = _publicInterface->getApp()->createNode(args);
        embeddedPlugin = writeNode;



        // Set the filename value
        if (writeNode) {
            KnobFilePtr fileKnob = boost::dynamic_pointer_cast<KnobFile>(writeNode->getKnobByName(kOfxImageEffectFileParamName));
            if (fileKnob) {
                fileKnob->setValue(filename);
            }
        }

        placeWriteNodeKnobsInPage();
        separatorKnob.lock()->setSecret(false);


        //We need to explcitly refresh the Python knobs since we attached the embedded node knobs into this node.
        _publicInterface->getNode()->declarePythonKnobs();
    }


    if ( !embeddedPlugin.lock() ) {
        defaultFallback = true;
    }

    if (defaultFallback) {
        createDefaultWriteNode();
    }

    // Make the write node be a pass-through while we do not render
    NodePtr writeNode = embeddedPlugin.lock();
    
    bool readFromFile = readBackKnob.lock()->getValue();
    if (readFromFile) {
        createReadNodeAndConnectGraph(filename);
    } else {
        NodePtr input = inputNode.lock(), output = outputNode.lock();
        if (output) {
            if (writeNode) {
                output->swapInput(writeNode, 0);
                writeNode->swapInput(input, 0);
            } else {
                output->swapInput(input, 0);
            }
        }
    }

    _publicInterface->findPluginFormatKnobs();

    // Clone the old values of the generic knobs if we created the same encoder than before
    if (lastPluginIDCreated == writerPluginID) {
        cloneGenericKnobs();
    }
    lastPluginIDCreated = writerPluginID;


    NodePtr thisNode = _publicInterface->getNode();
    //Refresh accepted bitdepths on the node
    _publicInterface->refreshAcceptedBitDepths();

    //Refresh accepted components
    thisNode->initializeInputs();

    //This will refresh the GUI with this Reader specific parameters
    _publicInterface->recreateKnobs(true);
#pragma message WARN("TODO: if Gui, refresh pluginID, version, help tooltip in DockablePanel to reflect embedded node change")

    KnobIPtr knob = writeNode ? writeNode->getKnobByName(kOfxImageEffectFileParamName) : _publicInterface->getKnobByName(kOfxImageEffectFileParamName);
    if (knob) {
        outputFileKnob = toKnobFile(knob);
    }
} // WriteNodePrivate::createWriteNode

void
WriteNodePrivate::refreshPluginSelectorKnob()
{
    KnobFilePtr fileKnob = outputFileKnob.lock();

    assert(fileKnob);
    std::string filePattern = fileKnob->getValue();
    std::vector<ChoiceOption> entries;
    entries.push_back(ChoiceOption(WRITE_NODE_DEFAULT_WRITER, kPluginSelectorParamEntryDefault, tr("Use the default plug-in chosen from the Preferences to write this file format").toStdString()));

    QString qpattern = QString::fromUtf8( filePattern.c_str() );
    std::string ext = QtCompat::removeFileExtension(qpattern).toLower().toStdString();
    std::string pluginID;
    if ( !ext.empty() ) {
        pluginID = appPTR->getWriterPluginIDForFileType(ext);
        IOPluginSetForFormat writersForFormat;
        appPTR->getWritersForFormat(ext, &writersForFormat);

        // Reverse it so that we sort them by decreasing score order
        for (IOPluginSetForFormat::reverse_iterator it = writersForFormat.rbegin(); it != writersForFormat.rend(); ++it) {
            PluginPtr plugin = appPTR->getPluginBinary(QString::fromUtf8( it->pluginID.c_str() ), -1, -1, false);

            QString tooltip = tr("Use %1 version %2.%3 to write this file format").arg(QString::fromUtf8(plugin->getPluginLabel().c_str())).arg( plugin->getPropertyUnsafe<unsigned int>(kNatronPluginPropVersion, 0)).arg(plugin->getPropertyUnsafe<unsigned int>(kNatronPluginPropVersion, 1));
            entries.push_back( ChoiceOption(plugin->getPluginID(), "", tooltip.toStdString()));

        }
    }

    KnobChoicePtr pluginChoice = pluginSelectorKnob.lock();

    pluginChoice->populateChoices(entries);
    pluginChoice->blockValueChanges();
    //pluginChoice->resetToDefaultValue();
    pluginChoice->unblockValueChanges();
    if (entries.size() <= 2) {
        pluginChoice->setSecret(true);
    } else {
        pluginChoice->setSecret(false);
    }
}

bool
WriteNode::isWriter() const
{
    return true;
}

// static
bool
WriteNode::isVideoWriter(const std::string& pluginID)
{
    return (pluginID == PLUGINID_OFX_WRITEFFMPEG);
}

bool
WriteNode::isVideoWriter() const
{
    NodePtr p = _imp->embeddedPlugin.lock();

    return p ? isVideoWriter( p->getPluginID() ) : false;
}

bool
WriteNode::isGenerator() const
{
    return false;
}

bool
WriteNode::isOutput() const
{
    return true;
}

bool
WriteNode::getCreateChannelSelectorKnob() const
{
    return false;
}

bool
WriteNode::isHostChannelSelectorSupported(bool* /*defaultR*/,
                                          bool* /*defaultG*/,
                                          bool* /*defaultB*/,
                                          bool* /*defaultA*/) const
{
    return false;
}

void
WriteNode::initializeKnobs()
{
    KnobPagePtr controlpage = createKnob<KnobPage>("Controls");
    controlpage->setLabel(tr("Controls"));

    ///Find a  "lastFrame" parameter and add it after it
    KnobIntPtr frameIncrKnob = createKnob<KnobInt>(kNatronWriteParamFrameStep );

    frameIncrKnob->setLabel(tr(kNatronWriteParamFrameStepLabel));
    frameIncrKnob->setHintToolTip( tr(kNatronWriteParamFrameStepHint) );
    frameIncrKnob->setAnimationEnabled(false);
    frameIncrKnob->setRange(1, INT_MAX);
    frameIncrKnob->setDefaultValue(1);
    controlpage->addKnob(frameIncrKnob);
    /*if (mainPage) {
        std::vector< KnobIPtr > children = mainPage->getChildren();
        bool foundLastFrame = false;
        for (std::size_t i = 0; i < children.size(); ++i) {
            if (children[i]->getName() == "lastFrame") {
                mainPage->insertKnob(i + 1, frameIncrKnob);
                foundLastFrame = true;
                break;
            }
        }
        if (!foundLastFrame) {
            mainPage->addKnob(frameIncrKnob);
        }
       }*/
    _imp->frameIncrKnob = frameIncrKnob;
    _imp->writeNodeKnobs.push_back(frameIncrKnob);

    KnobBoolPtr readBack = createKnob<KnobBool>(kNatronWriteParamReadBack);
    readBack->setAnimationEnabled(false);
    readBack->setLabel(tr(kNatronWriteParamReadBackLabel));
    readBack->setHintToolTip( tr(kNatronWriteParamReadBackHint) );
    readBack->setEvaluateOnChange(false);
    readBack->setDefaultValue(false);
    controlpage->addKnob(readBack);
    _imp->readBackKnob = readBack;
    _imp->writeNodeKnobs.push_back(readBack);


    KnobChoicePtr pluginSelector = createKnob<KnobChoice>(kNatronWriteNodeParamEncodingPluginChoice);
    pluginSelector->setAnimationEnabled(false);
    pluginSelector->setLabel(tr("Encoder"));
    pluginSelector->setHintToolTip( tr("Select the internal encoder plug-in used for this file format. By default this uses "
                                       "the plug-in selected for this file extension in the Preferences.") );
    pluginSelector->setEvaluateOnChange(false);
    _imp->pluginSelectorKnob = pluginSelector;
    controlpage->addKnob(pluginSelector);

    _imp->writeNodeKnobs.push_back(pluginSelector);

    KnobSeparatorPtr separator = createKnob<KnobSeparator>("encoderOptionsSeparator");
    separator->setLabel(tr("Encoder Options"));
    separator->setHintToolTip( tr("Below can be found parameters that are specific to the Writer plug-in.") );
    controlpage->addKnob(separator);
    _imp->separatorKnob = separator;
    _imp->writeNodeKnobs.push_back(separator);

} // WriteNode::initializeKnobs

void
WriteNode::onEffectCreated(const CreateNodeArgs& args)
{

    RenderEnginePtr engine = getNode()->getRenderEngine();
    assert(engine);
    QObject::connect(engine.get(), SIGNAL(renderFinished(int)), this, SLOT(onSequenceRenderFinished()));

    if ( !_imp->renderButtonKnob.lock() ) {
        _imp->renderButtonKnob = toKnobButton( getKnobByName("startRender") );
        assert( _imp->renderButtonKnob.lock() );
    }


    //If we already loaded the Writer, do not do anything
    if ( _imp->embeddedPlugin.lock() ) {
        // Ensure the plug-in ID knob has the same value as the created reader:
        // The reader might have been created in onKnobsAboutToBeLoaded() however the knobs
        // get loaded afterwards and the plug-in ID could not reflect the underlying plugin
        KnobChoicePtr pluginIDKnob = _imp->pluginSelectorKnob.lock();
        if (pluginIDKnob) {
            pluginIDKnob->setActiveEntry(ChoiceOption(_imp->embeddedPlugin.lock()->getPluginID()));
        }
        return;
    }
    bool throwErrors = false;
    std::string pattern;

    std::vector<std::string> defaultParamValues = args.getPropertyNUnsafe<std::string>(kCreateNodeArgsPropNodeInitialParamValues);
    std::vector<std::string>::iterator foundFileName  = std::find(defaultParamValues.begin(), defaultParamValues.end(), std::string(kOfxImageEffectFileParamName));
    if (foundFileName != defaultParamValues.end()) {
        std::string propName(kCreateNodeArgsPropParamValue);
        propName += "_";
        propName += kOfxImageEffectFileParamName;
        pattern = args.getPropertyUnsafe<std::string>(propName);
    }


    _imp->createWriteNode( throwErrors, pattern, 0 );
    _imp->refreshPluginSelectorKnob();
}

void
WriteNode::onKnobsAboutToBeLoaded(const SERIALIZATION_NAMESPACE::NodeSerialization& serialization)
{
    _imp->renderButtonKnob = toKnobButton( getKnobByName("startRender") );
    assert( _imp->renderButtonKnob.lock() );

    NodePtr node = getNode();

    //Load the pluginID to create first.
    node->loadKnob( _imp->pluginSelectorKnob.lock(), serialization._knobsValues );


    std::string filename = getFileNameFromSerialization( serialization._knobsValues );
    //Create the Reader with the serialization

    _imp->createWriteNode(false, filename, &serialization);
    _imp->refreshPluginSelectorKnob();
}

bool
WriteNode::knobChanged(const KnobIPtr& k,
                       ValueChangedReasonEnum reason,
                       ViewSetSpec view,
                       TimeValue time)
{
    bool ret = true;
    NodePtr writer = _imp->embeddedPlugin.lock();

    if ( ( k == _imp->outputFileKnob.lock() ) && (reason != eValueChangedReasonTimeChanged) ) {
        if (_imp->creatingWriteNode) {
            if (writer) {
                writer->getEffectInstance()->knobChanged(k, reason, view, time);
            }

            return false;
        }

        try {
            _imp->refreshPluginSelectorKnob();
        } catch (const std::exception& /*e*/) {
            assert(false);
        }

        KnobFilePtr fileKnob = _imp->outputFileKnob.lock();
        assert(fileKnob);
        std::string filename = fileKnob->getValue();

        try {
            _imp->createWriteNode( false, filename, 0 );
            getNode()->clearPersistentMessage(kNatronPersistentErrorEncoderMissing);
        } catch (const std::exception& e) {
            getNode()->setPersistentMessage( eMessageTypeError, kNatronPersistentErrorEncoderMissing, e.what() );
        }

    } else if ( k == _imp->pluginSelectorKnob.lock() ) {

        ChoiceOption entry = _imp->pluginSelectorKnob.lock()->getActiveEntry();

        if (entry.id == "Default") {
            entry.id.clear();
        }

        KnobFilePtr fileKnob = _imp->outputFileKnob.lock();
        assert(fileKnob);
        std::string filename = fileKnob->getValue();

        try {
            _imp->createWriteNode( false, filename, 0 );
            getNode()->clearPersistentMessage(kNatronPersistentErrorEncoderMissing);
        } catch (const std::exception& e) {
            getNode()->setPersistentMessage( eMessageTypeError, kNatronPersistentErrorEncoderMissing, e.what() );
        }
    } else if ( k == _imp->readBackKnob.lock() ) {
        bool readFile = _imp->readBackKnob.lock()->getValue();
        KnobButtonPtr button = _imp->renderButtonKnob.lock();
        button->setEnabled(!readFile);
        if (readFile) {
            KnobFilePtr fileKnob = _imp->outputFileKnob.lock();
            assert(fileKnob);
            std::string filename = fileKnob->getValue();
            _imp->createReadNodeAndConnectGraph(filename);
        } else {
            NodePtr input = _imp->inputNode.lock(), output = _imp->outputNode.lock();
            if (input && writer && output) {
                writer->swapInput(input, 0);
                output->swapInput(input, 0);
            }
        }
    } else if ( (k->getName() == kParamFirstFrame) ||
                ( k->getName() == kParamLastFrame) ||
                ( k->getName() == kParamFrameRange) ) {
        _imp->setReadNodeOriginalFrameRange();
        ret = false;
    } else {
        ret = false;
    }
    if (!ret && writer) {
        EffectInstancePtr effect = writer->getEffectInstance();
        if (effect) {
            ret |= effect->knobChanged(k, reason, view, time);
        }
    }

    return ret;
} // WriteNode::knobChanged

bool
WriteNode::isViewAware() const
{
    NodePtr writer = _imp->embeddedPlugin.lock();

    if (writer) {
        EffectInstancePtr effect = writer->getEffectInstance();
        if (effect) {
            return effect->isViewAware();
        }
    }
    return false;
}

ActionRetCodeEnum
WriteNode::getFrameRange(double *first,
                         double *last)
{
    NodePtr writer = _imp->embeddedPlugin.lock();

    if (writer) {
        EffectInstancePtr effect = writer->getEffectInstance();
        if (effect) {
            return effect->getFrameRange(first, last);
        }
    }
    return EffectInstance::getFrameRange(first, last);
    
}


void
WriteNode::onSequenceRenderStarted()
{
    NodePtr readNode = _imp->readBackNode.lock();
    NodePtr outputNode = _imp->outputNode.lock();
    if (outputNode->getInput(0) == readNode) {
        outputNode->swapInput(_imp->inputNode.lock(), 0);
    }

}

void
WriteNode::onSequenceRenderFinished()
{

    bool readFile = _imp->readBackKnob.lock()->getValue();

    NodePtr readNode = _imp->readBackNode.lock();
    NodePtr outputNode = _imp->outputNode.lock();
    if (readFile && readNode) {
        outputNode->swapInput(readNode, 0);
    }


}

NATRON_NAMESPACE_EXIT

NATRON_NAMESPACE_USING
#include "moc_WriteNode.cpp"<|MERGE_RESOLUTION|>--- conflicted
+++ resolved
@@ -426,21 +426,12 @@
                 }
 
                 //This is a knob of the Writer plug-in
-<<<<<<< HEAD
 
                 //Serialize generic knobs and keep them around until we create a new Writer plug-in
                 bool mustSerializeKnob;
                 bool isGeneric = isGenericKnob( (*it)->getName(), &mustSerializeKnob );
                 if (!isGeneric || mustSerializeKnob) {
 
-=======
-
-                //Serialize generic knobs and keep them around until we create a new Writer plug-in
-                bool mustSerializeKnob;
-                bool isGeneric = isGenericKnob( (*it)->getName(), &mustSerializeKnob );
-                if (!isGeneric || mustSerializeKnob) {
-
->>>>>>> 68c4ae2b
                     if (!isGeneric && !(*it)->getIsSecret()) {
                         // Don't save the secret state otherwise some knobs could be invisible when cloning the serialization even if we change format
                         (*it)->setSecret(false);
@@ -736,17 +727,9 @@
     std::string ext = QtCompat::removeFileExtension(qpattern).toLower().toStdString();
     std::string writerPluginID = pluginSelectorKnob.lock()->getActiveEntry().id;
 
-<<<<<<< HEAD
-    if ( writerPluginID.empty() ) {
-        if ( writerPluginID.empty() || writerPluginID ==  kPluginSelectorParamEntryDefault) {
-            //Use default
-            writerPluginID = appPTR->getWriterPluginIDForFileType(ext);
-        }
-=======
     if ( writerPluginID.empty() || writerPluginID ==  kPluginSelectorParamEntryDefault) {
         //Use default
         writerPluginID = appPTR->getWriterPluginIDForFileType(ext);
->>>>>>> 68c4ae2b
     }
 
 
