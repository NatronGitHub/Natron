/* ***** BEGIN LICENSE BLOCK *****
 * This file is part of Natron <http://www.natron.fr/>,
 * Copyright (C) 2013-2018 INRIA and Alexandre Gauthier-Foichat
 *
 * Natron is free software: you can redistribute it and/or modify
 * it under the terms of the GNU General Public License as published by
 * the Free Software Foundation; either version 2 of the License, or
 * (at your option) any later version.
 *
 * Natron is distributed in the hope that it will be useful,
 * but WITHOUT ANY WARRANTY; without even the implied warranty of
 * MERCHANTABILITY or FITNESS FOR A PARTICULAR PURPOSE.  See the
 * GNU General Public License for more details.
 *
 * You should have received a copy of the GNU General Public License
 * along with Natron.  If not, see <http://www.gnu.org/licenses/gpl-2.0.html>
 * ***** END LICENSE BLOCK ***** */

// ***** BEGIN PYTHON BLOCK *****
// from <https://docs.python.org/3/c-api/intro.html#include-files>:
// "Since Python may define some pre-processor definitions which affect the standard headers on some systems, you must include Python.h before any standard headers are included."
#include <Python.h>
// ***** END PYTHON BLOCK *****

#include "OfxImageEffectInstance.h"

#include <cassert>
#include <cstdarg>
#include <memory>
#include <string>
#include <map>
#include <locale>
#include <stdexcept>
#include <cstring> // for std::memcpy, std::memset, std::strcmp

CLANG_DIAG_OFF(deprecated)
CLANG_DIAG_OFF(uninitialized)
#include <QtCore/QDateTime>
#include <QtCore/QDebug>
CLANG_DIAG_ON(deprecated)
CLANG_DIAG_ON(uninitialized)

//ofx extension
#include <nuke/fnPublicOfxExtensions.h>

//for parametric params properties
#include <ofxParametricParam.h>

#include <ofxNatron.h>
#include <ofxhUtilities.h> // for StatStr
#include <ofxhPluginCache.h>

#include "Engine/AppInstance.h"
#include "Engine/AppManager.h"
#include "Engine/Format.h"
#include "Engine/Knob.h"
#include "Engine/KnobFactory.h"
#include "Engine/KnobTypes.h"
#include "Engine/MemoryInfo.h" // printAsRAM
#include "Engine/Node.h"
#include "Engine/NodeMetadata.h"
#include "Engine/ViewerInstance.h"
#include "Engine/ViewerNode.h"
#include "Engine/OfxClipInstance.h"
#include "Engine/OfxEffectInstance.h"
#include "Engine/OfxMemory.h"
#include "Engine/OfxOverlayInteract.h"
#include "Engine/OfxParamInstance.h"
#include "Engine/Project.h"
#include "Engine/TimeLine.h"
#include "Engine/ViewIdx.h"
#include "Engine/ViewerInstance.h"

NATRON_NAMESPACE_ENTER

// see second answer of http://stackoverflow.com/questions/2342162/stdstring-formatting-like-sprintf
static
std::string
string_format(const std::string fmt,
              ...)
{
    int size = ( (int)fmt.size() ) * 2 + 50;   // Use a rubric appropriate for your code
    std::string str;
    va_list ap;

    while (1) {     // Maximum two passes on a POSIX system...
        str.resize(size);
        va_start(ap, fmt);
        int n = vsnprintf( (char *)str.data(), size, fmt.c_str(), ap );
        va_end(ap);
        if ( (n > -1) && (n < size) ) {  // Everything worked
            str.resize(n);

            return str;
        }
        if (n > -1) { // Needed size returned
            size = n + 1;   // For null char
        } else {
            size *= 2;      // Guess at a larger size (OS specific)
        }
    }

    return str;
}

OfxImageEffectInstance::OfxImageEffectInstance(OFX::Host::ImageEffect::ImageEffectPlugin* plugin,
                                               OFX::Host::ImageEffect::Descriptor & desc,
                                               const std::string & context,
                                               bool interactive)
    : OFX::Host::ImageEffect::Instance(plugin, desc, context, interactive)
    , _ofxEffectInstance()
{
    getProps().setGetHook(kNatronOfxExtraCreatedPlanes, (OFX::Host::Property::GetHook*)this);
}

OfxImageEffectInstance::OfxImageEffectInstance(const OfxImageEffectInstance& other)
    : OFX::Host::ImageEffect::Instance(other)
    , _ofxEffectInstance()
{
}

OfxImageEffectInstance::~OfxImageEffectInstance()
{
}

OfxStatus
OfxImageEffectInstance::mainEntry(const char *action,
                                  const void *handle,
                                  OFX::Host::Property::Set *inArgs,
                                  OFX::Host::Property::Set *outArgs)
{
    return OFX::Host::ImageEffect::Instance::mainEntry(action, handle, inArgs, outArgs);
}

OfxStatus
OfxImageEffectInstance::createInstanceAction()
{
    ///Overriden because the call to setDefaultClipPreferences is done in Natron

#       ifdef OFX_DEBUG_ACTIONS
    std::cout << "OFX: " << (void*)this << "->" << kOfxActionCreateInstance << "()" << std::endl;
#       endif
    // now tell the plug-in to create instance
    OfxStatus st = mainEntry(kOfxActionCreateInstance, this->getHandle(), 0, 0);
#       ifdef OFX_DEBUG_ACTIONS
    std::cout << "OFX: " << (void*)this << "->" << kOfxActionCreateInstance << "()->" << StatStr(st) << std::endl;
#       endif

    if (st == kOfxStatOK) {
        _created = true;
    }

    return st;
}

const std::string &
OfxImageEffectInstance::getDefaultOutputFielding() const
{
    static const std::string v(kOfxImageFieldNone);

    return v;
}

/// make a clip
OFX::Host::ImageEffect::ClipInstance*
OfxImageEffectInstance::newClipInstance(OFX::Host::ImageEffect::Instance* plugin,
                                        OFX::Host::ImageEffect::ClipDescriptor* descriptor,
                                        int index)
{
    Q_UNUSED(plugin);

    return new OfxClipInstance(getOfxEffectInstance(), this, index, descriptor);
}

OfxStatus
OfxImageEffectInstance::setPersistentMessage(const char* type,
                                             const char* /*id*/,
                                             const char* format,
                                             va_list args)
{
    assert(type);
    assert(format);
    std::string message = string_format(format, args);
    OfxEffectInstancePtr effect = _ofxEffectInstance.lock();
    assert(effect);

    if (effect) {
        MessageTypeEnum messageType = eMessageTypeError;
        if (std::strcmp(type, kOfxMessageError) == 0) {
            messageType = eMessageTypeError;
        } else if (std::strcmp(type, kOfxMessageWarning) == 0) {
            messageType = eMessageTypeWarning;
        } else if (std::strcmp(type, kOfxMessageMessage) == 0) {
            messageType = eMessageTypeInfo;
        }
        effect->getNode()->setPersistentMessage(messageType, kNatronPersistentErrorOpenFXPlugin, message);
    }

    return kOfxStatOK;
}

OfxStatus
OfxImageEffectInstance::clearPersistentMessage()
{
    OfxEffectInstancePtr effect = _ofxEffectInstance.lock();
    if (!effect) {
        return kOfxStatFailed;
    }
    effect->getNode()->clearPersistentMessage(kNatronPersistentErrorOpenFXPlugin);

    return kOfxStatOK;
}

OfxStatus
OfxImageEffectInstance::vmessage(const char* msgtype,
                                 const char* /*id*/,
                                 const char* format,
                                 va_list args)
{
    assert(msgtype);
    assert(format);
    std::string message = string_format(format, args);
    std::string type(msgtype);
    OfxEffectInstancePtr effect = _ofxEffectInstance.lock();
    if (!effect) {
        return kOfxStatFailed;
    }
    if (type == kOfxMessageLog) {
        LogEntry::LogEntryColor c;
        if (effect->getNode()->getColor(&c.r, &c.g, &c.b)) {
            c.colorSet = true;
        }
        appPTR->writeToErrorLog_mt_safe(QString::fromUtf8( effect->getNode()->getLabel().c_str() ), QDateTime::currentDateTime(),
                                        QString::fromUtf8( message.c_str() ), false, c);
    } else if ( (type == kOfxMessageFatal) || (type == kOfxMessageError) ) {
        effect->message(eMessageTypeError, message);
    } else if (type == kOfxMessageWarning) {
        effect->message(eMessageTypeWarning, message);
    } else if (type == kOfxMessageMessage) {
        effect->message(eMessageTypeInfo, message);
    } else if (type == kOfxMessageQuestion) {
        if ( effect->message(eMessageTypeQuestion, message) ) {
            return kOfxStatReplyYes;
        } else {
            return kOfxStatReplyNo;
        }
    }

    return kOfxStatReplyDefault;
}

const std::vector<std::string>&
OfxImageEffectInstance::getUserCreatedPlanes() const
{
    OfxEffectInstancePtr effect = _ofxEffectInstance.lock();
<<<<<<< HEAD

=======
>>>>>>> cfea4528
    const std::vector<std::string>& planes = effect->getUserPlanes();
    return planes;
}

int
OfxImageEffectInstance::getDimension(const std::string &name) const OFX_EXCEPTION_SPEC
{
    OfxEffectInstancePtr effect = _ofxEffectInstance.lock();
<<<<<<< HEAD

=======
>>>>>>> cfea4528
    if (!effect) {
        return 0;
    }
    if (name != kNatronOfxExtraCreatedPlanes) {
        return OFX::Host::ImageEffect::Instance::getDimension(name);
    }
    try {
        const std::vector<std::string>& planes = effect->getUserPlanes();
        return (int)planes.size();
    } catch (...) {
        throw OFX::Host::Property::Exception(kOfxStatErrUnknown);
    }
}

// The size of the current project in canonical coordinates.
// The size of a project is a sub set of the kOfxImageEffectPropProjectExtent. For example a
// project may be a PAL SD project, but only be a letter-box within that. The project size is
// the size of this sub window.
void
OfxImageEffectInstance::getProjectSize(double & xSize,
                                       double & ySize) const
{
    Format f;

    _ofxEffectInstance.lock()->getApp()->getProject()->getProjectDefaultFormat(&f);
    RectI pixelF;
    pixelF.x1 = f.x1;
    pixelF.x2 = f.x2;
    pixelF.y1 = f.y1;
    pixelF.y2 = f.y2;
    RectD canonicalF;
    pixelF.toCanonical_noClipping(0, f.getPixelAspectRatio(), &canonicalF);
    xSize = canonicalF.width();
    ySize = canonicalF.height();
}

// The offset of the current project in canonical coordinates.
// The offset is related to the kOfxImageEffectPropProjectSize and is the offset from the origin
// of the project 'subwindow'. For example for a PAL SD project that is in letterbox form, the
// project offset is the offset to the bottom left hand corner of the letter box. The project
// offset is in canonical coordinates.
void
OfxImageEffectInstance::getProjectOffset(double & xOffset,
                                         double & yOffset) const
{
    Format f;

    _ofxEffectInstance.lock()->getApp()->getProject()->getProjectDefaultFormat(&f);
    RectI pixelF;
    pixelF.x1 = f.x1;
    pixelF.x2 = f.x2;
    pixelF.y1 = f.y1;
    pixelF.y2 = f.y2;
    RectD canonicalF;
    pixelF.toCanonical_noClipping(0, f.getPixelAspectRatio(), &canonicalF);
    xOffset = canonicalF.left();
    yOffset = canonicalF.bottom();
}

// The extent of the current project in canonical coordinates.
// The extent is the size of the 'output' for the current project. See ProjectCoordinateSystems
// for more infomation on the project extent. The extent is in canonical coordinates and only
// returns the top right position, as the extent is always rooted at 0,0. For example a PAL SD
// project would have an extent of 768, 576.
void
OfxImageEffectInstance::getProjectExtent(double & xSize,
                                         double & ySize) const
{
    Format f;

    _ofxEffectInstance.lock()->getApp()->getProject()->getProjectDefaultFormat(&f);
    RectI pixelF;
    pixelF.x1 = f.x1;
    pixelF.x2 = f.x2;
    pixelF.y1 = f.y1;
    pixelF.y2 = f.y2;
    RectD canonicalF;
    pixelF.toCanonical_noClipping(0, f.getPixelAspectRatio(), &canonicalF);
    xSize = canonicalF.right();
    ySize = canonicalF.top();
}

// The pixel aspect ratio of the current project
double
OfxImageEffectInstance::getProjectPixelAspectRatio() const
{
    assert( _ofxEffectInstance.lock() );
    Format f;
    _ofxEffectInstance.lock()->getApp()->getProject()->getProjectDefaultFormat(&f);

    return f.getPixelAspectRatio();
}

// The duration of the effect
// This contains the duration of the plug-in effect, in frames.
double
OfxImageEffectInstance::getEffectDuration() const
{
    assert( getOfxEffectInstance() );
    OfxEffectInstancePtr effect = getOfxEffectInstance();
    NodePtr node = effect->getNode();
    if (!node) {
        return 0;
    }
    int firstFrame, lastFrame;
    bool lifetimeEnabled = effect->isLifetimeActivated(&firstFrame, &lastFrame);
    if (lifetimeEnabled) {
        return std::max(double(lastFrame - firstFrame) + 1., 1.);
    } else {
        // return the project duration if the effect has no lifetime
        TimeValue projFirstFrame, projLastFrame;
        node->getApp()->getProject()->getFrameRange(&projFirstFrame, &projLastFrame);

        return std::max(projLastFrame - projFirstFrame + 1., 1.);
    }
}

// For an instance, this is the frame rate of the project the effect is in.
double
OfxImageEffectInstance::getFrameRate() const
{
    assert( getOfxEffectInstance() && getOfxEffectInstance()->getApp() );

    return getOfxEffectInstance()->getApp()->getProjectFrameRate();
}

/// This is called whenever a param is changed by the plugin so that
/// the recursive instanceChangedAction will be fed the correct frame
double
OfxImageEffectInstance::getFrameRecursive() const
{
    assert( getOfxEffectInstance() );

    return getOfxEffectInstance()->getCurrentRenderTime();
}

/// This is called whenever a param is changed by the plugin so that
/// the recursive instanceChangedAction will be fed the correct
/// renderScale
void
OfxImageEffectInstance::getRenderScaleRecursive(double &x,
                                                double &y) const
{
    x = 1.;
    y = 1.;
}

OfxStatus
OfxImageEffectInstance::getViewCount(int *nViews) const
{
    *nViews = getOfxEffectInstance()->getApp()->getProject()->getProjectViewsCount();

    return kOfxStatOK;
}

// overridden from OFX::Host::ImageEffect::Instance
OfxStatus
OfxImageEffectInstance::getViewName(int viewIndex,
                                    const char** name) const
{
    const std::vector<std::string>& views = getOfxEffectInstance()->getApp()->getProject()->getProjectViewNames();

    if ( (viewIndex >= 0) && ( viewIndex < (int)views.size() ) ) {
        *name = views[viewIndex].data();

        return kOfxStatOK;
    }
    static const std::string emptyViewName;
    *name = emptyViewName.data();
    return kOfxStatErrBadIndex;
}

const OFX::Host::Property::PropSpec*
OfxImageEffectInstance::getOfxParamOverlayInteractDescProps()
{
    ///These props are properties of the PARAMETER descriptor but the describe function of the INTERACT descriptor
    ///expects those properties to exist, so we add them to the INTERACT descriptor.
    static const OFX::Host::Property::PropSpec interactDescProps[] = {
        { kOfxParamPropInteractSize,        OFX::Host::Property::eInt,  2, true, "0" },
        { kOfxParamPropInteractSizeAspect,  OFX::Host::Property::eDouble,  1, false, "1" },
        { kOfxParamPropInteractMinimumSize, OFX::Host::Property::eDouble,  2, false, "10" },
        { kOfxParamPropInteractPreferedSize, OFX::Host::Property::eInt,     2, false, "10" },
        OFX::Host::Property::propSpecEnd
    };

    return interactDescProps;
}

// make a parameter instance
OFX::Host::Param::Instance *
OfxImageEffectInstance::newParam(const std::string &paramName,
                                 OFX::Host::Param::Descriptor &descriptor)
{
    // note: the order for parameter types is the same as in ofxParam.h
    OFX::Host::Param::Instance* instance = NULL;
    KnobIPtr knob;
    bool paramShouldBePersistent = true;
    bool secretByDefault = descriptor.getSecret();
    bool enabledByDefault = descriptor.getEnabled();

    std::string paramType = descriptor.getType();
    bool isToggableButton = false;
    if (paramType == kOfxParamTypeBoolean) {
        isToggableButton = (bool)descriptor.getProperties().getIntProperty(kNatronOfxBooleanParamPropIsToggableButton);
        if (isToggableButton) {
            paramType = kOfxParamTypePushButton;
        }
    }

    if (paramType == kOfxParamTypeInteger) {
        OfxIntegerInstance *ret = new OfxIntegerInstance(getOfxEffectInstance(), descriptor);
        knob = ret->getKnob();
        instance = ret;
    } else if (paramType == kOfxParamTypeDouble) {
        OfxDoubleInstance  *ret = new OfxDoubleInstance(getOfxEffectInstance(), descriptor);
        knob = ret->getKnob();
        instance = ret;
    } else if (paramType == kOfxParamTypeBoolean) {
        OfxBooleanInstance *ret = new OfxBooleanInstance(getOfxEffectInstance(), descriptor);
        knob = ret->getKnob();
        instance = ret;
    } else if (paramType == kOfxParamTypeChoice) {
        OfxChoiceInstance *ret = new OfxChoiceInstance(getOfxEffectInstance(), descriptor);
        knob = ret->getKnob();
        instance = ret;
    } else if (paramType == kOfxParamTypeRGBA) {
        OfxRGBAInstance *ret = new OfxRGBAInstance(getOfxEffectInstance(), descriptor);
        knob = ret->getKnob();
        instance = ret;
    } else if (paramType == kOfxParamTypeRGB) {
        OfxRGBInstance *ret = new OfxRGBInstance(getOfxEffectInstance(), descriptor);
        knob = ret->getKnob();
        instance = ret;
    } else if (paramType == kOfxParamTypeDouble2D) {
        OfxDouble2DInstance *ret = new OfxDouble2DInstance(getOfxEffectInstance(), descriptor);
        knob = ret->getKnob();
        instance = ret;
    } else if (paramType == kOfxParamTypeInteger2D) {
        OfxInteger2DInstance *ret = new OfxInteger2DInstance(getOfxEffectInstance(), descriptor);
        knob = ret->getKnob();
        instance = ret;
    } else if (paramType == kOfxParamTypeDouble3D) {
        OfxDouble3DInstance *ret = new OfxDouble3DInstance(getOfxEffectInstance(), descriptor);
        knob = ret->getKnob();
        instance = ret;
    } else if (paramType == kOfxParamTypeInteger3D) {
        OfxInteger3DInstance *ret = new OfxInteger3DInstance(getOfxEffectInstance(), descriptor);
        knob = ret->getKnob();
        instance = ret;
    } else if (paramType == kOfxParamTypeString) {
        OfxStringInstance *ret = new OfxStringInstance(getOfxEffectInstance(), descriptor);
        knob = ret->getKnob();
        instance = ret;
    } else if (paramType == kOfxParamTypeCustom) {
        /*
           http://openfx.sourceforge.net/Documentation/1.3/ofxProgrammingReference.html#kOfxParamTypeCustom

           Custom parameters contain null terminated char * C strings, and may animate. They are designed to provide plugins with a way of storing data that is too complicated or impossible to store in a set of ordinary parameters.

           If a custom parameter animates, it must set its kOfxParamPropCustomInterpCallbackV1 property, which points to a OfxCustomParamInterpFuncV1 function. This function is used to interpolate keyframes in custom params.

           Custom parameters have no interface by default. However,

         * if they animate, the host's animation sheet/editor should present a keyframe/curve representation to allow positioning of keys and control of interpolation. The 'normal' (ie: paged or hierarchical) interface should not show any gui.
         * if the custom param sets its kOfxParamPropInteractV1 property, this should be used by the host in any normal (ie: paged or hierarchical) interface for the parameter.

           Custom parameters are mandatory, as they are simply ASCII C strings. However, animation of custom parameters an support for an in editor interact is optional.
         */
        //throw std::runtime_error(std::string("Parameter ") + paramName + " has unsupported OFX type " + paramType);
        secretByDefault = true;
        enabledByDefault = false;
        OfxCustomInstance *ret = new OfxCustomInstance(getOfxEffectInstance(), descriptor);
        knob = ret->getKnob();
        instance = ret;
    } else if (paramType == kOfxParamTypeGroup) {
        OfxGroupInstance *ret = new OfxGroupInstance(getOfxEffectInstance(), descriptor);
        knob = ret->getKnob();
        KnobGroupPtr isGroup = toKnobGroup(knob);
        assert(isGroup);
        if (isGroup) {
            bool haveShortcut = (bool)descriptor.getProperties().getIntProperty(kNatronOfxParamPropInViewerContextCanHaveShortcut);
            isGroup->setInViewerContextCanHaveShortcut(haveShortcut);
            bool isInToolbar = (bool)descriptor.getProperties().getIntProperty(kNatronOfxParamPropInViewerContextIsInToolbar);
            if (isInToolbar) {
                isGroup->setAsToolButton(true);
            } else {
                bool isDialog = (bool)descriptor.getProperties().getIntProperty(kNatronOfxGroupParamPropIsDialog);
                if (isDialog) {
                    isGroup->setAsDialog(true);
                }
            }
        }
        instance = ret;
        paramShouldBePersistent = false;
    } else if (paramType == kOfxParamTypePage) {
        OfxPageInstance* ret = new OfxPageInstance(getOfxEffectInstance(), descriptor);
        knob = ret->getKnob();
#ifdef DEBUG_PAGE
        qDebug() << "Page " << descriptor.getName().c_str() << " has children:";
        int nChildren = ret->getProperties().getDimension(kOfxParamPropPageChild);
        for (int i = 0; i < nChildren; ++i) {
            qDebug() << "- " << ret->getProperties().getStringProperty(kOfxParamPropPageChild, i).c_str();
        }
#endif
        KnobPagePtr isPage = toKnobPage(knob);
        assert(isPage);
        if (isPage) {
            bool isInToolbar = (bool)descriptor.getProperties().getIntProperty(kNatronOfxParamPropInViewerContextIsInToolbar);
            if (isInToolbar) {
                isPage->setAsToolBar(true);
            }
        }
        instance = ret;
        paramShouldBePersistent = false;
    } else if (paramType == kOfxParamTypePushButton) {
        OfxPushButtonInstance *ret = new OfxPushButtonInstance(getOfxEffectInstance(), descriptor);
        knob = ret->getKnob();
        if (isToggableButton) {
            KnobButtonPtr isBtn = toKnobButton(knob);
            assert(isBtn);
            if (isBtn) {
                isBtn->setCheckable(true);
                int def = descriptor.getProperties().getIntProperty(kOfxParamPropDefault);
                isBtn->setValue((bool)def);

                bool haveShortcut = (bool)descriptor.getProperties().getIntProperty(kNatronOfxParamPropInViewerContextCanHaveShortcut);
                isBtn->setInViewerContextCanHaveShortcut(haveShortcut);
            }
        }
        instance = ret;
        //paramShouldBePersistent = false;
    } else if (paramType == kOfxParamTypeParametric) {
        OfxParametricInstance* ret = new OfxParametricInstance(getOfxEffectInstance(), descriptor);
        OfxStatus stat = ret->defaultInitializeAllCurves(descriptor);

        if (stat == kOfxStatFailed) {
            throw std::runtime_error("The parameter failed to create curves from their default\n"
                                     "initialized by the plug-in.");
        }
        ret->onCurvesDefaultInitialized();

        knob = ret->getKnob();
        instance = ret;
    }

    assert(knob);
    if (!instance) {
        throw std::runtime_error( std::string("Parameter ") + paramName + " has unknown OFX type " + paramType );
    }


    OfxParamToKnob* ptk = dynamic_cast<OfxParamToKnob*>(instance);
    assert(ptk);
    if (!ptk) {
        throw std::logic_error("");
    }

    //knob->setName(paramName);
    knob->setEvaluateOnChange( descriptor.getEvaluateOnChange() );

    bool persistent = descriptor.getIsPersistent();
    if (!paramShouldBePersistent) {
        persistent = false;
    }

    const std::string & iconFilePath = descriptor.getProperties().getStringProperty(kOfxPropIcon, 1);
    if ( !iconFilePath.empty() ) {
        knob->setIconLabel(iconFilePath);
    }

    bool isMarkdown = descriptor.getProperties().getIntProperty(kNatronOfxPropDescriptionIsMarkdown);
    knob->setHintIsMarkdown(isMarkdown);

    knob->setIsMetadataSlave( isClipPreferencesSlaveParam(paramName) );
    knob->setIsPersistent(persistent);
    knob->setAnimationEnabled( descriptor.getCanAnimate() );
    knob->setSecret(secretByDefault);
    knob->setEnabled(enabledByDefault);
    knob->setHintToolTip( descriptor.getHint() );
    knob->setCanUndo( descriptor.getCanUndo() );
    knob->setSpacingBetweenItems( descriptor.getProperties().getIntProperty(kOfxParamPropLayoutPadWidth) );

    if ( knob->isAnimationEnabled() ) {
        KnobSignalSlotHandlerPtr handler = knob->getSignalSlotHandler();
        if (handler) {
            QObject::connect( handler.get(), SIGNAL(mustRefreshKnobGui(ViewSetSpec,DimSpec,ValueChangedReasonEnum)), ptk,
                              SLOT(onMustRefreshGuiTriggered(ViewSetSpec,DimSpec,ValueChangedReasonEnum)) );
        }
    }

    int layoutHint = descriptor.getProperties().getIntProperty(kOfxParamPropLayoutHint);
    if (layoutHint == kOfxParamPropLayoutHintNoNewLine) {
        knob->setAddNewLine(false);
    } else if (layoutHint == kOfxParamPropLayoutHintDivider) {
        knob->setAddSeparator(true);
    }

    std::string cachingInvalidation = descriptor.getProperties().getStringProperty(kOfxParamPropCacheInvalidation);
    if (cachingInvalidation == kOfxParamInvalidateValueChangeToEnd ||
        cachingInvalidation == kOfxParamInvalidateAll) {
        knob->setHashingStrategy(eKnobHashingStrategyAnimation);
    }

    knob->setInViewerContextItemSpacing( descriptor.getProperties().getIntProperty(kNatronOfxParamPropInViewerContextLayoutPadWidth) );

    int viewportLayoutHint = descriptor.getProperties().getIntProperty(kNatronOfxParamPropInViewerContextLayoutHint);
    if (viewportLayoutHint == kNatronOfxParamPropInViewerContextLayoutHintAddNewLine) {
        knob->setInViewerContextLayoutType(eViewerContextLayoutTypeAddNewLine);
    } else if (viewportLayoutHint == kNatronOfxParamPropInViewerContextLayoutHintNormalDivider) {
        knob->setInViewerContextLayoutType(eViewerContextLayoutTypeSeparator);
    }

    bool viewportSecret = (bool)descriptor.getProperties().getIntProperty(kNatronOfxParamPropInViewerContextSecret);
    if (viewportSecret) {
        knob->setInViewerContextSecret(viewportSecret);
    }

    const std::string& viewportLabel = descriptor.getProperties().getStringProperty(kNatronOfxParamPropInViewerContextLabel);
    if (!viewportLabel.empty()) {
        knob->setInViewerContextLabel(QString::fromUtf8(viewportLabel.c_str()));
    }

    ptk->connectDynamicProperties();

    return instance;
} // newParam


NATRON_NAMESPACE_ANONYMOUS_ENTER

struct PageOrdered
{
    KnobPagePtr page;
    std::list<OfxParamToKnob*> paramsOrdered;
};

typedef boost::shared_ptr<PageOrdered> PageOrderedPtr;
typedef std::list<PageOrderedPtr> PageOrderedPtrList;
<<<<<<< HEAD

NATRON_NAMESPACE_ANONYMOUS_EXIT

=======
>>>>>>> cfea4528

void
OfxImageEffectInstance::addParamsToTheirParents()
{
    //All parameters in their order of declaration by the plug-in
    const std::list<OFX::Host::Param::Instance*> & params = getParamList();
    OfxEffectInstancePtr effect = getOfxEffectInstance();

    //Extract pages and their children and add knobs to groups
    PageOrderedPtrList finalPages;

    for (std::list<OFX::Host::Param::Instance*>::const_iterator it = params.begin(); it != params.end(); ++it) {
        OfxParamToKnob* isKnownKnob = dynamic_cast<OfxParamToKnob*>(*it);
        assert(isKnownKnob);
        if (!isKnownKnob) {
            continue;
        }
        KnobIPtr associatedKnob = isKnownKnob->getKnob();
        if (!associatedKnob) {
            continue;
        }
        OfxPageInstance* isPage = dynamic_cast<OfxPageInstance*>(*it);
        if (isPage) {
            const std::map<int, OFX::Host::Param::Instance*>& children = isPage->getChildren();
            PageOrderedPtr pageData = boost::make_shared<PageOrdered>();
<<<<<<< HEAD
            pageData->page = toKnobPage(associatedKnob);
=======
            pageData->page = boost::dynamic_pointer_cast<KnobPage>(associatedKnob);
>>>>>>> cfea4528
            assert(pageData->page);
            std::map<OfxParamToKnob*, int> childrenList;
            for (std::map<int, OFX::Host::Param::Instance*>::const_iterator it2 = children.begin(); it2 != children.end(); ++it2) {
                OfxParamToKnob* isParamToKnob = dynamic_cast<OfxParamToKnob*>(it2->second);
                assert(isParamToKnob);
                if (!isParamToKnob) {
                    continue;
                }
                pageData->paramsOrdered.push_back(isParamToKnob);
            }
            finalPages.push_back(pageData);
        } else {
            OFX::Host::Param::Instance* hasParent = (*it)->getParentInstance();
            if (hasParent) {
                OfxGroupInstance* parentIsGroup = dynamic_cast<OfxGroupInstance*>(hasParent);
                if (!parentIsGroup) {
                    std::cerr << getDescriptor().getPlugin()->getIdentifier() << ": Warning: attempting to set a parent which is not a group. (" << (*it)->getName() << ")" << std::endl;
                } else {
                    parentIsGroup->addKnob(associatedKnob);

                    ///Add a separator in the group if needed
                    if ( associatedKnob->isSeparatorActivated() ) {
                        std::string separatorName = (*it)->getName() + "_separator";
<<<<<<< HEAD
                        KnobHolderPtr knobHolder = associatedKnob->getHolder();
=======
                        KnobHolder* knobHolder = associatedKnob->getHolder();
>>>>>>> cfea4528
                        KnobSeparatorPtr sep = knobHolder->getKnobByNameAndType<KnobSeparator>(separatorName);
                        if (sep) {
                            sep->resetParent();
                        } else {
                            sep = knobHolder->createKnob<KnobSeparator>(separatorName);
                            sep->setLabel(QString());
                            /**
                             * For readers/writers embedded in a ReadNode or WriteNode, the holder will be the ReadNode and WriteNode
                             * but to ensure that all functions such as getKnobByName actually work, we add them to the knob vector so that
                             * interacting with the Reader or the container is actually the same.
                             **/
                            if ( knobHolder != getOfxEffectInstance() ) {
                                getOfxEffectInstance()->addKnob(sep);
                            }
                        }
                        parentIsGroup->addKnob(sep);
                    }
                }
            }
        }
    }

    //Extract the "Main" page, i.e: the first page declared, if no page were created, create one
    PageOrderedPtrList::iterator mainPage = finalPages.end();
    if ( !finalPages.empty() ) {
        mainPage = finalPages.begin();
    } else {
<<<<<<< HEAD
        KnobPagePtr page = effect->createKnob<KnobPage>("settingsPage");
        page->setLabel(tr("Settings"));
=======
        KnobPagePtr page = AppManager::createKnob<KnobPage>( effect.get(), tr("Settings") );
>>>>>>> cfea4528
        PageOrderedPtr pageData = boost::make_shared<PageOrdered>();
        pageData->page = page;
        finalPages.push_back(pageData);
        mainPage = finalPages.begin();
    }
    assert( mainPage != finalPages.end() );
    if ( mainPage == finalPages.end() ) {
        throw std::logic_error("");
    }
    // In this pass we check that all parameters belong to a page.
    // For parameters that do not belong to a page, we add them "on the fly" to the page

    std::list<OfxParamToKnob*> &mainPageParamsOrdered = (*mainPage)->paramsOrdered;
    std::list<OfxParamToKnob*>::iterator lastParamInsertedInMainPage = mainPageParamsOrdered.end();

    for (std::list<OFX::Host::Param::Instance*>::const_iterator it = params.begin(); it != params.end(); ++it) {
        OfxParamToKnob* isKnownKnob = dynamic_cast<OfxParamToKnob*>(*it);
        assert(isKnownKnob);
        if (!isKnownKnob) {
            continue;
        }

        KnobIPtr knob = isKnownKnob->getKnob();
        assert(knob);
        if (!knob) {
            continue;
        }

        KnobPagePtr isPage = toKnobPage(knob);
        if (isPage) {
            continue;
        }


        bool foundPage = false;
        for (std::list<OfxParamToKnob*>::iterator itParam = mainPageParamsOrdered.begin(); itParam != mainPageParamsOrdered.end(); ++itParam) {
            if (isKnownKnob == *itParam) {
                foundPage = true;
                lastParamInsertedInMainPage = itParam;
                break;
            }
        }
        if (!foundPage) {
            // param not found in main page, try in other pages
            PageOrderedPtrList::iterator itPage = mainPage;
            ++itPage;
            for (; itPage != finalPages.end(); ++itPage) {
                for (std::list<OfxParamToKnob*>::iterator itParam = (*itPage)->paramsOrdered.begin(); itParam != (*itPage)->paramsOrdered.end(); ++itParam) {
                    if (isKnownKnob == *itParam) {
                        foundPage = true;
                        break;
                    }
                }
                if (foundPage) {
                    break;
                }
            }
        }

        if (!foundPage) {
            //The parameter does not belong to a page, put it in the main page
            if ( lastParamInsertedInMainPage != mainPageParamsOrdered.end() ) {
                ++lastParamInsertedInMainPage;
            }
            lastParamInsertedInMainPage = mainPageParamsOrdered.insert(lastParamInsertedInMainPage, isKnownKnob);
        }
    } // for (std::list<OFX::Host::Param::Instance*>::const_iterator it = params.begin(); it != params.end(); ++it)


    // For all pages, append their knobs in order
    for (PageOrderedPtrList::iterator itPage = finalPages.begin(); itPage != finalPages.end(); ++itPage) {
        KnobPagePtr pageKnob = (*itPage)->page;

        for (std::list<OfxParamToKnob*>::iterator itParam = (*itPage)->paramsOrdered.begin(); itParam != (*itPage)->paramsOrdered.end(); ++itParam) {
            OfxParamToKnob* isKnownKnob = *itParam;
            assert(isKnownKnob);
            if (!isKnownKnob) {
                continue;
            }

            KnobIPtr child = isKnownKnob->getKnob();
            assert(child);
            if ( !child->getParentKnob() ) {
                pageKnob->addKnob(child);

                if ( child->isSeparatorActivated() ) {
                    std::string separatorName = child->getName() + "_separator";
<<<<<<< HEAD
                    KnobHolderPtr knobHolder = child->getHolder();
=======
                    KnobHolder* knobHolder = child->getHolder();
>>>>>>> cfea4528
                    KnobSeparatorPtr sep = knobHolder->getKnobByNameAndType<KnobSeparator>(separatorName);
                    if (sep) {
                        sep->resetParent();
                    } else {
                        sep = knobHolder->createKnob<KnobSeparator>(separatorName);
                        assert(sep);
                        sep->setLabel(QString());
                        /**
                         * For readers/writers embedded in a ReadNode or WriteNode, the holder will be the ReadNode and WriteNode
                         * but to ensure that all functions such as getKnobByName actually work, we add them to the knob vector so that
                         * interacting with the Reader or the container is actually the same.
                         **/
                        if ( knobHolder != getOfxEffectInstance() ) {
                            getOfxEffectInstance()->addKnob(sep);
                        }
                    }
                    pageKnob->addKnob(sep);
                }
            } // if (!knob->getParentKnob()) {
        }
    }


    // Add the parameters to the viewport in order
    int nDims = getProps().getDimension(kNatronOfxImageEffectPropInViewerContextParamsOrder);
    for (int i = 0; i < nDims; ++i) {
        const std::string& paramName = getProps().getStringProperty(kNatronOfxImageEffectPropInViewerContextParamsOrder);
        OFX::Host::Param::Instance* param = getParam(paramName);
        if (!param) {
            continue;
        }
        OfxParamToKnob* isKnownKnob = dynamic_cast<OfxParamToKnob*>(param);
        assert(isKnownKnob);
        if (isKnownKnob) {
            KnobIPtr knob = isKnownKnob->getKnob();
            assert(knob);
            effect->addKnobToViewerUI(knob);
        }

    }
} // OfxImageEffectInstance::addParamsToTheirParents

/** @brief Used to group any parameter changes for undo/redo purposes

   \arg paramSet   the parameter set in which this is happening
   \arg name       label to attach to any undo/redo string UTF8

   If a plugin calls paramSetValue/paramSetValueAtTime on one or more parameters, either from custom GUI interaction
   or some analysis of imagery etc.. this is used to indicate the start of a set of a parameter
   changes that should be considered part of a single undo/redo block.

   See also OfxParameterSuiteV1::paramEditEnd

   \return
   - ::kOfxStatOK       - all was OK
   - ::kOfxStatErrBadHandle  - if the instance handle was invalid

 */
OfxStatus
OfxImageEffectInstance::editBegin(const std::string & name)
{
    ///Don't push undo/redo actions while creating a group
    OfxEffectInstancePtr effect = getOfxEffectInstance();

    if ( !effect->getApp()->isCreatingNode() ) {
        effect->beginMultipleEdits(name);
    }

    return kOfxStatOK;
}

/// Triggered when the plug-in calls OfxParameterSuiteV1::paramEditEnd
///
/// Client host code needs to implement this
OfxStatus
OfxImageEffectInstance::editEnd()
{
    ///Don't push undo/redo actions while creating a group
    OfxEffectInstancePtr effect = getOfxEffectInstance();

    if ( !effect->getApp()->isCreatingNode() ) {
        effect->endMultipleEdits();
    }

    return kOfxStatOK;
}

////////////////////////////////////////////////////////////////////////////////
////////////////////////////////////////////////////////////////////////////////
////////////////////////////////////////////////////////////////////////////////
////////////////////////////////////////////////////////////////////////////////
////////////////////////////////////////////////////////////////////////////////
// overridden for Progress::ProgressI

/// Start doing progress.
void
OfxImageEffectInstance::progressStart(const std::string & message,
                                      const std::string &messageid)
{
    OfxEffectInstancePtr effect = getOfxEffectInstance();

    effect->getApp()->progressStart(effect->getNode(), message, messageid);
}

/// finish yer progress
void
OfxImageEffectInstance::progressEnd()
{
    OfxEffectInstancePtr effect = getOfxEffectInstance();

    effect->getApp()->progressEnd( effect->getNode() );
}

/** @brief Indicate how much of the processing task has been completed and reports on any abort status.

   \arg \e effectInstance - the instance of the plugin this progress bar is
   associated with. It cannot be NULL.
   \arg \e progress - a number between 0.0 and 1.0 indicating what proportion of the current task has been processed.
   \returns false if you should abandon processing, true to continue
 */
bool
OfxImageEffectInstance::progressUpdate(double t)
{
    OfxEffectInstancePtr effect = getOfxEffectInstance();

    return effect->getApp()->progressUpdate(effect->getNode(), t);
}

////////////////////////////////////////////////////////////////////////////////
////////////////////////////////////////////////////////////////////////////////
////////////////////////////////////////////////////////////////////////////////
////////////////////////////////////////////////////////////////////////////////
////////////////////////////////////////////////////////////////////////////////
// overridden for TimeLine::TimeLineI

/// get the current time on the timeline. This is not necessarily the same
/// time as being passed to an action (eg render)
double
OfxImageEffectInstance::timeLineGetTime()
{
    OfxEffectInstancePtr effect = getOfxEffectInstance();

    return effect->getApp()->getTimeLine()->currentFrame();
}

/// set the timeline to a specific time
void
OfxImageEffectInstance::timeLineGotoTime(double t)
{
    OfxEffectInstancePtr effect = getOfxEffectInstance();
<<<<<<< HEAD
=======

    effect->updateThreadLocalRenderTime(t);
>>>>>>> cfea4528

    effect->getApp()->getTimeLine()->seekFrame( (int)t, false, EffectInstancePtr(), eTimelineChangeReasonOtherSeek );
}

/// get the first and last times available on the effect's timeline
void
OfxImageEffectInstance::timeLineGetBounds(double &t1,
                                          double &t2)
{
    TimeValue first, last;
    _ofxEffectInstance.lock()->getApp()->getProject()->getFrameRange(&first, &last);
    t1 = first;
    t2 = last;
}

// override this to make processing abort, return 1 to abort processing
int
OfxImageEffectInstance::abort()
{
    OfxEffectInstancePtr curEffect = appPTR->getOFXCurrentEffect_TLS();
    return (int)curEffect->isRenderAborted();
}

OFX::Host::Memory::Instance*
OfxImageEffectInstance::newMemoryInstance(size_t nBytes)
{
<<<<<<< HEAD
=======
    OfxEffectInstancePtr effect = getOfxEffectInstance();
    OfxMemory* ret = new OfxMemory(effect);
    bool allocated = ret->alloc(nBytes);
>>>>>>> cfea4528

    OfxEffectInstancePtr curEffect = appPTR->getOFXCurrentEffect_TLS();
    OfxMemory* ret = 0;
    bool ok = true;
    try {
        if (!curEffect) {
            ret = new OfxMemory(curEffect);
            ok = ret->alloc(nBytes);
        } else {
            ret = dynamic_cast<OfxMemory*>(curEffect->createMemoryChunk(nBytes).get());
        }
    } catch (const std::bad_alloc&) {
        ok = false;
    }
    if (nBytes != 0 && (!ret || !ret->getPtr())) {
        ok = false;
    }

    if (!ok) {
        Dialogs::errorDialog( tr("Out of memory").toStdString(),
                              tr("%1 failed to allocate memory (%2).")
                              .arg( QString::fromUtf8( curEffect->getNode()->getLabel_mt_safe().c_str() ) )
                              .arg( printAsRAM(nBytes) ).toStdString() );
    }

    return ret;
}

bool
OfxImageEffectInstance::areAllNonOptionalClipsConnected() const
{
    for (std::map<std::string, OFX::Host::ImageEffect::ClipInstance*>::const_iterator it = _clips.begin(); it != _clips.end(); ++it) {
        if ( !it->second->isOutput() && !it->second->isOptional() && !it->second->getConnected() ) {
            return false;
        }
    }

    return true;
}

void
OfxImageEffectInstance::setupClipPreferencesArgsFromMetadata(NodeMetadata& metadata,
                                                             OFX::Host::Property::Set &outArgs,
                                                             std::map<OfxClipInstance*, int>& clipsMapping)
{
    static const OFX::Host::Property::PropSpec clipPrefsStuffs [] =
    {
        { kOfxImageEffectPropFrameRate,          OFX::Host::Property::eDouble,  1, false,  "1" },
        { kOfxImageEffectPropPreMultiplication,  OFX::Host::Property::eString,  1, false,  "" },
        { kOfxImageClipPropFieldOrder,           OFX::Host::Property::eString,  1, false,  "" },
        { kOfxImageClipPropContinuousSamples,    OFX::Host::Property::eInt,     1, false,  "0" },
        { kOfxImageEffectFrameVarying,           OFX::Host::Property::eInt,     1, false,  "0" },
        { kOfxImageClipPropFormat,             OFX::Host::Property::eInt,     4, false,  "0" },
        OFX::Host::Property::propSpecEnd
    };

    outArgs.addProperties(clipPrefsStuffs);

    /// set the default for those

    /// is there multiple bit depth support? Depends on host, plugin and context
    bool multiBitDepth = canCurrentlyHandleMultipleClipDepths();

    //Set the output frame rate according to what input clips have. Several inputs with different frame rates should be
    //forbidden by the host.
    double outputFrameRate = metadata.getOutputFrameRate();
    outArgs.setDoubleProperty(kOfxImageEffectPropFrameRate, outputFrameRate);
    outArgs.setStringProperty( kOfxImageEffectPropPreMultiplication, OfxClipInstance::natronsPremultToOfxPremult( metadata.getOutputPremult() ) );
    outArgs.setStringProperty( kOfxImageClipPropFieldOrder, OfxClipInstance::natronsFieldingToOfxFielding( metadata.getOutputFielding() ) );
    outArgs.setIntProperty( kOfxImageClipPropContinuousSamples, metadata.getIsContinuous() );
    outArgs.setIntProperty( kOfxImageEffectFrameVarying, metadata.getIsFrameVarying() );

    const RectI& outputFormat = metadata.getOutputFormat();
    outArgs.setIntPropertyN( kOfxImageClipPropFormat, (const int*)&outputFormat.x1, 4);

    /// now add the clip gubbins to the out args
    for (std::map<std::string, OFX::Host::ImageEffect::ClipInstance*>::iterator it = _clips.begin();
         it != _clips.end();
         ++it) {
        OfxClipInstance *clip = dynamic_cast<OfxClipInstance*>(it->second);
        assert(clip);
        if (!clip) {
            continue;
        }

        int inputNb = clip->getInputNb();

        clipsMapping[clip] = inputNb;

        std::string componentParamName = "OfxImageClipPropComponents_" + it->first;
        std::string depthParamName     = "OfxImageClipPropDepth_" + it->first;
        std::string parParamName       = "OfxImageClipPropPAR_" + it->first;
        OFX::Host::Property::PropSpec specComp = {componentParamName.c_str(),  OFX::Host::Property::eString, 0, false,          ""}; // note the support for multi-planar clips
        outArgs.createProperty(specComp);

        std::string ofxClipComponentStr;
        std::string componentsType = metadata.getComponentsType(inputNb);
        int nComps = metadata.getColorPlaneNComps(inputNb);

        ImagePlaneDesc natronPlane = ImagePlaneDesc::mapNCompsToColorPlane(nComps);
        if (componentsType == kNatronColorPlaneID) {
            ofxClipComponentStr = ImagePlaneDesc::mapPlaneToOFXComponentsTypeString(natronPlane);
        } else if (componentsType == kNatronDisparityComponentsLabel) {
            ofxClipComponentStr = kFnOfxImageComponentStereoDisparity;
        } else if (componentsType == kNatronMotionComponentsLabel) {
            ofxClipComponentStr = kFnOfxImageComponentMotionVectors;
        } else {
            ofxClipComponentStr = ImagePlaneDesc::mapPlaneToOFXComponentsTypeString(natronPlane);
        }


        outArgs.setStringProperty( componentParamName.c_str(), ofxClipComponentStr.c_str() ); // as it is variable dimension, there is no default value, so we have to set it explicitly

        const std::string& bitDepthStr = OfxClipInstance::natronsDepthToOfxDepth( metadata.getBitDepth(inputNb) );
        OFX::Host::Property::PropSpec specDep = {depthParamName.c_str(),       OFX::Host::Property::eString, 1, !multiBitDepth, bitDepthStr.c_str()};
        outArgs.createProperty(specDep);

        OFX::Host::Property::PropSpec specPAR = {parParamName.c_str(),         OFX::Host::Property::eDouble, 1, false,          "1"};
        outArgs.createProperty(specPAR);
        outArgs.setDoubleProperty( parParamName, metadata.getPixelAspectRatio(inputNb) );
    }
} // OfxImageEffectInstance::setupClipPreferencesArgsFromMetadata

ActionRetCodeEnum
OfxImageEffectInstance::getClipPreferences_safe(NodeMetadata& defaultPrefs)
{
    /// create the out args with the stuff that does not depend on individual clips
    OFX::Host::Property::Set outArgs;
<<<<<<< HEAD
=======
    OfxEffectInstancePtr effect = _ofxEffectInstance.lock();
>>>>>>> cfea4528
    std::map<OfxClipInstance*, int> clipInputs;

    setupClipPreferencesArgsFromMetadata(defaultPrefs, outArgs, clipInputs);


#       ifdef OFX_DEBUG_ACTIONS
    std::cout << "OFX: " << (void*)this << "->" << kOfxImageEffectActionGetClipPreferences << "()" << std::endl;
#       endif
    OfxStatus st = mainEntry(kOfxImageEffectActionGetClipPreferences,
                             this->getHandle(),
                             0,
                             &outArgs);
#       ifdef OFX_DEBUG_ACTIONS
    std::cout << "OFX: " << (void*)this << "->" << kOfxImageEffectActionGetClipPreferences << "()->" << OFX::StatStr(st);
#       endif

#       ifdef OFX_DEBUG_ACTIONS
    std::cout << ": ";
#       endif

    if (st == kOfxStatReplyDefault) {
#       ifdef OFX_DEBUG_ACTIONS
        std::cout << "default" << std::endl;
#       endif

        return eActionStatusReplyDefault;
    }

    /// Only copy the meta-data if they actually changed
    if (st != kOfxStatOK) {
#       ifdef OFX_DEBUG_ACTIONS
        std::cout << "error" << std::endl;
#       endif

        /// ouch
        return eActionStatusFailed;
    } else {
        /// OK, go pump the components/depths back into the clips themselves
        for (std::map<std::string, OFX::Host::ImageEffect::ClipInstance*>::iterator it = _clips.begin();
             it != _clips.end();
             ++it) {
            OfxClipInstance *clip = dynamic_cast<OfxClipInstance*>(it->second);
            assert(clip);
            if (!clip) {
                continue;
            }

            std::string componentParamName = "OfxImageClipPropComponents_" + it->first;
            std::string depthParamName = "OfxImageClipPropDepth_" + it->first;
            std::string parParamName = "OfxImageClipPropPAR_" + it->first;
            std::map<OfxClipInstance*, int>::iterator foundClip = clipInputs.find(clip);
            assert( foundClip != clipInputs.end() );
            if ( foundClip == clipInputs.end() ) {
                continue;
            }
            if (!foundClip->first->isOutput() && !foundClip->first->getConnected()) {
                continue;
            }
            int inputNb = foundClip->second;

#       ifdef OFX_DEBUG_ACTIONS
            std::cout << it->first << "->" << outArgs.getStringProperty(depthParamName) << "," << outArgs.getStringProperty(componentParamName) << "," << outArgs.getDoubleProperty(parParamName) << " ";
#       endif

            defaultPrefs.setBitDepth( inputNb, OfxClipInstance::ofxDepthToNatronDepth( outArgs.getStringProperty(depthParamName) ) );

            ImagePlaneDesc plane, pairedPlane;
            std::string ofxComponentsType = outArgs.getStringProperty(componentParamName);
            ImagePlaneDesc::mapOFXComponentsTypeStringToPlanes(ofxComponentsType, &plane, &pairedPlane);
            defaultPrefs.setColorPlaneNComps( inputNb, plane.getNumComponents() );


            if (plane.isColorPlane()) {
                defaultPrefs.setComponentsType( inputNb, kNatronColorPlaneID);
            } else if (plane.getChannelsLabel() == kNatronMotionComponentsLabel) {
                defaultPrefs.setComponentsType( inputNb, kNatronMotionComponentsLabel);
            } else if (plane.getChannelsLabel() == kNatronDisparityComponentsLabel) {
                defaultPrefs.setComponentsType( inputNb, kNatronDisparityComponentsLabel);
            } else {
                defaultPrefs.setComponentsType( inputNb, ofxComponentsType);
            }

            defaultPrefs.setPixelAspectRatio( inputNb, outArgs.getDoubleProperty(parParamName) );
        }


        defaultPrefs.setOutputFrameRate( outArgs.getDoubleProperty(kOfxImageEffectPropFrameRate) );
        defaultPrefs.setOutputFielding( OfxClipInstance::ofxFieldingToNatronFielding( outArgs.getStringProperty(kOfxImageClipPropFieldOrder) ) );
        defaultPrefs.setOutputPremult( OfxClipInstance::ofxPremultToNatronPremult( outArgs.getStringProperty(kOfxImageEffectPropPreMultiplication) ) );
        defaultPrefs.setIsContinuous(outArgs.getIntProperty(kOfxImageClipPropContinuousSamples) != 0);
        defaultPrefs.setIsFrameVarying(outArgs.getIntProperty(kOfxImageEffectFrameVarying) != 0);
        int formatV[4];
        outArgs.getIntPropertyN(kOfxImageClipPropFormat, formatV, 4);
        RectI format;
        format.x1 = formatV[0];
        format.y1 = formatV[1];
        format.x2 = formatV[2];
        format.y2 = formatV[3];
        defaultPrefs.setOutputFormat(format);

#       ifdef OFX_DEBUG_ACTIONS
        std::cout << outArgs.getDoubleProperty(kOfxImageEffectPropFrameRate) << ","
                  << outArgs.getStringProperty(kOfxImageClipPropFieldOrder) << ","
                  << outArgs.getStringProperty(kOfxImageEffectPropPreMultiplication) << ","
                  << outArgs.getIntProperty(kOfxImageClipPropContinuousSamples) << ","
                  << outArgs.getIntProperty(kOfxImageEffectFrameVarying) << std::endl;
#       endif

        return eActionStatusOK;
    } //if (st == kOfxStatOK)
} // OfxImageEffectInstance::getClipPreferences_safe

bool
OfxImageEffectInstance::updatePreferences_safe(double frameRate,
                                               const std::string& fielding,
                                               const std::string& premult,
                                               bool continuous,
                                               bool frameVarying)
{
    bool changed = false;

    if (_outputFrameRate != frameRate) {
        _outputFrameRate = frameRate;
        changed = true;
    }
    if (_outputFielding != fielding) {
        _outputFielding = fielding;
        changed = true;
    }
    if (_outputPreMultiplication != premult) {
        _outputPreMultiplication = premult;
        changed = true;
    }
    if (_continuousSamples != continuous) {
        _continuousSamples = continuous;
        changed = true;
    }
    if (_frameVarying != frameVarying) {
        _frameVarying = frameVarying;
        changed = true;
    }

    return changed;
}

const
std::map<std::string, OFX::Host::ImageEffect::ClipInstance*>&
OfxImageEffectInstance::getClips() const
{
    return _clips;
}


#ifdef kOfxImageEffectPropInAnalysis // removed in OFX 1.4
bool
OfxImageEffectInstance::isInAnalysis() const
{
    return _properties.getIntProperty(kOfxImageEffectPropInAnalysis) == 1;
}

#endif

OfxImageEffectDescriptor::OfxImageEffectDescriptor(OFX::Host::Plugin *plug)
    : OFX::Host::ImageEffect::Descriptor(plug)
{
}

OfxImageEffectDescriptor::OfxImageEffectDescriptor(const std::string &bundlePath,
                                                   OFX::Host::Plugin *plug)
    : OFX::Host::ImageEffect::Descriptor(bundlePath, plug)
{
}

OfxImageEffectDescriptor::OfxImageEffectDescriptor(const OFX::Host::ImageEffect::Descriptor &rootContext,
                                                   OFX::Host::Plugin *plugin)
    : OFX::Host::ImageEffect::Descriptor(rootContext, plugin)
{
}

OFX::Host::Param::Descriptor *
OfxImageEffectDescriptor::paramDefine(const char *paramType,
                                      const char *name)
{
    static const OFX::Host::Property::PropSpec hostOverlaysProps[] = {
        { kOfxParamPropHasHostOverlayHandle,  OFX::Host::Property::eInt,    1,    true,    "0" },
        { kOfxParamPropUseHostOverlayHandle,  OFX::Host::Property::eInt,    1,    false,    "0" },
        OFX::Host::Property::propSpecEnd
    };
    OFX::Host::Param::Descriptor *ret = OFX::Host::Param::SetDescriptor::paramDefine(paramType, name);
    OFX::Host::Property::Set& props = ret->getProperties();

    props.addProperties(hostOverlaysProps);

    if (std::strcmp(paramType, kOfxParamTypeDouble2D) == 0) {
        const std::string& type = ret->getDoubleType();
        // only kOfxParamDoubleTypeXYAbsolute and kOfxParamDoubleTypeNormalisedXYAbsolute are be supported
        if (  //type == kOfxParamDoubleTypePlain ||
                                                   ( type == kOfxParamDoubleTypeNormalisedXYAbsolute) ||
                                                   //type == kOfxParamDoubleTypeNormalisedXY ||
                                                   //type == kOfxParamDoubleTypeXY ||
                                                   ( type == kOfxParamDoubleTypeXYAbsolute) ) {
            props.setIntProperty(kOfxParamPropHasHostOverlayHandle, 1);
        }
    }

    return ret;
}

void
OfxImageEffectInstance::paramChangedByPlugin(OFX::Host::Param::Instance */*param*/)
{
    /*
       Do nothing: this is handled by Natron internally already in OfxEffectInstance::knobChanged.
       The reason for that is that the plug-in instanceChanged action may be called from a render thread if
       e.g a plug-in decides to violate the spec and set a parameter value in the render action.
       To prevent that, Natron already checks the current thread and calls the instanceChanged action in the appropriate thread.
     */
}

bool
OfxImageEffectInstance::ofxCursorToNatronCursor(const std::string &ofxCursor,
                                                CursorEnum* cursor)
{
    bool ret = true;

    if (ofxCursor == kNatronOfxDefaultCursor) {
        *cursor = eCursorDefault;
    } else if (ofxCursor == kNatronOfxBlankCursor) {
        *cursor =  eCursorBlank;
    } else if (ofxCursor == kNatronOfxArrowCursor) {
        *cursor =  eCursorArrow;
    } else if (ofxCursor == kNatronOfxUpArrowCursor) {
        *cursor =  eCursorUpArrow;
    } else if (ofxCursor == kNatronOfxCrossCursor) {
        *cursor =  eCursorCross;
    } else if (ofxCursor == kNatronOfxIBeamCursor) {
        *cursor =  eCursorIBeam;
    } else if (ofxCursor == kNatronOfxWaitCursor) {
        *cursor =  eCursorWait;
    } else if (ofxCursor == kNatronOfxBusyCursor) {
        *cursor =  eCursorBusy;
    } else if (ofxCursor == kNatronOfxForbiddenCursor) {
        *cursor =  eCursorForbidden;
    } else if (ofxCursor == kNatronOfxPointingHandCursor) {
        *cursor =  eCursorPointingHand;
    } else if (ofxCursor == kNatronOfxWhatsThisCursor) {
        *cursor =  eCursorWhatsThis;
    } else if (ofxCursor == kNatronOfxSizeVerCursor) {
        *cursor =  eCursorSizeVer;
    } else if (ofxCursor == kNatronOfxSizeHorCursor) {
        *cursor =  eCursorSizeHor;
    } else if (ofxCursor == kNatronOfxSizeBDiagCursor) {
        *cursor =  eCursorBDiag;
    } else if (ofxCursor == kNatronOfxSizeFDiagCursor) {
        *cursor =  eCursorFDiag;
    } else if (ofxCursor == kNatronOfxSizeAllCursor) {
        *cursor =  eCursorSizeAll;
    } else if (ofxCursor == kNatronOfxSplitVCursor) {
        *cursor =  eCursorSplitV;
    } else if (ofxCursor == kNatronOfxSplitHCursor) {
        *cursor =  eCursorSplitH;
    } else if (ofxCursor == kNatronOfxOpenHandCursor) {
        *cursor =  eCursorOpenHand;
    } else if (ofxCursor == kNatronOfxClosedHandCursor) {
        *cursor =  eCursorClosedHand;
    } else {
        ret = false;
    }

    return ret;
} // OfxImageEffectInstance::ofxCursorToNatronCursor

NATRON_NAMESPACE_EXIT<|MERGE_RESOLUTION|>--- conflicted
+++ resolved
@@ -253,10 +253,7 @@
 OfxImageEffectInstance::getUserCreatedPlanes() const
 {
     OfxEffectInstancePtr effect = _ofxEffectInstance.lock();
-<<<<<<< HEAD
-
-=======
->>>>>>> cfea4528
+
     const std::vector<std::string>& planes = effect->getUserPlanes();
     return planes;
 }
@@ -265,10 +262,7 @@
 OfxImageEffectInstance::getDimension(const std::string &name) const OFX_EXCEPTION_SPEC
 {
     OfxEffectInstancePtr effect = _ofxEffectInstance.lock();
-<<<<<<< HEAD
-
-=======
->>>>>>> cfea4528
+
     if (!effect) {
         return 0;
     }
@@ -707,12 +701,9 @@
 
 typedef boost::shared_ptr<PageOrdered> PageOrderedPtr;
 typedef std::list<PageOrderedPtr> PageOrderedPtrList;
-<<<<<<< HEAD
 
 NATRON_NAMESPACE_ANONYMOUS_EXIT
 
-=======
->>>>>>> cfea4528
 
 void
 OfxImageEffectInstance::addParamsToTheirParents()
@@ -738,11 +729,7 @@
         if (isPage) {
             const std::map<int, OFX::Host::Param::Instance*>& children = isPage->getChildren();
             PageOrderedPtr pageData = boost::make_shared<PageOrdered>();
-<<<<<<< HEAD
             pageData->page = toKnobPage(associatedKnob);
-=======
-            pageData->page = boost::dynamic_pointer_cast<KnobPage>(associatedKnob);
->>>>>>> cfea4528
             assert(pageData->page);
             std::map<OfxParamToKnob*, int> childrenList;
             for (std::map<int, OFX::Host::Param::Instance*>::const_iterator it2 = children.begin(); it2 != children.end(); ++it2) {
@@ -766,11 +753,7 @@
                     ///Add a separator in the group if needed
                     if ( associatedKnob->isSeparatorActivated() ) {
                         std::string separatorName = (*it)->getName() + "_separator";
-<<<<<<< HEAD
                         KnobHolderPtr knobHolder = associatedKnob->getHolder();
-=======
-                        KnobHolder* knobHolder = associatedKnob->getHolder();
->>>>>>> cfea4528
                         KnobSeparatorPtr sep = knobHolder->getKnobByNameAndType<KnobSeparator>(separatorName);
                         if (sep) {
                             sep->resetParent();
@@ -798,12 +781,8 @@
     if ( !finalPages.empty() ) {
         mainPage = finalPages.begin();
     } else {
-<<<<<<< HEAD
         KnobPagePtr page = effect->createKnob<KnobPage>("settingsPage");
         page->setLabel(tr("Settings"));
-=======
-        KnobPagePtr page = AppManager::createKnob<KnobPage>( effect.get(), tr("Settings") );
->>>>>>> cfea4528
         PageOrderedPtr pageData = boost::make_shared<PageOrdered>();
         pageData->page = page;
         finalPages.push_back(pageData);
@@ -891,11 +870,7 @@
 
                 if ( child->isSeparatorActivated() ) {
                     std::string separatorName = child->getName() + "_separator";
-<<<<<<< HEAD
                     KnobHolderPtr knobHolder = child->getHolder();
-=======
-                    KnobHolder* knobHolder = child->getHolder();
->>>>>>> cfea4528
                     KnobSeparatorPtr sep = knobHolder->getKnobByNameAndType<KnobSeparator>(separatorName);
                     if (sep) {
                         sep->resetParent();
@@ -1046,11 +1021,6 @@
 OfxImageEffectInstance::timeLineGotoTime(double t)
 {
     OfxEffectInstancePtr effect = getOfxEffectInstance();
-<<<<<<< HEAD
-=======
-
-    effect->updateThreadLocalRenderTime(t);
->>>>>>> cfea4528
 
     effect->getApp()->getTimeLine()->seekFrame( (int)t, false, EffectInstancePtr(), eTimelineChangeReasonOtherSeek );
 }
@@ -1077,12 +1047,6 @@
 OFX::Host::Memory::Instance*
 OfxImageEffectInstance::newMemoryInstance(size_t nBytes)
 {
-<<<<<<< HEAD
-=======
-    OfxEffectInstancePtr effect = getOfxEffectInstance();
-    OfxMemory* ret = new OfxMemory(effect);
-    bool allocated = ret->alloc(nBytes);
->>>>>>> cfea4528
 
     OfxEffectInstancePtr curEffect = appPTR->getOFXCurrentEffect_TLS();
     OfxMemory* ret = 0;
@@ -1211,10 +1175,6 @@
 {
     /// create the out args with the stuff that does not depend on individual clips
     OFX::Host::Property::Set outArgs;
-<<<<<<< HEAD
-=======
-    OfxEffectInstancePtr effect = _ofxEffectInstance.lock();
->>>>>>> cfea4528
     std::map<OfxClipInstance*, int> clipInputs;
 
     setupClipPreferencesArgsFromMetadata(defaultPrefs, outArgs, clipInputs);
