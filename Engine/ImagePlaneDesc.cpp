--- conflicted
+++ resolved
@@ -559,9 +559,6 @@
         return natronCustomCompToOfxComp(plane);
     }
 }
-<<<<<<< HEAD
-
-NATRON_NAMESPACE_EXIT;
-=======
-NATRON_NAMESPACE_EXIT
->>>>>>> fe3f94e2
+
+
+NATRON_NAMESPACE_EXIT