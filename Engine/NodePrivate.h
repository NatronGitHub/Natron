/* ***** BEGIN LICENSE BLOCK *****
 * This file is part of Natron <https://natrongithub.github.io/>,
 * Copyright (C) 2013-2018 INRIA and Alexandre Gauthier-Foichat
 *
 * Natron is free software: you can redistribute it and/or modify
 * it under the terms of the GNU General Public License as published by
 * the Free Software Foundation; either version 2 of the License, or
 * (at your option) any later version.
 *
 * Natron is distributed in the hope that it will be useful,
 * but WITHOUT ANY WARRANTY; without even the implied warranty of
 * MERCHANTABILITY or FITNESS FOR A PARTICULAR PURPOSE.  See the
 * GNU General Public License for more details.
 *
 * You should have received a copy of the GNU General Public License
 * along with Natron.  If not, see <http://www.gnu.org/licenses/gpl-2.0.html>
 * ***** END LICENSE BLOCK ***** */

#ifndef NATRON_ENGINE_NODE_PRIVATE_H
#define NATRON_ENGINE_NODE_PRIVATE_H

// ***** BEGIN PYTHON BLOCK *****
// from <https://docs.python.org/3/c-api/intro.html#include-files>:
// "Since Python may define some pre-processor definitions which affect the standard headers on some systems, you must include Python.h before any standard headers are included."
#include <Python.h>
// ***** END PYTHON BLOCK *****

#include "Global/Macros.h"

#include <map>
#include <list>
#include <bitset>

GCC_DIAG_UNUSED_LOCAL_TYPEDEFS_OFF
// /usr/local/include/boost/bind/arg.hpp:37:9: warning: unused typedef 'boost_static_assert_typedef_37' [-Wunused-local-typedef]
#include <boost/bind.hpp>
#include <boost/algorithm/string/predicate.hpp>
#include <boost/algorithm/string/case_conv.hpp>
GCC_DIAG_UNUSED_LOCAL_TYPEDEFS_ON

#include <QtCore/QCoreApplication>
#include <QtCore/QMutex>
#include <QtCore/QWaitCondition>
#include <QtCore/QDebug>

#include "Engine/EffectInstance.h"
#include "Global/FStreamsSupport.h"
#include "Engine/Node.h"
#include "Engine/NodeMetadata.h"
#include "Engine/KnobTypes.h"
#include "Engine/KnobFile.h"
#include "Engine/GenericSchedulerThreadWatcher.h"
#include "Engine/AppInstance.h"
#include "Engine/CreateNodeArgs.h"
#include "Engine/GroupInput.h"
#include "Engine/NodeGuiI.h"
#include "Engine/KnobItemsTable.h"
#include "Engine/NodeGroup.h"
#include "Engine/NodeGraphI.h"
#include "Engine/Project.h"
#include "Engine/ReadNode.h"
#include "Engine/RenderQueue.h"
#include "Engine/WriteNode.h"

#include "Serialization/KnobSerialization.h"
#include "Serialization/NodeSerialization.h"
#include "Serialization/NodeClipBoard.h"
#include "Serialization/SerializationIO.h"

#include "Engine/EngineFwd.h"

NATRON_NAMESPACE_ENTER

typedef std::map<NodeWPtr, std::list<int> > InternalOutputNodesMap;

typedef std::vector<NodeWPtr> InputsV;


struct NodePrivate
{
    Q_DECLARE_TR_FUNCTIONS(Node)

public:
    NodePrivate(Node* publicInterface,
                   const AppInstancePtr& app_,
                   const NodeCollectionPtr& collection,
                const PluginPtr& plugin_);

    void abortPreview_non_blocking();

    void abortPreview_blocking(bool allowPreviewRenders);

    bool checkForExitPreview();

    void setComputingPreview(bool v)
    {
        QMutexLocker l(&computingPreviewMutex);

        computingPreview = v;
    }

    void runOnNodeCreatedCB(bool userEdited);

    void runOnNodeDeleteCB();

    bool figureOutCallbackName(const std::string& inCallback, std::string* outCallback);

    void runChangedParamCallback(const std::string& cb, const KnobIPtr& k, bool userEdited);

    void runOnNodeCreatedCBInternal(const std::string& cb, bool userEdited);

    void runOnNodeDeleteCBInternal(const std::string& cb);

    void runInputChangedCallback(int index, const std::string& script);

    void runAfterItemsSelectionChangedCallback(const std::string& script, const KnobItemsTablePtr& table, const std::list<KnobTableItemPtr>& deselected, const std::list<KnobTableItemPtr>& selected, TableChangeReasonEnum reason);

    void refreshDefaultPagesOrder();

    void refreshDefaultViewerKnobsOrder();



    ////////////////////////////////////////////////

    // Ptr to public interface, can not be a smart ptr
    Node* _publicInterface;

    // If this node is an output node, this is a pointer to the render engine.
    // This is the object that schedules playback, renders and separate threads.
    RenderEnginePtr renderEngine;

    // The group containing this node
    mutable QMutex groupMutex;
    NodeCollectionWPtr group;

    // pointer to the app: needed to access project stuff
    AppInstanceWPtr app;

    // If true, the node is serialized
    bool isPersistent;

    // Protects outputs
    mutable QMutex outputsMutex;

    // Map of weak references to the output nodes (and the list of input numbers of the output node connected to this node)
    InternalOutputNodesMap outputs;


    // Protects inputs
    mutable QMutex inputsMutex; //< protects inputs so the serialization thread can access them

    // vector of weak references to input nodes
    InputsV inputs;

    // Data for each input, initialized from the plug-in descriptor. It may be modified afterwards hence
    // this is a copy from the plug-in
    std::vector<InputDescriptionPtr> inputDescriptions;

    // Pointer to the effect hosted by this node.
    // This is the main effect and cannot be used to render, instead
    // small lightweights render clones are created to render.
    EffectInstancePtr effect;

    // true when we're running inside an interact action
    // Only valid on the main-thread
    bool duringInteractAction;

    // Protects scriptName and label
    mutable QMutex nameMutex;

    // Node name internally and as visible to python.
    // May only be set to a Python compliant variable name (no strange characters)
    std::string scriptName;

    // Node label as visible in the GUI. Can be set to any-thing.
    std::string label;
    
    // The plugin which stores the function to instantiate the effect
    PluginWPtr plugin;

    // If this node was created from a PyPlug this is a pointer to the PyPlug plug-in handle.
    PluginWPtr pyPlugHandle;

    // True if this node is a PyPlug
    bool isPyPlug;

    // True while computing a preview.
    bool computingPreview;

    // True when the preview thread has quit
    bool previewThreadQuit;

    // Protects computingPreview and previewThreadQuit
    mutable QMutex computingPreviewMutex;

    // Not 0 when we should abort the preview
    int mustQuitPreview;

    // Protects mustQuitPreview
    QMutex mustQuitPreviewMutex;

    // Protected by mustQuitPreviewMutex. The thread aborting the preview rendering
    // waits in this condition until the preview is aborted
    QWaitCondition mustQuitPreviewCond;
<<<<<<< HEAD

    // When creating a Reader or Writer node, this is a pointer to the meta node that the user actually see.
=======
    QMutex renderInstancesSharedMutex; //< see eRenderSafetyInstanceSafe in EffectInstance::renderRoI
    //only 1 clone can render at any time
    U64 knobsAge; //< the age of the knobs in this effect. It gets incremented every times the effect has its evaluate() function called.
    mutable QReadWriteLock knobsAgeMutex; //< protects knobsAge and hash
    Hash64 hash; //< recomputed every time knobsAge is changed.
    mutable QMutex masterNodeMutex; //< protects masterNode and nodeLinks
    NodeWPtr masterNode; //< this points to the master when the node is a clone
    KnobLinkList nodeLinks; //< these point to the parents of the params links

#ifdef NATRON_ENABLE_IO_META_NODES
    //When creating a Reader or Writer node, this is a pointer to the "bundle" node that the user actually see.
>>>>>>> 09c81512
    NodeWPtr ioContainer;


    // Protects lastRenderStartedSlotCallTime & lastInputNRenderStartedSlotCallTime
    QMutex lastRenderStartedMutex;

    // This is to avoid the slots connected to the main-thread to be called too much
    timeval lastRenderStartedSlotCallTime;
    int renderStartedCounter;
    std::vector<int> inputIsRenderingCounter;
    timeval lastInputNRenderStartedSlotCallTime;

    // The last persistent message posted by the plug-in
    PersistentMessageMap persistentMessages;

    // Protects persistentMessage & persistentMessageType
    mutable QMutex persistentMessageMutex;

    // Pointer to the node gui if any
    boost::weak_ptr<NodeGuiI> guiPointer;

    // True when the node has its load() function complete
    bool nodeCreated;

    // True if the node was created with the kCreateNodeArgsPropSilent flag
    bool wasCreatedSilently;

    // Protects isBeingDestroyed
    mutable QMutex isBeingDestroyedMutex;

    // true when the node is in the destroyNode function
    bool isBeingDestroyed;

    // Used to bracket calls to onInputChanged to ensure stuff that needs to be recomputed
    // when inputs are changed is computed once.
    int inputModifiedRecursion;

    // Used to bracket inputs description modification and emit inputsDescriptionChanged only once
    int hasModifiedInputsDescription;

    // Input indices that changed whilst in the beginInput/endInputChanged bracket
    std::set<int> inputsModified;

    // For readers, this is the name of the views in the file.
    // This is read from the kReadOIIOAvailableViewsKnobName knob
    std::vector<std::string> createdViews;

    // To concatenate calls to refreshIdentityState, accessed only on main-thread
    mutable QMutex refreshIdentityStateRequestsCountMutex;
    int refreshIdentityStateRequestsCount;

    // Map of warnings that should be displayed on the NodeGui indicating issues in the stream
    std::map<Node::StreamWarningEnum, QString> streamWarnings;

    // Some plug-ins (mainly Hitfilm Ignite detected for now) use their own OpenGL context that is sharing resources with our OpenGL contexT.
    // as a result if we don't call glFinish() before calling the render action, the plug-in context might use textures that were not finished yet.
    bool requiresGLFinishBeforeRender;

    // Used in the implementation of EffectInstance::onMetadataChanged_recursive so we know if the metadata changed or not.
    U64 lastTimeInvariantMetadataHashRefreshed;

    // UI
    mutable QMutex nodeUIDataMutex;
    double nodePositionCoords[2]; // x,y  X=Y=INT_MIN if there is no position info
    double nodeSize[2]; // width, height, W=H=-1 if there is no size info
    double nodeColor[3]; // node color (RGB), between 0. and 1. If R=G=B=-1 then no color
    double overlayColor[3]; // overlay color (RGB), between 0. and 1. If R=G=B=-1 then no color
    bool overlayActionsDraftEnabled;// If true, modyfing a parameter during an overlay action will issue a draft render
    bool nodeIsSelected; // is this node selected by the user ?

    // The name of the preset with which this node was created
    mutable QMutex nodePresetMutex;
    std::string initialNodePreset;

    // This is a list of KnobPage script-names defining the ordering of the pages in the settings panel.
    // This is used to determine if the ordering has changed or not for serialization purpose
    std::list<std::string> defaultPagesOrder;

    // This is a list of Knob script-names which are by default in the viewer interface.
    // This is used to determine if the ordering has changed or not for serialization purpose
    std::list<std::string> defaultViewerKnobsOrder;

    // True when restoreNodeToDefault is called
    bool restoringDefaults;

};



class ComputingPreviewSetter_RAII
{
    NodePrivate* _imp;

public:
    ComputingPreviewSetter_RAII(NodePrivate* imp)
    : _imp(imp)
    {
        _imp->setComputingPreview(true);
    }

    ~ComputingPreviewSetter_RAII()
    {
        _imp->setComputingPreview(false);

        bool mustQuitPreview = _imp->checkForExitPreview();
        Q_UNUSED(mustQuitPreview);
    }
};




NATRON_NAMESPACE_EXIT

#endif // NATRON_ENGINE_NODE_PRIVATE_H<|MERGE_RESOLUTION|>--- conflicted
+++ resolved
@@ -175,7 +175,7 @@
 
     // Node label as visible in the GUI. Can be set to any-thing.
     std::string label;
-    
+
     // The plugin which stores the function to instantiate the effect
     PluginWPtr plugin;
 
@@ -203,22 +203,8 @@
     // Protected by mustQuitPreviewMutex. The thread aborting the preview rendering
     // waits in this condition until the preview is aborted
     QWaitCondition mustQuitPreviewCond;
-<<<<<<< HEAD
-
-    // When creating a Reader or Writer node, this is a pointer to the meta node that the user actually see.
-=======
-    QMutex renderInstancesSharedMutex; //< see eRenderSafetyInstanceSafe in EffectInstance::renderRoI
-    //only 1 clone can render at any time
-    U64 knobsAge; //< the age of the knobs in this effect. It gets incremented every times the effect has its evaluate() function called.
-    mutable QReadWriteLock knobsAgeMutex; //< protects knobsAge and hash
-    Hash64 hash; //< recomputed every time knobsAge is changed.
-    mutable QMutex masterNodeMutex; //< protects masterNode and nodeLinks
-    NodeWPtr masterNode; //< this points to the master when the node is a clone
-    KnobLinkList nodeLinks; //< these point to the parents of the params links
-
-#ifdef NATRON_ENABLE_IO_META_NODES
-    //When creating a Reader or Writer node, this is a pointer to the "bundle" node that the user actually see.
->>>>>>> 09c81512
+
+    // When creating a Reader or Writer node, this is a pointer to the meta node that the user actually sees.
     NodeWPtr ioContainer;
 
 
