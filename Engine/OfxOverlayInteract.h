--- conflicted
+++ resolved
@@ -34,32 +34,10 @@
 CLANG_DIAG_ON(tautological-undefined-compare)
 CLANG_DIAG_ON(unknown-pragmas)
 
-<<<<<<< HEAD
 #include "Engine/OverlayInteractBase.h"
-=======
+
+
 NATRON_NAMESPACE_ENTER
-
-class NatronOverlayInteractSupport
-{
-
-    bool _hasColorPicker;
-    OfxRGBAColourD _lastColorPicker;
-
-protected:
-
-    OverlaySupport* _viewport;
-    
-
-public:
-    NatronOverlayInteractSupport();
-
-    virtual ~NatronOverlayInteractSupport();
-
-    virtual bool isColorPickerRequired() const = 0;
->>>>>>> fe3f94e2
-
-NATRON_NAMESPACE_ENTER;
-
 
 
 class OfxOverlayInteract
@@ -151,11 +129,6 @@
 };
 
 
-<<<<<<< HEAD
-
-NATRON_NAMESPACE_EXIT;
-=======
 NATRON_NAMESPACE_EXIT
->>>>>>> fe3f94e2
 
 #endif // NATRON_ENGINE_OFXOVERLAYINTERACT_H