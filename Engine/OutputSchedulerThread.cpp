/* ***** BEGIN LICENSE BLOCK *****
 * This file is part of Natron <http://www.natron.fr/>,
 * Copyright (C) 2016 INRIA and Alexandre Gauthier-Foichat
 *
 * Natron is free software: you can redistribute it and/or modify
 * it under the terms of the GNU General Public License as published by
 * the Free Software Foundation; either version 2 of the License, or
 * (at your option) any later version.
 *
 * Natron is distributed in the hope that it will be useful,
 * but WITHOUT ANY WARRANTY; without even the implied warranty of
 * MERCHANTABILITY or FITNESS FOR A PARTICULAR PURPOSE.  See the
 * GNU General Public License for more details.
 *
 * You should have received a copy of the GNU General Public License
 * along with Natron.  If not, see <http://www.gnu.org/licenses/gpl-2.0.html>
 * ***** END LICENSE BLOCK ***** */

// ***** BEGIN PYTHON BLOCK *****
// from <https://docs.python.org/3/c-api/intro.html#include-files>:
// "Since Python may define some pre-processor definitions which affect the standard headers on some systems, you must include Python.h before any standard headers are included."
#include <Python.h>
// ***** END PYTHON BLOCK *****

#include "OutputSchedulerThread.h"

#include <iostream>
#include <set>
#include <list>
#include <algorithm> // min, max

#include <QtCore/QMetaType>
#include <QtCore/QMutex>
#include <QtCore/QWaitCondition>
#include <QtCore/QCoreApplication>
#include <QtCore/QString>
#include <QtCore/QThreadPool>
#include <QtCore/QDebug>
#include <QtCore/QtConcurrentRun>
#include <QtCore/QFuture>
#include <QtCore/QFutureWatcher>
#include <QtCore/QRunnable>
#include <QtCore/QTextStream>

#include "Global/MemoryInfo.h"

#include "Engine/AppManager.h"
#include "Engine/AppInstance.h"
#include "Engine/EffectInstance.h"
#include "Engine/Image.h"
#include "Engine/KnobFile.h"
#include "Engine/Node.h"
#include "Engine/OpenGLViewerI.h"
#include "Engine/Project.h"
#include "Engine/RenderStats.h"
#include "Engine/RotoContext.h"
#include "Engine/Settings.h"
#include "Engine/Timer.h"
#include "Engine/TimeLine.h"
#include "Engine/TLSHolder.h"
#include "Engine/ViewerInstance.h"
#include "Engine/ViewerInstancePrivate.h"

#define NATRON_FPS_REFRESH_RATE_SECONDS 1.5


NATRON_NAMESPACE_ENTER;


///Sort the frames by time and then by view
struct BufferedFrameCompare_less
{
    bool operator()(const BufferedFrame& lhs,const BufferedFrame& rhs) const
    {
        if (lhs.time < rhs.time) {
            return true;
        } else if (lhs.time > rhs.time) {
            return false;
        } else {
            if (lhs.view < rhs.view) {
                return true;
            } else if (lhs.view > rhs.view) {
                return false;
            } else {
                if (lhs.frame && rhs.frame) {
                    if (lhs.frame->getUniqueID() < rhs.frame->getUniqueID()) {
                        return true;
                    } else if (lhs.frame->getUniqueID() > rhs.frame->getUniqueID()) {
                        return false;
                    } else {
                        return false;
                    }
                } else {
                    return false;
                }
            }
        }
    }
};

typedef std::set< BufferedFrame , BufferedFrameCompare_less > FrameBuffer;


namespace {
    class MetaTypesRegistration
    {
    public:
        inline MetaTypesRegistration()
        {
            qRegisterMetaType<BufferedFrames>("BufferedFrames");
            qRegisterMetaType<BufferableObjectList>("BufferableObjectList");
        }
    };
}
static MetaTypesRegistration registration;


struct RunArgs
{
    ///The frame range that the scheduler should render
    int firstFrame,lastFrame,frameStep;
    
    /// the timelineDirection represents the direction the timeline should move to
    OutputSchedulerThread::RenderDirectionEnum timelineDirection;
    
    bool enableRenderStats;
    
    bool isBlocking;
    
    std::vector<int> viewsToRender;

};

struct RenderThread {
    RenderThreadTask* thread;
    bool active;
};
typedef std::list<RenderThread> RenderThreads;

// Struct used in a queue when rendering the current frame with a viewer, the id is meaningless just to have a member
// in the structure. We then compare the pointer of this struct
class RequestedFrame
{
public:
    int id;
};

struct ProducedFrame
{
    BufferableObjectList frames;
    boost::shared_ptr<RequestedFrame> request;
    RenderStatsPtr stats;
    bool processRequest;
    bool isAborted;
};

static bool isBufferFull(int nbBufferedElement, int hardwardIdealThreadCount)
{
    return nbBufferedElement >= hardwardIdealThreadCount * 3;
}

struct OutputSchedulerThreadPrivate
{
    
    FrameBuffer buf; //the frames rendered by the worker threads that needs to be rendered in order by the output device
    QWaitCondition bufCondition;
    mutable QMutex bufMutex;
    
    bool working; // true when the scheduler is currently having render threads doing work
    mutable QMutex workingMutex;
    
    bool hasQuit; //true when the thread has exited and shouldn't be restarted.
    bool mustQuit; //true when the thread must exit
    QWaitCondition mustQuitCond;
    QMutex mustQuitMutex;
    
    int startRequests;
    QWaitCondition startRequestsCond;
    QMutex startRequestsMutex;
    
    int abortRequested; // true when the user wants to stop the engine, e.g: the user disconnected the viewer
    bool isAbortRequestBlocking;
    
    bool canAutoRestartPlayback;
    
    QWaitCondition abortedRequestedCondition;
    QMutex abortedRequestedMutex; // protects abortRequested
    
    bool abortFlag; // Same as abortRequested > 0 but held by a mutex on a smaller scope.
    mutable QMutex abortFlagMutex; // protects abortFlag

    
    QMutex abortBeingProcessedMutex; //protects abortBeingProcessed
    
    ///Basically when calling stopRender() we are resetting the abortRequested flag and putting the scheduler thread(this)
    ///asleep. We don't want that another thread attemps to post an abort request at the same time.
    bool abortBeingProcessed;
    
    bool processRunning; //true when the scheduler is actively "processing" a frame (i.e: updating the viewer or writing in a file on disk)
    QWaitCondition processCondition;
    QMutex processMutex;

    //doesn't need any protection since it never changes and is set in the constructor
    OutputSchedulerThread::ProcessFrameModeEnum mode; //is the frame to be processed on the main-thread (i.e OpenGL rendering) or on the scheduler thread

    
    boost::scoped_ptr<Timer> timer; // Timer regulating the engine execution. It is controlled by the GUI and MT-safe.
    
    
    ///The idea here is that the render() function will set the requestedRunArgs, and once the scheduler has finished
    ///the previous render it will copy them to the livingRunArgs to fullfil the new render request
    RunArgs requestedRunArgs,livingRunArgs;
    
    ///When the render threads are not using the appendToBuffer API, the scheduler has no way to know the rendering is finished
    ///but to count the number of frames rendered via notifyFrameRended which is called by the render thread.
    U64 nFramesRendered;
    bool renderFinished; //< set to true when nFramesRendered = livingRunArgs.lastFrame - livingRunArgs.firstFrame + 1
    
    QMutex runArgsMutex; // protects requestedRunArgs & livingRunArgs & nFramesRendered
    

    ///Worker threads
    mutable QMutex renderThreadsMutex;
    RenderThreads renderThreads;
    QWaitCondition allRenderThreadsInactiveCond; // wait condition to make sure all render threads are asleep
    QWaitCondition allRenderThreadsQuitCond; //to make sure all render threads have quit
    
    ///Work queue filled by the scheduler thread when in playback/render on disk
    QMutex framesToRenderMutex; // protects framesToRender & currentFrameRequests
    std::list<int> framesToRender;
    
    ///index of the last frame pushed (framesToRender.back())
    ///we store this because when we call pushFramesToRender we need to know what was the last frame that was queued
    ///Protected by framesToRenderMutex
    int lastFramePushedIndex;
    
    ///Render threads wait in this condition and the scheduler wake them when it needs to render some frames
    QWaitCondition framesToRenderNotEmptyCond;

    
    OutputEffectInstance* outputEffect; //< The effect used as output device
    RenderEngine* engine;

    
    OutputSchedulerThreadPrivate(RenderEngine* engine,OutputEffectInstance* effect,OutputSchedulerThread::ProcessFrameModeEnum mode)
    : buf()
    , bufCondition()
    , bufMutex()
    , working(false)
    , workingMutex()
    , hasQuit(false)
    , mustQuit(false)
    , mustQuitCond()
    , mustQuitMutex()
    , startRequests(0)
    , startRequestsCond()
    , startRequestsMutex()
    , abortRequested(0)
    , isAbortRequestBlocking(false)
    , canAutoRestartPlayback(false)
    , abortedRequestedCondition()
    , abortedRequestedMutex()
    , abortFlag(false)
    , abortFlagMutex()
    , abortBeingProcessedMutex()
    , abortBeingProcessed(false)
    , processRunning(false)
    , processCondition()
    , processMutex()
    , mode(mode)
    , timer(new Timer)
    , requestedRunArgs()
    , livingRunArgs()
    , nFramesRendered(0)
    , renderFinished(false)
    , runArgsMutex()
    , renderThreadsMutex()
    , renderThreads()
    , allRenderThreadsInactiveCond()
    , allRenderThreadsQuitCond()
    , framesToRenderMutex()
    , framesToRender()
    , lastFramePushedIndex(0)
    , framesToRenderNotEmptyCond()
    , outputEffect(effect)
    , engine(engine)
    {
       
    }
    
    bool appendBufferedFrame(double time,
                             int view,
                             const RenderStatsPtr& stats,
                             const boost::shared_ptr<BufferableObject>& image) WARN_UNUSED_RETURN
    {
        ///Private, shouldn't lock
        assert(!bufMutex.tryLock());
        
        BufferedFrame k;
        k.time = time;
        k.view = view;
        k.frame = image;
        k.stats = stats;
        std::pair<FrameBuffer::iterator,bool> ret = buf.insert(k);
        return ret.second;
    }
    
    void getFromBufferAndErase(double time,BufferedFrames& frames)
    {
        
        ///Private, shouldn't lock
        assert(!bufMutex.tryLock());
        
        FrameBuffer newBuf;
        for (FrameBuffer::iterator it = buf.begin(); it != buf.end(); ++it) {
            
            if (it->time == time) {
                if (it->frame) {
                    frames.push_back(*it);
                }
            } else {
                newBuf.insert(*it);
            }
        }
        buf = newBuf;
    }
  
    
    void appendRunnable(RenderThreadTask* runnable)
    {
        RenderThread r;
        r.thread = runnable;
        r.active = true;
        renderThreads.push_back(r);
        runnable->start();
        
    }
    
    RenderThreads::iterator getRunnableIterator(RenderThreadTask* runnable)
    {
        ///Private shouldn't lock
        assert(!renderThreadsMutex.tryLock());
        for (RenderThreads::iterator it = renderThreads.begin(); it != renderThreads.end(); ++it) {
            if (it->thread == runnable) {
                return it;
            }
        }
        return renderThreads.end();
    }
    

    int getNBufferedFrames() const {
        QMutexLocker l(&bufMutex);
        return buf.size();
    }
    
    static bool getNextFrameInSequence(PlaybackModeEnum pMode,
                                       OutputSchedulerThread::RenderDirectionEnum direction,
                                       int frame,
                                       int firstFrame,
                                       int lastFrame,
                                       unsigned int frameStep,
                                       int* nextFrame,
                                       OutputSchedulerThread::RenderDirectionEnum* newDirection);
    
    static void getNearestInSequence(OutputSchedulerThread::RenderDirectionEnum direction,
                                     int frame,
                                     int firstFrame,
                                     int lastFrame,
                                     int* nextFrame);
    
    /**
     * @brief Checks if mustQuit has been set to true, if so then it will return true and the scheduler thread should stop
     **/
    bool checkForExit()
    {
        QMutexLocker l(&mustQuitMutex);
        if (mustQuit) {
            mustQuit = false;
            mustQuitCond.wakeOne();
            return true;
        }
        
        return false;
    }
    
    void waitForRenderThreadsToBeDone() {
        
        assert( !renderThreadsMutex.tryLock() );
        while (renderThreads.size() > 0 && getNActiveRenderThreads() > 0) {
            allRenderThreadsInactiveCond.wait(&renderThreadsMutex);
        }
    }
    
    int getNActiveRenderThreads() const {
        ///Private shouldn't lock
        assert( !renderThreadsMutex.tryLock() );
        int ret = 0;
        for (RenderThreads::const_iterator it = renderThreads.begin(); it != renderThreads.end(); ++it) {
            if (it->active) {
                ++ret;
            }
        }
        return ret;
    }
    
    void removeQuitRenderThreadsInternal()
    {
        for (;;) {
            bool hasRemoved = false;
            for (RenderThreads::iterator it = renderThreads.begin(); it != renderThreads.end(); ++it) {
                if (it->thread->hasQuit()) {
                    it->thread->deleteLater();
                    renderThreads.erase(it);
                    hasRemoved = true;
                    break;
                }
            }
            
            if (!hasRemoved) {
                break;
            }
        }
    }
    
    void removeAllQuitRenderThreads() {
        ///Private shouldn't lock
        assert(!renderThreadsMutex.tryLock());
        
        removeQuitRenderThreadsInternal();
        
        ///Wake-up the main-thread if it was waiting for all threads to quit
        allRenderThreadsQuitCond.wakeOne();
    }
    
    void waitForRenderThreadsToQuit() {
    
        RenderThreads threads;
        {
            QMutexLocker l(&renderThreadsMutex);
            threads = renderThreads;
        }
        
        for (RenderThreads::iterator it = threads.begin(); it != threads.end(); ++it) {
            it->thread->wait();
        }
        {
            QMutexLocker l(&renderThreadsMutex);
            
            removeQuitRenderThreadsInternal();
            assert(renderThreads.empty());
        }
        
    }
    
};


OutputSchedulerThread::OutputSchedulerThread(RenderEngine* engine,OutputEffectInstance* effect,ProcessFrameModeEnum mode)
: QThread()
, _imp(new OutputSchedulerThreadPrivate(engine,effect,mode))
{
    QObject::connect(this, SIGNAL(s_doProcessOnMainThread(BufferedFrames,bool,int)), this,
                     SLOT(doProcessFrameMainThread(BufferedFrames,bool,int)));
    
    QObject::connect(_imp->timer.get(), SIGNAL(fpsChanged(double,double)), _imp->engine, SIGNAL(fpsChanged(double,double)));
    
    QObject::connect(this, SIGNAL(s_abortRenderingOnMainThread(bool,bool)), this, SLOT(abortRendering(bool,bool)));
    
    
    setObjectName("Scheduler thread");
}

OutputSchedulerThread::~OutputSchedulerThread()
{
    ///Wake-up all threads and tell them that they must quit
    stopRenderThreads(0);
    

    ///Make sure they are all gone, there will be a deadlock here if that's not the case.
    _imp->waitForRenderThreadsToQuit();
}


bool
OutputSchedulerThreadPrivate::getNextFrameInSequence(PlaybackModeEnum pMode,OutputSchedulerThread::RenderDirectionEnum direction,int frame,
                                                     int firstFrame,int lastFrame, unsigned int frameStep,
                                                     int* nextFrame,OutputSchedulerThread::RenderDirectionEnum* newDirection)
{
    assert(frameStep >= 1);
    *newDirection = direction;
    if (firstFrame == lastFrame) {
        *nextFrame = firstFrame;
        return true;
    }
    if (frame <= firstFrame) {
        switch (pMode) {
                case ePlaybackModeLoop:
                if (direction == OutputSchedulerThread::eRenderDirectionForward) {
                    *nextFrame = firstFrame + frameStep;
                } else {
                    *nextFrame  = lastFrame - frameStep;
                }
                break;
                case ePlaybackModeBounce:
                if (direction == OutputSchedulerThread::eRenderDirectionForward) {
                    *newDirection = OutputSchedulerThread::eRenderDirectionBackward;
                    *nextFrame  = lastFrame - frameStep;
                } else {
                    *newDirection = OutputSchedulerThread::eRenderDirectionForward;
                    *nextFrame  = firstFrame + frameStep;
                }
                break;
                case ePlaybackModeOnce:
                default:
                if (direction == OutputSchedulerThread::eRenderDirectionForward) {
                    *nextFrame = firstFrame + frameStep;
                    break;
                } else {
                    return false;
                }
                
                
        }
    } else if (frame >= lastFrame) {
        switch (pMode) {
                case ePlaybackModeLoop:
                if (direction == OutputSchedulerThread::eRenderDirectionForward) {
                    *nextFrame = firstFrame;
                } else {
                    *nextFrame = lastFrame - frameStep;
                }
                break;
                case ePlaybackModeBounce:
                if (direction == OutputSchedulerThread::eRenderDirectionForward) {
                    *newDirection = OutputSchedulerThread::eRenderDirectionBackward;
                    *nextFrame = lastFrame - frameStep;
                } else {
                    *newDirection = OutputSchedulerThread::eRenderDirectionForward;
                    *nextFrame = firstFrame + frameStep;
                }
                break;
                case ePlaybackModeOnce:
            default:
                if (direction == OutputSchedulerThread::eRenderDirectionForward) {
                    return false;
                } else {
                    *nextFrame = lastFrame - frameStep;
                    break;
                }

                
        }
    } else {
        if (direction == OutputSchedulerThread::eRenderDirectionForward) {
            *nextFrame = frame + frameStep;
            
        } else {
            *nextFrame = frame - frameStep;
        }
    }
    return true;

}

void
OutputSchedulerThreadPrivate::getNearestInSequence(OutputSchedulerThread::RenderDirectionEnum direction,int frame,
                          int firstFrame,int lastFrame,
                          int* nextFrame)
{
    if (frame >= firstFrame && frame <= lastFrame) {
        *nextFrame = frame;
    } else if (frame < firstFrame) {
        if (direction == OutputSchedulerThread::eRenderDirectionForward) {
            *nextFrame = firstFrame;
        } else {
            *nextFrame = lastFrame;
        }
    } else { // frame > lastFrame
        if (direction == OutputSchedulerThread::eRenderDirectionForward) {
            *nextFrame = lastFrame;
        } else {
            *nextFrame = firstFrame;
        }
    }
    
}

void
OutputSchedulerThread::pushFramesToRender(int startingFrame,int nThreads)
{

    QMutexLocker l(&_imp->framesToRenderMutex);
    _imp->lastFramePushedIndex = startingFrame;
    
    pushFramesToRenderInternal(startingFrame, nThreads);
}

void
OutputSchedulerThread::pushFramesToRenderInternal(int startingFrame,int nThreads)
{
    
    assert(!_imp->framesToRenderMutex.tryLock());
    
    ///Make sure at least 1 frame is pushed
    if (nThreads <= 0) {
        nThreads = 1;
    }
    
    RenderDirectionEnum direction;
    int firstFrame,lastFrame,frameStep;
    {
        QMutexLocker l(&_imp->runArgsMutex);
        direction = _imp->livingRunArgs.timelineDirection;
        firstFrame = _imp->livingRunArgs.firstFrame;
        lastFrame = _imp->livingRunArgs.lastFrame;
        frameStep = _imp->livingRunArgs.frameStep;
    }

    PlaybackModeEnum pMode = _imp->engine->getPlaybackMode();
    if (firstFrame == lastFrame) {
        _imp->framesToRender.push_back(startingFrame);
        _imp->lastFramePushedIndex = startingFrame;
    } else {
        ///Push 2x the count of threads to be sure no one will be waiting
        while ((int)_imp->framesToRender.size() < nThreads * 2) {
            _imp->framesToRender.push_back(startingFrame);
            
            _imp->lastFramePushedIndex = startingFrame;
            
            if (!OutputSchedulerThreadPrivate::getNextFrameInSequence(pMode, direction, startingFrame,
                                                                      firstFrame, lastFrame, frameStep, &startingFrame, &direction)) {
                break;
            }
        }
    }
  
    ///Wake up render threads to notify them theres work to do
    _imp->framesToRenderNotEmptyCond.wakeAll();

}

void
OutputSchedulerThread::pushAllFrameRange()
{
    QMutexLocker l(&_imp->framesToRenderMutex);
    RenderDirectionEnum direction;
    int firstFrame,lastFrame,frameStep;
    {
        QMutexLocker l(&_imp->runArgsMutex);
        direction = _imp->livingRunArgs.timelineDirection;
        firstFrame = _imp->livingRunArgs.firstFrame;
        lastFrame = _imp->livingRunArgs.lastFrame;
        frameStep = _imp->livingRunArgs.frameStep;
    }
    
    if (direction == eRenderDirectionForward) {
        for (int i = firstFrame; i <= lastFrame; i+=frameStep) {
            _imp->framesToRender.push_back(i);
        }
    } else {
        for (int i = lastFrame; i >= firstFrame; i-=frameStep) {
            _imp->framesToRender.push_back(i);
        }
    }
    ///Wake up render threads to notify them theres work to do
    _imp->framesToRenderNotEmptyCond.wakeAll();
}

void
OutputSchedulerThread::pushFramesToRender(int nThreads)
{
    QMutexLocker l(&_imp->framesToRenderMutex);

    RenderDirectionEnum direction;
    int firstFrame,lastFrame,frameStep;
    {
        QMutexLocker l(&_imp->runArgsMutex);
        direction = _imp->livingRunArgs.timelineDirection;
        firstFrame = _imp->livingRunArgs.firstFrame;
        lastFrame = _imp->livingRunArgs.lastFrame;
        frameStep = _imp->livingRunArgs.frameStep;
    }
    
    PlaybackModeEnum pMode = _imp->engine->getPlaybackMode();
    
    int frame = _imp->lastFramePushedIndex;
    if (firstFrame == lastFrame && frame == firstFrame) {
        return;
    }

    ///If startingTime is already taken into account in the framesToRender, push new frames from the last one in the stack instead
    bool canContinue = OutputSchedulerThreadPrivate::getNextFrameInSequence(pMode, direction, frame,
                                                                        firstFrame, lastFrame, frameStep, &frame, &direction);
    
    if (canContinue) {
        pushFramesToRenderInternal(frame, nThreads);
    } else {
        ///Still wake up threads that may still sleep
        _imp->framesToRenderNotEmptyCond.wakeAll();
    }
}

int
OutputSchedulerThread::pickFrameToRender(RenderThreadTask* thread,bool* enableRenderStats, std::vector<int>* viewsToRender)
{
    ///Flag the thread as inactive
    {
        QMutexLocker l(&_imp->renderThreadsMutex);
        RenderThreads::iterator found = _imp->getRunnableIterator(thread);
        assert(found != _imp->renderThreads.end());
        found->active = false;
        
        ///Wake up the scheduler if it is waiting for all threads do be inactive
        _imp->allRenderThreadsInactiveCond.wakeOne();
    }
    
    ///Simple heuristic to limit the size of the internal buffer.
    ///If the buffer grows too much, we will keep shared ptr to images, hence keep them in RAM which
    ///can lead to RAM issue for the end user.
    ///We can end up in this situation for very simple graphs where the rendering of the output node (the writer or viewer)
    ///is much slower than things upstream, hence the buffer grows quickly, and fills up the RAM.
    int nbThreadsHardware = appPTR->getHardwareIdealThreadCount();
    bool bufferFull;
    {
        QMutexLocker k(&_imp->bufMutex);
        bufferFull = isBufferFull((int)_imp->buf.size(),nbThreadsHardware);
    }
    
    QMutexLocker l(&_imp->framesToRenderMutex);
    while ((bufferFull || _imp->framesToRender.empty()) && !thread->mustQuit() ) {
        
        ///Notify that we're no longer doing work
        thread->notifyIsRunning(false);
        
        
        _imp->framesToRenderNotEmptyCond.wait(&_imp->framesToRenderMutex);
        {
            QMutexLocker k(&_imp->bufMutex);
            bufferFull = isBufferFull((int)_imp->buf.size(),nbThreadsHardware);
        }
        
    }
    
   
    if (!_imp->framesToRender.empty()) {
        
        ///Notify that we're running for good, will do nothing if flagged already running
        thread->notifyIsRunning(true);
        
        int ret = _imp->framesToRender.front();
        _imp->framesToRender.pop_front();
        ///Flag the thread as active
        {
            QMutexLocker l(&_imp->renderThreadsMutex);
            RenderThreads::iterator found = _imp->getRunnableIterator(thread);
            assert(found != _imp->renderThreads.end());
            found->active = true;
        }
        
        {
            QMutexLocker l(&_imp->runArgsMutex);
            *enableRenderStats = _imp->livingRunArgs.enableRenderStats;
            *viewsToRender = _imp->livingRunArgs.viewsToRender;
        }
        
        return ret;
    } else {
        // thread is quitting, make sure we notified the application it is no longer running
        thread->notifyIsRunning(false);
        
    }
    *enableRenderStats = false;
    return -1;
}


void
OutputSchedulerThread::notifyThreadAboutToQuit(RenderThreadTask* thread)
{
    QMutexLocker l(&_imp->renderThreadsMutex);
    RenderThreads::iterator found = _imp->getRunnableIterator(thread);
    if (found != _imp->renderThreads.end()) {
        found->active = false;
        _imp->allRenderThreadsInactiveCond.wakeOne();
        _imp->allRenderThreadsQuitCond.wakeOne();
    }
}

bool
OutputSchedulerThread::isBeingAborted() const
{
    QMutexLocker k(&_imp->abortFlagMutex);
    return _imp->abortFlag;
}

void
OutputSchedulerThread::startRender()
{
    
    if ( isFPSRegulationNeeded() ) {
        _imp->timer->playState = ePlayStateRunning;
    }
    
    ///We will push frame to renders starting at startingFrame.
    ///They will be in the range determined by firstFrame-lastFrame
    int startingFrame;
    int firstFrame,lastFrame;
    bool forward;
    {
        ///Copy the last requested run args
        
        QMutexLocker l(&_imp->runArgsMutex);
        _imp->livingRunArgs = _imp->requestedRunArgs;
        firstFrame = _imp->livingRunArgs.firstFrame;
        lastFrame = _imp->livingRunArgs.lastFrame;
        startingFrame = timelineGetTime();
        forward = _imp->livingRunArgs.timelineDirection == OutputSchedulerThread::eRenderDirectionForward;
    }
    
    aboutToStartRender();
    
    ///Notify everyone that the render is started
    _imp->engine->s_renderStarted(forward);
    
    ///Flag that we're now doing work
    {
        QMutexLocker l(&_imp->workingMutex);
        _imp->working = true;
    }
    
    int nThreads;
    {
        QMutexLocker l(&_imp->renderThreadsMutex);
        _imp->removeAllQuitRenderThreads();
        nThreads = (int)_imp->renderThreads.size();
    }
    
    ///Start with one thread if it doesn't exist
    if (nThreads == 0) {
        int lastNThreads;
        adjustNumberOfThreads(&nThreads, &lastNThreads);
    }
    
    QMutexLocker l(&_imp->renderThreadsMutex);
    
    
    SchedulingPolicyEnum policy = getSchedulingPolicy();
    if (policy == eSchedulingPolicyFFA) {
        
        
        ///push all frame range and let the threads deal with it
        pushAllFrameRange();
    } else {
        
        ///If the output effect is sequential (only WriteFFMPEG for now)
        SequentialPreferenceEnum pref = _imp->outputEffect->getSequentialPreference();
        if (pref == eSequentialPreferenceOnlySequential || pref == eSequentialPreferencePreferSequential) {
            
            RenderScale scaleOne(1.);
            if (_imp->outputEffect->beginSequenceRender_public(firstFrame, lastFrame,
                                                               1,
                                                               false,
                                                               scaleOne, true,
                                                               true,
                                                               false,
                                                               /*mainView*/0) == eStatusFailed) {
                l.unlock();
                abortRendering(false,false);
                return;
            }
        }
        ///Push as many frames as there are threads
        pushFramesToRender(startingFrame,nThreads);
    }
    
    

}

void
OutputSchedulerThread::stopRender()
{
    _imp->timer->playState = ePlayStatePause;
    
    ///Wait for all render threads to be done
    ///Clear the work queue
    {
        QMutexLocker framesLocker (&_imp->framesToRenderMutex);
        _imp->framesToRender.clear();
    }

    {
        QMutexLocker l(&_imp->renderThreadsMutex);
        
        _imp->removeAllQuitRenderThreads();
        _imp->waitForRenderThreadsToBeDone();
    }
    
    
    ///If the output effect is sequential (only WriteFFMPEG for now)
    SequentialPreferenceEnum pref = _imp->outputEffect->getSequentialPreference();
    if (pref == eSequentialPreferenceOnlySequential || pref == eSequentialPreferencePreferSequential) {
        
        int firstFrame,lastFrame;
        {
            QMutexLocker l(&_imp->runArgsMutex);
            firstFrame = _imp->livingRunArgs.firstFrame;
            lastFrame = _imp->livingRunArgs.lastFrame;
        }

        
        RenderScale scaleOne(1.);
        ignore_result(_imp->outputEffect->endSequenceRender_public(firstFrame, lastFrame,
                                                           1,
                                                           !appPTR->isBackground(),
                                                           scaleOne, true,
                                                           !appPTR->isBackground(),
                                                                false,
                                                           0 /*mainView*/));
           
        
    }
    
    {
        QMutexLocker abortBeingProcessedLocker(&_imp->abortBeingProcessedMutex);
        _imp->abortBeingProcessed = true;
        
        
        bool wasAborted;
        {
            QMutexLocker l(&_imp->abortedRequestedMutex);
            wasAborted = _imp->abortRequested > 0;
            
            ///reset back the abort flag
            _imp->abortRequested = 0;
            
  
            ///Notify everyone that the render is finished
            _imp->engine->s_renderFinished(wasAborted ? 1 : 0);
            
            onRenderStopped(wasAborted);
            
            ///Flag that we're no longer doing work
            {
                QMutexLocker l(&_imp->workingMutex);
                _imp->working = false;
            }
            
            
            
            {
                QMutexLocker k(&_imp->abortFlagMutex);
                _imp->abortFlag = false;
            }
            //_imp->outputEffect->getApp()->getProject()->setAllNodesAborted(false);
            _imp->abortedRequestedCondition.wakeAll();
        }
        
        
        {
            QMutexLocker k(&_imp->bufMutex);
            _imp->buf.clear();
        }

        
    }
    
    {
        QMutexLocker l(&_imp->startRequestsMutex);
        while (_imp->startRequests <= 0) {
            _imp->startRequestsCond.wait(&_imp->startRequestsMutex);
        }
        ///We got the request, reset it back to 0
        _imp->startRequests = 0;
    }
}

void
OutputSchedulerThread::run()
{
    for (;;) { ///infinite loop
        
        if ( _imp->checkForExit() ) {
            return;
        }
        
        startRender();
        for (;;) {
            ///When set to true, we don't sleep in the bufEmptyCondition but in the startCondition instead, indicating
            ///we finished a render
            bool renderFinished = false;
            
            {
                ///_imp->renderFinished might be set when in FFA scheduling policy
                QMutexLocker l(&_imp->runArgsMutex);
                if (_imp->renderFinished) {
                    renderFinished = true;
                }
            }
            
            bool bufferEmpty;
            {
                QMutexLocker l(&_imp->bufMutex);
                bufferEmpty = _imp->buf.empty();
            }
            
            int expectedTimeToRender;
            bool isAbortRequested;
            bool blocking;
            
            while (!bufferEmpty) {
                
                if ( _imp->checkForExit() ) {
                    return;
                }
                
                ///Check for abortion
                {
                    QMutexLocker locker(&_imp->abortedRequestedMutex);
                    if (_imp->abortRequested > 0) {
                        
                        ///Do not wait in the buf wait condition and go directly into the stopEngine()
                        renderFinished = true;
                        break;
                    }
                }
                
                expectedTimeToRender = timelineGetTime();
                
                BufferedFrames framesToRender;
                {
                    QMutexLocker l(&_imp->bufMutex);
                    _imp->getFromBufferAndErase(expectedTimeToRender, framesToRender);
                }
                
                ///The expected frame is not yet ready, go to sleep again
                if (framesToRender.empty()) {
                    break;
                }
    
                int nextFrameToRender = -1;
               
                if (!renderFinished) {
                
                    ///////////
                    /////Refresh frame range if needed (for viewers)
                    

                    int firstFrame,lastFrame;
                    getFrameRangeToRender(firstFrame, lastFrame);
                    
                    
                    RenderDirectionEnum timelineDirection;
                    int frameStep;
                    {
                        QMutexLocker l(&_imp->runArgsMutex);
                        
                        ///Refresh the firstframe/lastFrame as they might have changed on the timeline
                        _imp->livingRunArgs.firstFrame = firstFrame;
                        _imp->livingRunArgs.lastFrame = lastFrame;
                        
                        
                        
                        timelineDirection = _imp->livingRunArgs.timelineDirection;
                        frameStep = _imp->livingRunArgs.frameStep;
                    }
                    
                    ///////////
                    ///Determine if we finished rendering or if we should just increment/decrement the timeline
                    ///or just loop/bounce
                    PlaybackModeEnum pMode = _imp->engine->getPlaybackMode();
                    RenderDirectionEnum newDirection;
                    if (firstFrame == lastFrame && pMode == ePlaybackModeOnce) {
                        renderFinished = true;
                        newDirection = eRenderDirectionForward;
                    } else {
                        renderFinished = !OutputSchedulerThreadPrivate::getNextFrameInSequence(pMode, timelineDirection,
                                                                                          expectedTimeToRender, firstFrame,
                                                                                          lastFrame, frameStep, &nextFrameToRender, &newDirection);
                    }
                    if (newDirection != timelineDirection) {
                        QMutexLocker l(&_imp->runArgsMutex);
                        _imp->livingRunArgs.timelineDirection = newDirection;
                        _imp->requestedRunArgs.timelineDirection = newDirection;
                    }
                                        
                    if (!renderFinished) {
                        ///////////
                        /////If we were analysing the CPU activity, now set the appropriate number of threads to render.
                        int newNThreads, lastNThreads;
                        adjustNumberOfThreads(&newNThreads,&lastNThreads);
                        
                        ///////////
                        /////Append render requests for the render threads
                        pushFramesToRender(newNThreads);
                    }
                } // if (!renderFinished) {
                
                if (_imp->timer->playState == ePlayStateRunning) {
                    _imp->timer->waitUntilNextFrameIsDue(); // timer synchronizing with the requested fps
                }
                
                
                {
                    QMutexLocker abortRequestedLock (&_imp->abortedRequestedMutex);
                    isAbortRequested = _imp->abortRequested > 0;
                }
                if (isAbortRequested) {
                    break;
                }
                
                if (_imp->mode == eProcessFrameBySchedulerThread) {
                    processFrame(framesToRender);
                    
                    if (!renderFinished) {
                        ///Timeline might have changed if another thread moved the playhead
                        int timelineCurrentTime = timelineGetTime();
                        if (timelineCurrentTime != expectedTimeToRender) {
                            timelineGoTo(timelineCurrentTime);
                        } else {
                            timelineGoTo(nextFrameToRender);
                        }
                        
                    }
                } else {
                    ///Process on main-thread
                                    
                    QMutexLocker processLocker (&_imp->processMutex);
                    
                    ///Check for abortion while under processMutex to be sure the main thread is not deadlock in abortRendering
                    {
                        QMutexLocker locker(&_imp->abortedRequestedMutex);
                        if (_imp->abortRequested > 0) {
                            
                            ///Do not wait in the buf wait condition and go directly into the stopRender()
                            renderFinished = true;
                            
                            break;
                        }
                    }
                    
                    _imp->processRunning = true;
                    
                    int timeToSeek = 0;
                    if (!renderFinished) {
                        ///Timeline might have changed if another thread moved the playhead
                        int timelineCurrentTime = timelineGetTime();
                        if (timelineCurrentTime != expectedTimeToRender) {
                            timeToSeek = timelineCurrentTime;
                        } else {
                            timeToSeek = nextFrameToRender;
                        }
                        
                    }

                    Q_EMIT s_doProcessOnMainThread(framesToRender,!renderFinished, timeToSeek);
                    
                    while (_imp->processRunning) {
                        _imp->processCondition.wait(&_imp->processMutex);
                    }
                } // if (_imp->mode == eProcessFrameBySchedulerThread) {
                
                
                ////////////
                /////At this point the frame has been processed by the output device
                
                assert(!framesToRender.empty());
                {
                    const BufferedFrame& frame = framesToRender.front();
                    std::vector<int> views(1);
                    views[0] = frame.view;
                    notifyFrameRendered(expectedTimeToRender, frame.view, views, frame.stats, eSchedulingPolicyOrdered);
                }
                
                ///////////
                /// End of the loop, refresh bufferEmpty
                {
                    QMutexLocker l(&_imp->bufMutex);
                    bufferEmpty = _imp->buf.empty();
                }
                
            } // while(!bufferEmpty)
            
            ///Refresh the abort requested flag because the abort might have got called in between
            {
                QMutexLocker abortRequestedLock (&_imp->abortedRequestedMutex);
                isAbortRequested = _imp->abortRequested > 0;
                blocking = _imp->isAbortRequestBlocking;
            }

           
            if (!renderFinished && !isAbortRequested) {
                
                QMutexLocker bufLocker (&_imp->bufMutex);
                ///Wait here for more frames to be rendered, we will be woken up once appendToBuffer(...) is called
                if (_imp->buf.empty()) {
                    _imp->bufCondition.wait(&_imp->bufMutex);
                }
                /*else {
                    
                    if (isBufferFull((int)_imp->buf.size(),appPTR->getHardwareIdealThreadCount())) {
                        qDebug() << "PLAYBACK STALL detected: Internal buffer is full but frame" << expectedTimeToRender
                        << "is still expected to be rendered. Stopping render.";
                        assert(false);
                        break;
                    }
                }*/
            } else {
                if (blocking) {
                    //Move the timeline to the last rendered frame to keep it in sync with what is displayed
                    timelineGoTo(getLastRenderedTime());
                }
                break;
            }
        } // for (;;)
        
         stopRender();
        
    } // for(;;)
    
}

void
OutputSchedulerThread::adjustNumberOfThreads(int* newNThreads, int *lastNThreads)
{
    ///////////
    /////If we were analysing the CPU activity, now set the appropriate number of threads to render.
    int optimalNThreads;
    
    ///How many parallel renders the user wants
    int userSettingParallelThreads = appPTR->getCurrentSettings()->getNumberOfParallelRenders();
    
    ///How many threads are running in the application
    int runningThreads = appPTR->getNRunningThreads() + QThreadPool::globalInstance()->activeThreadCount();
    
    ///How many current threads are used by THIS renderer
    int currentParallelRenders = getNRenderThreads();
    *lastNThreads = currentParallelRenders;
    
    if (userSettingParallelThreads == 0) {
        ///User wants it to be automatically computed, do a simple heuristic: launch as many parallel renders
        ///as there are cores
        optimalNThreads = appPTR->getHardwareIdealThreadCount();
    } else {
        optimalNThreads = userSettingParallelThreads;
    }
    optimalNThreads = std::max(1,optimalNThreads);


    if ((runningThreads < optimalNThreads && currentParallelRenders < optimalNThreads) || currentParallelRenders == 0) {
     
        ////////
        ///Launch 1 thread
        QMutexLocker l(&_imp->renderThreadsMutex);
        
        _imp->appendRunnable(createRunnable());
        *newNThreads = currentParallelRenders +  1;
        
    } else if (runningThreads > optimalNThreads && currentParallelRenders > optimalNThreads) {
        ////////
        ///Stop 1 thread
        stopRenderThreads(1);
        *newNThreads = currentParallelRenders - 1;
        
    } else {
        /////////
        ///Keep the current count
        *newNThreads = std::max(1,currentParallelRenders);
    }
}

void
OutputSchedulerThread::notifyFrameRendered(int frame,
                                           int viewIndex,
                                           const std::vector<int>& viewsToRender,
                                           const RenderStatsPtr& stats,
                                           SchedulingPolicyEnum policy)
{
    assert(viewsToRender.size() > 0);
    
    double percentage = 0.;
    double timeSpent;
    
    if (stats) {
        std::map<boost::shared_ptr<Node>,NodeRenderStats > statResults = stats->getStats(&timeSpent);
        if (!statResults.empty()) {
            _imp->outputEffect->reportStats(frame, viewIndex, timeSpent, statResults);
        }
    }
    //U64 nbFramesLeftToRender;
    bool isBackground = appPTR->isBackground();
    int nbCurParallelRenders = 1;

    if (policy == eSchedulingPolicyFFA) {
        
        QMutexLocker l(&_imp->runArgsMutex);
        if (viewIndex == viewsToRender[viewsToRender.size() - 1] || viewIndex == -1) {
            ++_imp->nFramesRendered;
        }
        U64 totalFrames = std::ceil((double)(_imp->livingRunArgs.lastFrame - _imp->livingRunArgs.firstFrame + 1) / _imp->livingRunArgs.frameStep);
        assert(totalFrames > 0);
        if (totalFrames != 0) {
            percentage = (double)_imp->nFramesRendered / totalFrames;
        }
        //nbFramesLeftToRender = totalFrames - _imp->nFramesRendered;
        if ( _imp->nFramesRendered == totalFrames) {

            _imp->renderFinished = true;
            l.unlock();

            ///Notify the scheduler rendering is finished by append a fake frame to the buffer
            {
                QMutexLocker bufLocker (&_imp->bufMutex);
                ignore_result(_imp->appendBufferedFrame(0, 0, RenderStatsPtr(), boost::shared_ptr<BufferableObject>()));
                _imp->bufCondition.wakeOne();
            }
        } else {
            l.unlock();
            
            ///////////
            /////If we were analysing the CPU activity, now set the appropriate number of threads to render.
            int newNThreads;
            adjustNumberOfThreads(&newNThreads, &nbCurParallelRenders);
        }
    } else {
        {
            QMutexLocker l(&_imp->runArgsMutex);
            U64 totalFrames = std::floor((double)(_imp->livingRunArgs.lastFrame - _imp->livingRunArgs.firstFrame + 1) / _imp->livingRunArgs.frameStep);
            assert(totalFrames > 0);
            if (_imp->livingRunArgs.timelineDirection == eRenderDirectionForward) {
                if (totalFrames != 0) {
                    percentage = (double)(frame - _imp->livingRunArgs.firstFrame) / _imp->livingRunArgs.frameStep / totalFrames;
                }
               // nbFramesLeftToRender = (double)(_imp->livingRunArgs.lastFrame - frame) / _imp->livingRunArgs.frameStep;
            } else {
                if (totalFrames != 0) {
                    percentage = (double)(_imp->livingRunArgs.lastFrame - frame)  / totalFrames;
                }
               // nbFramesLeftToRender = (double)(frame - _imp->livingRunArgs.firstFrame) / _imp->livingRunArgs.frameStep;
            }
        }
        nbCurParallelRenders = getNRenderThreads();
    } // if (policy == eSchedulingPolicyFFA) {
    
    double avgTimeSpent = 0.;
    double timeRemaining = 0.;
    double totalTimeSpent = 0.;
    if (stats) {
        _imp->outputEffect->updateRenderTimeInfos(timeSpent, &avgTimeSpent, &totalTimeSpent);
        if (percentage != 0) {
            timeRemaining = nbCurParallelRenders ? (totalTimeSpent * (1 - percentage) / percentage) / (double)nbCurParallelRenders : 0.;
        } else {
            //Unknown yet
            timeRemaining = -1;
        }
    }
    
    if (isBackground) {
        QString longMessage;
        QTextStream ts(&longMessage);
        QString frameStr = QString::number(frame);
        ts << kFrameRenderedStringLong << frameStr << " (" << QString::number(percentage * 100,'f',1) << "%)";
        if (stats) {
            QString timeSpentStr = Timer::printAsTime(timeSpent, false);
            QString timeRemainingStr = Timer::printAsTime(timeRemaining, true);
            ts << "\nTime elapsed for frame: " << timeSpentStr;
            ts << "\nTime remaining: " << timeRemainingStr;
            frameStr.append(';');
            frameStr.append(QString::number(timeSpent));
            frameStr.append(';');
            frameStr.append(QString::number(timeRemaining));
        }
        appPTR->writeToOutputPipe(longMessage,kFrameRenderedStringShort + frameStr);
    }
    
    if (viewIndex == viewsToRender[viewsToRender.size() - 1] || viewIndex == -1) {
        if (!stats) {
            _imp->engine->s_frameRendered(frame);
        } else {
            _imp->engine->s_frameRenderedWithTimer(frame, timeSpent, timeRemaining);
        }
    }
    
    if (_imp->outputEffect->isWriter()) {
        std::string cb = _imp->outputEffect->getNode()->getAfterFrameRenderCallback();
        if (!cb.empty()) {  
            std::vector<std::string> args;
            std::string error;
            try {
                Python::getFunctionArguments(cb, &error, &args);
            } catch (const std::exception& e) {
                _imp->outputEffect->getApp()->appendToScriptEditor(std::string("Failed to run onFrameRendered callback: ")
                                                                 + e.what());
                return;
            }
            if (!error.empty()) {
                _imp->outputEffect->getApp()->appendToScriptEditor("Failed to run after frame render callback: " + error);
                return;
            }
            
            std::string signatureError;
            signatureError.append("The after frame render callback supports the following signature(s):\n");
            signatureError.append("- callback(frame, thisNode, app)");
            if (args.size() != 3) {
                _imp->outputEffect->getApp()->appendToScriptEditor("Failed to run after frame render callback: " + signatureError);
                return;
            }
            
            if (args[0] != "frame" || args[1] != "thisNode" || args[2] != "app" ) {
                _imp->outputEffect->getApp()->appendToScriptEditor("Failed to run after frame render callback: " + signatureError);
                return;
            }
            
            std::stringstream ss;
            std::string appStr = _imp->outputEffect->getApp()->getAppIDString();
            std::string outputNodeName = appStr + "." + _imp->outputEffect->getNode()->getFullyQualifiedName();
            ss << cb << "(" << frame << ", ";
            ss << outputNodeName << ", " << appStr << ")";
            std::string script = ss.str();
            try {
                runCallbackWithVariables(script.c_str());
            } catch (const std::exception& e) {
                notifyRenderFailure(e.what());
                return;
            }
            
        }
    }
}

void
OutputSchedulerThread::appendToBuffer_internal(double time,
                                               int view,
                                               const RenderStatsPtr& stats,
                                               const boost::shared_ptr<BufferableObject>& frame,
                                               bool wakeThread)
{
    if (QThread::currentThread() == qApp->thread()) {
        ///Single-threaded , call directly the function
        if (frame) {
            BufferedFrame b;
            b.time = time;
            b.view = view;
            b.frame = frame;
            BufferedFrames frames;
            frames.push_back(b);
            processFrame(frames);
        }
    } else {
        
        ///Called by the scheduler thread when an image is rendered
        
        QMutexLocker l(&_imp->bufMutex);
        ignore_result(_imp->appendBufferedFrame(time, view, stats, frame));
        if (wakeThread) {
            ///Wake up the scheduler thread that an image is available if it is asleep so it can process it.
            _imp->bufCondition.wakeOne();
        }
        
    }
}

void
OutputSchedulerThread::appendToBuffer(double time,
                                      int view,
                                      const RenderStatsPtr& stats,
                                      const boost::shared_ptr<BufferableObject>& image)
{
    appendToBuffer_internal(time, view, stats, image, true);
}

void
OutputSchedulerThread::appendToBuffer(double time,
                                      int view,
                                      const RenderStatsPtr& stats,
                                      const BufferableObjectList& frames)
{
    if (frames.empty()) {
        return;
    }
    BufferableObjectList::const_iterator next = frames.begin();
    if (next != frames.end()) {
        ++next;
    }
    for (BufferableObjectList::const_iterator it = frames.begin(); it != frames.end(); ++it) {
        if (next != frames.end()) {
            appendToBuffer_internal(time, view, stats, *it, false);
            ++next;
        } else {
            appendToBuffer_internal(time, view, stats, *it, true);
        }
    }
}


void
OutputSchedulerThread::doProcessFrameMainThread(const BufferedFrames& frames,bool mustSeekTimeline,int time)
{
    assert(QThread::currentThread() == qApp->thread());
    {
        QMutexLocker processLocker (&_imp->processMutex);
        ///The flag might have been reseted back by abortRendering()
        if (!_imp->processRunning) {
            return;
        }
    }
    
    
    processFrame(frames);
    
    if (mustSeekTimeline) {
        timelineGoTo(time);
    }
    
    QMutexLocker processLocker (&_imp->processMutex);
    _imp->processRunning = false;
    _imp->processCondition.wakeOne();
}

void
OutputSchedulerThread::abortRendering(bool autoRestart,bool blocking)
{
    
    if ( !isRunning() || !isWorking() ) {
        QMutexLocker l(&_imp->abortedRequestedMutex);
        
        ///Never allow playback auto-restart when it is not activated explicitly by the user
        _imp->canAutoRestartPlayback = false;
        return;
    }

    bool isMainThread = QThread::currentThread() == qApp->thread();
    
    

    {
        ///Before posting an abort request, we must make sure the scheduler thread is not currently processing an abort request
        ///in stopRender(), we ensure the former by taking the abortBeingProcessedMutex lock
        QMutexLocker l(&_imp->abortedRequestedMutex);
        _imp->abortBeingProcessed = false;
        _imp->canAutoRestartPlayback = autoRestart;
        _imp->isAbortRequestBlocking = blocking;
        
        ///We make sure the render-thread doesn't wait for the main-thread to process a frame
        ///This function (abortRendering) was probably called from a user event that was posted earlier in the
        ///event-loop, we just flag that the next event that will process the frame should NOT process it by
        ///reseting the processRunning flag
        {
            QMutexLocker l2(&_imp->processMutex);
            
            {
                QMutexLocker abortBeingProcessedLocker(&_imp->abortBeingProcessedMutex);
                
                ///We are already aborting but we don't want a blocking abort, it is useless to ask for a second abort
                if (!blocking && _imp->abortRequested > 0) {
                    return;
                }

                {
                    QMutexLocker k(&_imp->abortFlagMutex);
                    _imp->abortFlag = true;
                }
                _imp->outputEffect->getApp()->getProject()->notifyRenderBeingAborted();
                
                ++_imp->abortRequested;
            }
            
            ///Clear the work queue
           /* {
                QMutexLocker framesLocker (&_imp->framesToRenderMutex);
                _imp->framesToRender.clear();
            }
            
            {
                QMutexLocker k(&_imp->bufMutex);
                _imp->buf.clear();
            }*/
            
            if (isMainThread) {
                
                _imp->processRunning = false;
                _imp->processCondition.wakeOne();
            }

            
        } // QMutexLocker l2(&_imp->processMutex);
        ///If the scheduler is asleep waiting for the buffer to be filling up, we post a fake request
        ///that will not be processed anyway because the first thing it does is checking for abort
        {
            QMutexLocker l2(&_imp->bufMutex);
            _imp->bufCondition.wakeOne();
        }
        
        while (blocking && _imp->abortRequested > 0 && QThread::currentThread() != this && isWorking()) {
            _imp->abortedRequestedCondition.wait(&_imp->abortedRequestedMutex);
        }
    }
}

void
OutputSchedulerThread::quitThread()
{
    if (!isRunning()) {
        return;
    }
    
    abortRendering(false,true);
    
    
    if (QThread::currentThread() == qApp->thread()) {
        ///If the scheduler thread was sleeping in the process condition, waiting for the main-thread to finish
        ///processing the frame then waiting in the mustQuitCond would create a deadlock.
        ///Instead we discard the processing of the frame by taking the lock and setting processRunning to false
        QMutexLocker processLocker (&_imp->processMutex);
        _imp->processRunning = false;
        _imp->processCondition.wakeOne();
    }
    
    {
        QMutexLocker l(&_imp->mustQuitMutex);
        _imp->mustQuit = true;
        
        ///Wake-up the thread with a fake request
        {
            QMutexLocker l3(&_imp->startRequestsMutex);
            ++_imp->startRequests;
            _imp->startRequestsCond.wakeOne();
        }
        
        ///Wait until it has really quit
        while (_imp->mustQuit) {
            _imp->mustQuitCond.wait(&_imp->mustQuitMutex);
        }
    }
    
    ///Wake-up all threads and tell them that they must quit
    stopRenderThreads(0);

    ///Make sure they are all gone, there will be a deadlock here if that's not the case.
    _imp->waitForRenderThreadsToQuit();
        
    
    
    wait();
}

bool
OutputSchedulerThread::mustQuitThread() const
{
    QMutexLocker l(&_imp->mustQuitMutex);
    return _imp->mustQuit;
}

void
OutputSchedulerThread::setDesiredFPS(double d)
{
    _imp->timer->setDesiredFrameRate(d);
}


double
OutputSchedulerThread::getDesiredFPS() const
{
    return _imp->timer->getDesiredFrameRate();
}

void
OutputSchedulerThread::renderFrameRange(bool isBlocking,
                                        bool enableRenderStats,
                                        int firstFrame,
                                        int lastFrame,
                                        int frameStep,
                                        const std::vector<int>& viewsToRender,
                                        RenderDirectionEnum direction)
{
    if (direction == eRenderDirectionForward) {
        timelineGoTo(firstFrame);
    } else {
        timelineGoTo(lastFrame);
    }
    
    {
        
        QMutexLocker l(&_imp->runArgsMutex);
        _imp->requestedRunArgs.firstFrame = firstFrame;
        _imp->requestedRunArgs.lastFrame = lastFrame;
        _imp->requestedRunArgs.isBlocking = isBlocking;
        _imp->requestedRunArgs.frameStep = frameStep;
        _imp->requestedRunArgs.viewsToRender = viewsToRender;
        
        _imp->nFramesRendered = 0;
        _imp->renderFinished = false;
        
        ///Start with picking direction being the same as the timeline direction.
        ///Once the render threads are a few frames ahead the picking direction might be different than the
        ///timeline direction
        _imp->requestedRunArgs.timelineDirection = direction;

        _imp->requestedRunArgs.enableRenderStats = enableRenderStats;
    }
    
    renderInternal();
    
}

bool
OutputSchedulerThread::isPlaybackAutoRestartEnabled() const
{
    QMutexLocker k(&_imp->abortedRequestedMutex);
    return _imp->canAutoRestartPlayback;
}

void
OutputSchedulerThread::renderFromCurrentFrame(bool enableRenderStats,
                                              const std::vector<int>& viewsToRender,
                                              RenderDirectionEnum timelineDirection)
{
    

    {
        QMutexLocker l(&_imp->runArgsMutex);

        int firstFrame,lastFrame;
        getFrameRangeToRender(firstFrame, lastFrame);
  
        ///Make sure current frame is in the frame range
        int currentTime = timelineGetTime();
        OutputSchedulerThreadPrivate::getNearestInSequence(timelineDirection, currentTime, firstFrame, lastFrame, &currentTime);
        
        _imp->requestedRunArgs.firstFrame = firstFrame;
        _imp->requestedRunArgs.lastFrame = lastFrame;
        _imp->requestedRunArgs.viewsToRender = viewsToRender;
        _imp->requestedRunArgs.frameStep = 1;
        _imp->requestedRunArgs.timelineDirection = timelineDirection;
        _imp->requestedRunArgs.enableRenderStats = enableRenderStats;
        _imp->requestedRunArgs.isBlocking = false;
    }
    renderInternal();
}


void
OutputSchedulerThread::renderInternal()
{
    
    QMutexLocker quitLocker(&_imp->mustQuitMutex);
    if (_imp->hasQuit) {
        return;
    }
    
    if (!_imp->mustQuit) {
        if ( !isRunning() ) {
            ///The scheduler must remain responsive hence has the highest priority
            start(HighestPriority);
        } else {
            ///Wake up the thread with a start request
            QMutexLocker locker(&_imp->startRequestsMutex);
            if (_imp->startRequests <= 0) {
                ++_imp->startRequests;
            }
            _imp->startRequestsCond.wakeOne();
        }
    }
}

void
OutputSchedulerThread::notifyRenderFailure(const std::string& errorMessage)
{
    ///Abort all ongoing rendering
    bool isBlocking;
    {
        QMutexLocker l(&_imp->runArgsMutex);
        isBlocking = _imp->livingRunArgs.isBlocking;
    }
    if (!isBlocking) {
        doAbortRenderingOnMainThread(false);
    } else {
        abortRendering(false, false);
    }
    
    ///Handle failure: for viewers we make it black and don't display the error message which is irrelevant
    handleRenderFailure(errorMessage);
    
}



bool
OutputSchedulerThread::isWorking() const
{
    QMutexLocker l(&_imp->workingMutex);
    return _imp->working;
}


void
OutputSchedulerThread::getFrameRangeRequestedToRender(int &first,int& last) const
{
    first = _imp->livingRunArgs.firstFrame;
    last = _imp->livingRunArgs.lastFrame;
}

OutputSchedulerThread::RenderDirectionEnum
OutputSchedulerThread::getDirectionRequestedToRender() const
{
    QMutexLocker l(&_imp->runArgsMutex);
    return _imp->livingRunArgs.timelineDirection;
}

std::vector<int>
OutputSchedulerThread::getViewsRequestedToRender() const
{
    QMutexLocker l(&_imp->runArgsMutex);
    return _imp->livingRunArgs.viewsToRender;
}

int
OutputSchedulerThread::getNRenderThreads() const
{
    QMutexLocker l(&_imp->renderThreadsMutex);
    return (int)_imp->renderThreads.size();
}

int
OutputSchedulerThread::getNActiveRenderThreads() const
{
    QMutexLocker l(&_imp->renderThreadsMutex);
    return _imp->getNActiveRenderThreads();
}

void
OutputSchedulerThread::stopRenderThreads(int nThreadsToStop)
{
    
   
    {
        
         ///First flag the number of threads to stop
        QMutexLocker l(&_imp->renderThreadsMutex);
        int i = 0;
        for (RenderThreads::iterator it = _imp->renderThreads.begin();
             it!=_imp->renderThreads.end() && (i < nThreadsToStop || nThreadsToStop == 0); ++it) {
            if (!it->thread->mustQuit()) {
                it->thread->scheduleForRemoval();
                ++i;
            }
            
        }
        
        ///Clean-up remaining zombie threads that are no longer useful
        _imp->removeAllQuitRenderThreads();
    }
    
    
    ///Wake-up all threads to make sure that they are notified that they must quit
    {
        QMutexLocker framesLocker(&_imp->framesToRenderMutex);
        _imp->framesToRenderNotEmptyCond.wakeAll();
    }
    


}

RenderEngine*
OutputSchedulerThread::getEngine() const
{
    return _imp->engine;
}


void
OutputSchedulerThread::runCallbackWithVariables(const QString& callback)
{
    if (!callback.isEmpty()) {
        QString script = callback;
        std::string appID = _imp->outputEffect->getApp()->getAppIDString();
        std::string nodeName = _imp->outputEffect->getNode()->getFullyQualifiedName();
        std::string nodeFullName = appID + "." + nodeName;
        script.append(nodeFullName.c_str());
        script.append(",");
        script.append(appID.c_str());
        script.append(")\n");
        
        std::string err,output;
        if (!Python::interpretPythonScript(callback.toStdString(), &err, &output)) {
            _imp->outputEffect->getApp()->appendToScriptEditor("Failed to run callback: " + err);
            throw std::runtime_error(err);
        } else if (!output.empty()) {
            _imp->outputEffect->getApp()->appendToScriptEditor(output);
        }
    }
}


////////////////////////////////////////////////////////////
////////////////////////////////////////////////////////////
//////////////////////// RenderThreadTask ////////////

struct RenderThreadTaskPrivate
{
    OutputSchedulerThread* scheduler;
    
    OutputEffectInstance* output;
    
    QMutex mustQuitMutex;
    bool mustQuit;
    bool hasQuit;
    
    QMutex runningMutex;
    bool running;
    
    RenderThreadTaskPrivate(OutputEffectInstance* output,OutputSchedulerThread* scheduler)
    : scheduler(scheduler)
    , output(output)
    , mustQuitMutex()
    , mustQuit(false)
    , hasQuit(false)
    , runningMutex()
    , running(false)
    {
        
    }
};


RenderThreadTask::RenderThreadTask(OutputEffectInstance* output,OutputSchedulerThread* scheduler)
: QThread()
, _imp(new RenderThreadTaskPrivate(output,scheduler))
{
    setObjectName("Parallel render thread");
}

RenderThreadTask::~RenderThreadTask()
{
    
}

void
RenderThreadTask::run()
{
    
    notifyIsRunning(true);
    
    for (;;) {
        
        bool enableRenderStats;
        std::vector<int> viewsToRender;
        int time = _imp->scheduler->pickFrameToRender(this,&enableRenderStats, &viewsToRender);
        
        if ( mustQuit() ) {
            break;
        }
        
        renderFrame(time, viewsToRender, enableRenderStats);
        
        appPTR->getAppTLS()->cleanupTLSForThread();
        
        if ( mustQuit() ) {
            break;
        }
    }
    
    {
        QMutexLocker l(&_imp->mustQuitMutex);
        _imp->hasQuit = true;
    }
    notifyIsRunning(false);
    _imp->scheduler->notifyThreadAboutToQuit(this);

}

bool
RenderThreadTask::hasQuit() const
{
    
    QMutexLocker l(&_imp->mustQuitMutex);
    return _imp->hasQuit;
    
}

void
RenderThreadTask::scheduleForRemoval()
{
    QMutexLocker l(&_imp->mustQuitMutex);
    _imp->mustQuit = true;
}

bool
RenderThreadTask::mustQuit() const
{
    QMutexLocker l(&_imp->mustQuitMutex);
    return _imp->mustQuit;
}

void
RenderThreadTask::notifyIsRunning(bool running)
{
    {
        QMutexLocker l(&_imp->runningMutex);
        if (_imp->running == running) {
            return;
        }
        _imp->running = running;
    }
    
    appPTR->fetchAndAddNRunningThreads(running ? 1 : - 1);
}

////////////////////////////////////////////////////////////
////////////////////////////////////////////////////////////
//////////////////////// DefaultScheduler ////////////


DefaultScheduler::DefaultScheduler(RenderEngine* engine,OutputEffectInstance* effect)
: OutputSchedulerThread(engine,effect,eProcessFrameBySchedulerThread)
, _effect(effect)
{
    engine->setPlaybackMode(ePlaybackModeOnce);
}

DefaultScheduler::~DefaultScheduler()
{
    
}

class DefaultRenderFrameRunnable : public RenderThreadTask
{
    
public:
    
    DefaultRenderFrameRunnable(OutputEffectInstance* writer,OutputSchedulerThread* scheduler)
    : RenderThreadTask(writer,scheduler)
    {
        
    }
    
    virtual ~DefaultRenderFrameRunnable()
    {
        
    }
    
private:
    
    
    virtual void
    renderFrame(int time, const std::vector<int>& viewsToRender,  bool enableRenderStats) {
        
        SequentialPreferenceEnum sequentiallity = _imp->output->getSequentialPreference();
        
        /// If the writer dosn't need to render the frames in any sequential order (such as image sequences for instance), then
        /// we just render the frames directly in this thread, no need to use the scheduler thread for maximum efficiency.
        
        bool renderDirectly = sequentiallity == eSequentialPreferenceNotSequential;

        ///Even if enableRenderStats is false, we at least profile the time spent rendering the frame when rendering with a Write node.
        ///Though we don't enable render stats for sequential renders (e.g: WriteFFMPEG) since this is 1 file.
        RenderStatsPtr stats(new RenderStats(renderDirectly && enableRenderStats));
        
        NodePtr outputNode = _imp->output->getNode();
        
        std::string cb = outputNode->getBeforeFrameRenderCallback();
        if (!cb.empty()) {
            std::vector<std::string> args;
            std::string error;
            try {
                Python::getFunctionArguments(cb, &error, &args);
            } catch (const std::exception& e) {
                _imp->output->getApp()->appendToScriptEditor(std::string("Failed to run beforeFrameRendered callback: ")
                                                                 + e.what());
                return;
            }
            if (!error.empty()) {
                _imp->output->getApp()->appendToScriptEditor("Failed to run before frame render callback: " + error);
                return;
            }
            
            std::string signatureError;
            signatureError.append("The before frame render callback supports the following signature(s):\n");
            signatureError.append("- callback(frame, thisNode, app)");
            if (args.size() != 3) {
                _imp->output->getApp()->appendToScriptEditor("Failed to run before frame render callback: " + signatureError);
                return;
            }
            
            if (args[0] != "frame" || args[1] != "thisNode" || args[2] != "app" ) {
                _imp->output->getApp()->appendToScriptEditor("Failed to run before frame render callback: " + signatureError);
                return;
            }

            std::stringstream ss;
            std::string appStr = outputNode->getApp()->getAppIDString();
            std::string outputNodeName = appStr + "." + outputNode->getFullyQualifiedName();
            ss << cb << "(" << time << ", " << outputNodeName << ", " << appStr << ")";
            std::string script = ss.str();
            try {
                _imp->scheduler->runCallbackWithVariables(script.c_str());
            } catch (const std::exception &e) {
                _imp->scheduler->notifyRenderFailure(e.what());
                return;
            }

        }
        
        try {
            ////Writers always render at scale 1.
            int mipMapLevel = 0;
            RenderScale scale(1.);
            
            RectD rod;
            bool isProjectFormat;
            
            // Do not catch exceptions: if an exception occurs here it is probably fatal, since
            // it comes from Natron itself. All exceptions from plugins are already caught
            // by the HostSupport library.
            EffectInstance* activeInputToRender;
            if (renderDirectly) {
                activeInputToRender = _imp->output;
            } else {
                activeInputToRender = _imp->output->getInput(0);
                if (activeInputToRender) {
                    activeInputToRender = activeInputToRender->getNearestNonDisabled();
                } else {
                    _imp->scheduler->notifyRenderFailure("No input to render");
                    return;
                }
                
            }
            
            assert(activeInputToRender);
            U64 activeInputToRenderHash = activeInputToRender->getHash();
            
            const double par = activeInputToRender->getPreferredAspectRatio();
            
            for (std::size_t view = 0; view < viewsToRender.size(); ++view) {
        
                StatusEnum stat = activeInputToRender->getRegionOfDefinition_public(activeInputToRenderHash,time, scale, viewsToRender[view], &rod, &isProjectFormat);
                if (stat == eStatusFailed) {
                    _imp->scheduler->notifyRenderFailure("Error caught while rendering");
                    return;
                }
                std::list<ImageComponents> components;
                ImageBitDepthEnum imageDepth;
                
                //Use needed components to figure out what we need to render
               EffectInstance::ComponentsNeededMap neededComps;
                bool processAll;
                SequenceTime ptTime;
                int ptView;
                std::bitset<4> processChannels;
                NodePtr ptInput;
                activeInputToRender->getComponentsNeededAndProduced_public(true, true, time, viewsToRender[view], &neededComps, &processAll, &ptTime, &ptView, &processChannels, &ptInput);

                
                //Retrieve bitdepth only
                activeInputToRender->getPreferredDepthAndComponents(-1, &components, &imageDepth);
                components.clear();
                
               EffectInstance::ComponentsNeededMap::iterator foundOutput = neededComps.find(-1);
                if (foundOutput != neededComps.end()) {
                    for (std::size_t j = 0; j < foundOutput->second.size(); ++j) {
                        components.push_back(foundOutput->second[j]);
                    }
                }
                RectI renderWindow;
                rod.toPixelEnclosing(scale, par, &renderWindow);
                
                FrameRequestMap request;
                stat = EffectInstance::computeRequestPass(time, viewsToRender[view], mipMapLevel, rod, outputNode, request);
                if (stat == eStatusFailed) {
                    _imp->scheduler->notifyRenderFailure("Error caught while rendering");
                    return;
                }
                
                ParallelRenderArgsSetter frameRenderArgs(time,
                                                         viewsToRender[view],
                                                         false,  // is this render due to user interaction ?
                                                         sequentiallity == eSequentialPreferenceOnlySequential || sequentiallity == eSequentialPreferencePreferSequential, // is this sequential ?
                                                         true, // canAbort ?
                                                         0, //renderAge
                                                         outputNode, // viewer requester
                                                         &request,
                                                         0, //texture index
                                                         _imp->output->getApp()->getTimeLine().get(),
                                                         NodePtr(),
                                                         false,
                                                         false,
                                                         false,
                                                         stats);
                
                RenderingFlagSetter flagIsRendering(activeInputToRender->getNode().get());
                
                ImageList planes;
                EffectInstance::RenderRoIRetCode retCode =
                activeInputToRender->renderRoI( EffectInstance::RenderRoIArgs(time, //< the time at which to render
                                                                              scale, //< the scale at which to render
                                                                              mipMapLevel, //< the mipmap level (redundant with the scale)
                                                                              viewsToRender[view], //< the view to render
                                                                              false,
                                                                              renderWindow, //< the region of interest (in pixel coordinates)
                                                                              rod, // < any precomputed rod ? in canonical coordinates
                                                                              components,
                                                                              imageDepth,
                                                                              false,
                                                                              _imp->output),&planes);
                if (retCode != EffectInstance::eRenderRoIRetCodeOk) {
                    if (retCode == EffectInstance::eRenderRoIRetCodeAborted) {
                        _imp->scheduler->notifyRenderFailure("Render aborted");
                    } else {
                        _imp->scheduler->notifyRenderFailure("Error caught while rendering");
                    }
                    return;
                }
                
                ///If we need sequential rendering, pass the image to the output scheduler that will ensure the sequential ordering
                if (!renderDirectly) {
                    for (ImageList::iterator it = planes.begin(); it != planes.end(); ++it) {
                        _imp->scheduler->appendToBuffer(time, viewsToRender[view], stats, boost::dynamic_pointer_cast<BufferableObject>(*it));
                    }
                } else {
                    _imp->scheduler->notifyFrameRendered(time, viewsToRender[view], viewsToRender, stats, eSchedulingPolicyFFA);
                }
                
            }
            
        } catch (const std::exception& e) {
            _imp->scheduler->notifyRenderFailure(std::string("Error while rendering: ") + e.what());
        }
    }
};

RenderThreadTask*
DefaultScheduler::createRunnable()
{
    return new DefaultRenderFrameRunnable(_effect,this);
}



/**
 * @brief Called whenever there are images available to process in the buffer.
 * Once processed, the frame will be removed from the buffer.
 *
 * According to the ProcessFrameModeEnum given to the scheduler this function will be called either by the scheduler thread (this)
 * or by the application's main-thread (typically to do OpenGL rendering).
 **/
void
DefaultScheduler::processFrame(const BufferedFrames& frames)
{
    assert(!frames.empty());
    //Only consider the first frame, we shouldn't have multiple view here anyway.
    const BufferedFrame& frame = frames.front();
    
    ///Writers render to scale 1 always
    RenderScale scale(1.);
    
    U64 hash = _effect->getHash();
    
    bool isProjectFormat;
    RectD rod;
    RectI roi;
    
    std::list<ImageComponents> components;
    ImageBitDepthEnum imageDepth;
    _effect->getPreferredDepthAndComponents(-1, &components, &imageDepth);
    
    const double par = _effect->getPreferredAspectRatio();
    
    SequentialPreferenceEnum sequentiallity = _effect->getSequentialPreference();
    bool canOnlyHandleOneView = sequentiallity == eSequentialPreferenceOnlySequential || sequentiallity == eSequentialPreferencePreferSequential;
    
    for (BufferedFrames::const_iterator it = frames.begin(); it != frames.end(); ++it) {
        ignore_result(_effect->getRegionOfDefinition_public(hash,it->time, scale, it->view, &rod, &isProjectFormat));
        rod.toPixelEnclosing(0, par, &roi);
        
        ParallelRenderArgsSetter frameRenderArgs(it->time,
                                                 it->view,
                                                 false,  // is this render due to user interaction ?
                                                 canOnlyHandleOneView, // is this sequential ?
                                                 true, //canAbort
                                                 0, //renderAge
                                                 _effect->getNode(), //tree root
                                                 0,
                                                 0, //texture index
                                                 _effect->getApp()->getTimeLine().get(),
                                                 NodePtr(),
                                                 false,
                                                 false,
                                                 false,
                                                 it->stats);
        
        RenderingFlagSetter flagIsRendering(_effect->getNode().get());
        
        ImagePtr inputImage = boost::dynamic_pointer_cast<Image>(it->frame);
        assert(inputImage);
        
       EffectInstance::InputImagesMap inputImages;
        inputImages[0].push_back(inputImage);
        EffectInstance::RenderRoIArgs args(frame.time,
                                                   scale,0,
                                                   it->view,
                                                   true, // for writers, always by-pass cache for the write node only @see renderRoiInternal
                                                   roi,
                                                   rod,
                                                   components,
                                                   imageDepth,
                                                   false,
                                                   _effect,
                                                   inputImages);
        try {
            ImageList planes;
            EffectInstance::RenderRoIRetCode retCode = _effect->renderRoI(args,&planes);
            if (retCode != EffectInstance::eRenderRoIRetCodeOk) {
                notifyRenderFailure("");
            }
        } catch (const std::exception& e) {
            notifyRenderFailure(e.what());
        }

    }
    
}

void
DefaultScheduler::timelineStepOne(OutputSchedulerThread::RenderDirectionEnum direction)
{
    if (direction == OutputSchedulerThread::eRenderDirectionForward) {
        _effect->incrementCurrentFrame();
    } else {
        _effect->decrementCurrentFrame();
    }
}

void
DefaultScheduler::timelineGoTo(int time)
{
    _effect->setCurrentFrame(time);
}

int
DefaultScheduler::timelineGetTime() const
{
    return _effect->getCurrentFrame();
}

void
DefaultScheduler::getFrameRangeToRender(int& first,int& last) const
{
    first = _effect->getFirstFrame();
    last = _effect->getLastFrame();
}


void
DefaultScheduler::handleRenderFailure(const std::string& errorMessage)
{
    std::cout << errorMessage << std::endl;
}

SchedulingPolicyEnum
DefaultScheduler::getSchedulingPolicy() const
{
    SequentialPreferenceEnum sequentiallity = _effect->getSequentialPreference();
    if (sequentiallity == eSequentialPreferenceNotSequential) {
        return eSchedulingPolicyFFA;
    } else {
        return eSchedulingPolicyOrdered;
    }
}


void
DefaultScheduler::aboutToStartRender()
{
    int first,last;
    getFrameRangeRequestedToRender(first, last);
    
    _effect->setFirstFrame(first);
    _effect->setLastFrame(last);
    
    if (getDirectionRequestedToRender() == eRenderDirectionForward) {
        _effect->setCurrentFrame(first);
    } else {
        _effect->setCurrentFrame(last);
    }
    
    bool isBackGround = appPTR->isBackground();
    
    if (!isBackGround) {
        _effect->setKnobsFrozen(true);
    } else {
        appPTR->writeToOutputPipe(kRenderingStartedLong, kRenderingStartedShort);
    }
    
    std::string cb = _effect->getNode()->getBeforeRenderCallback();
    if (!cb.empty()) {
        std::vector<std::string> args;
        std::string error;
        try {
            Python::getFunctionArguments(cb, &error, &args);
        } catch (const std::exception& e) {
            _effect->getApp()->appendToScriptEditor(std::string("Failed to run beforeRender callback: ")
                                                             + e.what());
            return;
        }
        if (!error.empty()) {
            _effect->getApp()->appendToScriptEditor("Failed to run beforeRender callback: " + error);
            return;
        }
        
        std::string signatureError;
        signatureError.append("The beforeRender callback supports the following signature(s):\n");
        signatureError.append("- callback(thisNode, app)");
        if (args.size() != 2) {
            _effect->getApp()->appendToScriptEditor("Failed to run beforeRender callback: " + signatureError);
            return;
        }
        
        if (args[0] != "thisNode" || args[1] != "app" ) {
            _effect->getApp()->appendToScriptEditor("Failed to run beforeRender callback: " + signatureError);
            return;
        }
        
        
        std::stringstream ss;
        std::string appStr = _effect->getApp()->getAppIDString();
        std::string outputNodeName = appStr + "." + _effect->getNode()->getFullyQualifiedName();
        ss << cb << "(" << outputNodeName << ", " << appStr << ")";
        std::string script = ss.str();
        try {
            runCallbackWithVariables(script.c_str());
        } catch (const std::exception &e) {
            notifyRenderFailure(e.what());
        }
    }
}

void
DefaultScheduler::onRenderStopped(bool aborted)
{
    bool isBackGround = appPTR->isBackground();
    if (!isBackGround) {
        _effect->setKnobsFrozen(false);
    }
     _effect->notifyRenderFinished();
    
    std::string cb = _effect->getNode()->getAfterRenderCallback();
    if (!cb.empty()) {
        
        std::vector<std::string> args;
        std::string error;
        try {
            Python::getFunctionArguments(cb, &error, &args);
        } catch (const std::exception& e) {
            _effect->getApp()->appendToScriptEditor(std::string("Failed to run afterRender callback: ")
                                                             + e.what());
            return;
        }
        if (!error.empty()) {
            _effect->getApp()->appendToScriptEditor("Failed to run afterRender callback: " + error);
            return;
        }
        
        std::string signatureError;
        signatureError.append("The after render callback supports the following signature(s):\n");
        signatureError.append("- callback(aborted, thisNode, app)");
        if (args.size() != 3) {
            _effect->getApp()->appendToScriptEditor("Failed to run afterRender callback: " + signatureError);
            return;
        }
        
        if (args[0] != "aborted" || args[1] != "thisNode" || args[2] != "app" ) {
            _effect->getApp()->appendToScriptEditor("Failed to run afterRender callback: " + signatureError);
            return;
        }

        
        std::stringstream ss;
        std::string appStr = _effect->getApp()->getAppIDString();
        std::string outputNodeName = appStr + "." + _effect->getNode()->getFullyQualifiedName();
        ss << cb << "(";
        if (aborted) {
            ss << "True, ";
        } else {
            ss << "False, ";
        }
        ss << outputNodeName << ", " << appStr << ")";
        std::string script = ss.str();
        try {
            runCallbackWithVariables(script.c_str());
        } catch (...) {
            //Ignore expcetions in callback since the render is finished anyway
        }
    }

}

////////////////////////////////////////////////////////////
////////////////////////////////////////////////////////////
//////////////////////// ViewerDisplayScheduler ////////////


ViewerDisplayScheduler::ViewerDisplayScheduler(RenderEngine* engine,ViewerInstance* viewer)
: OutputSchedulerThread(engine,viewer,eProcessFrameByMainThread) //< OpenGL rendering is done on the main-thread
, _viewer(viewer)
{
    
}

ViewerDisplayScheduler::~ViewerDisplayScheduler()
{
    
}


/**
 * @brief Called whenever there are images available to process in the buffer.
 * Once processed, the frame will be removed from the buffer.
 *
 * According to the ProcessFrameModeEnum given to the scheduler this function will be called either by the scheduler thread (this)
 * or by the application's main-thread (typically to do OpenGL rendering).
 **/
void
ViewerDisplayScheduler::processFrame(const BufferedFrames& frames)
{

    if (!frames.empty()) {
        for (BufferedFrames::const_iterator it = frames.begin(); it != frames.end(); ++it) {
            boost::shared_ptr<UpdateViewerParams> params = boost::dynamic_pointer_cast<UpdateViewerParams>(it->frame);
            assert(params);
            _viewer->updateViewer(params);
        }
        _viewer->redrawViewerNow();
    } else {
        _viewer->redrawViewer();
    }
    
}

void
ViewerDisplayScheduler::timelineStepOne(OutputSchedulerThread::RenderDirectionEnum direction)
{
    assert(_viewer);
    if (direction == OutputSchedulerThread::eRenderDirectionForward) {
        _viewer->getTimeline()->incrementCurrentFrame();
    } else {
        _viewer->getTimeline()->decrementCurrentFrame();
    }
}

void
ViewerDisplayScheduler::timelineGoTo(int time)
{
    assert(_viewer);
    _viewer->getTimeline()->seekFrame(time, false, 0, eTimelineChangeReasonPlaybackSeek);
}

int
ViewerDisplayScheduler::timelineGetTime() const
{
    return _viewer->getTimeline()->currentFrame();
}

void
ViewerDisplayScheduler::getFrameRangeToRender(int &first, int &last) const
{
    ViewerInstance* leadViewer = _viewer->getApp()->getLastViewerUsingTimeline();
    ViewerInstance* viewer = leadViewer ? leadViewer : _viewer;
    assert(viewer);
    viewer->getTimelineBounds(&first, &last);
}


class ViewerRenderFrameRunnable : public RenderThreadTask
{
  
    ViewerInstance* _viewer;
    
public:
    
    ViewerRenderFrameRunnable(ViewerInstance* viewer,OutputSchedulerThread* scheduler)
    : RenderThreadTask(viewer,scheduler)
    , _viewer(viewer)
    {
        
    }
    
    virtual ~ViewerRenderFrameRunnable()
    {
        
    }
    
private:
    
    virtual void
    renderFrame(int time, const std::vector<int>& viewsToRender, bool enableRenderStats) {
        
        
        RenderStatsPtr stats;
        if (enableRenderStats) {
            stats.reset(new RenderStats(enableRenderStats));
        }
        ///The viewer always uses the scheduler thread to regulate the output rate, @see ViewerInstance::renderViewer_internal
        ///it calls appendToBuffer by itself
        ViewerInstance::ViewerRenderRetCode stat = ViewerInstance::eViewerRenderRetCodeRedraw;
        
        //Viewer can only render 1 view for now
        assert(viewsToRender.size() == 1);
        int view = viewsToRender.front();
        
        U64 viewerHash = _viewer->getHash();
        boost::shared_ptr<ViewerArgs> args[2];
        
<<<<<<< HEAD
        StatusEnum status[2] = {
            eStatusFailed, eStatusFailed
=======
        ViewerInstance::ViewerRenderRetCode status[2] = {
            ViewerInstance::eViewerRenderRetCodeFail, ViewerInstance::eViewerRenderRetCodeFail
>>>>>>> f5694ce8
        };
        
        bool clearTexture[2] = { false, false };
        
        for (int i = 0; i < 2; ++i) {
            args[i].reset(new ViewerArgs);
            status[i] = _viewer->getRenderViewerArgsAndCheckCache_public(time, true, true, view, i, viewerHash, NodePtr(), true, stats, args[i].get());
            clearTexture[i] = status[i] == ViewerInstance::eViewerRenderRetCodeFail || status[i] == ViewerInstance::eViewerRenderRetCodeBlack;
            if (clearTexture[i]) {
                //Just clear the viewer, nothing to do
                args[i]->params.reset();
            }
        }
       
        if (clearTexture[0] && clearTexture[1]) {
            _imp->scheduler->notifyRenderFailure(std::string());
            return;
        } else if (clearTexture[0] && !clearTexture[1]) {
            _viewer->disconnectTexture(0);
        } else if (!clearTexture[0] && clearTexture[1]) {
            _viewer->disconnectTexture(1);
        }

        if (status[0] == ViewerInstance::eViewerRenderRetCodeFail && status[1] == ViewerInstance::eViewerRenderRetCodeFail) {
            
            return;
        } else if (status[0] == ViewerInstance::eViewerRenderRetCodeRedraw || status[1] == ViewerInstance::eViewerRenderRetCodeRedraw) {
            return;
        } else {
            BufferableObjectList toAppend;
            for (int i = 0; i < 2; ++i) {
                if (args[i] && args[i]->params && args[i]->params->ramBuffer) {
                    toAppend.push_back(args[i]->params);
                    args[i].reset();
                }
            }
            _imp->scheduler->appendToBuffer(time, view, stats, toAppend);
        }
        
        
        if ((args[0] && status[0] != ViewerInstance::eViewerRenderRetCodeFail) || (args[1] && status[1] != ViewerInstance::eViewerRenderRetCodeFail)) {
            try {
                stat = _viewer->renderViewer(view,false,true,viewerHash,true, NodePtr(), true,  args, boost::shared_ptr<RequestedFrame>(), stats);
            } catch (...) {
                stat = ViewerInstance::eViewerRenderRetCodeFail;
            }
        } else {
            return;
        }
        
        if (stat == ViewerInstance::eViewerRenderRetCodeFail) {
            ///Don't report any error message otherwise we will flood the viewer with irrelevant messages such as
            ///"Render failed", instead we let the plug-in that failed post an error message which will be more helpful.
            _imp->scheduler->notifyRenderFailure(std::string());
        } else {
            BufferableObjectList toAppend;
            for (int i = 0; i < 2; ++i) {
                if (args[i] && args[i]->params && args[i]->params->ramBuffer) {
                    toAppend.push_back(args[i]->params);
                }
            }
     
            _imp->scheduler->appendToBuffer(time, view, stats, toAppend);
            
        }

    }
};

RenderThreadTask*
ViewerDisplayScheduler::createRunnable()
{
    return new ViewerRenderFrameRunnable(_viewer,this);
}

void
ViewerDisplayScheduler::handleRenderFailure(const std::string& /*errorMessage*/)
{
    _viewer->disconnectViewer();
}

void
ViewerDisplayScheduler::onRenderStopped(bool /*/aborted*/)
{
    ///Refresh all previews in the tree
    _viewer->getNode()->refreshPreviewsRecursivelyUpstream(_viewer->getTimeline()->currentFrame());
    
    if (!_viewer->getApp() || _viewer->getApp()->isGuiFrozen()) {
        getEngine()->s_refreshAllKnobs();
    }
}

int
ViewerDisplayScheduler::getLastRenderedTime() const
{
    return _viewer->getLastRenderedTime();
}


////////////////////////// RenderEngine

struct RenderEnginePrivate
{
    QMutex schedulerCreationLock;
    OutputSchedulerThread* scheduler;
    
    OutputEffectInstance* output;
    
    mutable QMutex pbModeMutex;
    PlaybackModeEnum pbMode;
    
    ViewerCurrentFrameRequestScheduler* currentFrameScheduler;
    
    struct RefreshRequest
    {
        bool enableStats;
        bool enableAbort;
    };
    
    /*
     This queue tracks all calls made to renderCurrentFrame() and attempts to concatenate the calls
     once the event loop fires the signal currentFrameRenderRequestPosted()
     This is only accessed on the main thread
     */
    std::list<RefreshRequest> refreshQueue;
    
    RenderEnginePrivate(OutputEffectInstance* output)
    : schedulerCreationLock()
    , scheduler(0)
    , output(output)
    , pbModeMutex()
    , pbMode(ePlaybackModeLoop)
    , currentFrameScheduler(0)
    , refreshQueue()
    {
        
    }
};

RenderEngine::RenderEngine(OutputEffectInstance* output)
: _imp(new RenderEnginePrivate(output))
{
    QObject::connect(this, SIGNAL(currentFrameRenderRequestPosted()), this, SLOT(onCurrentFrameRenderRequestPosted()), Qt::QueuedConnection);
}

RenderEngine::~RenderEngine()
{
    delete _imp->currentFrameScheduler;
    delete _imp->scheduler;
}

OutputSchedulerThread*
RenderEngine::createScheduler(OutputEffectInstance* effect)
{
    return new DefaultScheduler(this,effect);
}

void
RenderEngine::renderFrameRange(bool isBlocking,
                               bool enableRenderStats,
                               int firstFrame,
                               int lastFrame,
                               int frameStep,
                               const std::vector<int>& viewsToRender,
                               OutputSchedulerThread::RenderDirectionEnum forward)
{
    {
        QMutexLocker k(&_imp->schedulerCreationLock);
        if (!_imp->scheduler) {
            _imp->scheduler = createScheduler(_imp->output);
        }
    }
    
    _imp->scheduler->renderFrameRange(isBlocking, enableRenderStats,firstFrame, lastFrame, frameStep, viewsToRender, forward);
}

void
RenderEngine::renderFromCurrentFrame(bool enableRenderStats,const std::vector<int>& viewsToRender, OutputSchedulerThread::RenderDirectionEnum forward)
{
    
    {
        QMutexLocker k(&_imp->schedulerCreationLock);
        if (!_imp->scheduler) {
            _imp->scheduler = createScheduler(_imp->output);
        }
    }
    
    _imp->scheduler->renderFromCurrentFrame(enableRenderStats, viewsToRender, forward);
}


void
RenderEngine::onCurrentFrameRenderRequestPosted()
{
    assert(QThread::currentThread() == qApp->thread());
    
    //Okay we are at the end of the event loop, concatenate all similar events
    RenderEnginePrivate::RefreshRequest r;
    bool rSet = false;
    while (!_imp->refreshQueue.empty()) {
        const RenderEnginePrivate::RefreshRequest& queueBegin = _imp->refreshQueue.front();
        if (!rSet) {
            rSet = true;
        } else {
            if (queueBegin.enableAbort == r.enableAbort && queueBegin.enableStats == r.enableStats) {
                _imp->refreshQueue.erase(_imp->refreshQueue.begin());
                continue;
            }
        }
        r = queueBegin;
        renderCurrentFrameInternal(r.enableStats, r.enableAbort);
        _imp->refreshQueue.erase(_imp->refreshQueue.begin());
    }
}

void
RenderEngine::renderCurrentFrameInternal(bool enableRenderStats,bool canAbort)
{
    assert(QThread::currentThread() == qApp->thread());
    
    ViewerInstance* isViewer = dynamic_cast<ViewerInstance*>(_imp->output);
    if ( !isViewer ) {
        qDebug() << "RenderEngine::renderCurrentFrame for a writer is unsupported";
        return;
    }
    
    
    ///If the scheduler is already doing playback, continue it
    if ( _imp->scheduler ) {
        bool working = _imp->scheduler->isWorking();
        if (working) {
            _imp->scheduler->abortRendering(true,false);
        }
        if (working || _imp->scheduler->isPlaybackAutoRestartEnabled()) {
            _imp->scheduler->renderFromCurrentFrame(enableRenderStats, _imp->scheduler->getViewsRequestedToRender(),  _imp->scheduler->getDirectionRequestedToRender() );
            return;
        }
    }
    
    
    {
        QMutexLocker k(&_imp->schedulerCreationLock);
        if (!_imp->scheduler) {
            _imp->scheduler = createScheduler(_imp->output);
        }
    }
    
    if (!_imp->currentFrameScheduler) {
        _imp->currentFrameScheduler = new ViewerCurrentFrameRequestScheduler(isViewer);
    }
    
    _imp->currentFrameScheduler->renderCurrentFrame(enableRenderStats,canAbort);

}

void
RenderEngine::renderCurrentFrame(bool enableRenderStats,bool canAbort)
{
    assert(QThread::currentThread() == qApp->thread());
    RenderEnginePrivate::RefreshRequest r;
    r.enableStats = enableRenderStats;
    r.enableAbort = canAbort;
    _imp->refreshQueue.push_back(r);
    Q_EMIT currentFrameRenderRequestPosted();
}



void
RenderEngine::quitEngine()
{
    if (_imp->scheduler) {
        _imp->scheduler->quitThread();
    }
    
    if (_imp->currentFrameScheduler) {
        _imp->currentFrameScheduler->quitThread();
    }
}

bool
RenderEngine::isSequentialRenderBeingAborted() const
{
    if (!_imp->scheduler) {
        return false;
    }
    return _imp->scheduler->isBeingAborted();
}

bool
RenderEngine::hasThreadsAlive() const
{

    bool schedulerRunning = false;
    if (_imp->scheduler) {
        schedulerRunning = _imp->scheduler->isRunning();
    }
    bool currentFrameSchedulerRunning = false;
    if (_imp->currentFrameScheduler) {
        currentFrameSchedulerRunning = _imp->currentFrameScheduler->isRunning();
    }
    
    return schedulerRunning || currentFrameSchedulerRunning;
}

bool
RenderEngine::hasThreadsWorking() const
{
 
    
    bool schedulerWorking = false;
    if (_imp->scheduler) {
        schedulerWorking = _imp->scheduler->isWorking();
    }
    bool currentFrameSchedulerWorking = false;
    if (_imp->currentFrameScheduler) {
        currentFrameSchedulerWorking = _imp->currentFrameScheduler->hasThreadsWorking();
    }
    
    return schedulerWorking || currentFrameSchedulerWorking;

}

bool
RenderEngine::isDoingSequentialRender() const
{
    return _imp->scheduler ? _imp->scheduler->isWorking() : false;
}

bool
RenderEngine::abortRendering(bool enableAutoRestartPlayback, bool blocking)
{
    ViewerInstance* viewer = dynamic_cast<ViewerInstance*>(_imp->output);
    if (viewer) {
        viewer->markAllOnRendersAsAborted();
        
    }
    if (_imp->currentFrameScheduler) {
        _imp->currentFrameScheduler->abortRendering();
    }

    if (_imp->scheduler && _imp->scheduler->isWorking()) {
        _imp->scheduler->abortRendering(enableAutoRestartPlayback, blocking);
        return true;
    }
    return false;
}

void
RenderEngine::setPlaybackMode(int mode)
{
    QMutexLocker l(&_imp->pbModeMutex);
    _imp->pbMode = (PlaybackModeEnum)mode;
}

PlaybackModeEnum
RenderEngine::getPlaybackMode() const
{
    QMutexLocker l(&_imp->pbModeMutex);
    return _imp->pbMode;
}

void
RenderEngine::setDesiredFPS(double d)
{
    {
        QMutexLocker k(&_imp->schedulerCreationLock);
        if (!_imp->scheduler) {
            _imp->scheduler = createScheduler(_imp->output);
        }
    }
    _imp->scheduler->setDesiredFPS(d);
}

double
RenderEngine::getDesiredFPS() const
{
    
    return _imp->scheduler ? _imp->scheduler->getDesiredFPS() : 24;
}


void
RenderEngine::notifyFrameProduced(const BufferableObjectList& frames, const RenderStatsPtr& stats, const boost::shared_ptr<RequestedFrame>& request)
{
    _imp->currentFrameScheduler->notifyFrameProduced(frames, stats, request);
}

OutputSchedulerThread*
ViewerRenderEngine::createScheduler(OutputEffectInstance* effect) 
{
    return new ViewerDisplayScheduler(this,dynamic_cast<ViewerInstance*>(effect));
}

////////////////////////ViewerCurrentFrameRequestScheduler////////////////////////
struct CurrentFrameFunctorArgs
{
    int view;
    int time;
    RenderStatsPtr stats;
    ViewerInstance* viewer;
    U64 viewerHash;
    boost::shared_ptr<RequestedFrame> request;
    ViewerCurrentFrameRequestSchedulerPrivate* scheduler;
    bool canAbort;
    boost::shared_ptr<Node> isRotoPaintRequest;
    boost::shared_ptr<RotoStrokeItem> strokeItem;
    boost::shared_ptr<ViewerArgs> args[2];
    bool isRotoNeatRender;
    
    CurrentFrameFunctorArgs()
    : view(0)
    , time(0)
    , stats()
    , viewer(0)
    , viewerHash(0)
    , request()
    , scheduler(0)
    , canAbort(true)
    , isRotoPaintRequest()
    , strokeItem()
    , args()
    , isRotoNeatRender(false)
    {
    }
    
    CurrentFrameFunctorArgs(int view,
                            int time,
                            const RenderStatsPtr& stats,
                            ViewerInstance* viewer,
                            U64 viewerHash,
                            ViewerCurrentFrameRequestSchedulerPrivate* scheduler,
                            bool canAbort,
                            const boost::shared_ptr<Node>& isRotoPaintRequest,
                            const boost::shared_ptr<RotoStrokeItem>& strokeItem,
                            bool isRotoNeatRender)
    : view(view)
    , time(time)
    , stats(stats)
    , viewer(viewer)
    , viewerHash(viewerHash)
    , request()
    , scheduler(scheduler)
    , canAbort(canAbort)
    , isRotoPaintRequest(isRotoPaintRequest)
    , strokeItem(strokeItem)
    , args()
    , isRotoNeatRender(isRotoNeatRender)
    {
        if (isRotoPaintRequest && isRotoNeatRender) {
            isRotoPaintRequest->getRotoContext()->setIsDoingNeatRender(true);
        }
    }
    
    ~CurrentFrameFunctorArgs()
    {
        if (isRotoPaintRequest && isRotoNeatRender) {
            isRotoPaintRequest->getRotoContext()->setIsDoingNeatRender(false);
        }
    }
};


struct ViewerCurrentFrameRequestSchedulerPrivate
{
    
    ViewerInstance* viewer;
    
    QMutex requestsQueueMutex;
    std::list<boost::shared_ptr<RequestedFrame> > requestsQueue;
    QWaitCondition requestsQueueNotEmpty;
    
    QMutex producedQueueMutex;
    std::list<ProducedFrame> producedQueue;
    QWaitCondition producedQueueNotEmpty;
    
    
    bool processRunning;
    QWaitCondition processCondition;
    QMutex processMutex;
    
    bool mustQuit;
    mutable QMutex mustQuitMutex;
    QWaitCondition mustQuitCond;
    
    int abortRequested;
    QMutex abortRequestedMutex;

    /**
     * Single thread used by the ViewerCurrentFrameRequestScheduler when the global thread pool has reached its maximum
     * activity to keep the renders responsive even if the thread pool is choking.
     **/
    ViewerCurrentFrameRequestRendererBackup backupThread;
    
    ViewerCurrentFrameRequestSchedulerPrivate(ViewerInstance* viewer)
    : viewer(viewer)
    , requestsQueueMutex()
    , requestsQueue()
    , requestsQueueNotEmpty()
    , producedQueueMutex()
    , producedQueue()
    , producedQueueNotEmpty()
    , processRunning(false)
    , processCondition()
    , processMutex()
    , mustQuit(false)
    , mustQuitMutex()
    , mustQuitCond()
    , abortRequested(0)
    , abortRequestedMutex()
    , backupThread()
    {
        
    }
    
    bool checkForExit()
    {
        QMutexLocker k(&mustQuitMutex);
        if (mustQuit) {
            mustQuit = false;
            mustQuitCond.wakeAll();
            return true;
        }
        return false;
    }
    
    bool checkForAbortion()
    {
        QMutexLocker k(&abortRequestedMutex);
        if (abortRequested > 0) {
            abortRequested = 0;
            return true;
        }
        return false;
    }
    
    void notifyFrameProduced(const BufferableObjectList& frames,const RenderStatsPtr& stats, const boost::shared_ptr<RequestedFrame>& request, bool processRequest)
    {
        QMutexLocker k(&producedQueueMutex);
        ProducedFrame p;
        p.frames = frames;
        p.request = request;
        p.isAborted = false;
        p.processRequest = processRequest;
        p.stats = stats;
        producedQueue.push_back(p);
        producedQueueNotEmpty.wakeOne();
    }
    
    void processProducedFrame(const RenderStatsPtr& stats, const BufferableObjectList& frames);

};


static void renderCurrentFrameFunctor(const boost::shared_ptr<CurrentFrameFunctorArgs>& args)
{
    
    ///The viewer always uses the scheduler thread to regulate the output rate, @see ViewerInstance::renderViewer_internal
    ///it calls appendToBuffer by itself
    ViewerInstance::ViewerRenderRetCode stat;
    
    BufferableObjectList ret;
    try {
        if (!args->isRotoPaintRequest || args->isRotoNeatRender) {
            stat = args->viewer->renderViewer(args->view,QThread::currentThread() == qApp->thread(),false,args->viewerHash,args->canAbort,
                                             NodePtr(), true,args->args, args->request, args->stats);
        } else {
            stat = args->viewer->getViewerArgsAndRenderViewer(args->time, args->canAbort, args->view, args->viewerHash, args->isRotoPaintRequest, args->strokeItem, args->stats,&args->args[0],&args->args[1]);
        }
    } catch (...) {
        stat = ViewerInstance::eViewerRenderRetCodeFail;
    }
    
    if (stat == ViewerInstance::eViewerRenderRetCodeFail) {
        ///Don't report any error message otherwise we will flood the viewer with irrelevant messages such as
        ///"Render failed", instead we let the plug-in that failed post an error message which will be more helpful.
        args->viewer->disconnectViewer();
        ret.clear();
    } else {
        for (int i = 0; i < 2; ++i) {
            if (args->args[i] && args->args[i]->params && args->args[i]->params->ramBuffer) {
                ret.push_back(args->args[i]->params);
            }
        }
    }
    
    if (args->request) {
        args->scheduler->notifyFrameProduced(ret, args->stats, args->request, true);
    } else {
        
        assert(QThread::currentThread() == qApp->thread());
        args->scheduler->processProducedFrame(args->stats, ret);
    }
    
    ///This thread is done, clean-up its TLS
    appPTR->getAppTLS()->cleanupTLSForThread();
    
    
}

ViewerCurrentFrameRequestScheduler::ViewerCurrentFrameRequestScheduler(ViewerInstance* viewer)
: QThread()
, _imp(new ViewerCurrentFrameRequestSchedulerPrivate(viewer))
{
    setObjectName("ViewerCurrentFrameRequestScheduler");
    QObject::connect(this, SIGNAL(s_processProducedFrameOnMainThread(RenderStatsPtr,BufferableObjectList)), this, SLOT(doProcessProducedFrameOnMainThread(RenderStatsPtr,BufferableObjectList)));
}

ViewerCurrentFrameRequestScheduler::~ViewerCurrentFrameRequestScheduler()
{
    
}


void
ViewerCurrentFrameRequestScheduler::run()
{
    boost::shared_ptr<RequestedFrame> firstRequest;
    for (;;) {
        
        if (_imp->checkForExit()) {
            return;
        }
        
        
        {
            QMutexLocker k(&_imp->requestsQueueMutex);
            if (!firstRequest && !_imp->requestsQueue.empty()) {
                firstRequest = _imp->requestsQueue.front();
                _imp->requestsQueue.pop_front();
            }
        }
        
        if (firstRequest) {
            
            ///Wait for the work to be done
            BufferableObjectList frames;
            RenderStatsPtr stats;
            bool frameAborted = false;
            {
                QMutexLocker k(&_imp->producedQueueMutex);
                
                std::list<ProducedFrame>::iterator found = _imp->producedQueue.end();
                for (std::list<ProducedFrame>::iterator it = _imp->producedQueue.begin(); it != _imp->producedQueue.end(); ++it) {
                    if (it->request == firstRequest) {
                        found = it;
                        break;
                    }
                }
                
                while (found == _imp->producedQueue.end()) {
					if (_imp->checkForExit()) {
						return;
					}
                    _imp->producedQueueNotEmpty.wait(&_imp->producedQueueMutex);
                    
                    for (std::list<ProducedFrame>::iterator it = _imp->producedQueue.begin(); it != _imp->producedQueue.end(); ++it) {
                        if (it->request == firstRequest) {
                            found = it;
                            break;
                        }
                    }
                }
                
                assert(found != _imp->producedQueue.end());
                frameAborted = found->isAborted;

                found->request.reset();
                if (found->processRequest) {
                    firstRequest.reset();
                }
                frames = found->frames;
                stats = found->stats;
                _imp->producedQueue.erase(found);
            } // QMutexLocker k(&_imp->producedQueueMutex);
           
            if (_imp->checkForExit()) {
                return;
            }
            
            if (!frameAborted) {
                _imp->viewer->setCurrentlyUpdatingOpenGLViewer(true);
                QMutexLocker processLocker(&_imp->processMutex);
                _imp->processRunning = true;
                Q_EMIT s_processProducedFrameOnMainThread(stats, frames);
                
                while (_imp->processRunning && !_imp->checkForAbortion()) {
                    _imp->processCondition.wait(&_imp->processMutex);
                }
                _imp->viewer->setCurrentlyUpdatingOpenGLViewer(false);
            }
            
        } // if (firstRequest) {
        
        
        {
            QMutexLocker k(&_imp->requestsQueueMutex);
            while (!firstRequest && _imp->requestsQueue.empty()) {
                _imp->requestsQueueNotEmpty.wait(&_imp->requestsQueueMutex);
            }
        }
        
        ///If we reach here, we've been woken up because there's work to do
        
    } // for(;;)
}

void
ViewerCurrentFrameRequestScheduler::doProcessProducedFrameOnMainThread(const RenderStatsPtr& stats, const BufferableObjectList& frames)
{
    _imp->processProducedFrame(stats, frames);
}

void
ViewerCurrentFrameRequestSchedulerPrivate::processProducedFrame(const RenderStatsPtr& stats, const BufferableObjectList& frames)
{
    assert(QThread::currentThread() == qApp->thread());
    
    //bool hasDoneSomething = false;
    for (BufferableObjectList::const_iterator it2 = frames.begin(); it2 != frames.end(); ++it2) {
        assert(*it2);
        boost::shared_ptr<UpdateViewerParams> params = boost::dynamic_pointer_cast<UpdateViewerParams>(*it2);
        assert(params);
        if (params && params->ramBuffer) {
            if (stats) {
                double timeSpent;
                std::map<boost::shared_ptr<Node>,NodeRenderStats > ret = stats->getStats(&timeSpent);
                viewer->reportStats(0, 0, timeSpent, ret);
            }

            viewer->updateViewer(params);
        }
    }
    
    
    ///At least redraw the viewer, we might be here when the user removed a node upstream of the viewer.
    viewer->redrawViewer();
    
    
    {
        QMutexLocker k(&processMutex);
        processRunning = false;
        processCondition.wakeOne();
    }
}

void
ViewerCurrentFrameRequestScheduler::abortRendering()
{
    if (!isRunning()) {
        return;
    }
    
    {
        QMutexLocker l2(&_imp->processMutex);
        _imp->processRunning = false;
        _imp->processCondition.wakeOne();
    }
    {
        //Clear any irrelevant render requests
        QMutexLocker k(&_imp->requestsQueueMutex);
        _imp->requestsQueue.clear();
    }
    {
        //mark all frames waiting to be displayed as aborted
        QMutexLocker k(&_imp->producedQueueMutex);
        for (std::list<ProducedFrame>::iterator it = _imp->producedQueue.begin(); it!=_imp->producedQueue.end(); ++it) {
            it->isAborted = true;
        }
    }
    {
        QMutexLocker k(&_imp->abortRequestedMutex);
        ++_imp->abortRequested;
    }
    
}

void
ViewerCurrentFrameRequestScheduler::quitThread()
{
    if (!isRunning()) {
        return;
    }
    
    abortRendering();
    _imp->backupThread.quitThread();
    {
        QMutexLocker l2(&_imp->processMutex);
        _imp->processRunning = false;
        _imp->processCondition.wakeOne();
    }
    
    {
        QMutexLocker k(&_imp->mustQuitMutex);
        _imp->mustQuit = true;
        
        ///Push a fake request
        {
            QMutexLocker k(&_imp->requestsQueueMutex);
            _imp->requestsQueue.push_back(boost::shared_ptr<RequestedFrame>());
            _imp->notifyFrameProduced(BufferableObjectList(), RenderStatsPtr(), boost::shared_ptr<RequestedFrame>(), true);
            _imp->requestsQueueNotEmpty.wakeOne();
        }
        while (_imp->mustQuit) {
            _imp->mustQuitCond.wait(&_imp->mustQuitMutex);
        }
    }
    wait();
    
    ///Clear all queues
    {
        QMutexLocker k(&_imp->requestsQueueMutex);
        _imp->requestsQueue.clear();
    }
    {
        QMutexLocker k(&_imp->producedQueueMutex);
        _imp->producedQueue.clear();
    }
}

bool
ViewerCurrentFrameRequestScheduler::hasThreadsWorking() const
{
    QMutexLocker k(&_imp->requestsQueueMutex);
    return _imp->requestsQueue.size() > 0;
}

void
ViewerCurrentFrameRequestScheduler::notifyFrameProduced(const BufferableObjectList& frames, const RenderStatsPtr& stats, const boost::shared_ptr<RequestedFrame>& request)
{
    _imp->notifyFrameProduced(frames, stats,  request, false);
}

void
ViewerCurrentFrameRequestScheduler::renderCurrentFrame(bool enableRenderStats,bool canAbort)
{
    int frame = _imp->viewer->getTimeline()->currentFrame();
    int viewsCount = _imp->viewer->getRenderViewsCount();
    int view = viewsCount > 0 ? _imp->viewer->getViewerCurrentView() : 0;
    U64 viewerHash = _imp->viewer->getHash();
    
<<<<<<< HEAD
    StatusEnum status[2] = {
        eStatusFailed, eStatusFailed
=======
    ViewerInstance::ViewerRenderRetCode status[2] = {
        ViewerInstance::eViewerRenderRetCodeFail, ViewerInstance::eViewerRenderRetCodeFail
>>>>>>> f5694ce8
    };
    if (!_imp->viewer->getUiContext() || _imp->viewer->getApp()->isCreatingNode()) {
        return;
    }
    
    RenderStatsPtr stats;
    if (enableRenderStats) {
        stats.reset(new RenderStats(enableRenderStats));
    }
    
    boost::shared_ptr<Node> rotoPaintNode;
    boost::shared_ptr<RotoStrokeItem> curStroke;
    bool isDrawing;
    _imp->viewer->getApp()->getActiveRotoDrawingStroke(&rotoPaintNode, &curStroke,&isDrawing);
    
    bool rotoUse1Thread = false;
    bool isRotoNeatRender = false;
    if (!isDrawing) {
        isRotoNeatRender = rotoPaintNode ? rotoPaintNode->getRotoContext()->mustDoNeatRender() : false;
        if (rotoPaintNode && isRotoNeatRender) {
            rotoUse1Thread = true;
        } else {
            rotoPaintNode.reset();
            curStroke.reset();
        }
    } else {
        assert(rotoPaintNode);
        rotoUse1Thread = true;
    }
    
    boost::shared_ptr<ViewerArgs> args[2];
    if (!rotoPaintNode || isRotoNeatRender) {
        
        bool clearTexture[2] = {false, false};
        
        for (int i = 0; i < 2; ++i) {
            args[i].reset(new ViewerArgs);
            status[i] = _imp->viewer->getRenderViewerArgsAndCheckCache_public(frame, false, canAbort, view, i, viewerHash,rotoPaintNode, true, stats, args[i].get());
            
            clearTexture[i] = status[i] == ViewerInstance::eViewerRenderRetCodeFail || status[i] == ViewerInstance::eViewerRenderRetCodeBlack;
            if (clearTexture[i]) {
                //Just clear the viewer, nothing to do
                args[i]->params.reset();
            }
            
            if (status[i] == ViewerInstance::eViewerRenderRetCodeRedraw) {
                //We must redraw (re-render) don't hold a pointer to the cached frame
                args[i]->params->cachedFrame.reset();
            }
        }
        
        if (clearTexture[0] && clearTexture[1]) {
            _imp->viewer->disconnectViewer();
            return;
        } else if (clearTexture[0] && !clearTexture[1]) {
            _imp->viewer->disconnectTexture(0);
        } else if (!clearTexture[0] && clearTexture[1]) {
            _imp->viewer->disconnectTexture(1);
        }
        
        if (status[0] == ViewerInstance::eViewerRenderRetCodeRedraw && status[1] == ViewerInstance::eViewerRenderRetCodeRedraw) {
            _imp->viewer->redrawViewer();
            return;
        }
        
        for (int i = 0; i < 2 ; ++i) {
            if (args[i]->params && args[i]->params->ramBuffer) {
                /*
                 The texture was cached
                 */
                if (stats && i == 0) {
                    double timeSpent;
                    std::map<boost::shared_ptr<Node>,NodeRenderStats > statResults = stats->getStats(&timeSpent);
                    _imp->viewer->reportStats(frame, view, timeSpent, statResults);
                }
                _imp->viewer->updateViewer(args[i]->params);
                args[i].reset();
            }
        }
        if ((!args[0] && !args[1]) ||
            (!args[0] && status[0] == ViewerInstance::eViewerRenderRetCodeRender && args[1] && status[1] == ViewerInstance::eViewerRenderRetCodeFail) ||
            (!args[1] && status[1] == ViewerInstance::eViewerRenderRetCodeRender && args[0] && status[0] == ViewerInstance::eViewerRenderRetCodeFail)) {
            _imp->viewer->redrawViewer();
            return;
        }
    }
    boost::shared_ptr<CurrentFrameFunctorArgs> functorArgs(new CurrentFrameFunctorArgs(view,
                                                                                       frame,
                                                                                       stats,
                                                                                       _imp->viewer,
                                                                                       viewerHash,
                                                                                       _imp.get(),
                                                                                       canAbort,
                                                                                       rotoPaintNode,
                                                                                       curStroke,
                                                                                       isRotoNeatRender));
    functorArgs->args[0] = args[0];
    functorArgs->args[1] = args[1];
    
    if (appPTR->getCurrentSettings()->getNumberOfThreads() == -1) {
        renderCurrentFrameFunctor(functorArgs);
    } else {
        boost::shared_ptr<RequestedFrame> request(new RequestedFrame);
        request->id = 0;
        {
            QMutexLocker k(&_imp->requestsQueueMutex);
            _imp->requestsQueue.push_back(request);
            
            if (isRunning()) {
                _imp->requestsQueueNotEmpty.wakeOne();
            } else {
                start();
            }
        }
        functorArgs->request = request;
        
        /*
         * Let at least 1 free thread in the thread-pool to allow the renderer to use the thread pool if we use the thread-pool
         * with QtConcurrent::run
         */
        int maxThreads = QThreadPool::globalInstance()->maxThreadCount();
        
        //When painting, limit the number of threads to 1 to be sure strokes are painted in the right order
        if (rotoUse1Thread) {
            maxThreads = 1;
        }
        if (maxThreads == 1 || (QThreadPool::globalInstance()->activeThreadCount() >= maxThreads - 1)) {
            _imp->backupThread.renderCurrentFrame(functorArgs);
        } else {
            QtConcurrent::run(renderCurrentFrameFunctor,functorArgs);
        }
    }
    
}

struct ViewerCurrentFrameRequestRendererBackupPrivate
{
    QMutex requestsQueueMutex;
    std::list<boost::shared_ptr<CurrentFrameFunctorArgs> > requestsQueue;
    QWaitCondition requestsQueueNotEmpty;
    
    bool mustQuit;
    mutable QMutex mustQuitMutex;
    QWaitCondition mustQuitCond;
    
    ViewerCurrentFrameRequestRendererBackupPrivate()
    : requestsQueueMutex()
    , requestsQueue()
    , requestsQueueNotEmpty()
    , mustQuit(false)
    , mustQuitMutex()
    , mustQuitCond()
    {
        
    }
    
    bool checkForExit()
    {
        QMutexLocker k(&mustQuitMutex);
        if (mustQuit) {
            mustQuit = false;
            mustQuitCond.wakeAll();
            return true;
        }
        return false;
    }

};

ViewerCurrentFrameRequestRendererBackup::ViewerCurrentFrameRequestRendererBackup()
: QThread()
, _imp(new ViewerCurrentFrameRequestRendererBackupPrivate())
{
    setObjectName("ViewerCurrentFrameRequestRendererBackup");
}

ViewerCurrentFrameRequestRendererBackup::~ViewerCurrentFrameRequestRendererBackup()
{
    
}

void
ViewerCurrentFrameRequestRendererBackup::renderCurrentFrame(const boost::shared_ptr<CurrentFrameFunctorArgs>& args)
{
    {
        QMutexLocker k(&_imp->requestsQueueMutex);
        _imp->requestsQueue.push_back(args);
        
        if (isRunning()) {
                _imp->requestsQueueNotEmpty.wakeOne();
            } else {
                start();
            }
        }
}

void
ViewerCurrentFrameRequestRendererBackup::run()
{
    for (;;) {
        
        
        bool hasRequest = false;
        {
            boost::shared_ptr<CurrentFrameFunctorArgs> firstRequest;
            {
                QMutexLocker k(&_imp->requestsQueueMutex);
                if (!_imp->requestsQueue.empty()) {
                    hasRequest = true;
                    firstRequest = _imp->requestsQueue.front();
                    if (!firstRequest || !firstRequest->viewer) {
                        hasRequest = false;
                    }
                    _imp->requestsQueue.pop_front();
                }
            }
            
            if (_imp->checkForExit()) {
                return;
            }
            
            
            if (hasRequest) {
                renderCurrentFrameFunctor(firstRequest);
            }
        } // firstRequest
        
        {
            QMutexLocker k(&_imp->requestsQueueMutex);
            while (_imp->requestsQueue.empty()) {
                _imp->requestsQueueNotEmpty.wait(&_imp->requestsQueueMutex);
            }
        }
    }
}

void
ViewerCurrentFrameRequestRendererBackup::quitThread()
{
    if (!isRunning()) {
        return;
    }
    
    {
        QMutexLocker k(&_imp->mustQuitMutex);
        _imp->mustQuit = true;
        
        ///Push a fake request
        {
            QMutexLocker k(&_imp->requestsQueueMutex);
            _imp->requestsQueue.push_back(boost::shared_ptr<CurrentFrameFunctorArgs>());
            _imp->requestsQueueNotEmpty.wakeOne();
        }
        
        while (_imp->mustQuit) {
            _imp->mustQuitCond.wait(&_imp->mustQuitMutex);
        }
    }
    wait();
    //clear all queues
    {
        QMutexLocker k(&_imp->requestsQueueMutex);
        _imp->requestsQueue.clear();
    }
}

NATRON_NAMESPACE_EXIT;

NATRON_NAMESPACE_USING;
#include "moc_OutputSchedulerThread.cpp"<|MERGE_RESOLUTION|>--- conflicted
+++ resolved
@@ -2612,13 +2612,8 @@
         U64 viewerHash = _viewer->getHash();
         boost::shared_ptr<ViewerArgs> args[2];
         
-<<<<<<< HEAD
-        StatusEnum status[2] = {
-            eStatusFailed, eStatusFailed
-=======
         ViewerInstance::ViewerRenderRetCode status[2] = {
             ViewerInstance::eViewerRenderRetCodeFail, ViewerInstance::eViewerRenderRetCodeFail
->>>>>>> f5694ce8
         };
         
         bool clearTexture[2] = { false, false };
@@ -3460,13 +3455,8 @@
     int view = viewsCount > 0 ? _imp->viewer->getViewerCurrentView() : 0;
     U64 viewerHash = _imp->viewer->getHash();
     
-<<<<<<< HEAD
-    StatusEnum status[2] = {
-        eStatusFailed, eStatusFailed
-=======
     ViewerInstance::ViewerRenderRetCode status[2] = {
         ViewerInstance::eViewerRenderRetCodeFail, ViewerInstance::eViewerRenderRetCodeFail
->>>>>>> f5694ce8
     };
     if (!_imp->viewer->getUiContext() || _imp->viewer->getApp()->isCreatingNode()) {
         return;
