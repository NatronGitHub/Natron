--- conflicted
+++ resolved
@@ -200,7 +200,7 @@
                         DSTPIX* dst_pix = dstPixelPtrs[c];
                         for (int x = renderWindow.x1; x < renderWindow.x2; ++x) {
                             // They are of the same bitdepth since srcMaxValue == dstMaxValue was checked above
-                            assert(*src_pix == *src_pix); // check for NaNs
+                            assert( !(boost::math::isnan)(*src_pix) ); // check for NaNs
                             *dst_pix = (DSTPIX)*src_pix;
                             src_pix += srcPixelStride;
                             dst_pix += dstPixelStride;
@@ -244,7 +244,7 @@
                         SRCPIX sourcePixel;
                         if (srcPixelPtrs[k]) {
                             sourcePixel = *srcPixelPtrs[k];
-                            assert(sourcePixel == sourcePixel); // check for NaNs
+                            assert( !(boost::math::isnan)(sourcePixel) ); // check for NaNs
                         } else {
                             sourcePixel = 0;
                         }
@@ -283,13 +283,9 @@
                             }
                         }
                         *dstPixelPtrs[k] =  pix;
-#                 ifdef DEBUG
-<<<<<<< HEAD
-                        assert(pix == pix); // check for NaN
-=======
-                    assert( !boost::math::isnan(srcPixels[k]) ); // check for NaN
->>>>>>> 033dd1ec
-#                 endif
+#                     ifdef DEBUG
+                        assert( !(boost::math::isnan)(pix) ); // check for NaN
+#                     endif
                     }
 
                     if (backward) {
@@ -456,11 +452,7 @@
 
                     *dstPixelPtrs[k] =  pix;
 #                 ifdef DEBUG
-<<<<<<< HEAD
-                    assert(*dstPixelPtrs[k] == *dstPixelPtrs[k]); // check for NaN
-=======
-                    assert( !boost::math::isnan(dstPixels[k]) ); // check for NaN
->>>>>>> 033dd1ec
+                    assert( !(boost::math::isnan)(*dstPixelPtrs[k]) ); // check for NaN
 #                 endif
 
 
@@ -574,7 +566,7 @@
                     break;
                     
             }
-            assert(pix == pix); // Check for NaNs
+            assert( !(boost::math::isnan)(pix) ); // Check for NaNs
             *dstPixelPtrs[0] = pix;
             dstPixelPtrs[0] += dstPixelStride;
         }
@@ -602,28 +594,9 @@
         // Start of the line for error diffusion
         // coverity[dont_call]
 
-<<<<<<< HEAD
         if (renderClone && renderClone->isRenderAborted()) {
             return eActionStatusAborted;
         }
-=======
-                    dstPixels[0] = pix;
-#                 ifdef DEBUG
-                    assert( !boost::math::isnan(dstPixels[0]) ); // check for NaN
-#                 endif
-                } else { // if (dstNComps == 1) {
-                    if (srcNComps == 1) {
-                        DSTPIX pix = convertPixelDepth<SRCPIX, DSTPIX>(srcPixels[0]);
-                        for (int k = 0; k < dstNComps; ++k) {
-                            dstPixels[k] = pix;
-#                         ifdef DEBUG
-                            assert(  !boost::math::isnan(dstPixels[k]) ); // check for NaN
-#                         endif
-                        }
-                    } else {
-                        ///In this case we've XY, RGB or RGBA input and outputs
-                        assert(srcNComps != dstNComps);
->>>>>>> 033dd1ec
 
         const SRCPIX* srcPixelPtrs[4] = {NULL, NULL, NULL, NULL};
         int srcPixelStride;
@@ -635,32 +608,8 @@
 
         for (int x = renderWindow.x1; x < renderWindow.x2; ++x) {
 
-<<<<<<< HEAD
             pix = Image::convertPixelDepth<SRCPIX, DSTPIX>(*srcPixelPtrs[0]);
             srcPixelPtrs[0] += srcPixelStride;
-=======
-                                ///Apply dst color-space
-                                if (dstMaxValue == 255) {
-                                    assert(k < 3);
-                                    error[k] = (error[k] & 0xff) + ( dstLut ? dstLut->toColorSpaceUint8xxFromLinearFloatFast(pixFloat) :
-                                                                     Color::floatToInt<0xff01>(pixFloat) );
-                                    pix = error[k] >> 8;
-                                } else if (dstMaxValue == 65535) {
-                                    pix = dstLut ? dstLut->toColorSpaceUint16FromLinearFloatFast(pixFloat) :
-                                          convertPixelDepth<float, DSTPIX>(pixFloat);
-                                } else {
-                                    if (dstLut) {
-                                        pixFloat = dstLut->toColorSpaceFloatFromLinearFloat(pixFloat);
-                                    }
-                                    pix = convertPixelDepth<float, DSTPIX>(pixFloat);
-                                }
-                            } // if (!useColorspaces || (!srcLut && !dstLut)) {
-                            dstPixels[k] =  pix;
-#                 ifdef DEBUG
-                            assert( boost::math::isnan(srcPixels[k]) || !boost::math::isnan(dstPixels[k]) ); // check for NaN
-#                 endif
-                        } // for (int k = 0; k < k < 3 && k < dstNComps; ++k) {
->>>>>>> 033dd1ec
 
             switch (monoConversion) {
                 case Image::eMonoToPackedConversionCopyToAll: {
@@ -1022,7 +971,7 @@
                 const float* srcLineData = (const float*)srcPixels;
                 for (int x = roi.x1; x < roi.x2; ++x, dstLineData += 4, srcLineData += srcNComps) {
                     for (int c = 0; c < 4; ++c) {
-                        assert(srcLineData[c] == srcLineData[c]); // Check for NaNs
+                        assert( !(boost::math::isnan)(srcLineData[c]) ); // Check for NaNs
                         dstLineData[c] = srcLineData[c];
                     }
                 }
