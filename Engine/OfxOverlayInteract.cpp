--- conflicted
+++ resolved
@@ -9,26 +9,20 @@
  *
  */
 
-<<<<<<< HEAD
 // from <https://docs.python.org/3/c-api/intro.html#include-files>:
 // "Since Python may define some pre-processor definitions which affect the standard headers on some systems, you must include Python.h before any standard headers are included."
 #include <Python.h>
 
 #include "OfxOverlayInteract.h"
 
-=======
 #include "Global/Macros.h"
->>>>>>> 6a6c8031
 #include "Engine/OfxImageEffectInstance.h"
 #include "Engine/OfxEffectInstance.h"
 #include "Engine/Format.h"
 #include "Engine/OverlaySupport.h"
 #include "Engine/Knob.h"
-<<<<<<< HEAD
 #include "Engine/Node.h"
-=======
 #include "Engine/AppInstance.h"
->>>>>>> 6a6c8031
 
 
 using namespace Natron;
@@ -160,7 +154,6 @@
     return OFX::Host::ImageEffect::OverlayInteract::loseFocusAction(time, renderScale);
 }
 
-<<<<<<< HEAD
 bool
 Natron::OfxOverlayInteract::getSuggestedColour(double &r,
                                                double &g,
@@ -169,7 +162,7 @@
     OfxImageEffectInstance* effect = dynamic_cast<OfxImageEffectInstance*>(&_instance);
     assert(effect && effect->getOfxEffectInstance());
     return effect->getOfxEffectInstance()->getNode()->getOverlayColor(&r, &g, &b);
-=======
+}
 
 OfxStatus
 OfxOverlayInteract::redraw()
@@ -187,7 +180,6 @@
         }
     }
     return kOfxStatOK;
->>>>>>> 6a6c8031
 }
 
 
@@ -307,9 +299,7 @@
     par = _descriptor.getProperties().getDoubleProperty(kOfxParamPropInteractSizeAspect);
 }
 
-<<<<<<< HEAD
-
-=======
+
 OfxStatus
 Natron::OfxParamOverlayInteract::redraw()
 {
@@ -319,4 +309,3 @@
     
     return kOfxStatOK;
 }
->>>>>>> 6a6c8031
