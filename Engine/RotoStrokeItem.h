/* ***** BEGIN LICENSE BLOCK *****
 * This file is part of Natron <http://www.natron.fr/>,
 * Copyright (C) 2013-2017 INRIA and Alexandre Gauthier-Foichat
 *
 * Natron is free software: you can redistribute it and/or modify
 * it under the terms of the GNU General Public License as published by
 * the Free Software Foundation; either version 2 of the License, or
 * (at your option) any later version.
 *
 * Natron is distributed in the hope that it will be useful,
 * but WITHOUT ANY WARRANTY; without even the implied warranty of
 * MERCHANTABILITY or FITNESS FOR A PARTICULAR PURPOSE.  See the
 * GNU General Public License for more details.
 *
 * You should have received a copy of the GNU General Public License
 * along with Natron.  If not, see <http://www.gnu.org/licenses/gpl-2.0.html>
 * ***** END LICENSE BLOCK ***** */

#ifndef Engine_RotoStrokeItem_h
#define Engine_RotoStrokeItem_h

// ***** BEGIN PYTHON BLOCK *****
// from <https://docs.python.org/3/c-api/intro.html#include-files>:
// "Since Python may define some pre-processor definitions which affect the standard headers on some systems, you must include Python.h before any standard headers are included."
#include <Python.h>
// ***** END PYTHON BLOCK *****

#include "Global/Macros.h"

#include <list>
#include <set>
#include <string>

#if !defined(Q_MOC_RUN) && !defined(SBK_RUN)
#include <boost/scoped_ptr.hpp>
#include <boost/shared_ptr.hpp>
#include <boost/noncopyable.hpp>
#endif

CLANG_DIAG_OFF(deprecated-declarations)
#include <QtCore/QObject>
#include <QtCore/QMutex>
#include <QtCore/QMetaType>
CLANG_DIAG_ON(deprecated-declarations)

#include "Global/GlobalDefines.h"
#include "Engine/FitCurve.h"
#include "Engine/RotoDrawableItem.h"
#include "Engine/RotoPoint.h"

#include "Engine/EngineFwd.h"

NATRON_NAMESPACE_ENTER

// The number of pressure levels is 256 on an old Wacom Graphire 4, and 512 on an entry-level Wacom Bamboo
// 512 should be OK, see:
// http://www.davidrevoy.com/article182/calibrating-wacom-stylus-pressure-on-krita
#define ROTO_PRESSURE_LEVELS 512

/**
 * @class A base class for all items made by the roto context
 **/


/**
 * @class Base class for all strokes
 **/
struct RotoStrokeItemPrivate;
class RotoStrokeItem
    : public RotoDrawableItem
{
public:

    RotoStrokeItem(RotoStrokeType type,
                   const KnobItemsTablePtr& model);

private:


    RotoStrokeItem(const RotoStrokeItemPtr& other, const FrameViewRenderKey& key);

public:

    virtual ~RotoStrokeItem();

    /**
     * @brief Returns the brush type of the stroke
     **/
    virtual RotoStrokeType getBrushType() const OVERRIDE FINAL;

    /**
     * @brief If empty there's no stroke
     **/
    bool isEmpty() const;

    /**
     * @brief Set the stroke in drawing mode. Internally all nodes get a instance safe thread-safety.
     * Each call to appendPoint will trigger a render. For each render we mark the number of points we
     * rendered so that we don't re-render them again.
     * When finished drawing a stroke, call endSubStroke.
     **/
    void beginSubStroke();

    /**
     * @brief Add a point to the current stroke. This can only be called between a begin/endSubStroke bracket.
     **/
    void appendPoint(const RotoPoint& p);

    /**
     * @brief Notifies that the sub-stroke drawing is finished. This call must match another call to beginSubStroke.
     * After that, the stroke is no longer in drawing mode, meaning the subsequent render will always render the full stroke.
     **/
    void endSubStroke();

    /**
     * @brief Clears all strokes and set them to the given points
     **/
    void setStrokes(const std::list<std::list<RotoPoint> >& strokes);

    /**
     * @brief Add one sub-stroke at once by giving the 3 internal curves
     **/
    void addStroke(const CurvePtr& xCurve,
                   const CurvePtr& yCurve,
                   const CurvePtr& pCurve);

    /**
     * @brief Returns true if the stroke should be removed
     **/
    bool removeLastStroke(CurvePtr* xCurve,
                          CurvePtr* yCurve,
                          CurvePtr* pCurve);

    /**
     * @brief When drawing, each step need to store some data in order
     * to the next step to pick-up from the same state.
     **/
    void updateStrokeData(const Point& lastCenter, double distNextOut, int lastSubStrokePointIndex);

    /**
     * @brief Get the state of the stroke rendering algorithm at the previous draw step.
     **/
    void getStrokeState(Point* lastCenterIn, double* distNextIn) const;

    /**
     * @brief Should only be called on the render clone: this is used to determine
     * if we are rendering the first sub-stroke or not.
     **/
    int getRenderCloneCurrentStrokeIndex() const;

    /**
     * @brief Should only be called on the render clone: this is used to determine
     * if we are rendering the first drawing tick for a sub-stroke.
     **/
    int getRenderCloneCurrentStrokeStartPointIndex() const;
    int getRenderCloneCurrentStrokeEndPointIndex() const;


    /**
     * @brief Internal to the cairo implementation of the stroke rendering. Do not call.
     **/
    std::vector<cairo_pattern_t*> getPatternCache() const;
    void updatePatternCache(const std::vector<cairo_pattern_t*>& cache);

    /**
     * @brief When rendering a stroke that is being drawn, we re-use previous buffers and textures.
     * We must ensure that we keep the same OpenGL context!
     **/
    void setDrawingGLContext(const OSGLContextPtr& gpuContext, const OSGLContextPtr& cpuContext);
    void getDrawingGLContext(OSGLContextPtr* gpuContext, OSGLContextPtr* cpuContext) const;

    /**
     * @brief Can only be called on a render clone: returns the bounding box of the points that are to be rendered
     * and not the bounding box of the whole stroke.
     **/
    RectD getLastStrokeMovementBbox() const;

    /**
     * @brief Returns true if we currently are drawing. In this case the paint-buffers should be the same and only the portion
     * of the un-rendereed points should be rendered.
     **/
    bool isCurrentlyDrawing() const;


    virtual void copyItem(const KnobTableItem& other) OVERRIDE FINAL;

    /**
     * @brief Must be implemented by the derived class to save the state into
     * the serialization object.
     * Derived implementations must call the parent class implementation.
     **/
    virtual void toSerialization(SERIALIZATION_NAMESPACE::SerializationObjectBase* obj) OVERRIDE FINAL;

    /**
     * @brief Must be implemented by the derived class to load the state from
     * the serialization object.
     * Derived implementations must call the parent class implementation.
     **/
    virtual void fromSerialization(const SERIALIZATION_NAMESPACE::SerializationObjectBase & obj) OVERRIDE FINAL;

    static RotoStrokeType strokeTypeFromSerializationString(const std::string& s);
    
    virtual RectD getBoundingBox(TimeValue time, ViewIdx view) const OVERRIDE FINAL;


    ///bbox is in canonical coords
    void evaluateStroke(const RenderScale& scale,
                        TimeValue time,
                        ViewIdx view,
                        std::list<std::list<std::pair<Point, double> > >* strokes) const;

    std::list<CurvePtr > getXControlPoints() const;
    std::list<CurvePtr > getYControlPoints() const;

    int getNumControlPoints(int strokeIndex) const;


    KnobDoublePtr getBrushEffectKnob() const;
    KnobBoolPtr getPressureOpacityKnob() const;
    KnobBoolPtr getPressureSizeKnob() const;
    KnobBoolPtr getPressureHardnessKnob() const;
    KnobBoolPtr getBuildupKnob() const;

    KnobDoublePtr getBrushCloneTranslateKnob() const;
    KnobDoublePtr getBrushCloneRotateKnob() const;
    KnobDoublePtr getBrushCloneScaleKnob() const;
    KnobBoolPtr getBrushCloneScaleUniformKnob() const;
    KnobDoublePtr getBrushCloneSkewXKnob() const;
    KnobDoublePtr getBrushCloneSkewYKnob() const;
    KnobChoicePtr getBrushCloneSkewOrderKnob() const;
    KnobDoublePtr getBrushCloneCenterKnob() const;
    KnobChoicePtr getBrushCloneFilterKnob() const;
    KnobBoolPtr getBrushCloneBlackOutsideKnob() const;

    virtual void appendToHash(const ComputeHashArgs& args, Hash64* hash) OVERRIDE FINAL;

    virtual std::string getBaseItemName() const OVERRIDE FINAL;

    virtual std::string getSerializationClassName() const OVERRIDE FINAL;

    
private:

    virtual KnobHolderPtr createRenderCopy(const FrameViewRenderKey& render) const OVERRIDE FINAL;

    virtual bool isRenderCloneNeeded() const OVERRIDE FINAL
    {
        return true;
    }

    virtual void fetchRenderCloneKnobs() OVERRIDE;

    virtual void initializeKnobs() OVERRIDE;

    boost::scoped_ptr<RotoStrokeItemPrivate> _imp;
};

<<<<<<< HEAD
inline RotoStrokeItemPtr
toRotoStrokeItem(const KnobHolderPtr& item)
{
    return boost::dynamic_pointer_cast<RotoStrokeItem>(item);
}

NATRON_NAMESPACE_EXIT;
=======
NATRON_NAMESPACE_EXIT
>>>>>>> fe3f94e2

#endif // Engine_RotoStrokeItem_h<|MERGE_RESOLUTION|>--- conflicted
+++ resolved
@@ -255,16 +255,14 @@
     boost::scoped_ptr<RotoStrokeItemPrivate> _imp;
 };
 
-<<<<<<< HEAD
+
 inline RotoStrokeItemPtr
 toRotoStrokeItem(const KnobHolderPtr& item)
 {
     return boost::dynamic_pointer_cast<RotoStrokeItem>(item);
 }
 
-NATRON_NAMESPACE_EXIT;
-=======
+
 NATRON_NAMESPACE_EXIT
->>>>>>> fe3f94e2
 
 #endif // Engine_RotoStrokeItem_h