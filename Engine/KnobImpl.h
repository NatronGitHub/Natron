--- conflicted
+++ resolved
@@ -368,22 +368,14 @@
 
 template <>
 int
-<<<<<<< HEAD
-KnobHelper::pyObjectToType(PyObject* o, ViewIdx /*view*/) const
-=======
 KnobHelper::pyObjectToType(PyObject* o)
->>>>>>> 5019e695
 {
     return (int)PyInt_AsLong(o);
 }
 
 template <>
 bool
-<<<<<<< HEAD
-KnobHelper::pyObjectToType(PyObject* o, ViewIdx /*view*/) const
-=======
 KnobHelper::pyObjectToType(PyObject* o)
->>>>>>> 5019e695
 {
     if (PyObject_IsTrue(o) == 1) {
         return true;
@@ -394,22 +386,14 @@
 
 template <>
 double
-<<<<<<< HEAD
-KnobHelper::pyObjectToType(PyObject* o, ViewIdx /*view*/) const
-=======
 KnobHelper::pyObjectToType(PyObject* o)
->>>>>>> 5019e695
 {
     return (double)PyFloat_AsDouble(o);
 }
 
 template <>
 std::string
-<<<<<<< HEAD
-KnobHelper::pyObjectToType(PyObject* o, ViewIdx view) const
-=======
 KnobHelper::pyObjectToType(PyObject* o)
->>>>>>> 5019e695
 {
     if ( PyUnicode_Check(o) ) {
         std::string ret;
@@ -422,7 +406,18 @@
 
         return ret;
     }
-<<<<<<< HEAD
+
+    //assert( PyString_Check(o) );
+    return std::string( PyString_AsString(o) );
+}
+
+template <>
+std::string
+KnobHelper::pyObjectToType(PyObject* o, ViewIdx view) const
+{
+    if (PyUnicode_Check(o) || PyString_Check(o)) {
+        return pyObjectToType<std::string>(o);
+    }
 
     int index = 0;
     if ( PyFloat_Check(o) ) {
@@ -438,13 +433,8 @@
         return std::string();
     }
     std::string ret;
-    isStringAnimated->stringFromInterpolatedValue(index, view, &ret);
-
+    isStringAnimated->stringFromInterpolatedValue(index, view, &res);
     return ret;
-=======
-    //assert( PyString_Check(o) );
-    return std::string( PyString_AsString(o) );
->>>>>>> 5019e695
 }
 
 inline unsigned int
@@ -461,9 +451,6 @@
 
 template <typename T>
 bool
-<<<<<<< HEAD
-Knob<T>::evaluateExpression(TimeValue time,
-=======
 Knob<T>::evaluateExpression(const std::string& expr,
                             T* value,
                             std::string* error)
@@ -484,8 +471,7 @@
 
 template <typename T>
 bool
-Knob<T>::evaluateExpression(double time,
->>>>>>> 5019e695
+Knob<T>::evaluateExpression(TimeValue time,
                             ViewIdx view,
                             DimIdx dimension,
                             T* value,
