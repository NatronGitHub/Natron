--- conflicted
+++ resolved
@@ -349,12 +349,6 @@
 KnobHelper::pyObjectToType(PyObject* o) const
 {
     if (PyUnicode_Check(o)) {
-<<<<<<< HEAD
-        return NATRON_PYTHON_NAMESPACE::PY3String_asString(o);
-    }
-#else
-    if (PyString_Check(o)) {
-=======
         std::string ret;
         PyObject* utf8pyobj = PyUnicode_AsUTF8String(o); // newRef
         if (utf8pyobj) {
@@ -364,7 +358,6 @@
         }
         return ret;
     } else if (PyString_Check(o)) {
->>>>>>> d66ea881
         return std::string(PyString_AsString(o));
     }
     
