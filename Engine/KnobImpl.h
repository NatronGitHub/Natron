//  Natron
//
/* This Source Code Form is subject to the terms of the Mozilla Public
 * License, v. 2.0. If a copy of the MPL was not distributed with this
 * file, You can obtain one at http://mozilla.org/MPL/2.0/. */
/*
 * Created by Alexandre GAUTHIER-FOICHAT on 6/1/2012.
 * contact: immarespond at gmail dot com
 *
 */

#ifndef KNOBIMPL_H
#define KNOBIMPL_H

#include "Knob.h"

#include <cfloat>
#include <stdexcept>
#include <string>
#ifndef Q_MOC_RUN
#include <boost/math/special_functions/fpclassify.hpp>
#endif
#include <QString>
#include "Engine/Curve.h"
#include "Engine/AppInstance.h"
#include "Engine/Project.h"
#include "Engine/TimeLine.h"
#include "Engine/EffectInstance.h"
#include "Engine/KnobTypes.h"


///template specializations

template <typename T>
void
Knob<T>::initMinMax()
{
    
}

template <>
void
Knob<double>::initMinMax()
{
    for (int i = 0; i < getDimension(); ++i) {
        _minimums[i] = -DBL_MAX;
        _maximums[i] = DBL_MAX;
        _displayMins[i] = -DBL_MAX;
        _displayMaxs[i] = DBL_MAX;
    }
}

template <>
void
Knob<int>::initMinMax()
{
    for (int i = 0; i < getDimension(); ++i) {
        _minimums[i] = INT_MIN;
        _maximums[i] = INT_MAX;
        _displayMins[i] = INT_MIN;
        _displayMaxs[i] = INT_MAX;
    }
}

template <typename T>
Knob<T>::Knob(KnobHolder*  holder,
              const std::string & description,
              int dimension,
              bool declaredByPlugin )
    : KnobHelper(holder,description,dimension,declaredByPlugin)
      , _valueMutex(QReadWriteLock::Recursive)
      , _values(dimension)
      , _defaultValues(dimension)
      , _minMaxMutex(QReadWriteLock::Recursive)
      , _minimums(dimension)
      , _maximums(dimension)
      , _displayMins(dimension)
      , _displayMaxs(dimension)
      , _setValueRecursionLevel(0)
      , _setValueRecursionLevelMutex(QMutex::Recursive)
      , _setValuesQueueMutex()
      , _setValuesQueue()
{
    initMinMax();
}

template <typename T>
Knob<T>::~Knob()
{
}

template <typename T>
void
Knob<T>::signalMinMaxChanged(const T& mini,const T& maxi,int dimension)
{
    if (_signalSlotHandler) {
        _signalSlotHandler->s_minMaxChanged(mini,maxi,dimension);
    }
}

template <typename T>
void
Knob<T>::signalDisplayMinMaxChanged(const T& mini,const T& maxi,int dimension)
{
    if (_signalSlotHandler) {
        _signalSlotHandler->s_displayMinMaxChanged(mini,maxi,dimension);
    }
}

template <>
void
Knob<std::string>::signalMinMaxChanged(const std::string& /*mini*/,const std::string& /*maxi*/,int /*dimension*/)
{
    
}

template <>
void
Knob<std::string>::signalDisplayMinMaxChanged(const std::string& /*mini*/,const std::string& /*maxi*/,int /*dimension*/)
{
    
}


template <typename T>
void
Knob<T>::setMinimum(const T& mini, int dimension)
{
    T maxi;
    {
        QWriteLocker k(&_minMaxMutex);
        _minimums[dimension] = mini;
        maxi = _maximums[dimension];
    }
    signalMinMaxChanged(mini,maxi,dimension);
}

template <typename T>
void Knob<T>::setMaximum(const T& maxi, int dimension)
{
    T mini;
    {
        QWriteLocker k(&_minMaxMutex);
        _maximums[dimension] = maxi;
        mini = _minimums[dimension];
    }
    signalMinMaxChanged(mini,maxi,dimension);
}

template <typename T>
void Knob<T>::setDisplayMinimum(const T& mini, int dimension)
{
    T maxi;
    {
        QWriteLocker k(&_minMaxMutex);
        _displayMins[dimension] = mini;
        maxi = _displayMaxs[dimension];
    }
    signalDisplayMinMaxChanged(mini,maxi,dimension);
}

template <typename T>
void Knob<T>::setDisplayMaximum(const T& maxi, int dimension)
{
    T mini;
    {
        QWriteLocker k(&_minMaxMutex);
        _displayMaxs[dimension] = maxi;
        mini = _displayMins[dimension];
    }
    signalDisplayMinMaxChanged(mini,maxi,dimension);
}

template <typename T>
void Knob<T>::setMinimumsAndMaximums(const std::vector<T> &minis, const std::vector<T> &maxis)
{
    {
        QWriteLocker k(&_minMaxMutex);
        _minimums = minis;
        _maximums = maxis;
    }
    for (unsigned int i = 0; i < minis.size() ; ++i) {
        signalMinMaxChanged(minis[i],maxis[i],i);
    }
    
}

template <typename T>
void Knob<T>::setDisplayMinimumsAndMaximums(const std::vector<T> &minis, const std::vector<T> &maxis)
{
    {
        QWriteLocker k(&_minMaxMutex);
        _displayMins = minis;
        _displayMaxs = maxis;
    }
    for (unsigned int i = 0; i < minis.size() ; ++i) {
        signalDisplayMinMaxChanged(minis[i],maxis[i],i);
    }
    
}

template <typename T>
const std::vector<T>&
Knob<T>::getMinimums() const
{
    return _minimums;
}

template <typename T>
const std::vector<T>&
Knob<T>::getMaximums() const
{
    return _maximums;
}

template <typename T>
const std::vector<T>&
Knob<T>::getDisplayMinimums() const
{
    return _displayMins;
}

template <typename T>
const std::vector<T>&
Knob<T>::getDisplayMaximums() const
{
    return _displayMaxs;
}


template <typename T>
T
Knob<T>::getMinimum(int dimension) const
{
    QReadLocker k(&_minMaxMutex);
    return _minimums[dimension];
}

template <typename T>
T
Knob<T>::getMaximum(int dimension) const
{
    QReadLocker k(&_minMaxMutex);
    return _maximums[dimension];
}

template <typename T>
T
Knob<T>::getDisplayMinimum(int dimension) const
{
    QReadLocker k(&_minMaxMutex);
    return _displayMins[dimension];
}

template <typename T>
T
Knob<T>::getDisplayMaximum(int dimension) const
{
    QReadLocker k(&_minMaxMutex);
    return _displayMaxs[dimension];
}


template <typename T>
T
Knob<T>::clampToMinMax(const T& value,int dimension) const
{
    QReadLocker k(&_minMaxMutex);
    return std::max((double)_minimums[dimension], std::min((double)_maximums[dimension],(double)value));
}

template <>
std::string
Knob<std::string>::clampToMinMax(const std::string& value,int /*dimension*/) const
{
    return value;
}

template <>
bool
Knob<bool>::clampToMinMax(const bool& value,int /*dimension*/) const
{
    return value;
}

//Declare the specialization before defining it to avoid the following
//error: explicit specialization of 'getValueAtTime' after instantiation
template<>
std::string Knob<std::string>::getValueAtTime(double time, int dimension,bool clamp,bool byPassMaster) const;

template<>
std::string
Knob<std::string>::getValue(int dimension,bool /*clampToMinMax*/) const
{
    if ( isAnimated(dimension) ) {
        SequenceTime time;
        if ( !getHolder() || !getHolder()->getApp() ) {
            time = 0;
        } else {
            Natron::EffectInstance* isEffect = dynamic_cast<Natron::EffectInstance*>( getHolder() );
            if (isEffect) {
                time = isEffect->getThreadLocalRenderTime();
            } else {
                time = getHolder()->getApp()->getTimeLine()->currentFrame();
            }
        }

        return getValueAtTime(time, dimension,false);
    }

    if ( ( dimension > (int)_values.size() ) || (dimension < 0) ) {
        throw std::invalid_argument("Knob::getValue(): Dimension out of range");
    }
    ///if the knob is slaved to another knob, returns the other knob value
    std::pair<int,boost::shared_ptr<KnobI> > master = getMaster(dimension);
    if (master.second) {
        Knob<std::string>* isString = dynamic_cast<Knob<std::string>* >( master.second.get() );
        assert(isString); //< other data types aren't supported
        if (isString) {
            return isString->getValue(master.first,false);
        }
    }

    QReadLocker l(&_valueMutex);

    return _values[dimension];
}

template <typename T>
T
Knob<T>::getValue(int dimension,bool clamp) const
{
    if ( isAnimated(dimension) ) {
        return getValueAtTime(getCurrentTime(), dimension,clamp);
    }

    if ( ( dimension > (int)_values.size() ) || (dimension < 0) ) {
        throw std::invalid_argument("Knob::getValue(): Dimension out of range");
    }
    ///if the knob is slaved to another knob, returns the other knob value
    std::pair<int,boost::shared_ptr<KnobI> > master = getMaster(dimension);
    if (master.second) {
        Knob<int>* isInt = dynamic_cast<Knob<int>* >( master.second.get() );
        Knob<bool>* isBool = dynamic_cast<Knob<bool>* >( master.second.get() );
        Knob<double>* isDouble = dynamic_cast<Knob<double>* >( master.second.get() );
        assert(isInt || isBool || isDouble); //< other data types aren't supported
        if (isInt) {
            return (T)isInt->getValue(master.first,clamp);
        } else if (isBool) {
            return (T)isBool->getValue(master.first,clamp);
        } else if (isDouble) {
            return (T)isDouble->getValue(master.first,clamp);
        }
    }
    QReadLocker l(&_valueMutex);
    if (clamp ) {
        T ret = _values[dimension];
        return clampToMinMax(ret,dimension);
    } else {
        return _values[dimension];
    }
}

template<>
std::string
Knob<std::string>::getValueAtTime(double time,
                                  int dimension,bool /*clampToMinMax*/,bool byPassMaster) const
{
    if ( ( dimension > getDimension() ) || (dimension < 0) ) {
        throw std::invalid_argument("Knob::getValueAtTime(): Dimension out of range");
    }


    ///if the knob is slaved to another knob, returns the other knob value
    std::pair<int,boost::shared_ptr<KnobI> > master = getMaster(dimension);
    if (!byPassMaster && master.second) {
        Knob<std::string>* isString = dynamic_cast<Knob<std::string>* >( master.second.get() );
        assert(isString); //< other data types aren't supported
        if (isString) {
            return isString->getValueAtTime(time,master.first,false);
        }
    }
    std::string ret;
    const AnimatingString_KnobHelper* isStringAnimated = dynamic_cast<const AnimatingString_KnobHelper* >(this);
    if (isStringAnimated) {
        ret = isStringAnimated->getStringAtTime(time,dimension);
        ///ret is not empty if the animated string knob has a custom interpolation
        if ( !ret.empty() ) {
            return ret;
        }
    }
    assert( ret.empty() );

    boost::shared_ptr<Curve> curve  = getCurve(dimension,byPassMaster);
    if (curve && curve->getKeyFramesCount() > 0) {
        assert(isStringAnimated);
        isStringAnimated->stringFromInterpolatedValue(curve->getValueAt(time), &ret);

        return ret;
    } else {
        /*if the knob as no keys at this dimension, return the value
           at the requested dimension.*/
        if (master.second) {
            Knob<std::string>* isString = dynamic_cast<Knob<std::string>* >( master.second.get() );
            assert(isString); //< other data types aren't supported
            if (isString) {
                return isString->getValue(master.first);
            }
        }
        
        QReadLocker l(&_valueMutex);
        
        return _values[dimension];

    }
}

template<typename T>
T
Knob<T>::getValueAtTime(double time,
                        int dimension,bool clamp ,bool byPassMaster) const
{
    if ( ( dimension > getDimension() ) || (dimension < 0) ) {
        throw std::invalid_argument("Knob::getValueAtTime(): Dimension out of range");
    }


    ///if the knob is slaved to another knob, returns the other knob value
    std::pair<int,boost::shared_ptr<KnobI> > master = getMaster(dimension);
    if (!byPassMaster && master.second) {
        Knob<int>* isInt = dynamic_cast<Knob<int>* >( master.second.get() );
        Knob<bool>* isBool = dynamic_cast<Knob<bool>* >( master.second.get() );
        Knob<double>* isDouble = dynamic_cast<Knob<double>* >( master.second.get() );
        assert(isInt || isBool || isDouble); //< other data types aren't supported
        if (isInt) {
            return isInt->getValueAtTime(time,master.first);
        } else if (isBool) {
            return isBool->getValueAtTime(time,master.first);
        } else if (isDouble) {
            return isDouble->getValueAtTime(time,master.first);
        }
    }
    boost::shared_ptr<Curve> curve  = getCurve(dimension,byPassMaster);
    if (curve && curve->getKeyFramesCount() > 0) {
        //getValueAt already clamps to the range for us
        return (T)curve->getValueAt(time,clamp);
    } else {
        /*if the knob as no keys at this dimension, return the value
           at the requested dimension.*/
        if (master.second) {
            Knob<int>* isInt = dynamic_cast<Knob<int>* >( master.second.get() );
            Knob<bool>* isBool = dynamic_cast<Knob<bool>* >( master.second.get() );
            Knob<double>* isDouble = dynamic_cast<Knob<double>* >( master.second.get() );
            assert(isInt || isBool || isDouble); //< other data types aren't supported
            if (isInt) {
                return isInt->getValue(master.first);
            } else if (isBool) {
                return isBool->getValue(master.first);
            } else if (isDouble) {
                return isDouble->getValue(master.first);
            }
        }
        QReadLocker l(&_valueMutex);
        if (clamp) {
            T ret = _values[dimension];
            return clampToMinMax(ret,dimension);
        } else {
            return _values[dimension];
        }
    }
}

template <typename T>
void
Knob<T>::valueToVariant(const T & v,
                        Variant* vari)
{
    Knob<int>* isInt = dynamic_cast<Knob<int>*>(this);
    Knob<bool>* isBool = dynamic_cast<Knob<bool>*>(this);
    Knob<double>* isDouble = dynamic_cast<Knob<double>*>(this);
    if (isInt) {
        vari->setValue(v);
    } else if (isBool) {
        vari->setValue(v);
    } else if (isDouble) {
        vari->setValue(v);
    }
}

template <>
void
Knob<std::string>::valueToVariant(const std::string & v,
                                  Variant* vari)
{
    Knob<std::string>* isString = dynamic_cast<Knob<std::string>*>(this);
    if (isString) {
        vari->setValue<QString>( v.c_str() );
    }
}


template<typename T>
struct Knob<T>::QueuedSetValuePrivate
{
    
    int dimension;
    T value;
    KeyFrame key;
    bool useKey;
    
    QueuedSetValuePrivate(int dimension,const T& value,const KeyFrame& key_,bool useKey)
    : dimension(dimension)
    , value(value)
    , key(key_)
    , useKey(useKey)
    {
        
    }
    
};


template<typename T>
Knob<T>::QueuedSetValue::QueuedSetValue(int dimension,const T& value,const KeyFrame& key,bool useKey)
: _imp(new QueuedSetValuePrivate(dimension,value,key,useKey))
{
    
}

template<typename T>
Knob<T>::QueuedSetValue::~QueuedSetValue()
{
    
}

template <typename T>
KnobHelper::ValueChangedReturnCode
Knob<T>::setValue(const T & v,
                  int dimension,
                  Natron::ValueChangedReasonEnum reason,
                  KeyFrame* newKey)
{
    if ( (0 > dimension) || ( dimension > (int)_values.size() ) ) {
        throw std::invalid_argument("Knob::setValue(): Dimension out of range");
    }

    KnobHelper::ValueChangedReturnCode ret = NO_KEYFRAME_ADDED;
    Natron::EffectInstance* holder = dynamic_cast<Natron::EffectInstance*>( getHolder() );
    
#ifdef DEBUG
    if (holder) {
        holder->checkCanSetValueAndWarn();
    }
#endif
    
    if ( holder && (reason == Natron::eValueChangedReasonPluginEdited) && getKnobGuiPointer() ) {
        KnobHolder::MultipleParamsEditLevel paramEditLevel = holder->getMultipleParamsEditLevel();
        switch (paramEditLevel) {
        case KnobHolder::PARAM_EDIT_OFF:
        default:
            break;
        case KnobHolder::PARAM_EDIT_ON_CREATE_NEW_COMMAND: {
            if ( !get_SetValueRecursionLevel() ) {
                Variant vari;
                valueToVariant(v, &vari);
                holder->setMultipleParamsEditLevel(KnobHolder::PARAM_EDIT_ON);
                {
                    QMutexLocker l(&_setValueRecursionLevelMutex);
                    ++_setValueRecursionLevel;
                }
                _signalSlotHandler->s_appendParamEditChange(vari, dimension, 0, true,false);
                {
                    QMutexLocker l(&_setValueRecursionLevelMutex);
                    --_setValueRecursionLevel;
                }

                return ret;
            }
            break;
        }
        case KnobHolder::PARAM_EDIT_ON: {
            if ( !get_SetValueRecursionLevel() ) {
                Variant vari;
                valueToVariant(v, &vari);
                {
                    QMutexLocker l(&_setValueRecursionLevelMutex);
                    ++_setValueRecursionLevel;
                }
                _signalSlotHandler->s_appendParamEditChange(vari, dimension,0, false,false);
                {
                    QMutexLocker l(&_setValueRecursionLevelMutex);
                    --_setValueRecursionLevel;
                }

                return ret;
            }
            break;
        }
        }

        ///basically if we enter this if condition, for each dimension the undo stack will create a new command.
        ///the caller should have tested this prior to calling this function and correctly called editBegin() editEnd()
        ///to bracket the setValue()  calls within the same undo/redo command.
        if ( holder->isDoingInteractAction() ) {
            if ( !get_SetValueRecursionLevel() ) {
                Variant vari;
                valueToVariant(v, &vari);
                _signalSlotHandler->s_setValueWithUndoStack(vari, dimension);

                return ret;
            }
        }
    }
    
    ///If we cannot set value, queue it
    if (holder && !holder->canSetValue()) {
        
        KnobHelper::ValueChangedReturnCode returnValue;
        
        SequenceTime time = getCurrentTime();
        KeyFrame k;
        
        boost::shared_ptr<Curve> curve;
        if (newKey) {
            curve = getCurve(dimension);
            assert(curve);

            makeKeyFrame(curve.get(),time,v,&k);
            bool hasAnimation = curve->isAnimated();
            bool hasKeyAtTime;
            {
                KeyFrame existingKey;
                hasKeyAtTime = curve->getKeyFrameWithTime(time, &existingKey);
            }
            if (hasAnimation && hasKeyAtTime) {
                returnValue =  KEYFRAME_MODIFIED;
                setInternalCurveHasChanged(dimension, true);
            } else if (hasAnimation) {
                returnValue =  KEYFRAME_ADDED;
                setInternalCurveHasChanged(dimension, true);
            } else {
                returnValue =  NO_KEYFRAME_ADDED;
            }

        } else {
            returnValue =  NO_KEYFRAME_ADDED;
        }
    
        
        boost::shared_ptr<QueuedSetValue> qv(new QueuedSetValue(dimension,v,k,returnValue != NO_KEYFRAME_ADDED));
        
        {
            QMutexLocker kql(&_setValuesQueueMutex);
            _setValuesQueue.push_back(qv);
        }
        return returnValue;
    } else {
        ///There might be stuff in the queue that must be processed first
        dequeueValuesSet(true);
    }

    {
        QMutexLocker l(&_setValueRecursionLevelMutex);
        ++_setValueRecursionLevel;
    }

    {
        QWriteLocker l(&_valueMutex);
        _values[dimension] = v;
    }

    ///Add automatically a new keyframe
    if ( (getAnimationLevel(dimension) != Natron::eAnimationLevelNone) && //< if the knob is animated
         holder && //< the knob is part of a KnobHolder
         holder->getApp() && //< the app pointer is not NULL
         !holder->getApp()->getProject()->isLoadingProject() && //< we're not loading the project
         ( reason == Natron::eValueChangedReasonUserEdited ||
           reason == Natron::eValueChangedReasonPluginEdited ||
           reason == Natron::eValueChangedReasonNatronGuiEdited ||
           reason == Natron::eValueChangedReasonNatronInternalEdited ) && //< the change was made by the user or plugin
         ( newKey != NULL) ) { //< the keyframe to set is not null
        
        SequenceTime time = getCurrentTime();
        
        bool addedKeyFrame = setValueAtTime(time, v, dimension,reason,newKey);
        if (addedKeyFrame) {
            ret = KEYFRAME_ADDED;
        } else {
            ret = KEYFRAME_MODIFIED;
        }
    }

    if (ret == NO_KEYFRAME_ADDED) { //the other cases already called this in setValueAtTime()
        evaluateValueChange(dimension,reason);
    }
    {
        QMutexLocker l(&_setValueRecursionLevelMutex);
        --_setValueRecursionLevel;
        assert(_setValueRecursionLevel >= 0);
    }


    return ret;
} // setValue

template <typename T>
void
Knob<T>::makeKeyFrame(Curve* curve,double time,const T& v,KeyFrame* key)
{
    double keyFrameValue;
    if ( curve->areKeyFramesValuesClampedToIntegers() ) {
        keyFrameValue = std::floor(v + 0.5);
    } else if ( curve->areKeyFramesValuesClampedToBooleans() ) {
        keyFrameValue = (bool)v;
    } else {
        keyFrameValue = (double)v;
    }
    if (boost::math::isnan(keyFrameValue) || boost::math::isinf(keyFrameValue)) {
        *key = KeyFrame( (double)time,getMaximum(0) );
    } else {
        *key = KeyFrame( (double)time,keyFrameValue );
    }
}

template <>
void
Knob<std::string>::makeKeyFrame(Curve* /*curve*/,double time,const std::string& v,KeyFrame* key)
{
    double keyFrameValue = 0.;
    AnimatingString_KnobHelper* isStringAnimatedKnob = dynamic_cast<AnimatingString_KnobHelper*>(this);
    assert(isStringAnimatedKnob);
    if (isStringAnimatedKnob) {
        isStringAnimatedKnob->stringToKeyFrameValue(time,v,&keyFrameValue);
    }
    
    *key = KeyFrame( (double)time,keyFrameValue );
}

template<typename T>
bool
Knob<T>::setValueAtTime(int time,
                        const T & v,
                        int dimension,
                        Natron::ValueChangedReasonEnum reason,
                        KeyFrame* newKey)
{
    if ( ( dimension > getDimension() ) || (dimension < 0) ) {
        throw std::invalid_argument("Knob::setValueAtTime(): Dimension out of range");
    }

    Natron::EffectInstance* holder = dynamic_cast<Natron::EffectInstance*>( getHolder() );
    
#ifdef DEBUG
    if (holder) {
        holder->checkCanSetValueAndWarn();
    }
#endif
    
    if ( holder && (reason == Natron::eValueChangedReasonPluginEdited) && getKnobGuiPointer() ) {
        KnobHolder::MultipleParamsEditLevel paramEditLevel = holder->getMultipleParamsEditLevel();
        switch (paramEditLevel) {
        case KnobHolder::PARAM_EDIT_OFF:
        default:
            break;
        case KnobHolder::PARAM_EDIT_ON_CREATE_NEW_COMMAND: {
            if ( !get_SetValueRecursionLevel() ) {
                Variant vari;
                valueToVariant(v, &vari);
                holder->setMultipleParamsEditLevel(KnobHolder::PARAM_EDIT_ON);
                _signalSlotHandler->s_appendParamEditChange(vari, dimension, time, true,true);

                return true;
            }
            break;
        }
        case KnobHolder::PARAM_EDIT_ON: {
            if ( !get_SetValueRecursionLevel() ) {
                Variant vari;
                valueToVariant(v, &vari);
                _signalSlotHandler->s_appendParamEditChange(vari, dimension,time, false,true);

                return true;
            }
            break;
        }
        }
    }


    boost::shared_ptr<Curve> curve = getCurve(dimension,true);
    assert(curve);
    makeKeyFrame(curve.get(), time, v, newKey);
    
    ///If we cannot set value, queue it
    if (holder && !holder->canSetValue()) {
        
    
        boost::shared_ptr<QueuedSetValueAtTime> qv(new QueuedSetValueAtTime(time,dimension,v,*newKey));
        
        {
            QMutexLocker kql(&_setValuesQueueMutex);
            _setValuesQueue.push_back(qv);
        }
        
        assert(curve);
        
        setInternalCurveHasChanged(dimension, true);
        
        KeyFrame k;
        bool hasAnimation = curve->isAnimated();
        bool hasKeyAtTime = curve->getKeyFrameWithTime(time, &k);
        if (hasAnimation && hasKeyAtTime) {
            return KEYFRAME_MODIFIED;
        } else {
            return KEYFRAME_ADDED;
        }

    } else {
        ///There might be stuff in the queue that must be processed first
        dequeueValuesSet(true);
    }
    
    

    bool ret = curve->addKeyFrame(*newKey);
    if (holder) {
        holder->setHasAnimation(true);
    }
    guiCurveCloneInternalCurve(dimension);
    
    if (_signalSlotHandler && ret) {
        _signalSlotHandler->s_keyFrameSet(time,dimension,(int)reason,ret);
    }
    evaluateValueChange(dimension, reason);

    return ret;
} // setValueAtTime


template<typename T>
void
Knob<T>::unSlave(int dimension,
                 Natron::ValueChangedReasonEnum reason,
                 bool copyState)
{
    if ( !isSlave(dimension) ) {
        return;
    }
    std::pair<int,boost::shared_ptr<KnobI> > master = getMaster(dimension);
    boost::shared_ptr<KnobHelper> helper = boost::dynamic_pointer_cast<KnobHelper>(master.second);

    if (helper->getSignalSlotHandler() && _signalSlotHandler) {
        QObject::disconnect( helper->getSignalSlotHandler().get(), SIGNAL( updateSlaves(int) ), _signalSlotHandler.get(),
                             SLOT( onMasterChanged(int) ) );
        QObject::disconnect( helper->getSignalSlotHandler().get(), SIGNAL( keyFrameSet(SequenceTime,int,int,bool) ),
                         _signalSlotHandler.get(), SLOT( onMasterKeyFrameSet(SequenceTime,int,int,bool) ) );
        QObject::disconnect( helper->getSignalSlotHandler().get(), SIGNAL( keyFrameRemoved(SequenceTime,int,int) ),
                         _signalSlotHandler.get(), SLOT( onMasterKeyFrameRemoved(SequenceTime,int,int)) );
        
        QObject::disconnect( helper->getSignalSlotHandler().get(), SIGNAL( keyFrameMoved(int,int,int) ),
                         _signalSlotHandler.get(), SLOT( onMasterKeyFrameMoved(int,int,int) ) );
        QObject::disconnect( helper->getSignalSlotHandler().get(), SIGNAL(animationRemoved(int) ),
                         _signalSlotHandler.get(), SLOT(onMasterAnimationRemoved(int)) );
    }

    resetMaster(dimension);
    if (copyState) {
        ///clone the master
        clone( master.second.get() );
    }

    if (_signalSlotHandler) {
        if (reason == Natron::eValueChangedReasonPluginEdited) {
            _signalSlotHandler->s_knobSlaved(dimension, false);
        }
    }
    if (getHolder() && _signalSlotHandler) {
        getHolder()->onKnobSlaved( _signalSlotHandler->getKnob(),dimension,false, master.second->getHolder() );
    }
    evaluateValueChange(dimension, reason);
}

template<>
void
Knob<std::string>::unSlave(int dimension,
                           Natron::ValueChangedReasonEnum reason,
                           bool copyState)
{
    assert( isSlave(dimension) );

    std::pair<int,boost::shared_ptr<KnobI> > master = getMaster(dimension);

    if (copyState) {
        ///clone the master
        {
            Knob<std::string>* isString = dynamic_cast<Knob<std::string>* >( master.second.get() );
            assert(isString); //< other data types aren't supported
            if (isString) {
                QWriteLocker l1(&_valueMutex);
                _values[dimension] =  isString->getValue(master.first);
            }
        }
        boost::shared_ptr<Curve> curve = getCurve(dimension);
        boost::shared_ptr<Curve> mastercurve = master.second->getCurve(master.first);
        if (curve && mastercurve) {
            curve->clone(*mastercurve);
        }

        cloneExtraData( master.second.get() );
    }
    KnobHelper* helper = dynamic_cast<KnobHelper*>( master.second.get() );
    QObject::disconnect( helper->getSignalSlotHandler().get(), SIGNAL( updateSlaves(int) ), _signalSlotHandler.get(),
                         SLOT( onMasterChanged(int) ) );
    QObject::disconnect( helper->getSignalSlotHandler().get(), SIGNAL( keyFrameSet(SequenceTime,int,int,bool) ),
                        _signalSlotHandler.get(), SLOT( onMasterKeyFrameSet(SequenceTime,int,int,bool) ) );
    QObject::disconnect( helper->getSignalSlotHandler().get(), SIGNAL( keyFrameRemoved(SequenceTime,int,int) ),
                        _signalSlotHandler.get(), SLOT( onMasterKeyFrameRemoved(SequenceTime,int,int)) );
    
    QObject::disconnect( helper->getSignalSlotHandler().get(), SIGNAL( keyFrameMoved(int,int,int) ),
                        _signalSlotHandler.get(), SLOT( onMasterKeyFrameMoved(int,int,int) ) );
    QObject::disconnect( helper->getSignalSlotHandler().get(), SIGNAL(animationRemoved(int) ),
                        _signalSlotHandler.get(), SLOT(onMasterAnimationRemoved(int)) );
    
    resetMaster(dimension);

    _signalSlotHandler->s_valueChanged(dimension,reason);
    if (reason == Natron::eValueChangedReasonPluginEdited) {
        _signalSlotHandler->s_knobSlaved(dimension, false);
    }
    helper->removeListener(this);
}

template<typename T>
KnobHelper::ValueChangedReturnCode
Knob<T>::setValue(const T & value,
                  int dimension,
                  bool turnOffAutoKeying)
{
    if (turnOffAutoKeying) {
        return setValue(value,dimension,Natron::eValueChangedReasonNatronInternalEdited,NULL);
    } else {
        KeyFrame k;

        return setValue(value,dimension,Natron::eValueChangedReasonNatronInternalEdited,&k);
    }
}

template<typename T>
KnobHelper::ValueChangedReturnCode
Knob<T>::onValueChanged(const T & value,
                        int dimension,
                        Natron::ValueChangedReasonEnum reason,
                        KeyFrame* newKey)
{
    assert(reason == Natron::eValueChangedReasonNatronGuiEdited || reason == Natron::eValueChangedReasonUserEdited);
    return setValue(value, dimension,reason,newKey);
}

template<typename T>
KnobHelper::ValueChangedReturnCode
Knob<T>::setValueFromPlugin(const T & value,int dimension)
{
    KeyFrame newKey;
    return setValue(value,dimension,Natron::eValueChangedReasonPluginEdited,&newKey);
}

template<typename T>
void
Knob<T>::setValueAtTime(int time,
                        const T & v,
                        int dimension)
{
    KeyFrame k;

    (void)setValueAtTime(time,v,dimension,Natron::eValueChangedReasonNatronInternalEdited,&k);
}

template<typename T>
void
Knob<T>::setValueAtTimeFromPlugin(int time,const T & v,int dimension)
{
    KeyFrame k;
    
    (void)setValueAtTime(time,v,dimension,Natron::eValueChangedReasonPluginEdited,&k);

}

template<typename T>
T
Knob<T>::getKeyFrameValueByIndex(int dimension,
                                 int index,
                                 bool* ok) const
{
    ///if the knob is slaved to another knob, returns the other knob value
    std::pair<int,boost::shared_ptr<KnobI> > master = getMaster(dimension);

    if (master.second) {
        Knob<int>* isInt = dynamic_cast<Knob<int>* >( master.second.get() );
        Knob<bool>* isBool = dynamic_cast<Knob<bool>* >( master.second.get() );
        Knob<double>* isDouble = dynamic_cast<Knob<double>* >( master.second.get() );
        assert(isInt || isBool || isDouble); //< other data types aren't supported
        if (isInt) {
            return isInt->getKeyFrameValueByIndex(master.first,index,ok);
        } else if (isBool) {
            return isBool->getKeyFrameValueByIndex(master.first,index,ok);
        } else if (isDouble) {
            return isDouble->getKeyFrameValueByIndex(master.first,index,ok);
        }
    }

    assert( dimension < getDimension() );
    if ( !getKeyFramesCount(dimension) ) {
        *ok = false;

        return T();
    }

    boost::shared_ptr<Curve> curve = getCurve(dimension);
    assert(curve);
    KeyFrame kf;
    *ok =  curve->getKeyFrameWithIndex(index, &kf);

    return kf.getValue();
}

template<>
std::string
Knob<std::string>::getKeyFrameValueByIndex(int dimension,
                                           int index,
                                           bool* ok) const
{
    ///if the knob is slaved to another knob, returns the other knob value
    std::pair<int,boost::shared_ptr<KnobI> > master = getMaster(dimension);

    if (master.second) {
        Knob<std::string>* isString = dynamic_cast<Knob<std::string>* >( master.second.get() );
        assert(isString); //< other data types aren't supported
        if (isString) {
            return isString->getKeyFrameValueByIndex(master.first,index,ok);
        }
    }

    assert( dimension < getDimension() );
    if ( !getKeyFramesCount(dimension) ) {
        *ok = false;

        return "";
    }

    std::string value;

    const AnimatingString_KnobHelper* animatedString = dynamic_cast<const AnimatingString_KnobHelper*>(this);
    assert(animatedString);
    if (animatedString) {
        boost::shared_ptr<Curve> curve = getCurve(dimension);
        assert(curve);
        KeyFrame kf;
        *ok =  curve->getKeyFrameWithIndex(index, &kf);

        if (*ok) {
            animatedString->stringFromInterpolatedValue(kf.getValue(),&value);
        }
    }

    return value;
}

template<typename T>
std::list<T> Knob<T>::getValueForEachDimension_mt_safe() const
{
    QReadLocker l(&_valueMutex);
    std::list<T> ret;

    for (U32 i = 0; i < _values.size(); ++i) {
        ret.push_back(_values[i]);
    }

    return ret;
}

template<typename T>
std::vector<T> Knob<T>::getValueForEachDimension_mt_safe_vector() const
{
    QReadLocker l(&_valueMutex);

    return _values;
}

template<typename T>
std::vector<T>
Knob<T>::getDefaultValues_mt_safe() const
{
    
    QReadLocker l(&_valueMutex);
    
    return _defaultValues;
}

template<typename T>
void
Knob<T>::setDefaultValue(const T & v,
                         int dimension)
{
    assert( dimension < getDimension() );
    {
        QWriteLocker l(&_valueMutex);
        _defaultValues[dimension] = v;
    }
    resetToDefaultValue(dimension);
}

template<typename T>
void
Knob<T>::populate()
{
    for (int i = 0; i < getDimension(); ++i) {
        _values[i] = T();
        _defaultValues[i] = T();
    }
    KnobHelper::populate();
}

template<typename T>
bool
Knob<T>::isTypeCompatible(const boost::shared_ptr<KnobI> & other) const
{
    assert(other);
    bool isPod = false;
    if ( dynamic_cast<const Knob<int>* >(this) || dynamic_cast<const Knob<bool>* >(this) || dynamic_cast<const Knob<double>* >(this) ) {
        isPod = true;
    } else if ( dynamic_cast<const Knob<std::string>* >(this) ) {
        isPod = false;
    } else {
        ///unrecognized type
        assert(false);
    }

    bool otherIsPod = false;
    if ( boost::dynamic_pointer_cast< Knob<int> >(other) || boost::dynamic_pointer_cast< Knob<bool> >(other) ||
         boost::dynamic_pointer_cast< Knob<double> >(other) ) {
        otherIsPod = true;
    } else if ( boost::dynamic_pointer_cast< Knob<std::string> >(other) ) {
        otherIsPod = false;
    } else {
        ///unrecognized type
        assert(false);
    }

    return isPod == otherIsPod;
}

template<typename T>
bool
Knob<T>::onKeyFrameSet(SequenceTime time,
                       int dimension)
{
    KeyFrame k;
    boost::shared_ptr<Curve> curve;
    KnobHolder* holder = getHolder();
    bool useGuiCurve = (!holder || !holder->canSetValue()) && getKnobGuiPointer();
    
    if (!useGuiCurve) {
        curve = getCurve(dimension);
    } else {
        curve = getGuiCurve(dimension);
        setGuiCurveHasChanged(dimension,true);
    }

    makeKeyFrame(curve.get(), time, getValueAtTime(time,dimension), &k);

    bool ret = curve->addKeyFrame(k);
    
    if (!useGuiCurve) {
        guiCurveCloneInternalCurve(dimension);
        evaluateValueChange(dimension, Natron::eValueChangedReasonUserEdited);
    }
    return ret;
}

template<typename T>
bool
Knob<T>::onKeyFrameSet(SequenceTime /*time*/,const KeyFrame& key,int dimension)
{
    boost::shared_ptr<Curve> curve;
    KnobHolder* holder = getHolder();
    bool useGuiCurve = (!holder || !holder->canSetValue()) && getKnobGuiPointer();
    
    if (!useGuiCurve) {
        curve = getCurve(dimension);
    } else {
        curve = getGuiCurve(dimension);
        setGuiCurveHasChanged(dimension,true);
    }
    
    bool ret = curve->addKeyFrame(key);
    
    if (!useGuiCurve) {
        guiCurveCloneInternalCurve(dimension);
        evaluateValueChange(dimension, Natron::eValueChangedReasonUserEdited);
    }
    return ret;
}

template<typename T>
void
Knob<T>::onTimeChanged(SequenceTime /*time*/)
{
    int dims = getDimension();

    if (getIsSecret()) {
        return;
    }
    for (int i = 0; i < dims; ++i) {
        
        if (_signalSlotHandler && isAnimated(i)) {
            _signalSlotHandler->s_valueChanged(i, Natron::eValueChangedReasonTimeChanged);
            _signalSlotHandler->s_updateSlaves(i);
        }
        checkAnimationLevel(i);
    }
}


template<typename T>
double
Knob<T>::getIntegrateFromTimeToTime(double time1,
                                    double time2,
                                    int dimension) const
{
    if ( ( dimension > getDimension() ) || (dimension < 0) ) {
        throw std::invalid_argument("Knob::getDerivativeAtTime(): Dimension out of range");
    }

    ///if the knob is slaved to another knob, returns the other knob value
    std::pair<int,boost::shared_ptr<KnobI> > master = getMaster(dimension);
    if (master.second) {
        Knob<int>* isInt = dynamic_cast<Knob<int>* >( master.second.get() );
        Knob<bool>* isBool = dynamic_cast<Knob<bool>* >( master.second.get() );
        Knob<double>* isDouble = dynamic_cast<Knob<double>* >( master.second.get() );
        assert(isInt || isBool || isDouble); //< other data types aren't supported
        if (isInt) {
            return isInt->getIntegrateFromTimeToTime(time1, time2, master.first);
        } else if (isBool) {
            return isBool->getIntegrateFromTimeToTime(time1, time2, master.first);
        } else if (isDouble) {
            return isDouble->getIntegrateFromTimeToTime(time1, time2, master.first);
        }
    }

    boost::shared_ptr<Curve> curve  = getCurve(dimension);
    if (curve->getKeyFramesCount() > 0) {
        return curve->getIntegrateFromTo(time1, time2);
    } else {
        // if the knob as no keys at this dimension, the integral is trivial
        QReadLocker l(&_valueMutex);

        return (double)_values[dimension] * (time2 - time1);
    }
}

template<>
double
Knob<std::string>::getIntegrateFromTimeToTime(double time1,
                                              double time2,
                                              int dimension) const
{
    if ( ( dimension > getDimension() ) || (dimension < 0) ) {
        throw std::invalid_argument("Knob::getDerivativeAtTime(): Dimension out of range");
    }

    ///if the knob is slaved to another knob, returns the other knob value
    std::pair<int,boost::shared_ptr<KnobI> > master = getMaster(dimension);
    if (master.second) {
        Knob<std::string>* isString = dynamic_cast<Knob<std::string>* >( master.second.get() );
        assert(isString); //< other data types aren't supported
        if (isString) {
            return isString->getIntegrateFromTimeToTime(time1, time2, master.first);
        }
    }

    boost::shared_ptr<Curve> curve  = getCurve(dimension);
    if (curve->getKeyFramesCount() > 0) {
        return curve->getIntegrateFromTo(time1, time2);
    } else {
        return 0;
    }
}

template<typename T>
void
Knob<T>::resetToDefaultValue(int dimension)
{
    KnobI::removeAnimation(dimension);
    T defaultV;
    {
        QReadLocker l(&_valueMutex);
        defaultV = _defaultValues[dimension];
    }
    (void)setValue(defaultV, dimension,Natron::eValueChangedReasonRestoreDefault,NULL);
    if (_signalSlotHandler) {
        _signalSlotHandler->s_valueChanged(dimension,Natron::eValueChangedReasonRestoreDefault);
    }
}

// If *all* the following conditions hold:
// - this is a double value
// - this is a non normalised spatial double parameter, i.e. kOfxParamPropDoubleType is set to one of
//   - kOfxParamDoubleTypeX
//   - kOfxParamDoubleTypeXAbsolute
//   - kOfxParamDoubleTypeY
//   - kOfxParamDoubleTypeYAbsolute
//   - kOfxParamDoubleTypeXY
//   - kOfxParamDoubleTypeXYAbsolute
// - kOfxParamPropDefaultCoordinateSystem is set to kOfxParamCoordinatesNormalised
// Knob<T>::resetToDefaultValue should denormalize
// the default value, using the input size.
// Input size be defined as the first available of:
// - the RoD of the "Source" clip
// - the RoD of the first non-mask non-optional input clip (in case there is no "Source" clip) (note that if these clips are not connected, you get the current project window, which is the default value for GetRegionOfDefinition)

// see http://openfx.sourceforge.net/Documentation/1.3/ofxProgrammingReference.html#kOfxParamPropDefaultCoordinateSystem
// and http://openfx.sourceforge.net/Documentation/1.3/ofxProgrammingReference.html#APIChanges_1_2_SpatialParameters
template<>
void
Knob<double>::resetToDefaultValue(int dimension)
{
    KnobI::removeAnimation(dimension);

    ///A Knob<double> is not always a Double_Knob (it can also be a Color_Knob)
    Double_Knob* isDouble = dynamic_cast<Double_Knob*>(this);
    double def;
    
    {
        QReadLocker l(&_valueMutex);
        def = _defaultValues[dimension];
    }

    resetExtraToDefaultValue(dimension);
    
    if ( isDouble && isDouble->areDefaultValuesNormalized() ) {
        assert( getHolder() );
        Natron::EffectInstance* holder = dynamic_cast<Natron::EffectInstance*>( getHolder() );
        assert(holder);
        isDouble->denormalize(dimension, holder->getThreadLocalRenderTime(), &def);
    }
    (void)setValue(def, dimension,Natron::eValueChangedReasonRestoreDefault,NULL);
    if (_signalSlotHandler) {
        _signalSlotHandler->s_valueChanged(dimension,Natron::eValueChangedReasonRestoreDefault);
    }
}

template<>
void
Knob<int>::cloneValues(KnobI* other)
{
    Knob<int>* isInt = dynamic_cast<Knob<int>* >(other);
    Knob<bool>* isBool = dynamic_cast<Knob<bool>* >(other);
    Knob<double>* isDouble = dynamic_cast<Knob<double>* >(other);
    assert(isInt || isBool || isDouble);
    QWriteLocker k(&_valueMutex);
    if (isInt) {
        _values = isInt->getValueForEachDimension_mt_safe_vector();
    } else if (isBool) {
        std::vector<bool> v = isBool->getValueForEachDimension_mt_safe_vector();
        assert( v.size() == _values.size() );
        for (U32 i = 0; i < v.size(); ++i) {
            _values[i] = v[i];
        }
    } else if (isDouble) {
        std::vector<double> v = isDouble->getValueForEachDimension_mt_safe_vector();
        assert( v.size() == _values.size() );
        for (U32 i = 0; i < v.size(); ++i) {
            _values[i] = v[i];
        }
    }
}

template<>
void
Knob<bool>::cloneValues(KnobI* other)
{
    Knob<int>* isInt = dynamic_cast<Knob<int>* >(other);
    Knob<bool>* isBool = dynamic_cast<Knob<bool>* >(other);
    Knob<double>* isDouble = dynamic_cast<Knob<double>* >(other);
    assert(isInt || isBool || isDouble);
    QWriteLocker k(&_valueMutex);
    if (isInt) {
        std::vector<int> v = isInt->getValueForEachDimension_mt_safe_vector();
        assert( v.size() == _values.size() );
        for (U32 i = 0; i < v.size(); ++i) {
            _values[i] = v[i];
        }
    } else if (isBool) {
        _values = isBool->getValueForEachDimension_mt_safe_vector();
    } else if (isDouble) {
        std::vector<double> v = isDouble->getValueForEachDimension_mt_safe_vector();
        assert( v.size() == _values.size() );
        for (U32 i = 0; i < v.size(); ++i) {
            _values[i] = v[i];
        }
    }
}

template<>
void
Knob<double>::cloneValues(KnobI* other)
{
    Knob<int>* isInt = dynamic_cast<Knob<int>* >(other);
    Knob<bool>* isBool = dynamic_cast<Knob<bool>* >(other);
    Knob<double>* isDouble = dynamic_cast<Knob<double>* >(other);
    
    ///can only clone pod
    assert(isInt || isBool || isDouble);
    QWriteLocker k(&_valueMutex);
    if (isInt) {
        std::vector<int> v = isInt->getValueForEachDimension_mt_safe_vector();
        //std::vector<int> defaultV = isInt->getDefaultValues_mt_safe();
        //assert(defaultV.size() == v.size());
        assert( v.size() == _values.size() );
        for (U32 i = 0; i < v.size(); ++i) {
            _values[i] = v[i];
            //_defaultValues[i] = defaultV[i];
        }
    } else if (isBool) {
        std::vector<bool> v = isBool->getValueForEachDimension_mt_safe_vector();
        //std::vector<bool> defaultV = isBool->getDefaultValues_mt_safe();
        //assert(defaultV.size() == v.size());
        assert( v.size() == _values.size() );
        for (U32 i = 0; i < v.size(); ++i) {
            _values[i] = v[i];
            //_defaultValues[i] = defaultV[i];
        }
    } else if (isDouble) {
        _values = isDouble->getValueForEachDimension_mt_safe_vector();
        //_defaultValues = isDouble->getDefaultValues_mt_safe();
    }
}

template<>
void
Knob<std::string>::cloneValues(KnobI* other)
{
    Knob<std::string>* isString = dynamic_cast<Knob<std::string>* >(other);
    
    ///Can only clone strings
    assert(isString);
    if (isString) {
        QWriteLocker k(&_valueMutex);
        std::vector<std::string> v = isString->getValueForEachDimension_mt_safe_vector();
        //std::vector<std::string> defaultV = isString->getDefaultValues_mt_safe();
        //assert(defaultV.size() == v.size());
        for (U32 i = 0; i < v.size(); ++i) {
            _values[i] = v[i];
            //_defaultValues[i] = defaultV[i];
        }
    }
}

template<typename T>
void
Knob<T>::clone(KnobI* other,
               int dimension)
{
    if (other == this) {
        return;
    }
    int dimMin = std::min( getDimension(), other->getDimension() );
    cloneValues(other);
    for (int i = 0; i < dimMin; ++i) {
        if (i == dimension || dimension == -1) {
<<<<<<< HEAD
            boost::shared_ptr<Curve> thisCurve = getCurve(i,true);
            boost::shared_ptr<Curve> otherCurve = other->getCurve(i,true);
            if (thisCurve && otherCurve) {
                thisCurve->clone(*otherCurve);
            }
=======
            boost::shared_ptr<Curve> curve = getCurve(i,true);
            assert(curve);
            curve->clone( *other->getCurve(i,true) );
>>>>>>> 320d7ad8
            boost::shared_ptr<Curve> guiCurve = getGuiCurve(i);
            boost::shared_ptr<Curve> otherGuiCurve = other->getGuiCurve(i);
            if (guiCurve && otherGuiCurve) {
                guiCurve->clone(*otherGuiCurve);
            }
            checkAnimationLevel(i);
            if (_signalSlotHandler) {
                _signalSlotHandler->s_valueChanged(i,Natron::eValueChangedReasonPluginEdited);
            }
        }
    }
    cloneExtraData(other,dimension);
    if (getHolder()) {
        getHolder()->updateHasAnimation();
    }
}

template<typename T>
void
Knob<T>::clone(KnobI* other,
               SequenceTime offset,
               const RangeD* range,
               int dimension)
{
    if (other == this) {
        return;
    }
    cloneValues(other);
    int dimMin = std::min( getDimension(), other->getDimension() );
    for (int i = 0; i < dimMin; ++i) {
        if (dimension == -1 || i == dimension) {
<<<<<<< HEAD
            boost::shared_ptr<Curve> thisCurve = getCurve(i,true);
            boost::shared_ptr<Curve> otherCurve = other->getCurve(i,true);
            if (thisCurve && otherCurve) {
                thisCurve->clone(*otherCurve, offset, range);
            }
            
=======
            boost::shared_ptr<Curve> curve = getCurve(i,true);
            assert(curve);
            curve->clone(*other->getCurve(i,true), offset, range);
>>>>>>> 320d7ad8
            boost::shared_ptr<Curve> guiCurve = getGuiCurve(i);
            boost::shared_ptr<Curve> otherGuiCurve = other->getGuiCurve(i);
            if (guiCurve && otherGuiCurve) {
                guiCurve->clone(*otherGuiCurve,offset,range);
            }
            checkAnimationLevel(i);
            if (_signalSlotHandler) {
                _signalSlotHandler->s_valueChanged(i,Natron::eValueChangedReasonPluginEdited);
            }
        }
    }
    cloneExtraData(other,offset,range,dimension);
    if (getHolder()) {
        getHolder()->updateHasAnimation();
    }
}

template<typename T>
void
Knob<T>::cloneAndUpdateGui(KnobI* other,int dimension)
{
    if (other == this) {
        return;
    }
    int dimMin = std::min( getDimension(), other->getDimension() );
    cloneValues(other);
    for (int i = 0; i < dimMin; ++i) {
        if (dimension == -1 || i == dimension) {
            if (_signalSlotHandler) {
                int nKeys = getKeyFramesCount(i);
                for (int k = 0; k < nKeys; ++k) {
                    double time;
                    bool ok = getKeyFrameTime(k, i, &time);
                    assert(ok);
                    if (ok) {
                        _signalSlotHandler->s_keyFrameRemoved(time, i,(int)Natron::eValueChangedReasonNatronInternalEdited);
                    }
                }
            }
            boost::shared_ptr<Curve> curve = getCurve(i,true);
            assert(curve);
            curve->clone( *other->getCurve(i,true) );
            boost::shared_ptr<Curve> guiCurve = getGuiCurve(i);
            boost::shared_ptr<Curve> otherGuiCurve = other->getGuiCurve(i);
            if (guiCurve && otherGuiCurve) {
                guiCurve->clone(*otherGuiCurve);
            }
            if (_signalSlotHandler) {
                int nKeys = getKeyFramesCount(i);
                for (int k = 0; k < nKeys; ++k) {
                    double time;
                    bool ok = getKeyFrameTime(k, i, &time);
                    assert(ok);
                    if (ok) {
                        _signalSlotHandler->s_keyFrameSet(time, i,(int)Natron::eValueChangedReasonNatronInternalEdited,true);
                    }
                }
                _signalSlotHandler->s_valueChanged(i,Natron::eValueChangedReasonPluginEdited);
            }
            checkAnimationLevel(i);
        }
    }
    cloneExtraData(other,dimension);
    if (getHolder()) {
        getHolder()->updateHasAnimation();
    }
}

template <typename T>
void
Knob<T>::deepClone(KnobI* other)
{
    cloneAndUpdateGui(other);
    for (int i = 0; i < getDimension(); ++i) {
        if (!other->isEnabled(i)) {
            setEnabled(i,false);
        }
    }
    
    if (other->getIsSecret()) {
        setSecret(true);
    }
    
    setName(other->getName());
    deepCloneExtraData(other);

}

template <typename T>
void
Knob<T>::dequeueValuesSet(bool disableEvaluation)
{
    
    std::set<int> dimensionChanged;
    
    cloneGuiCurvesIfNeeded(dimensionChanged);
    {
        QMutexLocker kql(&_setValuesQueueMutex);
   
        
        QWriteLocker k(&_valueMutex);
        for (typename std::list<boost::shared_ptr<QueuedSetValue> >::iterator it = _setValuesQueue.begin(); it!=_setValuesQueue.end(); ++it) {
           
            QueuedSetValueAtTime* isAtTime = dynamic_cast<QueuedSetValueAtTime*>(it->get());
           
            dimensionChanged.insert((*it)->_imp->dimension);
            
            if (!isAtTime) {
                
                if ((*it)->_imp->useKey) {
                    boost::shared_ptr<Curve> curve = getCurve((*it)->_imp->dimension);
<<<<<<< HEAD
                    if (curve) {
                        curve->addKeyFrame((*it)->_imp->key);
                    }
=======
                    assert(curve);
                    curve->addKeyFrame((*it)->_imp->key);
>>>>>>> 320d7ad8
                    if (getHolder()) {
                        getHolder()->setHasAnimation(true);
                    }
                } else {
                    _values[(*it)->_imp->dimension] = (*it)->_imp->value;
                }
            } else {
                boost::shared_ptr<Curve> curve = getCurve((*it)->_imp->dimension);
<<<<<<< HEAD
                if (curve) {
                    curve->addKeyFrame((*it)->_imp->key);
                }
=======
                assert(curve);
                curve->addKeyFrame((*it)->_imp->key);
>>>>>>> 320d7ad8
                if (getHolder()) {
                    getHolder()->setHasAnimation(true);
                }
            }
        }
        _setValuesQueue.clear();
    }
    cloneInternalCurvesIfNeeded(dimensionChanged);

    if (!disableEvaluation && !dimensionChanged.empty()) {
        
        blockEvaluation();
        std::set<int>::iterator next = dimensionChanged.begin();
        if (!dimensionChanged.empty()) {
            ++next;
        }
        for (std::set<int>::iterator it = dimensionChanged.begin();it!=dimensionChanged.end();++it) {
            
            if (next == dimensionChanged.end()) {
                unblockEvaluation();
            }
            
            evaluateValueChange(*it, Natron::eValueChangedReasonNatronInternalEdited);
            
            if (next != dimensionChanged.end()) {
                ++next;
            }
        }
        
    }
    
}

template <typename T>
bool Knob<T>::hasModifications() const
{
    for (int i = 0; i < getDimension(); ++i) {
        boost::shared_ptr<Curve> c = getCurve(i);
<<<<<<< HEAD
        if (c && c->isAnimated()) {
=======
        assert(c);
        if (c->isAnimated()) {
>>>>>>> 320d7ad8
            return true;
        }
        
        ///Check expressions too in the future
        
        QReadLocker k(&_valueMutex);
        if (_values[i] != _defaultValues[i]) {
            return true;
        }
    }
    return false;
}

#endif // KNOBIMPL_H<|MERGE_RESOLUTION|>--- conflicted
+++ resolved
@@ -1468,17 +1468,12 @@
     cloneValues(other);
     for (int i = 0; i < dimMin; ++i) {
         if (i == dimension || dimension == -1) {
-<<<<<<< HEAD
             boost::shared_ptr<Curve> thisCurve = getCurve(i,true);
             boost::shared_ptr<Curve> otherCurve = other->getCurve(i,true);
             if (thisCurve && otherCurve) {
                 thisCurve->clone(*otherCurve);
             }
-=======
-            boost::shared_ptr<Curve> curve = getCurve(i,true);
-            assert(curve);
-            curve->clone( *other->getCurve(i,true) );
->>>>>>> 320d7ad8
+
             boost::shared_ptr<Curve> guiCurve = getGuiCurve(i);
             boost::shared_ptr<Curve> otherGuiCurve = other->getGuiCurve(i);
             if (guiCurve && otherGuiCurve) {
@@ -1510,18 +1505,11 @@
     int dimMin = std::min( getDimension(), other->getDimension() );
     for (int i = 0; i < dimMin; ++i) {
         if (dimension == -1 || i == dimension) {
-<<<<<<< HEAD
             boost::shared_ptr<Curve> thisCurve = getCurve(i,true);
             boost::shared_ptr<Curve> otherCurve = other->getCurve(i,true);
             if (thisCurve && otherCurve) {
                 thisCurve->clone(*otherCurve, offset, range);
             }
-            
-=======
-            boost::shared_ptr<Curve> curve = getCurve(i,true);
-            assert(curve);
-            curve->clone(*other->getCurve(i,true), offset, range);
->>>>>>> 320d7ad8
             boost::shared_ptr<Curve> guiCurve = getGuiCurve(i);
             boost::shared_ptr<Curve> otherGuiCurve = other->getGuiCurve(i);
             if (guiCurve && otherGuiCurve) {
@@ -1633,14 +1621,10 @@
                 
                 if ((*it)->_imp->useKey) {
                     boost::shared_ptr<Curve> curve = getCurve((*it)->_imp->dimension);
-<<<<<<< HEAD
                     if (curve) {
                         curve->addKeyFrame((*it)->_imp->key);
                     }
-=======
-                    assert(curve);
-                    curve->addKeyFrame((*it)->_imp->key);
->>>>>>> 320d7ad8
+
                     if (getHolder()) {
                         getHolder()->setHasAnimation(true);
                     }
@@ -1649,14 +1633,10 @@
                 }
             } else {
                 boost::shared_ptr<Curve> curve = getCurve((*it)->_imp->dimension);
-<<<<<<< HEAD
                 if (curve) {
                     curve->addKeyFrame((*it)->_imp->key);
                 }
-=======
-                assert(curve);
-                curve->addKeyFrame((*it)->_imp->key);
->>>>>>> 320d7ad8
+
                 if (getHolder()) {
                     getHolder()->setHasAnimation(true);
                 }
@@ -1695,12 +1675,7 @@
 {
     for (int i = 0; i < getDimension(); ++i) {
         boost::shared_ptr<Curve> c = getCurve(i);
-<<<<<<< HEAD
         if (c && c->isAnimated()) {
-=======
-        assert(c);
-        if (c->isAnimated()) {
->>>>>>> 320d7ad8
             return true;
         }
         
