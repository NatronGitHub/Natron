--- conflicted
+++ resolved
@@ -210,13 +210,8 @@
      **/
     void refreshUserParamsGUI();
 
-<<<<<<< HEAD
     virtual bool onKnobValueChanged(const KnobIPtr& k,
-                                    ValueChangedReasonEnum reason,
-=======
-    virtual bool onKnobValueChanged(KnobI* k,
                                     NATRON_NAMESPACE::ValueChangedReasonEnum reason,
->>>>>>> 2f649ce8
                                     double time,
                                     ViewSetSpec view)
     {
