--- conflicted
+++ resolved
@@ -219,46 +219,6 @@
     
     void getItemsRegionOfDefinition(const std::list<boost::shared_ptr<RotoItem> >& items, double time, ViewIdx view, RectD* rod) const;
     
-<<<<<<< HEAD
-public:
-    
-    
-   
-    boost::shared_ptr<Image> renderMaskFromStroke(const boost::shared_ptr<RotoDrawableItem>& stroke,
-                                                          const ImageComponents& components,
-                                                          const double time,
-                                                          const ViewIdx view,
-                                                          const ImageBitDepthEnum depth,
-                                                          const unsigned int mipmapLevel,
-                                                          const RectD& rotoNodeSrcRod);
-    
-    double renderSingleStroke(const boost::shared_ptr<RotoStrokeItem>& stroke,
-                            const RectD& rod,
-                            const std::list<std::pair<Point,double> >& points,
-                            unsigned int mipmapLevel,
-                            double par,
-                            const ImageComponents& components,
-                            ImageBitDepthEnum depth,
-                            double distToNext,
-                            boost::shared_ptr<Image> *wholeStrokeImage);
-    
-private:
-    
-    boost::shared_ptr<Image> renderMaskInternal(const boost::shared_ptr<RotoDrawableItem>& stroke,
-                                                        const RectI & roi,
-                                                        const ImageComponents& components,
-                                                        const double startTime,
-                                                        const double endTime,
-                                                        const double timeStep,
-                                                        const double time,
-                                                        const bool inverted,
-                                                        const ImageBitDepthEnum depth,
-                                                        const unsigned int mipmapLevel,
-                                                        const std::list<std::list<std::pair<Point,double> > >& strokes,
-                                                        const boost::shared_ptr<Image> &image);
-=======
-  
->>>>>>> ea480506
     
 public:
     
