/* ***** BEGIN LICENSE BLOCK *****
 * This file is part of Natron <http://www.natron.fr/>,
 * Copyright (C) 2016 INRIA and Alexandre Gauthier-Foichat
 *
 * Natron is free software: you can redistribute it and/or modify
 * it under the terms of the GNU General Public License as published by
 * the Free Software Foundation; either version 2 of the License, or
 * (at your option) any later version.
 *
 * Natron is distributed in the hope that it will be useful,
 * but WITHOUT ANY WARRANTY; without even the implied warranty of
 * MERCHANTABILITY or FITNESS FOR A PARTICULAR PURPOSE.  See the
 * GNU General Public License for more details.
 *
 * You should have received a copy of the GNU General Public License
 * along with Natron.  If not, see <http://www.gnu.org/licenses/gpl-2.0.html>
 * ***** END LICENSE BLOCK ***** */

#ifndef NATRON_ENGINE_SETTINGS_H
#define NATRON_ENGINE_SETTINGS_H

// ***** BEGIN PYTHON BLOCK *****
// from <https://docs.python.org/3/c-api/intro.html#include-files>:
// "Since Python may define some pre-processor definitions which affect the standard headers on some systems, you must include Python.h before any standard headers are included."
#include <Python.h>
// ***** END PYTHON BLOCK *****

#include <string>
#include <map>
#include <vector>

#include "Global/Macros.h"
#include "Global/GlobalDefines.h"

#include "Engine/Knob.h"
#include "Engine/ViewIdx.h"
#include "Engine/EngineFwd.h"


#define kQSettingsSoftwareMajorVersionSettingName "SoftwareVersionMajor"

NATRON_NAMESPACE_ENTER;

/*The current settings in the preferences menu.
   @todo Move this class to QSettings instead*/


class Settings
    : public KnobHolder
{
GCC_DIAG_SUGGEST_OVERRIDE_OFF
    Q_OBJECT
GCC_DIAG_SUGGEST_OVERRIDE_ON
    
public:
    enum KnownHostNameEnum {
        eKnownHostNameNatron = 0,
        eKnownHostNameNuke,
        eKnownHostNameFusion,
        eKnownHostNameCatalyst,
        eKnownHostNameVegas,
        eKnownHostNameToxik,
        eKnownHostNameScratch,
        eKnownHostNameDustBuster,
        eKnownHostNameResolve,
        eKnownHostNameResolveLite,
        eKnownHostNameMistika,
        eKnownHostNamePablo,
        eKnownHostNameMotionStudio,
        eKnownHostNameShake,
        eKnownHostNameBaselight,
        eKnownHostNameFrameCycler,
        eKnownHostNameNucoda,
        eKnownHostNameAvidDS,
        eKnownHostNameDX,
        eKnownHostNameTitlerPro,
        eKnownHostNameNewBlueOFXBridge,
        eKnownHostNameRamen,
        eKnownHostNameTuttleOfx,
        eKnownHostNameNone,
    };

    Settings();

    virtual ~Settings()
    {
    }

    virtual void onKnobValueChanged(KnobI* k,
                                    ValueChangedReasonEnum reason,
                                    double time,
                                    ViewSpec view,
                                    bool originatedFromMainThread) OVERRIDE FINAL;

    ImageBitDepthEnum getViewersBitDepth() const;

    int getViewerTilesPowerOf2() const;

    double getRamMaximumPercent() const;

    double getRamPlaybackMaximumPercent() const;

    U64 getMaximumViewerDiskCacheSize() const;
    
    U64 getMaximumDiskCacheNodeSize() const;

    double getUnreachableRamPercent() const;

    bool getColorPickerLinear() const;

    int getNumberOfThreads() const;

    void setNumberOfThreads(int threadsNb);
    
    int getNumberOfParallelRenders() const;
    
    void setNumberOfParallelRenders(int nb);
    
    int getNumberOfThreadsPerEffect() const;
    
    bool useGlobalThreadPool() const;
    
    void setUseGlobalThreadPool(bool use) ;

    std::string getReaderPluginIDForFileType(const std::string & extension);
    std::string getWriterPluginIDForFileType(const std::string & extension);

    void populateReaderPluginsAndFormats(const std::map<std::string,std::vector< std::pair<std::string,double> > > & rows);

    void populateWriterPluginsAndFormats(const std::map<std::string,std::vector< std::pair<std::string,double> > > & rows);
    
    void populatePluginsTab();
    
    void populateSystemFonts(const QSettings& settings,const std::vector<std::string>& fonts);

    void getFileFormatsForReadingAndReader(std::map<std::string,std::string>* formats);

    void getFileFormatsForWritingAndWriter(std::map<std::string,std::string>* formats);
    
    void getReadersForFormat(const std::string& format, std::vector<std::string>* decoders);
    
    void getWritersForFormat(const std::string& format, std::vector<std::string>* encoders);

    ///save the settings to the application's settings
    void saveSettings(const std::vector<KnobI*>& settings,bool doWarnings);
    
    void saveAllSettings();
    
    void saveSetting(KnobI* knob) {
        std::vector<KnobI*> knobs;
        knobs.push_back(knob);
        saveSettings(knobs,false);
    }

    ///restores the settings from disk
    void restoreSettings();
    
    void restoreKnobsFromSettings(const KnobsVec& knobs);
    void restoreKnobsFromSettings(const std::vector<KnobI*>& knobs);

    bool isAutoPreviewOnForNewProjects() const;

    void getOpenFXPluginsSearchPaths(std::list<std::string>* paths) const;

    bool isRenderInSeparatedProcessEnabled() const;

    bool isRenderQueuingEnabled() const;
    
    void setRenderQueuingEnabled(bool enabled);
    
    void restoreDefault();

    int getMaximumUndoRedoNodeGraph() const;

    int getAutoSaveDelayMS() const;

    bool isAutoSaveEnabledForUnsavedProjects() const;
    
    bool isSnapToNodeEnabled() const;

    bool isCheckForUpdatesEnabled() const;

    void setCheckUpdatesEnabled(bool enabled);
    
    bool isCrashReportingEnabled() const;

    int getMaxPanelsOpened() const;

    void setMaxPanelsOpened(int maxPanels);

    void setConnectionHintsEnabled(bool enabled);

    bool isConnectionHintEnabled() const;

    bool loadBundledPlugins() const;

    bool preferBundledPlugins() const;

    void getDefaultNodeColor(float *r,float *g,float *b) const;

    void getDefaultBackdropColor(float *r,float *g,float *b) const;

    int getDisconnectedArrowLength() const;

    void getGeneratorColor(float *r,float *g,float *b) const;
    void getReaderColor(float *r,float *g,float *b) const;
    void getWriterColor(float *r,float *g,float *b) const;
    void getColorGroupColor(float *r,float *g,float *b) const;
    void getFilterGroupColor(float *r,float *g,float *b) const;
    void getTransformGroupColor(float *r,float *g,float *b) const;
    void getTimeGroupColor(float *r,float *g,float *b) const;
    void getDrawGroupColor(float *r,float *g,float *b) const;
    void getKeyerGroupColor(float *r,float *g,float *b) const;
    void getChannelGroupColor(float *r,float *g,float *b) const;
    void getMergeGroupColor(float *r,float *g,float *b) const;
    void getViewsGroupColor(float *r,float *g,float *b) const;
    void getDeepGroupColor(float *r,float *g,float *b) const;

    bool getRenderOnEditingFinishedOnly() const;
    void setRenderOnEditingFinishedOnly(bool render);

    bool getIconsBlackAndWhite() const;

    std::string getHostName() const;
    const std::string& getKnownHostName(KnownHostNameEnum e) const {
        return _knownHostNames[(int)e];
    }
    std::string getDefaultLayoutFile() const;
    
    bool getLoadProjectWorkspce() const;

    bool useCursorPositionIncrements() const;

    bool isAutoProjectFormatEnabled() const;
    
    bool isAutoFixRelativeFilePathEnabled() const;
    
    bool isAutoWipeEnabled() const;
    
    int getCheckerboardTileSize() const;
    void getCheckerboardColor1(double* r,double* g,double* b,double* a) const;
    void getCheckerboardColor2(double* r,double* g,double* b,double* a) const;
    
    bool areRGBPixelComponentsSupported() const;
    
    bool isTransformConcatenationEnabled() const;
    
    bool isMergeAutoConnectingToAInput() const;
    
    /**
     * @brief If the OCIO startup check parameter is set to true, warn the user if the OCIO config is different
     * from the default value held by NATRON_CUSTOM_OCIO_CONFIG_NAME
     * This can only be called once the 1st AppInstance has been loaded otherwise dialogs could not be created.
     **/
    void doOCIOStartupCheckIfNeeded();
    
    /**
     * @brief Returns true if the QSettings existed prior to loading the settings
     **/
    bool didSettingsExistOnStartup() const;
    
    /**
     * @brief Return whether the render scale support is set to its default value (0)  or deactivated (1)
     * for the given plug-in.
     * If the plug-in ID is not valid, -1 is returned.
     **/
    int getRenderScaleSupportPreference(const Plugin* p) const;
    
    
    bool notifyOnFileChange() const;
    
    bool isAggressiveCachingEnabled() const;
    
    bool isAutoTurboEnabled() const;
    
    void setAutoTurboModeEnabled(bool e);
    
    bool isFileDialogEnabledForNewWriters() const;
    
    void setOptionalInputsAutoHidden(bool hidden);
    bool areOptionalInputsAutoHidden() const;
    
    void getPythonGroupsSearchPaths(std::list<std::string>* templates) const;
    void appendPythonGroupsPath(const std::string& path);
    
    std::string getOnProjectCreatedCB();
    std::string getDefaultOnProjectLoadedCB();
    std::string getDefaultOnProjectSaveCB();
    std::string getDefaultOnProjectCloseCB();
    std::string getDefaultOnNodeCreatedCB();
    std::string getDefaultOnNodeDeleteCB();
    
    void setOnProjectCreatedCB(const std::string& func);
    void setOnProjectLoadedCB(const std::string& func);
    
    bool isLoadFromPyPlugsEnabled() const;
    
    bool isAutoDeclaredVariablePrintActivated() const;
    
    void setAutoDeclaredVariablePrintEnabled(bool enabled);
    
    bool isPluginIconActivatedOnNodeGraph() const;
    
    bool isNodeGraphAntiAliasingEnabled() const;
    
    void getSunkenColor(double* r,double* g,double* b) const;
    void getBaseColor(double* r,double* g,double* b) const;
    void getRaisedColor(double* r,double* g,double* b) const;
    void getSelectionColor(double* r,double* g,double* b) const;
    void getInterpolatedColor(double* r,double* g,double* b) const;
    void getKeyframeColor(double* r,double* g,double* b) const;
    void getTrackerKeyframeColor(double* r,double* g,double* b) const;
    void getExprColor(double* r,double* g,double* b) const;
    void getTextColor(double* r,double* g,double* b) const;
    void getAltTextColor(double* r,double* g,double* b) const;
    void getTimelinePlayheadColor(double* r,double* g,double* b) const;
    void getTimelineBoundsColor(double* r,double* g,double* b) const;
    void getTimelineBGColor(double* r,double* g,double* b) const;
    void getCachedFrameColor(double* r,double* g,double* b) const;
    void getDiskCachedColor(double* r,double* g,double* b) const;
    void getCurveEditorBGColor(double* r,double* g,double* b) const;
    void getCurveEditorGridColor(double* r,double* g,double* b) const;
    void getCurveEditorScaleColor(double* r,double* g,double* b) const;
    void getDopeSheetEditorBackgroundColor(double* r,double* g,double* b) const;
    void getDopeSheetEditorRootRowBackgroundColor(double* r, double* g, double* b, double *a) const;
    void getDopeSheetEditorKnobRowBackgroundColor(double* r, double* g, double* b, double *a) const;
    void getDopeSheetEditorScaleColor(double* r,double* g, double* b) const;
    void getDopeSheetEditorGridColor(double* r,double* g, double* b) const;

    
    void getSEKeywordColor(double* r,double* g, double* b) const;
    void getSEOperatorColor(double* r,double* g, double* b) const;
    void getSEBraceColor(double* r,double* g, double* b) const;
    void getSEDefClassColor(double* r,double* g, double* b) const;
    void getSEStringsColor(double* r,double* g, double* b) const;
    void getSECommentsColor(double* r,double* g, double* b) const;
    void getSESelfColor(double* r,double* g, double* b) const;
    void getSENumbersColor(double* r,double* g, double* b) const;
    void getSECurLineColor(double* r,double* g, double* b) const;
    
    int getSEFontSize() const;
    std::string getSEFontFamily() const;
    
    
    void getPluginIconFrameColor(int *r, int *g, int *b) const;
    int getDopeSheetEditorNodeSeparationWith() const;
    
    bool isAutoProxyEnabled() const;
    unsigned int getAutoProxyMipMapLevel() const;
    
    bool isNaNHandlingEnabled() const;
    
    bool isInViewerProgressReportEnabled() const;
    
    bool isDefaultAppearanceOutdated() const;
    void restoreDefaultAppearance();
    
    std::string getUserStyleSheetFilePath() const;
    
    bool isPluginDeactivated(const Plugin* p) const;

    int getDocumentationSource() const;
    int getServerPort() const;
    void setServerPort(int port) const;
    
Q_SIGNALS:
    
    void settingChanged(KnobI* knob);
    
private:

    virtual void initializeKnobs() OVERRIDE FINAL;
    
    void initializeKnobsGeneral();
    void initializeKnobsAppearance();
    void initializeKnobsViewers();
    void initializeKnobsNodeGraph();
    void initializeKnobsCaching();
    void initializeKnobsReaders();
    void initializeKnobsWriters();
    void initializeKnobsPlugins();
    void initializeKnobsPython();

    void warnChangedKnobs(const std::vector<KnobI*>& knobs);
    
    void setCachingLabels();
    void setDefaultValues();

    bool tryLoadOpenColorIOConfig();


    boost::shared_ptr<KnobPage> _generalTab;
    boost::shared_ptr<KnobBool> _natronSettingsExist;
  
    
    // Natron
    boost::shared_ptr<KnobBool> _checkForUpdates;
    boost::shared_ptr<KnobBool> _enableCrashReports;
    boost::shared_ptr<KnobButton> _testCrashReportButton;
    boost::shared_ptr<KnobBool> _autoSaveUnSavedProjects;
    boost::shared_ptr<KnobInt> _autoSaveDelay;
    boost::shared_ptr<KnobChoice> _hostName;
    boost::shared_ptr<KnobString> _customHostName;
    
    // Threading
    boost::shared_ptr<KnobInt> _numberOfThreads;
    boost::shared_ptr<KnobInt> _numberOfParallelRenders;
    boost::shared_ptr<KnobBool> _useThreadPool;
    boost::shared_ptr<KnobInt> _nThreadsPerEffect;
    boost::shared_ptr<KnobBool> _renderInSeparateProcess;
    boost::shared_ptr<KnobBool> _queueRenders;
    
    // Misc
    boost::shared_ptr<KnobBool> _notifyOnFileChange;
    boost::shared_ptr<KnobBool> _filedialogForWriters;
    boost::shared_ptr<KnobBool> _firstReadSetProjectFormat;
    boost::shared_ptr<KnobBool> _convertNaNValues;
    boost::shared_ptr<KnobBool> _autoPreviewEnabledForNewProjects;
    boost::shared_ptr<KnobBool> _fixPathsOnProjectPathChanged;
    boost::shared_ptr<KnobBool> _renderOnEditingFinished;
    boost::shared_ptr<KnobBool> _activateRGBSupport;
    boost::shared_ptr<KnobBool> _activateTransformConcatenationSupport;

    // User Interface
    boost::shared_ptr<KnobBool> _linearPickers;
    boost::shared_ptr<KnobInt> _maxPanelsOpened;
    boost::shared_ptr<KnobBool> _useCursorPositionIncrements;
    boost::shared_ptr<KnobFile> _defaultLayoutFile;
    boost::shared_ptr<KnobBool> _loadProjectsWorkspace;
<<<<<<< HEAD
    boost::shared_ptr<KnobBool> _renderOnEditingFinished;
    boost::shared_ptr<KnobBool> _activateRGBSupport;
    boost::shared_ptr<KnobBool> _activateTransformConcatenationSupport;
    boost::shared_ptr<KnobChoice> _hostName;
    boost::shared_ptr<KnobString> _customHostName;
    
    boost::shared_ptr<KnobInt> _wwwServerPort;
    boost::shared_ptr<KnobChoice> _documentationSource;
=======

>>>>>>> c23dae5c
    
    boost::shared_ptr<KnobChoice> _ocioConfigKnob;
    boost::shared_ptr<KnobBool> _warnOcioConfigKnobChanged;
    boost::shared_ptr<KnobBool> _ocioStartupCheck;
    boost::shared_ptr<KnobFile> _customOcioConfigFile;
    boost::shared_ptr<KnobPage> _cachingTab;

    boost::shared_ptr<KnobBool> _aggressiveCaching;
    ///The percentage of the value held by _maxRAMPercent to dedicate to playback cache (viewer cache's in-RAM portion) only
    boost::shared_ptr<KnobInt> _maxPlayBackPercent;
    boost::shared_ptr<KnobString> _maxPlaybackLabel;

    ///The percentage of the system total's RAM to dedicate to caching in theory. In practise this is limited
    ///by _unreachableRamPercent that determines how much RAM should be left free for other use on the computer
    boost::shared_ptr<KnobInt> _maxRAMPercent;
    boost::shared_ptr<KnobString> _maxRAMLabel;

    ///The percentage of the system total's RAM you want to keep free from cache usage
    ///When the cache grows and reaches a point where it is about to cross that threshold
    ///it starts freeing the LRU entries regardless of the _maxRAMPercent and _maxPlaybackPercent
    ///A reasonable value should be set for it, allowing Natron's caches to always stay in RAM and
    ///avoid being swapped-out on disk. Assuming the user isn't using many applications at the same time,
    ///10% seems a reasonable value.
    boost::shared_ptr<KnobInt> _unreachableRAMPercent;
    boost::shared_ptr<KnobString> _unreachableRAMLabel;
    
    ///The total disk space allowed for all Natron's caches
    boost::shared_ptr<KnobInt> _maxViewerDiskCacheGB;
    boost::shared_ptr<KnobInt> _maxDiskCacheNodeGB;
    boost::shared_ptr<KnobPath> _diskCachePath;
    boost::shared_ptr<KnobButton> _wipeDiskCache;
    
    boost::shared_ptr<KnobPage> _viewersTab;
    boost::shared_ptr<KnobChoice> _texturesMode;
    boost::shared_ptr<KnobInt> _powerOf2Tiling;
    boost::shared_ptr<KnobInt> _checkerboardTileSize;
    boost::shared_ptr<KnobColor> _checkerboardColor1;
    boost::shared_ptr<KnobColor> _checkerboardColor2;
    boost::shared_ptr<KnobBool> _autoWipe;
    boost::shared_ptr<KnobBool> _autoProxyWhenScrubbingTimeline;
    boost::shared_ptr<KnobChoice> _autoProxyLevel;
    boost::shared_ptr<KnobBool> _enableProgressReport;
    
    boost::shared_ptr<KnobPage> _nodegraphTab;
    boost::shared_ptr<KnobBool> _autoTurbo;
    boost::shared_ptr<KnobBool> _useNodeGraphHints;
    boost::shared_ptr<KnobBool> _snapNodesToConnections;
    boost::shared_ptr<KnobBool> _useBWIcons;
    boost::shared_ptr<KnobInt> _maxUndoRedoNodeGraph;
    boost::shared_ptr<KnobInt> _disconnectedArrowLength;
    boost::shared_ptr<KnobBool> _hideOptionalInputsAutomatically;
    boost::shared_ptr<KnobBool> _useInputAForMergeAutoConnect;
    boost::shared_ptr<KnobBool> _usePluginIconsInNodeGraph;
    boost::shared_ptr<KnobBool> _useAntiAliasing;
    boost::shared_ptr<KnobColor> _defaultNodeColor;
    boost::shared_ptr<KnobColor> _defaultBackdropColor;
    boost::shared_ptr<KnobColor> _defaultGeneratorColor;
    boost::shared_ptr<KnobColor> _defaultReaderColor;
    boost::shared_ptr<KnobColor> _defaultWriterColor;
    boost::shared_ptr<KnobColor> _defaultColorGroupColor;
    boost::shared_ptr<KnobColor> _defaultFilterGroupColor;
    boost::shared_ptr<KnobColor> _defaultTransformGroupColor;
    boost::shared_ptr<KnobColor> _defaultTimeGroupColor;
    boost::shared_ptr<KnobColor> _defaultDrawGroupColor;
    boost::shared_ptr<KnobColor> _defaultKeyerGroupColor;
    boost::shared_ptr<KnobColor> _defaultChannelGroupColor;
    boost::shared_ptr<KnobColor> _defaultMergeGroupColor;
    boost::shared_ptr<KnobColor> _defaultViewsGroupColor;
    boost::shared_ptr<KnobColor> _defaultDeepGroupColor;
    boost::shared_ptr<KnobInt> _defaultAppearanceVersion;
    
    boost::shared_ptr<KnobPage> _readersTab;
    std::vector< boost::shared_ptr<KnobChoice> > _readersMapping;
    boost::shared_ptr<KnobPage> _writersTab;
    std::vector< boost::shared_ptr<KnobChoice> >  _writersMapping;
    
    boost::shared_ptr<KnobPath> _extraPluginPaths;
    boost::shared_ptr<KnobPath> _templatesPluginPaths;
    boost::shared_ptr<KnobBool> _preferBundledPlugins;
    boost::shared_ptr<KnobBool> _loadBundledPlugins;
    boost::shared_ptr<KnobPage> _pluginsTab;
    
    boost::shared_ptr<KnobPage> _pythonPage;
    boost::shared_ptr<KnobString> _onProjectCreated;
    boost::shared_ptr<KnobString> _defaultOnProjectLoaded;
    boost::shared_ptr<KnobString> _defaultOnProjectSave;
    boost::shared_ptr<KnobString> _defaultOnProjectClose;
    boost::shared_ptr<KnobString> _defaultOnNodeCreated;
    boost::shared_ptr<KnobString> _defaultOnNodeDelete;
    boost::shared_ptr<KnobBool> _loadPyPlugsFromPythonScript;
    
    boost::shared_ptr<KnobBool> _echoVariableDeclarationToPython;
    boost::shared_ptr<KnobPage> _appearanceTab;
    
    boost::shared_ptr<KnobChoice> _systemFontChoice;
    boost::shared_ptr<KnobInt> _fontSize;
    boost::shared_ptr<KnobFile> _qssFile;
    
    boost::shared_ptr<KnobGroup> _guiColors;
    boost::shared_ptr<KnobColor> _sunkenColor;
    boost::shared_ptr<KnobColor> _baseColor;
    boost::shared_ptr<KnobColor> _raisedColor;
    boost::shared_ptr<KnobColor> _selectionColor;
    boost::shared_ptr<KnobColor> _textColor;
    boost::shared_ptr<KnobColor> _altTextColor;
    boost::shared_ptr<KnobColor> _timelinePlayheadColor;
    boost::shared_ptr<KnobColor> _timelineBGColor;
    boost::shared_ptr<KnobColor> _timelineBoundsColor;
    boost::shared_ptr<KnobColor> _interpolatedColor;
    boost::shared_ptr<KnobColor> _keyframeColor;
    boost::shared_ptr<KnobColor> _trackerKeyframeColor;
    boost::shared_ptr<KnobColor> _exprColor;
    boost::shared_ptr<KnobColor> _cachedFrameColor;
    boost::shared_ptr<KnobColor> _diskCachedFrameColor;
    
    boost::shared_ptr<KnobGroup> _curveEditorColors;
    boost::shared_ptr<KnobColor> _curveEditorBGColor;
    boost::shared_ptr<KnobColor> _gridColor;
    boost::shared_ptr<KnobColor> _curveEditorScaleColor;

    boost::shared_ptr<KnobGroup> _dopeSheetEditorColors;
    boost::shared_ptr<KnobColor> _dopeSheetEditorBackgroundColor;
    boost::shared_ptr<KnobColor> _dopeSheetEditorRootSectionBackgroundColor;
    boost::shared_ptr<KnobColor> _dopeSheetEditorKnobSectionBackgroundColor;
    boost::shared_ptr<KnobColor> _dopeSheetEditorScaleColor;
    boost::shared_ptr<KnobColor> _dopeSheetEditorGridColor;
    
    boost::shared_ptr<KnobGroup> _scriptEditorColors;
    boost::shared_ptr<KnobColor> _curLineColor;
    boost::shared_ptr<KnobColor> _keywordColor;
    boost::shared_ptr<KnobColor> _operatorColor;
    boost::shared_ptr<KnobColor> _braceColor;
    boost::shared_ptr<KnobColor> _defClassColor;
    boost::shared_ptr<KnobColor> _stringsColor;
    boost::shared_ptr<KnobColor> _commentsColor;
    boost::shared_ptr<KnobColor> _selfColor;
    boost::shared_ptr<KnobColor> _numbersColor;
    boost::shared_ptr<KnobChoice> _scriptEditorFontChoice;
    boost::shared_ptr<KnobInt> _scriptEditorFontSize;
    
    
    struct PerPluginKnobs
    {
        boost::shared_ptr<KnobBool> enabled;
        boost::shared_ptr<KnobChoice> renderScaleSupport;
        
        PerPluginKnobs(const boost::shared_ptr<KnobBool>& enabled,
                       const boost::shared_ptr<KnobChoice>& renderScaleSupport)
        : enabled(enabled)
        , renderScaleSupport(renderScaleSupport)
        {
            
        }
        
        PerPluginKnobs()
        : enabled() , renderScaleSupport()
        {
            
        }
    };

    std::map<const Plugin*,PerPluginKnobs> _pluginsMap;
    std::vector<std::string> _knownHostNames;
    bool _restoringSettings;
    bool _ocioRestored;
    bool _settingsExisted;
    bool _defaultAppearanceOutdated;
};

NATRON_NAMESPACE_EXIT;

#endif // NATRON_ENGINE_SETTINGS_H<|MERGE_RESOLUTION|>--- conflicted
+++ resolved
@@ -427,18 +427,7 @@
     boost::shared_ptr<KnobBool> _useCursorPositionIncrements;
     boost::shared_ptr<KnobFile> _defaultLayoutFile;
     boost::shared_ptr<KnobBool> _loadProjectsWorkspace;
-<<<<<<< HEAD
-    boost::shared_ptr<KnobBool> _renderOnEditingFinished;
-    boost::shared_ptr<KnobBool> _activateRGBSupport;
-    boost::shared_ptr<KnobBool> _activateTransformConcatenationSupport;
-    boost::shared_ptr<KnobChoice> _hostName;
-    boost::shared_ptr<KnobString> _customHostName;
-    
-    boost::shared_ptr<KnobInt> _wwwServerPort;
-    boost::shared_ptr<KnobChoice> _documentationSource;
-=======
-
->>>>>>> c23dae5c
+
     
     boost::shared_ptr<KnobChoice> _ocioConfigKnob;
     boost::shared_ptr<KnobBool> _warnOcioConfigKnobChanged;
@@ -579,6 +568,8 @@
     boost::shared_ptr<KnobChoice> _scriptEditorFontChoice;
     boost::shared_ptr<KnobInt> _scriptEditorFontSize;
     
+    boost::shared_ptr<KnobInt> _wwwServerPort;
+    boost::shared_ptr<KnobChoice> _documentationSource;
     
     struct PerPluginKnobs
     {
