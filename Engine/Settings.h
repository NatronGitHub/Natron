--- conflicted
+++ resolved
@@ -139,34 +139,18 @@
 
     bool doesKnobChangeRequireOFXCacheClear(const KnobIPtr& knob);
 
-<<<<<<< HEAD
+    // should settings be saved?
+    void setSaveSettings(bool);
+
+    bool getSaveSettings() const;
+
     enum LoadSettingsType
     {
         eLoadSettingsTypeKnobs = 0x1,
         eLoadSettingsTypePlugins = 0x2,
         eLoadSettingsTypeShortcuts = 0x4
     };
-=======
-    int getNumberOfThreadsPerEffect() const;
-
-    bool useGlobalThreadPool() const;
-
-    void setUseGlobalThreadPool(bool use);
-
-    void restorePluginSettings();
-
-    void populateSystemFonts(const QSettings& settings, const std::vector<std::string>& fonts);
-
-    // should settings be saved?
-    void setSaveSettings(bool);
-
-    bool getSaveSettings() const;
-
-    ///save the settings to the application's settings
-    void saveSettings(const std::vector<KnobI*>& settings, bool doWarnings, bool pluginSettings);
-
-    void savePluginsSettings();
->>>>>>> c5051698
+
 
     /**
      * @brief Load the all the settings from the settings file.
@@ -182,12 +166,7 @@
 
     std::string getSettingsAbsoluteFilePath() const;
 
-<<<<<<< HEAD
     std::string getApplicationFontFamily() const;
-=======
-    ///restores the settings from disk
-    void restoreSettings(bool useDefault);
->>>>>>> c5051698
 
     int getApplicationFontSize() const;
 
@@ -255,16 +234,9 @@
     bool getIconsBlackAndWhite() const;
 
     std::string getHostName() const;
-<<<<<<< HEAD
 
     const std::string& getKnownHostName(KnownHostNameEnum e) const;
 
-=======
-    const std::string& getKnownHostName(KnownHostNameEnum e) const
-    {
-        return _knownHostNames[(int)e].id;
-    }
->>>>>>> c5051698
 
     std::string getDefaultLayoutFile() const;
 
@@ -462,261 +434,8 @@
 
     virtual void initializeKnobs() OVERRIDE FINAL;
 
-<<<<<<< HEAD
     boost::scoped_ptr<SettingsPrivate> _imp;
 
-=======
-    void initializeKnobsGeneral();
-    void initializeKnobsThreading();
-    void initializeKnobsRendering();
-    void initializeKnobsGPU();
-    void initializeKnobsProjectSetup();
-    void initializeKnobsDocumentation();
-    void initializeKnobsUserInterface();
-    void initializeKnobsColorManagement();
-    void initializeKnobsCaching();
-    void initializeKnobsViewers();
-    void initializeKnobsNodeGraph();
-    void initializeKnobsPlugins();
-    void initializeKnobsPython();
-    void initializeKnobsAppearance();
-    void initializeKnobsGuiColors();
-    void initializeKnobsCurveEditorColors();
-    void initializeKnobsDopeSheetColors();
-    void initializeKnobsNodeGraphColors();
-    void initializeKnobsScriptEditorColors();
-
-
-    void warnChangedKnobs(const std::vector<KnobI*>& knobs);
-
-    void setCachingLabels();
-    void setDefaultValues();
-
-    bool tryLoadOpenColorIOConfig();
-
-
-    boost::shared_ptr<KnobBool> _natronSettingsExist;
-    boost::shared_ptr<KnobBool> _saveSettings;
-
-
-    // General
-    boost::shared_ptr<KnobPage> _generalTab;
-    boost::shared_ptr<KnobBool> _checkForUpdates;
-    boost::shared_ptr<KnobBool> _enableCrashReports;
-    boost::shared_ptr<KnobButton> _testCrashReportButton;
-    boost::shared_ptr<KnobBool> _autoSaveUnSavedProjects;
-    boost::shared_ptr<KnobInt> _autoSaveDelay;
-    boost::shared_ptr<KnobChoice> _hostName;
-    boost::shared_ptr<KnobString> _customHostName;
-
-    // General/Threading
-    boost::shared_ptr<KnobPage> _threadingPage;
-    boost::shared_ptr<KnobInt> _numberOfThreads;
-    boost::shared_ptr<KnobInt> _numberOfParallelRenders;
-    boost::shared_ptr<KnobBool> _useThreadPool;
-    boost::shared_ptr<KnobInt> _nThreadsPerEffect;
-    boost::shared_ptr<KnobBool> _renderInSeparateProcess;
-    boost::shared_ptr<KnobBool> _queueRenders;
-
-    // General/Rendering
-    boost::shared_ptr<KnobPage> _renderingPage;
-    boost::shared_ptr<KnobBool> _convertNaNValues;
-    boost::shared_ptr<KnobBool> _pluginUseImageCopyForSource;
-    boost::shared_ptr<KnobBool> _activateRGBSupport;
-    boost::shared_ptr<KnobBool> _activateTransformConcatenationSupport;
-
-    // General/GPU rendering
-    boost::shared_ptr<KnobPage> _gpuPage;
-    boost::shared_ptr<KnobString> _openglRendererString;
-    boost::shared_ptr<KnobChoice> _availableOpenGLRenderers;
-    boost::shared_ptr<KnobInt> _nOpenGLContexts;
-    boost::shared_ptr<KnobChoice> _enableOpenGL;
-
-
-
-    // General/Projects setup
-    boost::shared_ptr<KnobPage> _projectsPage;
-    boost::shared_ptr<KnobBool> _firstReadSetProjectFormat;
-    boost::shared_ptr<KnobBool> _autoPreviewEnabledForNewProjects;
-    boost::shared_ptr<KnobBool> _fixPathsOnProjectPathChanged;
-    boost::shared_ptr<KnobBool> _enableMappingFromDriveLettersToUNCShareNames;
-
-    // General/Documentation
-    boost::shared_ptr<KnobPage> _documentationPage;
-    boost::shared_ptr<KnobInt> _wwwServerPort;
-#ifdef NATRON_DOCUMENTATION_ONLINE
-    boost::shared_ptr<KnobChoice> _documentationSource;
-#endif
-
-    // General/User Interface
-    boost::shared_ptr<KnobPage> _uiPage;
-    boost::shared_ptr<KnobBool> _notifyOnFileChange;
-
-#ifdef NATRON_ENABLE_IO_META_NODES
-    boost::shared_ptr<KnobBool> _filedialogForWriters;
-#endif
-    boost::shared_ptr<KnobBool> _renderOnEditingFinished;
-    boost::shared_ptr<KnobBool> _linearPickers;
-    boost::shared_ptr<KnobInt> _maxPanelsOpened;
-    boost::shared_ptr<KnobBool> _useCursorPositionIncrements;
-    boost::shared_ptr<KnobFile> _defaultLayoutFile;
-    boost::shared_ptr<KnobBool> _loadProjectsWorkspace;
-
-    // Color-Management
-    boost::shared_ptr<KnobPage> _ocioTab;
-    boost::shared_ptr<KnobChoice> _ocioConfigKnob;
-    boost::shared_ptr<KnobBool> _warnOcioConfigKnobChanged;
-    boost::shared_ptr<KnobBool> _ocioStartupCheck;
-    boost::shared_ptr<KnobFile> _customOcioConfigFile;
-
-    // Caching
-    boost::shared_ptr<KnobPage> _cachingTab;
-    boost::shared_ptr<KnobBool> _aggressiveCaching;
-    ///The percentage of the value held by _maxRAMPercent to dedicate to playback cache (viewer cache's in-RAM portion) only
-    boost::shared_ptr<KnobString> _maxPlaybackLabel;
-
-    ///The percentage of the system total's RAM to dedicate to caching in theory. In practise this is limited
-    ///by _unreachableRamPercent that determines how much RAM should be left free for other use on the computer
-    boost::shared_ptr<KnobInt> _maxRAMPercent;
-    boost::shared_ptr<KnobString> _maxRAMLabel;
-
-    ///The percentage of the system total's RAM you want to keep free from cache usage
-    ///When the cache grows and reaches a point where it is about to cross that threshold
-    ///it starts freeing the LRU entries regardless of the _maxRAMPercent and _maxPlaybackPercent
-    ///A reasonable value should be set for it, allowing Natron's caches to always stay in RAM and
-    ///avoid being swapped-out on disk. Assuming the user isn't using many applications at the same time,
-    ///10% seems a reasonable value.
-    boost::shared_ptr<KnobInt> _unreachableRAMPercent;
-    boost::shared_ptr<KnobString> _unreachableRAMLabel;
-
-    ///The total disk space allowed for all Natron's caches
-    boost::shared_ptr<KnobInt> _maxViewerDiskCacheGB;
-    boost::shared_ptr<KnobInt> _maxDiskCacheNodeGB;
-    boost::shared_ptr<KnobPath> _diskCachePath;
-    boost::shared_ptr<KnobButton> _wipeDiskCache;
-
-    // Viewer
-    boost::shared_ptr<KnobPage> _viewersTab;
-    boost::shared_ptr<KnobChoice> _texturesMode;
-    boost::shared_ptr<KnobInt> _powerOf2Tiling;
-    boost::shared_ptr<KnobInt> _checkerboardTileSize;
-    boost::shared_ptr<KnobColor> _checkerboardColor1;
-    boost::shared_ptr<KnobColor> _checkerboardColor2;
-    boost::shared_ptr<KnobBool> _autoWipe;
-    boost::shared_ptr<KnobBool> _autoProxyWhenScrubbingTimeline;
-    boost::shared_ptr<KnobChoice> _autoProxyLevel;
-    boost::shared_ptr<KnobInt> _maximumNodeViewerUIOpened;
-    boost::shared_ptr<KnobBool> _viewerKeys;
-
-    // Nodegraph
-    boost::shared_ptr<KnobPage> _nodegraphTab;
-    boost::shared_ptr<KnobBool> _autoScroll;
-    boost::shared_ptr<KnobBool> _autoTurbo;
-    boost::shared_ptr<KnobBool> _snapNodesToConnections;
-    boost::shared_ptr<KnobBool> _useBWIcons;
-    boost::shared_ptr<KnobInt> _maxUndoRedoNodeGraph;
-    boost::shared_ptr<KnobInt> _disconnectedArrowLength;
-    boost::shared_ptr<KnobBool> _hideOptionalInputsAutomatically;
-    boost::shared_ptr<KnobBool> _useInputAForMergeAutoConnect;
-    boost::shared_ptr<KnobBool> _usePluginIconsInNodeGraph;
-    boost::shared_ptr<KnobBool> _useAntiAliasing;
-
-    // Plugins
-    boost::shared_ptr<KnobPage> _pluginsTab;
-    boost::shared_ptr<KnobPath> _extraPluginPaths;
-    boost::shared_ptr<KnobBool> _useStdOFXPluginsLocation;
-    boost::shared_ptr<KnobPath> _templatesPluginPaths;
-    boost::shared_ptr<KnobBool> _preferBundledPlugins;
-    boost::shared_ptr<KnobBool> _loadBundledPlugins;
-
-    // Python
-    boost::shared_ptr<KnobPage> _pythonPage;
-    boost::shared_ptr<KnobString> _onProjectCreated;
-    boost::shared_ptr<KnobString> _defaultOnProjectLoaded;
-    boost::shared_ptr<KnobString> _defaultOnProjectSave;
-    boost::shared_ptr<KnobString> _defaultOnProjectClose;
-    boost::shared_ptr<KnobString> _defaultOnNodeCreated;
-    boost::shared_ptr<KnobString> _defaultOnNodeDelete;
-    boost::shared_ptr<KnobBool> _loadPyPlugsFromPythonScript;
-    boost::shared_ptr<KnobBool> _echoVariableDeclarationToPython;
-
-    // Appearance
-    boost::shared_ptr<KnobPage> _appearanceTab;
-    boost::shared_ptr<KnobChoice> _systemFontChoice;
-    boost::shared_ptr<KnobInt> _fontSize;
-    boost::shared_ptr<KnobFile> _qssFile;
-    boost::shared_ptr<KnobInt> _defaultAppearanceVersion;
-
-    // Appearance/Main Window
-    boost::shared_ptr<KnobPage> _guiColorsTab;
-    boost::shared_ptr<KnobColor> _sunkenColor;
-    boost::shared_ptr<KnobColor> _baseColor;
-    boost::shared_ptr<KnobColor> _raisedColor;
-    boost::shared_ptr<KnobColor> _selectionColor;
-    boost::shared_ptr<KnobColor> _textColor;
-    boost::shared_ptr<KnobColor> _altTextColor;
-    boost::shared_ptr<KnobColor> _timelinePlayheadColor;
-    boost::shared_ptr<KnobColor> _timelineBGColor;
-    boost::shared_ptr<KnobColor> _timelineBoundsColor;
-    boost::shared_ptr<KnobColor> _interpolatedColor;
-    boost::shared_ptr<KnobColor> _keyframeColor;
-    boost::shared_ptr<KnobColor> _trackerKeyframeColor;
-    boost::shared_ptr<KnobColor> _exprColor;
-    boost::shared_ptr<KnobColor> _cachedFrameColor;
-    boost::shared_ptr<KnobColor> _diskCachedFrameColor;
-    boost::shared_ptr<KnobColor> _sliderColor;
-
-    // Apprance/Curve Editor
-    boost::shared_ptr<KnobPage> _curveEditorColorsTab;
-    boost::shared_ptr<KnobColor> _curveEditorBGColor;
-    boost::shared_ptr<KnobColor> _gridColor;
-    boost::shared_ptr<KnobColor> _curveEditorScaleColor;
-
-    // Appearance/Dope Sheet
-    boost::shared_ptr<KnobPage> _dopeSheetEditorColorsTab;
-    boost::shared_ptr<KnobColor> _dopeSheetEditorBackgroundColor;
-    boost::shared_ptr<KnobColor> _dopeSheetEditorRootSectionBackgroundColor;
-    boost::shared_ptr<KnobColor> _dopeSheetEditorKnobSectionBackgroundColor;
-    boost::shared_ptr<KnobColor> _dopeSheetEditorScaleColor;
-    boost::shared_ptr<KnobColor> _dopeSheetEditorGridColor;
-
-    // Appearance/Script Editor
-    boost::shared_ptr<KnobPage> _scriptEditorColorsTab;
-    boost::shared_ptr<KnobColor> _curLineColor;
-    boost::shared_ptr<KnobColor> _keywordColor;
-    boost::shared_ptr<KnobColor> _operatorColor;
-    boost::shared_ptr<KnobColor> _braceColor;
-    boost::shared_ptr<KnobColor> _defClassColor;
-    boost::shared_ptr<KnobColor> _stringsColor;
-    boost::shared_ptr<KnobColor> _commentsColor;
-    boost::shared_ptr<KnobColor> _selfColor;
-    boost::shared_ptr<KnobColor> _numbersColor;
-    boost::shared_ptr<KnobChoice> _scriptEditorFontChoice;
-    boost::shared_ptr<KnobInt> _scriptEditorFontSize;
-
-    // Appearance/Node Graph
-    boost::shared_ptr<KnobPage> _nodegraphColorsTab;
-    boost::shared_ptr<KnobColor> _defaultNodeColor;
-    boost::shared_ptr<KnobColor> _defaultBackdropColor;
-    boost::shared_ptr<KnobColor> _defaultGeneratorColor;
-    boost::shared_ptr<KnobColor> _defaultReaderColor;
-    boost::shared_ptr<KnobColor> _defaultWriterColor;
-    boost::shared_ptr<KnobColor> _defaultColorGroupColor;
-    boost::shared_ptr<KnobColor> _defaultFilterGroupColor;
-    boost::shared_ptr<KnobColor> _defaultTransformGroupColor;
-    boost::shared_ptr<KnobColor> _defaultTimeGroupColor;
-    boost::shared_ptr<KnobColor> _defaultDrawGroupColor;
-    boost::shared_ptr<KnobColor> _defaultKeyerGroupColor;
-    boost::shared_ptr<KnobColor> _defaultChannelGroupColor;
-    boost::shared_ptr<KnobColor> _defaultMergeGroupColor;
-    boost::shared_ptr<KnobColor> _defaultViewsGroupColor;
-    boost::shared_ptr<KnobColor> _defaultDeepGroupColor;
-    std::vector<ChoiceOption> _knownHostNames;
-    bool _restoringSettings;
-    bool _ocioRestored;
-    bool _settingsExisted;
-    bool _defaultAppearanceOutdated;
->>>>>>> c5051698
 };
 
 NATRON_NAMESPACE_EXIT;
