--- conflicted
+++ resolved
@@ -135,11 +135,6 @@
         if ( label.empty() ) {
             label = param->getLongLabel();
         }
-<<<<<<< HEAD
-
-=======
- 
->>>>>>> f8938a1f
         return label;
     }
 
