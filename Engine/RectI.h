--- conflicted
+++ resolved
@@ -41,18 +41,16 @@
 
 #include "Engine/EngineFwd.h"
 
-NATRON_NAMESPACE_ENTER;
+
+NATRON_NAMESPACE_ENTER
+
 
 #if !defined(Q_MOC_RUN) && !defined(SBK_RUN)
 //Shiboken fails if defined at the start of a header
 GCC_DIAG_OFF(strict-overflow)
 #endif
 
-<<<<<<< HEAD
-=======
-NATRON_NAMESPACE_ENTER
-
->>>>>>> fe3f94e2
+
 /**
  * @brief A rectangle where x1 < x2 and y1 < y2 such as width() == (x2 - x1) && height() == (y2 - y1)
  **/
