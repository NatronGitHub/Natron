/* ***** BEGIN LICENSE BLOCK *****
 * This file is part of Natron <http://www.natron.fr/>,
 * Copyright (C) 2013-2017 INRIA and Alexandre Gauthier-Foichat
 *
 * Natron is free software: you can redistribute it and/or modify
 * it under the terms of the GNU General Public License as published by
 * the Free Software Foundation; either version 2 of the License, or
 * (at your option) any later version.
 *
 * Natron is distributed in the hope that it will be useful,
 * but WITHOUT ANY WARRANTY; without even the implied warranty of
 * MERCHANTABILITY or FITNESS FOR A PARTICULAR PURPOSE.  See the
 * GNU General Public License for more details.
 *
 * You should have received a copy of the GNU General Public License
 * along with Natron.  If not, see <http://www.gnu.org/licenses/gpl-2.0.html>
 * ***** END LICENSE BLOCK ***** */

#ifndef NATRON_ENGINE_KNOBFILE_H
#define NATRON_ENGINE_KNOBFILE_H

// ***** BEGIN PYTHON BLOCK *****
// from <https://docs.python.org/3/c-api/intro.html#include-files>:
// "Since Python may define some pre-processor definitions which affect the standard headers on some systems, you must include Python.h before any standard headers are included."
#include <Python.h>
// ***** END PYTHON BLOCK *****

#include "Global/Macros.h"

#include <vector>
#include <map>

CLANG_DIAG_OFF(deprecated)
#include <QtCore/QObject>
CLANG_DIAG_ON(deprecated)
#include <QtCore/QMutex>
#include <QtCore/QString>

#include "Engine/KnobTypes.h"
#include "Engine/ViewIdx.h"

#include "Engine/EngineFwd.h"

NATRON_NAMESPACE_ENTER

/******************************KnobFile**************************************/

struct KnobFilePrivate;
class KnobFile
    : public QObject, public AnimatingKnobStringHelper
{
GCC_DIAG_SUGGEST_OVERRIDE_OFF
    Q_OBJECT
GCC_DIAG_SUGGEST_OVERRIDE_ON

private: // derives from KnobI
    // TODO: enable_shared_from_this
    // constructors should be privatized in any class that derives from boost::enable_shared_from_this<>

    KnobFile(const KnobHolderPtr& holder,
             const std::string &name,
             int dimension);

    KnobFile(const KnobHolderPtr& holder,const KnobIPtr& mainInstance);
public:

    enum KnobFileDialogTypeEnum
    {
        eKnobFileDialogTypeOpenFile,
        eKnobFileDialogTypeOpenFileSequences,
        eKnobFileDialogTypeSaveFile,
        eKnobFileDialogTypeSaveFileSequences
    };

    static KnobHelperPtr create(const KnobHolderPtr& holder,
                                const std::string &name,
                                int dimension)
    {
        return KnobHelperPtr(new KnobFile(holder, name, dimension));
    }

    static KnobHelperPtr createRenderClone(const KnobHolderPtr& holder,const KnobIPtr& mainInstance)
    {
        return KnobFilePtr(new KnobFile(holder, mainInstance));
    }

    virtual ~KnobFile();

    virtual bool isAnimatedByDefault() const OVERRIDE FINAL
    {
        return false;
    }

    virtual bool canSplitViews() const OVERRIDE FINAL
    {
        return false;
    }

    static const std::string & typeNameStatic();

    void setDialogType(KnobFileDialogTypeEnum type);

    KnobFileDialogTypeEnum getDialogType() const;

    void setDialogFilters(const std::vector<std::string>& filters);

    const std::vector<std::string>& getDialogFilters() const;

    void open_file()
    {
        Q_EMIT openFile();
    }

    void reloadFile();


    std::string getRawFileName(DimIdx dimension = DimIdx(0), ViewIdx view = ViewIdx(0)) WARN_UNUSED_RETURN;

    virtual std::string getValue(DimIdx dimension = DimIdx(0), ViewIdx view = ViewIdx(0), bool clampToMinMax = true) OVERRIDE FINAL WARN_UNUSED_RETURN;
    virtual std::string getValueAtTime(TimeValue time, DimIdx dimension = DimIdx(0), ViewIdx view = ViewIdx(0), bool clampToMinMax = true) OVERRIDE FINAL WARN_UNUSED_RETURN;

Q_SIGNALS:

    void openFile();

private:

    virtual std::string getValueForHash(DimIdx dim, ViewIdx view) OVERRIDE;

    /**
     * @brief a KnobFile is never animated but it's value may change, indicate this to the plug-in
     **/
    virtual bool evaluateValueChangeOnTimeChange() const OVERRIDE FINAL { return true; }

    virtual bool canAnimate() const OVERRIDE FINAL;
    virtual const std::string & typeName() const OVERRIDE FINAL;
    static const std::string _typeNameStr;
    boost::shared_ptr<KnobFilePrivate> _imp;
};


/******************************KnobPath**************************************/


/**
 * @brief The string value is encoded the following way:
 * <Name>Lala</Name><Value>MyValue</Value>
 **/
struct KnobPathPrivate;
class KnobPath
    : public KnobTable
{
private: // derives from KnobI
    // TODO: enable_shared_from_this
    // constructors should be privatized in any class that derives from boost::enable_shared_from_this<>

    KnobPath(const KnobHolderPtr& holder,
             const std::string &name,
             int dimension);

    KnobPath(const KnobHolderPtr& holder,const KnobIPtr& mainInstance);

public:
    static KnobHelperPtr create(const KnobHolderPtr& holder,
                                const std::string &name,
                                int dimension)
    {
        return KnobHelperPtr(new KnobPath(holder, name, dimension));
    }

    static KnobHelperPtr createRenderClone(const KnobHolderPtr& holder,const KnobIPtr& mainInstance)
    {
        return KnobPathPtr(new KnobPath(holder, mainInstance));
    }



    virtual ~KnobPath();


    static const std::string & typeNameStatic();


    void setMultiPath(bool b);

    bool isMultiPath() const;

    /*
       @brief same as setMultiPath except that there will be only variable names, no values
     */
    void setAsStringList(bool b);
    bool getIsStringList() const;

    void getPaths(std::list<std::string>* paths);
    void prependPath(const std::string& path);
    void appendPath(const std::string& path);


    virtual int getColumnsCount() const OVERRIDE FINAL WARN_UNUSED_RETURN;

    virtual std::string getColumnLabel(int col) const OVERRIDE FINAL WARN_UNUSED_RETURN
    {
        switch (col) {
        case 0:

            return "Name";
        case 1:

            return "Value";
        default:

            return "";
        }
    }

    virtual bool isCellEnabled(int row, int col, const QStringList& values) const OVERRIDE FINAL WARN_UNUSED_RETURN;
    virtual bool isCellBracketDecorated(int row, int col) const OVERRIDE FINAL WARN_UNUSED_RETURN;
    virtual bool useEditButton() const OVERRIDE FINAL WARN_UNUSED_RETURN;
private:

    static std::string generateUniquePathID(const std::list<std::vector<std::string> >& paths);
    virtual const std::string & typeName() const OVERRIDE FINAL;

private:
    static const std::string _typeNameStr;
   
    boost::shared_ptr<KnobPathPrivate> _imp;
};

<<<<<<< HEAD
inline KnobFilePtr
toKnobFile(const KnobIPtr& knob)
{
    return boost::dynamic_pointer_cast<KnobFile>(knob);
}


inline KnobPathPtr
toKnobPath(const KnobIPtr& knob)
{
    return boost::dynamic_pointer_cast<KnobPath>(knob);
}

NATRON_NAMESPACE_EXIT;
=======
NATRON_NAMESPACE_EXIT
>>>>>>> fe3f94e2

#endif // NATRON_ENGINE_KNOBFILE_H<|MERGE_RESOLUTION|>--- conflicted
+++ resolved
@@ -227,7 +227,7 @@
     boost::shared_ptr<KnobPathPrivate> _imp;
 };
 
-<<<<<<< HEAD
+
 inline KnobFilePtr
 toKnobFile(const KnobIPtr& knob)
 {
@@ -241,9 +241,7 @@
     return boost::dynamic_pointer_cast<KnobPath>(knob);
 }
 
-NATRON_NAMESPACE_EXIT;
-=======
+
 NATRON_NAMESPACE_EXIT
->>>>>>> fe3f94e2
 
 #endif // NATRON_ENGINE_KNOBFILE_H