--- conflicted
+++ resolved
@@ -559,13 +559,8 @@
     Natron::Image* tmpImg = new Natron::Image(getComponents(),srcRoI,0);
     
     buildMipMapLevel(tmpImg, roi, level);
-<<<<<<< HEAD
-    
+
     RectI dstRoI = roi.downscalePowerOfTwo(level);
-=======
-   
-    RectI dstRoI = roi.downscale(1 << level);
->>>>>>> 85305dc2
     
     Natron::Image* tmpImg2  = new Natron::Image(getComponents(),dstRoI,0);
     tmpImg->scale(srcRoI, tmpImg2);
