--- conflicted
+++ resolved
@@ -687,13 +687,8 @@
     }
     
     assert( getComponents() == srcImg.getComponents() );
-<<<<<<< HEAD
+
     int components = getComponents().getNumComponents();
-
-=======
-    int components = getElementsCountForComponents( getComponents() );
-    
->>>>>>> 84626283
     if (copyBitmap) {
         copyBitmapPortion(roi, srcImg);
     }
@@ -2337,21 +2332,15 @@
                        bool requiresUnpremult,
                        Natron::Image* dstImg) const
 {
-<<<<<<< HEAD
-    assert( getBounds() == dstImg->getBounds() );
-    
+
+
+    QWriteLocker k(&dstImg->_entryLock);
+    QReadLocker k2(&_entryLock);
+    
+    assert( _bounds == dstImg->_bounds );
     //Can only convert among the color plane
     assert(dstImg->getComponents().isColorPlane() && getComponents().isColorPlane());
-    
-=======
-
-    QWriteLocker k(&dstImg->_entryLock);
-    QReadLocker k2(&_entryLock);
-    
-    assert( _bounds == dstImg->_bounds );
-
-
->>>>>>> 84626283
+
     if ( dstImg->getComponents() == getComponents() ) {
         switch ( dstImg->getBitDepth() ) {
         case eImageBitDepthByte: {
