--- conflicted
+++ resolved
@@ -1664,7 +1664,7 @@
     n->setPagesOrder(order);
 }
 
-<<<<<<< HEAD
+
 void
 Effect::insertParamInViewerUI(Param* param, int index)
 {
@@ -1757,9 +1757,7 @@
 }
 
 
-NATRON_PYTHON_NAMESPACE_EXIT;
-NATRON_NAMESPACE_EXIT;
-=======
 NATRON_PYTHON_NAMESPACE_EXIT
-NATRON_NAMESPACE_EXIT
->>>>>>> fe3f94e2
+
+
+NATRON_NAMESPACE_EXIT