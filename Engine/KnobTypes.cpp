--- conflicted
+++ resolved
@@ -63,14 +63,12 @@
 #include "Engine/Transform.h"
 #include "Engine/ViewIdx.h"
 
-<<<<<<< HEAD
 #include "Serialization/CurveSerialization.h"
 #include "Serialization/KnobSerialization.h"
 
-NATRON_NAMESPACE_ENTER;
-=======
+
 NATRON_NAMESPACE_ENTER
->>>>>>> fe3f94e2
+
 
 struct KnobIntPrivate
 {
@@ -4256,7 +4254,7 @@
     return _typeNameStr;
 }
 
-<<<<<<< HEAD
+
 std::string
 KnobLayers::encodePlanesList(const std::list<ImagePlaneDesc>& planes)
 {
@@ -4333,10 +4331,8 @@
     return ret;
 } // decodePlanesList
 
-NATRON_NAMESPACE_EXIT;
-=======
+
 NATRON_NAMESPACE_EXIT
->>>>>>> fe3f94e2
 
 NATRON_NAMESPACE_USING
 #include "moc_KnobTypes.cpp"