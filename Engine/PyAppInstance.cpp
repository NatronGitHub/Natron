/* ***** BEGIN LICENSE BLOCK *****
 * This file is part of Natron <http://www.natron.fr/>,
 * Copyright (C) 2016 INRIA and Alexandre Gauthier-Foichat
 *
 * Natron is free software: you can redistribute it and/or modify
 * it under the terms of the GNU General Public License as published by
 * the Free Software Foundation; either version 2 of the License, or
 * (at your option) any later version.
 *
 * Natron is distributed in the hope that it will be useful,
 * but WITHOUT ANY WARRANTY; without even the implied warranty of
 * MERCHANTABILITY or FITNESS FOR A PARTICULAR PURPOSE.  See the
 * GNU General Public License for more details.
 *
 * You should have received a copy of the GNU General Public License
 * along with Natron.  If not, see <http://www.gnu.org/licenses/gpl-2.0.html>
 * ***** END LICENSE BLOCK ***** */

// ***** BEGIN PYTHON BLOCK *****
// from <https://docs.python.org/3/c-api/intro.html#include-files>:
// "Since Python may define some pre-processor definitions which affect the standard headers on some systems, you must include Python.h before any standard headers are included."
#include <Python.h>
// ***** END PYTHON BLOCK *****

#include "PyAppInstance.h"

#include <cassert>
#include <stdexcept>

#include <QtCore/QDebug>

#include "Engine/AppInstance.h"
#include "Engine/CreateNodeArgs.h"
#include "Engine/Project.h"
#include "Engine/Node.h"
#include "Engine/NodeGroup.h"
#include "Engine/EffectInstance.h"
#include "Engine/Settings.h"
#include "Engine/ViewerNode.h"
#include "Engine/ViewerInstance.h"

#include "Engine/EngineFwd.h"

NATRON_NAMESPACE_ENTER;
NATRON_PYTHON_NAMESPACE_ENTER;

App::App(const AppInstancePtr& instance)
    : Group()
    , _instance(instance)
{
    if ( instance->getProject() ) {
        init( instance->getProject() );
    }
}

int
App::getAppID() const
{
    return getInternalApp()->getAppID();
}

AppInstancePtr
App::getInternalApp() const
{
    return _instance.lock();
}

NodeCollectionPtr
App::getCollectionFromGroup(Group* group) const
{
    NodeCollectionPtr collection;

    if (group) {
        App* isApp = dynamic_cast<App*>(group);
        Effect* isEffect = dynamic_cast<Effect*>(group);
        if (isApp) {
            collection = boost::dynamic_pointer_cast<NodeCollection>( isApp->getInternalApp()->getProject() );
        } else if (isEffect) {
            NodePtr node = isEffect->getInternalNode();
            assert(node);
            NodeGroupPtr isGrp = toNodeGroup( node->getEffectInstance()->shared_from_this() );
            if (!isGrp) {
                qDebug() << "The group passed to createNode() is not a group, defaulting to the project root.";
            } else {
                collection = boost::dynamic_pointer_cast<NodeCollection>(isGrp);
                assert(collection);
            }
        }
    }

    if (!collection) {
        collection = boost::dynamic_pointer_cast<NodeCollection>( getInternalApp()->getProject() );
    }

    return collection;
}

static void makeCreateNodeArgs(const AppInstancePtr& app,
                               const QString& pluginID,
                               int majorVersion,
<<<<<<< HEAD
                               const NodeCollectionPtr& collection,
                               const std::map<QString, NodeCreationProperty*>& props,
=======
                               const boost::shared_ptr<NodeCollection>& collection,
                               const NodeCreationPropertyMap& props,
>>>>>>> 2dcadb22
                               CreateNodeArgs* args)
{

    args->setProperty<std::string>(kCreateNodeArgsPropPluginID, pluginID.toStdString());
    args->setProperty<NodeCollectionPtr >(kCreateNodeArgsPropGroupContainer, collection);
    args->setProperty<int>(kCreateNodeArgsPropPluginVersion, majorVersion, 0);

    args->setProperty<bool>(kCreateNodeArgsPropAddUndoRedoCommand, false);
    args->setProperty<bool>(kCreateNodeArgsPropSettingsOpened, false);
    args->setProperty<bool>(kCreateNodeArgsPropSubGraphOpened, false);
    args->setProperty<bool>(kCreateNodeArgsPropAutoConnect, false);
    args->setProperty<bool>(kCreateNodeArgsPropSilent, true);
    args->setProperty<bool>(kCreateNodeArgsPropAllowNonUserCreatablePlugins, true); // also load deprecated plugins

    bool skipNoNodeGuiProp = false;
    for (NodeCreationPropertyMap::const_iterator it = props.begin(); it!=props.end(); ++it) {
        IntNodeCreationProperty* isInt = dynamic_cast<IntNodeCreationProperty*>(it->second);
        BoolNodeCreationProperty* isBool = dynamic_cast<BoolNodeCreationProperty*>(it->second);
        FloatNodeCreationProperty* isDouble = dynamic_cast<FloatNodeCreationProperty*>(it->second);
        StringNodeCreationProperty* isString = dynamic_cast<StringNodeCreationProperty*>(it->second);

        bool fail = true;
        if (it->first.startsWith(QString::fromUtf8(kCreateNodeArgsPropParamValue))) {
            fail = false;
        }
        std::string prop = it->first.toStdString();
        try {
            if (isInt) {
                args->setPropertyN<int>(prop, isInt->getValues(), fail);
            } else if (isBool) {
                if (prop == kCreateNodeArgsPropVolatile) {
                    args->setProperty(kCreateNodeArgsPropNoNodeGUI, true);
                    skipNoNodeGuiProp = true;
                } else if (skipNoNodeGuiProp && prop == kCreateNodeArgsPropNoNodeGUI) {
                    continue;
                }
                args->setPropertyN<bool>(prop, isBool->getValues(), fail);
            } else if (isDouble) {
                args->setPropertyN<double>(prop, isDouble->getValues(), fail);
            } else if (isString) {
                args->setPropertyN<std::string>(prop, isString->getValues(), fail);
            }
        } catch (const std::exception& e) {
            std::stringstream ss;
            ss << ("Error while setting property ");
            ss << it->first.toStdString();
            ss << ": " << e.what();
            app->appendToScriptEditor(ss.str());
        }
    }


}


Effect*
App::createNode(const QString& pluginID,
                int majorVersion,
                Group* group,
                const NodeCreationPropertyMap& props) const
{
    NodeCollectionPtr collection = getCollectionFromGroup(group);

    assert(collection);
    CreateNodeArgsPtr args(new CreateNodeArgs);
    makeCreateNodeArgs(getInternalApp(), pluginID, majorVersion, collection, props, args.get());

    NodePtr node = getInternalApp()->createNode(args);
    if (node) {
        return new Effect(node);
    } else {
        return NULL;
    }
}

Effect*
App::createReader(const QString& filename,
                  Group* group,
                  const NodeCreationPropertyMap& props) const
{
    NodeCollectionPtr collection = getCollectionFromGroup(group);

    assert(collection);

    CreateNodeArgsPtr args(new CreateNodeArgs);
    makeCreateNodeArgs(getInternalApp(),  QString::fromUtf8(PLUGINID_NATRON_READ), -1, collection, props, args.get());

    NodePtr node = getInternalApp()->createReader(filename.toStdString(), args);
    if (node) {
        return new Effect(node);
    } else {
        return NULL;
    }
}

Effect*
App::createWriter(const QString& filename,
                  Group* group,
                  const NodeCreationPropertyMap& props) const
{
    NodeCollectionPtr collection = getCollectionFromGroup(group);

    assert(collection);
    CreateNodeArgsPtr args(new CreateNodeArgs);
    makeCreateNodeArgs(getInternalApp(), QString::fromUtf8(PLUGINID_NATRON_WRITE), -1, collection, props, args.get());
    NodePtr node = getInternalApp()->createWriter(filename.toStdString(), args);
    if (node) {
        return new Effect(node);
    } else {
        return NULL;
    }
}

int
App::timelineGetTime() const
{
    return getInternalApp()->getTimeLine()->currentFrame();
}

int
App::timelineGetLeftBound() const
{
    double left, right;

    getInternalApp()->getFrameRange(&left, &right);

    return left;
}

int
App::timelineGetRightBound() const
{
    double left, right;

    getInternalApp()->getFrameRange(&left, &right);

    return right;
}

void
App::timelineGoTo(int frame)
{
    getInternalApp()->getTimeLine()->seekFrame(frame, false, OutputEffectInstancePtr(), eTimelineChangeReasonOtherSeek);
}

AppSettings::AppSettings(const SettingsPtr& settings)
    : _settings(settings)
{
}

Param*
AppSettings::getParam(const QString& scriptName) const
{
    KnobIPtr knob = _settings->getKnobByName( scriptName.toStdString() );

    if (!knob) {
        return 0;
    }

    return Effect::createParamWrapperForKnob(knob);
}

std::list<Param*>
AppSettings::getParams() const
{
    std::list<Param*> ret;
    const KnobsVec& knobs = _settings->getKnobs();

    for (KnobsVec::const_iterator it = knobs.begin(); it != knobs.end(); ++it) {
        Param* p = Effect::createParamWrapperForKnob(*it);
        if (p) {
            ret.push_back(p);
        }
    }

    return ret;
}

void
AppSettings::saveSettings()
{
    _settings->saveAllSettings();
}

void
AppSettings::restoreDefaultSettings()
{
    _settings->restoreDefault();
}

void
App::render(Effect* writeNode,
            int firstFrame,
            int lastFrame,
            int frameStep)
{
    renderInternal(false, writeNode, firstFrame, lastFrame, frameStep);
}

void
App::render(const std::list<Effect*>& effects,
            const std::list<int>& firstFrames,
            const std::list<int>& lastFrames,
            const std::list<int>& frameSteps)
{
    renderInternal(false, effects, firstFrames, lastFrames, frameSteps);
}

void
App::renderInternal(bool forceBlocking,
                    Effect* writeNode,
                    int firstFrame,
                    int lastFrame,
                    int frameStep)
{
    if (!writeNode) {
        std::cerr << tr("Invalid write node").toStdString() << std::endl;

        return;
    }
    AppInstance::RenderWork w;
    NodePtr node =  writeNode->getInternalNode();
    if (!node) {
        std::cerr << tr("Invalid write node").toStdString() << std::endl;

        return;
    }
    w.writer = toOutputEffectInstance( node->getEffectInstance() );
    if (!w.writer) {
        std::cerr << tr("Invalid write node").toStdString() << std::endl;

        return;
    }

    w.firstFrame = firstFrame;
    w.lastFrame = lastFrame;
    w.frameStep = frameStep;
    w.useRenderStats = false;

    std::list<AppInstance::RenderWork> l;
    l.push_back(w);
    getInternalApp()->startWritersRendering(forceBlocking, l);
}

void
App::renderInternal(bool forceBlocking,
                    const std::list<Effect*>& effects,
                    const std::list<int>& firstFrames,
                    const std::list<int>& lastFrames,
                    const std::list<int>& frameSteps)
{
    std::list<AppInstance::RenderWork> l;

    assert( effects.size() == firstFrames.size() && effects.size() == lastFrames.size() && frameSteps.size() == effects.size() );
    std::list<Effect*>::const_iterator itE = effects.begin();
    std::list<int>::const_iterator itF = firstFrames.begin();
    std::list<int>::const_iterator itL = lastFrames.begin();
    std::list<int>::const_iterator itS = frameSteps.begin();
    for (; itE != effects.end(); ++itE, ++itF, ++itL, ++itS) {
        if (!*itE) {
            std::cerr << tr("Invalid write node").toStdString() << std::endl;

            return;
        }
        AppInstance::RenderWork w;
        NodePtr node =  (*itE)->getInternalNode();
        if (!node) {
            std::cerr << tr("Invalid write node").toStdString() << std::endl;

            return;
        }
        w.writer = toOutputEffectInstance( node->getEffectInstance() );
        if ( !w.writer || !w.writer->isOutput() ) {
            std::cerr << tr("Invalid write node").toStdString() << std::endl;

            return;
        }

        w.firstFrame = (*itF);
        w.lastFrame = (*itL);
        w.frameStep = (*itS);
        w.useRenderStats = false;

        l.push_back(w);
    }
    getInternalApp()->startWritersRendering(forceBlocking, l);
}

void
App::redrawViewer(Effect* viewerNode)
{
    if (!viewerNode) {
        return;
    }
    NodePtr internalNode = viewerNode->getInternalNode();
    if (!internalNode || !internalNode->isActivated()) {
        return;
    }
    ViewerNodePtr viewer = internalNode->isEffectViewerNode();
    if (!viewer) {
        return;
    }
    viewer->redrawViewer();
}

void
App::refreshViewer(Effect* viewerNode, bool useCache)
{
    if (!viewerNode) {
        return;
    }
    NodePtr internalNode = viewerNode->getInternalNode();
    if (!internalNode || !internalNode->isActivated()) {
        return;
    }
    ViewerNodePtr viewer = internalNode->isEffectViewerNode();
    if (!viewer) {
        return;
    }
    ViewerInstancePtr instance = viewer->getInternalViewerNode();
    if (useCache) {
        instance->renderCurrentFrame(false);
    } else {
        instance->forceFullComputationOnNextFrame();
        instance->renderCurrentFrame(false);
    }
}

Param*
App::getProjectParam(const QString& name) const
{
    KnobIPtr knob =  getInternalApp()->getProject()->getKnobByName( name.toStdString() );

    if (!knob) {
        return 0;
    }

    return Effect::createParamWrapperForKnob(knob);
}

void
App::writeToScriptEditor(const QString& message)
{
    getInternalApp()->appendToScriptEditor( message.toStdString() );
}

void
App::addFormat(const QString& formatSpec)
{
    if ( !getInternalApp()->getProject()->addDefaultFormat( formatSpec.toStdString() ) ) {
        getInternalApp()->appendToScriptEditor( formatSpec.toStdString() );
    }
}

bool
App::saveTempProject(const QString& filename)
{
    return getInternalApp()->saveTemp( filename.toStdString() );
}

bool
App::saveProject(const QString& filename)
{
    return getInternalApp()->save( filename.toStdString() );
}

bool
App::saveProjectAs(const QString& filename)
{
    return getInternalApp()->saveAs( filename.toStdString() );
}

App*
App::loadProject(const QString& filename)
{
    AppInstancePtr app  = getInternalApp()->loadProject( filename.toStdString() );

    if (!app) {
        return 0;
    }

    return new App(app);
}

///Close the current project but keep the window
bool
App::resetProject()
{
    return getInternalApp()->resetProject();
}

///Reset + close window, quit if last window
bool
App::closeProject()
{
    return getInternalApp()->closeProject();
}

///Opens a new window
App*
App::newProject()
{
    AppInstancePtr app  = getInternalApp()->newProject();

    if (!app) {
        return 0;
    }

    return new App(app);
}

std::list<QString>
App::getViewNames() const
{
    std::list<QString> ret;
    const std::vector<std::string>& v = getInternalApp()->getProject()->getProjectViewNames();

    for (std::size_t i = 0; i < v.size(); ++i) {
        ret.push_back( QString::fromUtf8( v[i].c_str() ) );
    }

    return ret;
}

void
App::addProjectLayer(const ImageLayer& layer)
{
    getInternalApp()->getProject()->addProjectDefaultLayer( layer.getInternalComps() );
}

NATRON_PYTHON_NAMESPACE_EXIT;
NATRON_NAMESPACE_EXIT;<|MERGE_RESOLUTION|>--- conflicted
+++ resolved
@@ -98,13 +98,8 @@
 static void makeCreateNodeArgs(const AppInstancePtr& app,
                                const QString& pluginID,
                                int majorVersion,
-<<<<<<< HEAD
                                const NodeCollectionPtr& collection,
-                               const std::map<QString, NodeCreationProperty*>& props,
-=======
-                               const boost::shared_ptr<NodeCollection>& collection,
                                const NodeCreationPropertyMap& props,
->>>>>>> 2dcadb22
                                CreateNodeArgs* args)
 {
 
