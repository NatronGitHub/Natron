/* ***** BEGIN LICENSE BLOCK *****
 * This file is part of Natron <http://www.natron.fr/>,
 * Copyright (C) 2016 INRIA and Alexandre Gauthier-Foichat
 *
 * Natron is free software: you can redistribute it and/or modify
 * it under the terms of the GNU General Public License as published by
 * the Free Software Foundation; either version 2 of the License, or
 * (at your option) any later version.
 *
 * Natron is distributed in the hope that it will be useful,
 * but WITHOUT ANY WARRANTY; without even the implied warranty of
 * MERCHANTABILITY or FITNESS FOR A PARTICULAR PURPOSE.  See the
 * GNU General Public License for more details.
 *
 * You should have received a copy of the GNU General Public License
 * along with Natron.  If not, see <http://www.gnu.org/licenses/gpl-2.0.html>
 * ***** END LICENSE BLOCK ***** */


#ifndef CREATENODEARGS_H
#define CREATENODEARGS_H

// ***** BEGIN PYTHON BLOCK *****
// from <https://docs.python.org/3/c-api/intro.html#include-files>:
// "Since Python may define some pre-processor definitions which affect the standard headers on some systems, you must include Python.h before any standard headers are included."
#include <Python.h>
// ***** END PYTHON BLOCK *****


#include "Engine/PropertiesHolder.h"

/**
 * @brief x1 std::string property indicating the ID of the plug-in instance to create
 * Default value - Empty
 * Must be specified
 **/
#define kCreateNodeArgsPropPluginID "CreateNodeArgsPropPluginID"

/**
 * @brief optional x2 int property of the form (major, minor) indicating the version of the plug-in instance to create
 * Default value - (-1,-1)
 * With the value (-1,-1) Natron will load the highest possible version available for that plug-in.
 **/
#define kCreateNodeArgsPropPluginVersion "CreateNodeArgsPropPluginVersion"

/**
 * @brief optional x2 double property indicating the position in the Node-Graph of the given group where to position the node.
 * Default value - (INT_MIN,INT_MIN)
 * By default Natron will position the node according to the state of the interface (current selection, position of the viewport, etc...)*
 * If the property kCreateNodeArgsPropNodeSerialization is set, this has no effect.
 **/
#define kCreateNodeArgsPropNodeInitialPosition "CreateNodeArgsPropNodeInitialPosition"

/**
 * @brief optional x1 std::string property indicating the name that the Node will have initially when created.
 * Default Value - Empty
 * By default Natron will name the node according to the plug-in label and will add a digit afterwards dependending on the current number of instances of that plug-in.
 * If the property kCreateNodeArgsPropNodeSerialization is set, this has no effect
 **/
#define kCreateNodeArgsPropNodeInitialName "CreateNodeArgsPropNodeInitialName"

/**
 * @brief optional xN std::string property containing parameter script-name for which the CreateNodeArgs struct contains special default values.
 * Those values must be set by setting the property "CreateNodeArgsPropParamValue_paramName" where paramName gets replaced by the script-name of the param-name and
 * the type of the property is the type of the Knob value (i.e: bool, int, double or std::string).
 * E.g the property could be : kCreateNodeArgsPropParamValue_filename to indicate the default value for a Read node.
 * By default, no parameters is set and the parameters are left to the default value specified by the plug-in itself.
 **/
#define kCreateNodeArgsPropNodeInitialParamValues "CreateNodeArgsPropNodeInitialParamValues"

/**
 * @brief optional xN property of unknown type (i.e: either int, bool, double or std::string) which may be used to specify a parameter's default value. @see kCreateNodeArgsPropNodeInitialParamValues
 **/
#define kCreateNodeArgsPropParamValue "CreateNodeArgsPropParamValue"

/**
 * @brief optional x1 NodeSerializationPtr A pointer to a node serialization object.
 * Default value - NULL
 * If non null, Natron will load the node state from this object.
 **/
#define kCreateNodeArgsPropNodeSerialization "CreateNodeArgsPropNodeSerialization"

/**
 * @brief optional x1 bool If set to true when creating a node with the plug-in PLUGINID_NATRON_GROUP the inital Input and Output nodes
 * will NOT be created. If the property kCreateNodeArgsPropNodeSerialization is set to a non null value it acts as if this property is set to true
 * Default value - false
 **/
#define kCreateNodeArgsPropNodeGroupDisableCreateInitialNodes "CreateNodeArgsPropNodeGroupDisableCreateInitialNodes"

/**
 * @brief optional x1 std::string property indicating the label of the presets to use to load the node.
 * The preset label must correspond to a valid label of a a preset file (.nps) that was found by Natron.
 * The preset label is NOT the filename of the preset file, but the string in the file found next to the key "Label"
 * If the preset cannot be found, the presets will not be loaded
 * Default value - Empty
 **/
#define kCreateNodeArgsPropPreset "CreateNodeArgsPropPreset"

/**
 * @brief optional x1 std::string property indicating the pyplug ID to use to load the node.
 * This is only relevant to Group nodes.
 * Default value - Empty
 **/
#define kCreateNodeArgsPropPyPlugID "CreateNodeArgsPropPyPlugID"


/**
 * @brief optional x1 bool property
 * Default Value - false
 * When set to true the node will not be visible and will not be serialized into the user project.
 * The node can be used for internal use, e.g in a Python script.
 **/
#define kCreateNodeArgsPropVolatile "CreateNodeArgsPropVolatile"

/**
 * @brief optional x1 bool property
 * Default Value - false
 * If true, the node will not have any GUI created.
 * By default Natron will always create the GUI for a node, except if the property kCreateNodeArgsPropVolatile is set to true
 **/
#define kCreateNodeArgsPropNoNodeGUI "CreateNodeArgsPropNoNodeGUI"

/**
 * @brief optional x1 bool property
 * Default Value - true
 * If true, the node will have its properties panel opened when created. If the property kCreateNodeArgsPropNodeSerialization is set to a non null
 * serialization, this property has no effect.
 **/
#define kCreateNodeArgsPropSettingsOpened "CreateNodeArgsPropSettingsOpened"

/**
 * @brief optional x1 bool property
 * Default Value - true
 * If true, if the node is a group, its sub-graph panel will be visible when created. If the property kCreateNodeArgsPropNodeSerialization is set to a non null
 * serialization, this property has no effect.
 **/
#define kCreateNodeArgsPropSubGraphOpened "CreateNodeArgsPropSubGraphOpened"

/**
 * @brief optional x1 bool property
 * Default Value - true
 * If true, Natron will try to automatically connect the node to others depending on the user selection. If the property kCreateNodeArgsPropNodeSerialization is set, this has no effect.
 **/
#define kCreateNodeArgsPropAutoConnect "CreateNodeArgsPropAutoConnect"

/**
 * @brief optional x1 bool property
 * Default Value - true
 * If true, Natron will push a undo/redo command to the stack when creating this node. If the property kCreateNodeArgsPropNoNodeGUI is set to true or kCreateNodeArgsPropVolatile
 * is set to true, this property has no effet
 **/
#define kCreateNodeArgsPropAddUndoRedoCommand "CreateNodeArgsPropAddUndoRedoCommand"

/**
 * @brief optional x1 bool property
 * Default value - false
 * If true, the createNode function will not fail if passing the plug-in ID of a plug-in that is flagged as not allowed for user creation
 **/
#define kCreateNodeArgsPropAllowNonUserCreatablePlugins "CreateNodeArgsPropAllowNonUserCreatablePlugins"


/**
 * @brief optional x1 bool property
 * Default value - false
 * If true, Natron will not show any information, error, warning, question or file dialog when creating the node.
 **/
#define kCreateNodeArgsPropSilent "CreateNodeArgsPropSilent"


/**
 * @brief optional x1 NodeCollectionPtr A pointer to the group in which the node will be created. If not set, Natron
 * will create the node in the top-level node-graph of the project.
 **/
#define kCreateNodeArgsPropGroupContainer "CreateNodeArgsPropGroupContainer"

/**
 * @brief optional x1 NodePtr A Pointer to a node that contains this node. This is used internally by the Read and Write nodes
 * which are meta-bundles to the internal decoders/encoders.
 * Defalt value - null
 **/
#define kCreateNodeArgsPropMetaNodeContainer "CreateNodeArgsPropMetaNodeContainer"

NATRON_NAMESPACE_ENTER;

struct CreateNodeArgsPrivate;
class CreateNodeArgs : public PropertiesHolder
{

<<<<<<< HEAD
=======
    class PropertyBase
    {
    public:


        PropertyBase()
        {

        }

        virtual int getDimension() const = 0;

        virtual ~PropertyBase()
        {

        }
    };

    template<typename T>
    class Property : public PropertyBase
    {
    public:

        std::vector<T> value;

        Property()
        : PropertyBase()
        , value()
        {}

        virtual int getDimension() const OVERRIDE FINAL
        {
            return (int)value.size();
        }

        virtual ~Property() {

        }
    };
    
    template <typename T>
    boost::shared_ptr<Property<T> > getProp(const std::string& name, bool throwOnFailure = true) const
    {
        const boost::shared_ptr<PropertyBase>* propPtr = 0;

        std::map<std::string, boost::shared_ptr<PropertyBase> >::const_iterator found = _properties.find(name);
        if (found == _properties.end()) {
            if (throwOnFailure) {
                throw std::invalid_argument("CreateNodeArgs::getProp(): Invalid property " + name);
            }
            return boost::shared_ptr<Property<T> >();
        }
        propPtr = &(found->second);
        boost::shared_ptr<Property<T> > propTemplate;
        propTemplate = boost::dynamic_pointer_cast<Property<T> >(*propPtr);
        assert(propPtr);
        if (!propTemplate) {
            if (throwOnFailure) {
                throw std::invalid_argument("CreateNodeArgs::getProp(): Invalid property type for " + name);
            }
            return boost::shared_ptr<Property<T> >();
        }

        assert(propTemplate);
        return propTemplate;
    }


    template <typename T>
    boost::shared_ptr<Property<T> > createPropertyInternal(const std::string& name)
    {
        boost::shared_ptr<PropertyBase>* propPtr = 0;
        propPtr = &_properties[name];
        
        boost::shared_ptr<Property<T> > propTemplate;
        if (!*propPtr) {
            propTemplate.reset(new Property<T>);
            *propPtr = propTemplate;
        } else {
            propTemplate = boost::dynamic_pointer_cast<Property<T> >(*propPtr);
        }
        assert(propTemplate);
        return propTemplate;
    }

    template <typename T>
    boost::shared_ptr<Property<T> > createProperty(const std::string& name, const T& defaultValue)
    {
        boost::shared_ptr<Property<T> > p = createPropertyInternal<T>(name);
        p->value.push_back(defaultValue);
        return p;
    }

    template <typename T>
    boost::shared_ptr<Property<T> > createProperty(const std::string& name, const T& defaultValue1, const T& defaultValue2)
    {
        boost::shared_ptr<Property<T> > p = createPropertyInternal<T>(name);
        p->value.push_back(defaultValue1);
        p->value.push_back(defaultValue2);
        return p;
    }

    template <typename T>
    boost::shared_ptr<Property<T> > createProperty(const std::string& name, const std::vector<T>& defaultValue)
    {
        boost::shared_ptr<Property<T> > p = createPropertyInternal<T>(name);
        p->value = defaultValue;
        return p;
    }

    void createProperties()
    {
        createProperty<std::string>(kCreateNodeArgsPropPluginID, std::string());
        createProperty<int>(kCreateNodeArgsPropPluginVersion, -1, -1);
        createProperty<double>(kCreateNodeArgsPropNodeInitialPosition, (double)INT_MIN, (double)INT_MIN);
        createProperty<std::string>(kCreateNodeArgsPropNodeInitialName, std::string());
        createProperty<std::string>(kCreateNodeArgsPropNodeInitialParamValues, std::vector<std::string>());
        createProperty<boost::shared_ptr<NodeSerialization> >(kCreateNodeArgsPropNodeSerialization, boost::shared_ptr<NodeSerialization>());
        createProperty<bool>(kCreateNodeArgsPropDoNotLoadPyPlugFromScript, false);
        createProperty<bool>(kCreateNodeArgsPropOutOfProject, false);
        createProperty<bool>(kCreateNodeArgsPropNoNodeGUI, false);
        createProperty<bool>(kCreateNodeArgsPropSettingsOpened, true);
        createProperty<bool>(kCreateNodeArgsPropAutoConnect, true);
        createProperty<bool>(kCreateNodeArgsPropAllowNonUserCreatablePlugins, false);
        createProperty<bool>(kCreateNodeArgsPropSilent, false);
        createProperty<bool>(kCreateNodeArgsPropNodeGroupDisableCreateInitialNodes, false);
        createProperty<bool>(kCreateNodeArgsPropAddUndoRedoCommand, true);
        createProperty<bool>(kCreateNodeArgsPropTrustPluginID, false);
        createProperty<boost::shared_ptr<NodeCollection> >(kCreateNodeArgsPropGroupContainer, boost::shared_ptr<NodeCollection>());
        createProperty<NodePtr>(kCreateNodeArgsPropMetaNodeContainer, NodePtr());
        createProperty<std::string>(kCreateNodeArgsPropMultiInstanceParentName, std::string());


    }

>>>>>>> 2dcadb22
public:

    static CreateNodeArgsPtr create(const std::string& pluginID, const NodeCollectionPtr& group = NodeCollectionPtr());


<<<<<<< HEAD
    CreateNodeArgs();
=======
    template <typename T>
    void setProperty(const std::string& name, const T& value, int index = 0, bool failIfNotExisting = true)
    {
        boost::shared_ptr<Property<T> > propTemplate;
        propTemplate = getProp<T>(name, failIfNotExisting);
        if (!propTemplate) {
            propTemplate = createProperty<T>(name, value);
        }
        if (index >= (int)propTemplate->value.size()) {
            propTemplate->value.resize(index + 1);
        }
        propTemplate->value[index] = value;

    }

    template <typename T>
    void setPropertyN(const std::string& name, const std::vector<T>& values, bool failIfNotExisting = true)
    {
        boost::shared_ptr<Property<T> > propTemplate;
        propTemplate = getProp<T>(name, failIfNotExisting);
        if (!propTemplate) {
            propTemplate = createProperty<T>(name, values);
        }
        propTemplate->value = values;
    }

    int getPropertyDimension(const std::string& name, bool throwIfFailed = true) const
    {
        std::map<std::string, boost::shared_ptr<PropertyBase> >::const_iterator found = _properties.find(name);
        if (found == _properties.end()) {
            if (throwIfFailed) {
                throw std::invalid_argument("Invalid property " + name);
            } else {
                return 0;
            }
        }
        return found->second->getDimension();
    }
>>>>>>> 2dcadb22

    virtual ~CreateNodeArgs();

    template <typename T>
    void addParamDefaultValue(const std::string& paramName, const T& value)
    {
        int n = getPropertyDimension(kCreateNodeArgsPropNodeInitialParamValues);
        setProperty<std::string>(kCreateNodeArgsPropNodeInitialParamValues, paramName, n);
        std::string propertyName(kCreateNodeArgsPropParamValue);
        propertyName += "_";
        propertyName += paramName;
        setProperty(propertyName, value, 0, false);
    }

    template <typename T>
    void addParamDefaultValueN(const std::string& paramName, const std::vector<T>& values)
    {
        int n = getPropertyDimension(kCreateNodeArgsPropNodeInitialParamValues);

        setProperty<std::string>(kCreateNodeArgsPropNodeInitialParamValues, paramName, n);
        std::string propertyName(kCreateNodeArgsPropParamValue);
        propertyName += "_";
        propertyName += paramName;
        setPropertyN(propertyName, values, false);
    }

private:


    virtual void initializeProperties() const OVERRIDE FINAL;
};

NATRON_NAMESPACE_EXIT;

#endif // CREATENODEARGS_H<|MERGE_RESOLUTION|>--- conflicted
+++ resolved
@@ -186,191 +186,14 @@
 class CreateNodeArgs : public PropertiesHolder
 {
 
-<<<<<<< HEAD
-=======
-    class PropertyBase
-    {
-    public:
-
-
-        PropertyBase()
-        {
-
-        }
-
-        virtual int getDimension() const = 0;
-
-        virtual ~PropertyBase()
-        {
-
-        }
-    };
-
-    template<typename T>
-    class Property : public PropertyBase
-    {
-    public:
-
-        std::vector<T> value;
-
-        Property()
-        : PropertyBase()
-        , value()
-        {}
-
-        virtual int getDimension() const OVERRIDE FINAL
-        {
-            return (int)value.size();
-        }
-
-        virtual ~Property() {
-
-        }
-    };
-    
-    template <typename T>
-    boost::shared_ptr<Property<T> > getProp(const std::string& name, bool throwOnFailure = true) const
-    {
-        const boost::shared_ptr<PropertyBase>* propPtr = 0;
-
-        std::map<std::string, boost::shared_ptr<PropertyBase> >::const_iterator found = _properties.find(name);
-        if (found == _properties.end()) {
-            if (throwOnFailure) {
-                throw std::invalid_argument("CreateNodeArgs::getProp(): Invalid property " + name);
-            }
-            return boost::shared_ptr<Property<T> >();
-        }
-        propPtr = &(found->second);
-        boost::shared_ptr<Property<T> > propTemplate;
-        propTemplate = boost::dynamic_pointer_cast<Property<T> >(*propPtr);
-        assert(propPtr);
-        if (!propTemplate) {
-            if (throwOnFailure) {
-                throw std::invalid_argument("CreateNodeArgs::getProp(): Invalid property type for " + name);
-            }
-            return boost::shared_ptr<Property<T> >();
-        }
-
-        assert(propTemplate);
-        return propTemplate;
-    }
-
-
-    template <typename T>
-    boost::shared_ptr<Property<T> > createPropertyInternal(const std::string& name)
-    {
-        boost::shared_ptr<PropertyBase>* propPtr = 0;
-        propPtr = &_properties[name];
-        
-        boost::shared_ptr<Property<T> > propTemplate;
-        if (!*propPtr) {
-            propTemplate.reset(new Property<T>);
-            *propPtr = propTemplate;
-        } else {
-            propTemplate = boost::dynamic_pointer_cast<Property<T> >(*propPtr);
-        }
-        assert(propTemplate);
-        return propTemplate;
-    }
-
-    template <typename T>
-    boost::shared_ptr<Property<T> > createProperty(const std::string& name, const T& defaultValue)
-    {
-        boost::shared_ptr<Property<T> > p = createPropertyInternal<T>(name);
-        p->value.push_back(defaultValue);
-        return p;
-    }
-
-    template <typename T>
-    boost::shared_ptr<Property<T> > createProperty(const std::string& name, const T& defaultValue1, const T& defaultValue2)
-    {
-        boost::shared_ptr<Property<T> > p = createPropertyInternal<T>(name);
-        p->value.push_back(defaultValue1);
-        p->value.push_back(defaultValue2);
-        return p;
-    }
-
-    template <typename T>
-    boost::shared_ptr<Property<T> > createProperty(const std::string& name, const std::vector<T>& defaultValue)
-    {
-        boost::shared_ptr<Property<T> > p = createPropertyInternal<T>(name);
-        p->value = defaultValue;
-        return p;
-    }
-
-    void createProperties()
-    {
-        createProperty<std::string>(kCreateNodeArgsPropPluginID, std::string());
-        createProperty<int>(kCreateNodeArgsPropPluginVersion, -1, -1);
-        createProperty<double>(kCreateNodeArgsPropNodeInitialPosition, (double)INT_MIN, (double)INT_MIN);
-        createProperty<std::string>(kCreateNodeArgsPropNodeInitialName, std::string());
-        createProperty<std::string>(kCreateNodeArgsPropNodeInitialParamValues, std::vector<std::string>());
-        createProperty<boost::shared_ptr<NodeSerialization> >(kCreateNodeArgsPropNodeSerialization, boost::shared_ptr<NodeSerialization>());
-        createProperty<bool>(kCreateNodeArgsPropDoNotLoadPyPlugFromScript, false);
-        createProperty<bool>(kCreateNodeArgsPropOutOfProject, false);
-        createProperty<bool>(kCreateNodeArgsPropNoNodeGUI, false);
-        createProperty<bool>(kCreateNodeArgsPropSettingsOpened, true);
-        createProperty<bool>(kCreateNodeArgsPropAutoConnect, true);
-        createProperty<bool>(kCreateNodeArgsPropAllowNonUserCreatablePlugins, false);
-        createProperty<bool>(kCreateNodeArgsPropSilent, false);
-        createProperty<bool>(kCreateNodeArgsPropNodeGroupDisableCreateInitialNodes, false);
-        createProperty<bool>(kCreateNodeArgsPropAddUndoRedoCommand, true);
-        createProperty<bool>(kCreateNodeArgsPropTrustPluginID, false);
-        createProperty<boost::shared_ptr<NodeCollection> >(kCreateNodeArgsPropGroupContainer, boost::shared_ptr<NodeCollection>());
-        createProperty<NodePtr>(kCreateNodeArgsPropMetaNodeContainer, NodePtr());
-        createProperty<std::string>(kCreateNodeArgsPropMultiInstanceParentName, std::string());
-
-
-    }
-
->>>>>>> 2dcadb22
+
 public:
 
     static CreateNodeArgsPtr create(const std::string& pluginID, const NodeCollectionPtr& group = NodeCollectionPtr());
 
 
-<<<<<<< HEAD
     CreateNodeArgs();
-=======
-    template <typename T>
-    void setProperty(const std::string& name, const T& value, int index = 0, bool failIfNotExisting = true)
-    {
-        boost::shared_ptr<Property<T> > propTemplate;
-        propTemplate = getProp<T>(name, failIfNotExisting);
-        if (!propTemplate) {
-            propTemplate = createProperty<T>(name, value);
-        }
-        if (index >= (int)propTemplate->value.size()) {
-            propTemplate->value.resize(index + 1);
-        }
-        propTemplate->value[index] = value;
-
-    }
-
-    template <typename T>
-    void setPropertyN(const std::string& name, const std::vector<T>& values, bool failIfNotExisting = true)
-    {
-        boost::shared_ptr<Property<T> > propTemplate;
-        propTemplate = getProp<T>(name, failIfNotExisting);
-        if (!propTemplate) {
-            propTemplate = createProperty<T>(name, values);
-        }
-        propTemplate->value = values;
-    }
-
-    int getPropertyDimension(const std::string& name, bool throwIfFailed = true) const
-    {
-        std::map<std::string, boost::shared_ptr<PropertyBase> >::const_iterator found = _properties.find(name);
-        if (found == _properties.end()) {
-            if (throwIfFailed) {
-                throw std::invalid_argument("Invalid property " + name);
-            } else {
-                return 0;
-            }
-        }
-        return found->second->getDimension();
-    }
->>>>>>> 2dcadb22
+
 
     virtual ~CreateNodeArgs();
 
