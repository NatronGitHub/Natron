/* ***** BEGIN LICENSE BLOCK *****
 * This file is part of Natron <https://natrongithub.github.io/>,
 * Copyright (C) 2013-2018 INRIA and Alexandre Gauthier-Foichat
 *
 * Natron is free software: you can redistribute it and/or modify
 * it under the terms of the GNU General Public License as published by
 * the Free Software Foundation; either version 2 of the License, or
 * (at your option) any later version.
 *
 * Natron is distributed in the hope that it will be useful,
 * but WITHOUT ANY WARRANTY; without even the implied warranty of
 * MERCHANTABILITY or FITNESS FOR A PARTICULAR PURPOSE.  See the
 * GNU General Public License for more details.
 *
 * You should have received a copy of the GNU General Public License
 * along with Natron.  If not, see <http://www.gnu.org/licenses/gpl-2.0.html>
 * ***** END LICENSE BLOCK ***** */

// ***** BEGIN PYTHON BLOCK *****
// from <https://docs.python.org/3/c-api/intro.html#include-files>:
// "Since Python may define some pre-processor definitions which affect the standard headers on some systems, you must include Python.h before any standard headers are included."
#include <Python.h>
// ***** END PYTHON BLOCK *****


#include "RotoPaintPrivate.h"

#include <QtCore/QLineF>

#include "Global/GLIncludes.h"
#include "Engine/Color.h"
#include "Engine/KnobTypes.h"
#include "Engine/RotoPaint.h"
#include "Engine/MergingEnum.h"
#include "Engine/Node.h"
#include "Engine/OSGLFunctions.h"
#include "Engine/OverlaySupport.h"
#include "Engine/RotoPoint.h"
#include "Engine/RotoStrokeItem.h"
#include "Engine/RotoUndoCommand.h"
#include "Engine/RotoLayer.h"
#include "Engine/Bezier.h"
#include "Engine/Transform.h"
#include "Engine/TimeLine.h"
#include "Engine/AppInstance.h"
#include "Engine/ViewerInstance.h"

NATRON_NAMESPACE_ENTER


RotoPaintKnobItemsTable::RotoPaintKnobItemsTable(RotoPaintPrivate* imp,
                                                 KnobItemsTableTypeEnum type)
: KnobItemsTable(imp->publicInterface->shared_from_this(), type)
, _imp(imp)
{
    setSupportsDragAndDrop(true);
    setDropSupportsExternalSources(true);
}


RotoPaintInteract::RotoPaintInteract(RotoPaintPrivate* p)
: OverlayInteractBase()
, _imp(p)
, selectedCps()
, selectedCpsBbox()
, showCpsBbox(false)
, transformMode()
, builtBezier()
, bezierBeingDragged()
, cpBeingDragged()
, tangentBeingDragged()
, featherBarBeingDragged()
, featherBarBeingHovered()
, strokeBeingPaint()
, strokeBeingPaintedTimelineFrame(0)
, cloneOffset()
, click()
, selectedTool(eRotoToolSelectAll)
, selectedRole(eRotoRoleSelection)
, state(eEventStateNone)
, hoverState(eHoverStateNothing)
, lastClickPos()
, lastMousePos()
, evaluateOnPenUp(false)
, iSelectingwithCtrlA(false)
, shiftDown(0)
, ctrlDown(0)
, altDown(0)
, lastTabletDownTriggeredEraser(false)
, mouseCenterOnSizeChange()
{
    cloneOffset.first = cloneOffset.second = 0.;
}


void
RotoPaintInteract::autoSaveAndRedraw()
{
    redraw();
    _imp->publicInterface->getApp()->triggerAutoSave();
}

bool
RotoPaintInteract::isFeatherVisible() const
{
    KnobButtonPtr b =  displayFeatherEnabledButton.lock();

    if (b) {
        return b->getValue();
    } else {
        return true;
    }
}

bool
RotoPaintInteract::isStickySelectionEnabled() const
{
    KnobButtonPtr b =  stickySelectionEnabledButton.lock();

    if (b) {
        return b->getValue();
    } else {
        return false;
    }
}

bool
RotoPaintInteract::isMultiStrokeEnabled() const
{
    KnobBoolPtr b =  multiStrokeEnabled.lock();

    if (b) {
        return b->getValue();
    } else {
        return false;
    }
}

bool
RotoPaintInteract::isBboxClickAnywhereEnabled() const
{
    KnobButtonPtr b = bboxClickAnywhereButton.lock();

    return b ? b->getValue() : false;
}

void
RotoPaintInteract::drawSelectedCp(TimeValue time,
                                  const BezierCPPtr & cp,
                                  double x,
                                  double y,
                                  const Transform::Matrix3x3& transform)
{
    ///if the tangent is being dragged, color it
    bool colorLeftTangent = false;
    bool colorRightTangent = false;

    if ( (cp == tangentBeingDragged) &&
        ( ( state == eEventStateDraggingLeftTangent) || ( state == eEventStateDraggingRightTangent) ) ) {
        colorLeftTangent = state == eEventStateDraggingLeftTangent ? true : false;
        colorRightTangent = !colorLeftTangent;
    }


    Transform::Point3D leftDeriv, rightDeriv;
    leftDeriv.z = rightDeriv.z = 1.;
    cp->getLeftBezierPointAtTime(time, &leftDeriv.x, &leftDeriv.y);
    cp->getRightBezierPointAtTime(time,  &rightDeriv.x, &rightDeriv.y);
    leftDeriv = Transform::matApply(transform, leftDeriv);
    rightDeriv = Transform::matApply(transform, rightDeriv);

    bool drawLeftHandle = leftDeriv.x != x || leftDeriv.y != y;
    bool drawRightHandle = rightDeriv.y != x || rightDeriv.y != y;
    GL_GPU::Enable(GL_POINT_SMOOTH);
    GL_GPU::Begin(GL_POINTS);
    if (drawLeftHandle) {
        if (colorLeftTangent) {
            GL_GPU::Color3f(0.2, 1., 0.);
        }
        GL_GPU::Vertex2d(leftDeriv.x, leftDeriv.y);
        if (colorLeftTangent) {
            GL_GPU::Color3d(0.85, 0.67, 0.);
        }
    }
    if (drawRightHandle) {
        if (colorRightTangent) {
            GL_GPU::Color3f(0.2, 1., 0.);
        }
        GL_GPU::Vertex2d(rightDeriv.x, rightDeriv.y);
        if (colorRightTangent) {
            GL_GPU::Color3d(0.85, 0.67, 0.);
        }
    }
    GL_GPU::End();

    GL_GPU::Begin(GL_LINE_STRIP);
    if (drawLeftHandle) {
        GL_GPU::Vertex2d(leftDeriv.x, leftDeriv.y);
    }
    GL_GPU::Vertex2d(x, y);
    if (drawRightHandle) {
        GL_GPU::Vertex2d(rightDeriv.x, rightDeriv.y);
    }
    GL_GPU::End();
    GL_GPU::Disable(GL_POINT_SMOOTH);
} // drawSelectedCp

void
RotoPaintInteract::drawEllipse(double x,
                               double y,
                               double radiusX,
                               double radiusY,
                               int l,
                               double r,
                               double g,
                               double b,
                               double a)
{
    GL_GPU::Color3f(r * l * a, g * l * a, b * l * a);

    GL_GPU::PushMatrix();
    //  center the oval at x_center, y_center
    GL_GPU::Translatef( (float)x, (float)y, 0.f );
    //  draw the oval using line segments
    GL_GPU::Begin(GL_LINE_LOOP);
    // we don't need to be pixel-perfect here, it's just an interact!
    // 40 segments is enough.
    double m = 2 * 3.14159265358979323846264338327950288419717 / 40.;
    for (int i = 0; i < 40; ++i) {
        double theta = i * m;
        GL_GPU::Vertex2d( radiusX * std::cos(theta), radiusY * std::sin(theta) );
    }
    GL_GPU::End();

    GL_GPU::PopMatrix();
}

void
RotoPaintInteract::drawArrow(double centerX,
                             double centerY,
                             double rotate,
                             bool hovered,
                             const std::pair<double, double> & pixelScale)
{
    GLProtectMatrix<GL_GPU> p(GL_MODELVIEW);

    if (hovered) {
        GL_GPU::Color3f(0., 1., 0.);
    } else {
        GL_GPU::Color3f(1., 1., 1.);
    }

    double arrowLenght =  kTransformArrowLenght * pixelScale.second;
    double arrowWidth = kTransformArrowWidth * pixelScale.second;
    double arrowHeadHeight = 4 * pixelScale.second;

    GL_GPU::Translatef(centerX, centerY, 0.);
    GL_GPU::Rotatef(rotate, 0., 0., 1.);
    QPointF bottom(0., -arrowLenght);
    QPointF top(0, arrowLenght);
    ///the arrow head is 4 pixels long and kTransformArrowWidth * 2 large
    GL_GPU::Begin(GL_LINES);
    GL_GPU::Vertex2f( top.x(), top.y() );
    GL_GPU::Vertex2f( bottom.x(), bottom.y() );
    GL_GPU::End();

    GL_GPU::Begin(GL_POLYGON);
    GL_GPU::Vertex2f( bottom.x(), bottom.y() );
    GL_GPU::Vertex2f(bottom.x() + arrowWidth, bottom.y() + arrowHeadHeight);
    GL_GPU::Vertex2f(bottom.x() - arrowWidth, bottom.y() + arrowHeadHeight);
    GL_GPU::End();

    GL_GPU::Begin(GL_POLYGON);
    GL_GPU::Vertex2f( top.x(), top.y() );
    GL_GPU::Vertex2f(top.x() - arrowWidth, top.y() - arrowHeadHeight);
    GL_GPU::Vertex2f(top.x() + arrowWidth, top.y() - arrowHeadHeight);
    GL_GPU::End();
}

void
RotoPaintInteract::drawBendedArrow(double centerX,
                                   double centerY,
                                   double rotate,
                                   bool hovered,
                                   const std::pair<double, double> & pixelScale)
{
    GLProtectMatrix<GL_GPU> p(GL_MODELVIEW);

    if (hovered) {
        GL_GPU::Color3f(0., 1., 0.);
    } else {
        GL_GPU::Color3f(1., 1., 1.);
    }

    double arrowLenght =  kTransformArrowLenght * pixelScale.second;
    double arrowWidth = kTransformArrowWidth * pixelScale.second;
    double arrowHeadHeight = 4 * pixelScale.second;

    GL_GPU::Translatef(centerX, centerY, 0.);
    GL_GPU::Rotatef(rotate, 0., 0., 1.);

    /// by default we draw the top left
    QPointF bottom(0., -arrowLenght / 2.);
    QPointF right(arrowLenght / 2., 0.);
    GL_GPU::Begin (GL_LINE_STRIP);
    GL_GPU::Vertex2f ( bottom.x(), bottom.y() );
    GL_GPU::Vertex2f (0., 0.);
    GL_GPU::Vertex2f ( right.x(), right.y() );
    GL_GPU::End ();

    GL_GPU::Begin(GL_POLYGON);
    GL_GPU::Vertex2f(bottom.x(), bottom.y() - arrowHeadHeight);
    GL_GPU::Vertex2f( bottom.x() - arrowWidth, bottom.y() );
    GL_GPU::Vertex2f( bottom.x() + arrowWidth, bottom.y() );
    GL_GPU::End();

    GL_GPU::Begin(GL_POLYGON);
    GL_GPU::Vertex2f( right.x() + arrowHeadHeight, right.y() );
    GL_GPU::Vertex2f(right.x(), right.y() - arrowWidth);
    GL_GPU::Vertex2f(right.x(), right.y() + arrowWidth);
    GL_GPU::End();
}

void
RotoPaintInteract::drawSelectedCpsBBOX()
{
    std::pair<double, double> pixelScale;

    getPixelScale(pixelScale.first, pixelScale.second);

    {
        GLProtectAttrib<GL_GPU> a(GL_HINT_BIT | GL_ENABLE_BIT | GL_LINE_BIT | GL_POINT_BIT | GL_COLOR_BUFFER_BIT | GL_CURRENT_BIT | GL_TRANSFORM_BIT);

        GL_GPU::Enable(GL_BLEND);
        GL_GPU::BlendFunc(GL_SRC_ALPHA, GL_ONE_MINUS_SRC_ALPHA);
        GL_GPU::Enable(GL_LINE_SMOOTH);
        GL_GPU::Hint(GL_LINE_SMOOTH_HINT, GL_DONT_CARE);


        QPointF topLeft = selectedCpsBbox.topLeft();
        QPointF btmRight = selectedCpsBbox.bottomRight();

        GL_GPU::LineWidth(1.5);

        if (hoverState == eHoverStateBbox) {
            GL_GPU::Color4f(0.9, 0.5, 0, 1.);
        } else {
            GL_GPU::Color4f(0.8, 0.8, 0.8, 1.);
        }
        GL_GPU::Begin(GL_LINE_LOOP);
        GL_GPU::Vertex2f( topLeft.x(), btmRight.y() );
        GL_GPU::Vertex2f( topLeft.x(), topLeft.y() );
        GL_GPU::Vertex2f( btmRight.x(), topLeft.y() );
        GL_GPU::Vertex2f( btmRight.x(), btmRight.y() );
        GL_GPU::End();

        double midX = ( topLeft.x() + btmRight.x() ) / 2.;
        double midY = ( btmRight.y() + topLeft.y() ) / 2.;
        double xHairMidSizeX = kXHairSelectedCpsBox * pixelScale.first;
        double xHairMidSizeY = kXHairSelectedCpsBox * pixelScale.second;
        QLineF selectedCpsCrossHorizLine;
        selectedCpsCrossHorizLine.setLine(midX - xHairMidSizeX, midY, midX + xHairMidSizeX, midY);
        QLineF selectedCpsCrossVertLine;
        selectedCpsCrossVertLine.setLine(midX, midY - xHairMidSizeY, midX, midY + xHairMidSizeY);

        GL_GPU::Begin(GL_LINES);
        GL_GPU::Vertex2f( std::max( selectedCpsCrossHorizLine.p1().x(), topLeft.x() ), selectedCpsCrossHorizLine.p1().y() );
        GL_GPU::Vertex2f( std::min( selectedCpsCrossHorizLine.p2().x(), btmRight.x() ), selectedCpsCrossHorizLine.p2().y() );
        GL_GPU::Vertex2f( selectedCpsCrossVertLine.p1().x(), std::max( selectedCpsCrossVertLine.p1().y(), btmRight.y() ) );
        GL_GPU::Vertex2f( selectedCpsCrossVertLine.p2().x(), std::min( selectedCpsCrossVertLine.p2().y(), topLeft.y() ) );
        GL_GPU::End();

        glCheckError(GL_GPU);


        QPointF midTop( ( topLeft.x() + btmRight.x() ) / 2., topLeft.y() );
        QPointF midRight(btmRight.x(), ( topLeft.y() + btmRight.y() ) / 2.);
        QPointF midBtm( ( topLeft.x() + btmRight.x() ) / 2., btmRight.y() );
        QPointF midLeft(topLeft.x(), ( topLeft.y() + btmRight.y() ) / 2.);

        ///draw the 4 corners points and the 4 mid points
        GL_GPU::PointSize(5.f);
        GL_GPU::Begin(GL_POINTS);
        GL_GPU::Vertex2f( topLeft.x(), topLeft.y() );
        GL_GPU::Vertex2f( btmRight.x(), topLeft.y() );
        GL_GPU::Vertex2f( btmRight.x(), btmRight.y() );
        GL_GPU::Vertex2f( topLeft.x(), btmRight.y() );

        GL_GPU::Vertex2f( midTop.x(), midTop.y() );
        GL_GPU::Vertex2f( midRight.x(), midRight.y() );
        GL_GPU::Vertex2f( midBtm.x(), midBtm.y() );
        GL_GPU::Vertex2f( midLeft.x(), midLeft.y() );
        GL_GPU::End();

        ///now draw the handles to indicate the user he/she can transform the selection rectangle
        ///draw it only if it is not dragged
        bool drawHandles = state != eEventStateDraggingBBoxBtmLeft && state != eEventStateDraggingBBoxBtmRight &&
        state != eEventStateDraggingBBoxTopLeft && state != eEventStateDraggingBBoxTopRight && state != eEventStateDraggingBBoxMidTop
        && state != eEventStateDraggingBBoxMidRight && state != eEventStateDraggingBBoxMidLeft && state != eEventStateDraggingBBoxMidBtm;


        if (drawHandles) {
            double offset = kTransformArrowOffsetFromPoint * pixelScale.first;
            double halfOffset = offset / 2.;
            if (transformMode == eSelectedCpsTransformModeTranslateAndScale) {
                ///draw mid top arrow vertical
                drawArrow(midTop.x(), midTop.y() + offset, 0., hoverState == eHoverStateBboxMidTop, pixelScale);
                ///draw mid right arrow horizontal
                drawArrow(midRight.x() + offset, midRight.y(), 90., hoverState == eHoverStateBboxMidRight, pixelScale);
                ///draw mid btm arrow vertical
                drawArrow(midBtm.x(), midBtm.y() - offset, 0., hoverState == eHoverStateBboxMidBtm, pixelScale);
                ///draw mid left arrow horizontal
                drawArrow(midLeft.x() - offset, midLeft.y(), 90., hoverState == eHoverStateBboxMidLeft, pixelScale);
                ///draw top left arrow rotated
                drawArrow(topLeft.x() - offset, topLeft.y() + offset, 45., hoverState == eHoverStateBboxTopLeft, pixelScale);
                ///draw top right arrow rotated
                drawArrow(btmRight.x() + offset, topLeft.y() + offset, -45., hoverState == eHoverStateBboxTopRight, pixelScale);
                ///draw btm right arrow rotated
                drawArrow(btmRight.x() + offset, btmRight.y() - offset, 45., hoverState == eHoverStateBboxBtmRight, pixelScale);
                ///draw btm left arrow rotated
                drawArrow(topLeft.x() - offset, btmRight.y() - offset, -45., hoverState == eHoverStateBboxBtmLeft, pixelScale);
            } else {
                ///draw mid top arrow horizontal
                drawArrow(midTop.x(), midTop.y() + offset, 90., hoverState == eHoverStateBboxMidTop, pixelScale);
                ///draw mid right arrow vertical
                drawArrow(midRight.x() + offset, midRight.y(), 0., hoverState == eHoverStateBboxMidRight, pixelScale);
                ///draw mid btm arrow horizontal
                drawArrow(midBtm.x(), midBtm.y() - offset, 90., hoverState == eHoverStateBboxMidBtm, pixelScale);
                ///draw mid left arrow vertical
                drawArrow(midLeft.x() - offset, midLeft.y(), 0., hoverState == eHoverStateBboxMidLeft, pixelScale);
                ///draw the top left bended
                drawBendedArrow(topLeft.x() - halfOffset, topLeft.y() + halfOffset, 0., hoverState == eHoverStateBboxTopLeft, pixelScale);
                ///draw the top right bended
                drawBendedArrow(btmRight.x() + halfOffset, topLeft.y() + halfOffset, -90, hoverState == eHoverStateBboxTopRight, pixelScale);
                ///draw the btm right bended
                drawBendedArrow(btmRight.x() + halfOffset, btmRight.y() - halfOffset, -180, hoverState == eHoverStateBboxBtmRight, pixelScale);
                ///draw the btm left bended
                drawBendedArrow(topLeft.x() - halfOffset, btmRight.y() - halfOffset, 90, hoverState == eHoverStateBboxBtmLeft, pixelScale);
            }
        }
    } // GLProtectAttrib a(GL_HINT_BIT | GL_ENABLE_BIT | GL_LINE_BIT | GL_POINT_BIT | GL_COLOR_BUFFER_BIT | GL_CURRENT_BIT);
} // drawSelectedCpsBBOX


void
RotoPaintInteract::clearSelection()
{
    clearBeziersSelection();
    clearCPSSelection();
}

bool
RotoPaintInteract::hasSelection() const
{
    return !_imp->knobsTable->getSelectedItems().empty() || !selectedCps.empty();
}

void
RotoPaintInteract::clearCPSSelection()
{
    selectedCps.clear();
    showCpsBbox = false;
    transformMode = eSelectedCpsTransformModeTranslateAndScale;
    selectedCpsBbox.setTopLeft( QPointF(0, 0) );
    selectedCpsBbox.setTopRight( QPointF(0, 0) );
}

void
RotoPaintInteract::clearBeziersSelection()
{
    _imp->knobsTable->clearSelection(eTableChangeReasonViewer);
}

void
RotoPaintInteract::removeItemFromSelection(const RotoDrawableItemPtr& b)
{
    _imp->knobsTable->removeFromSelection(b, eTableChangeReasonViewer);
}

static void
handleControlPointMaximum(TimeValue time,
                          const BezierCP & p,
                          double* l,
                          double *b,
                          double *r,
                          double *t)
{
    double x, y, xLeft, yLeft, xRight, yRight;

    p.getPositionAtTime(time, &x, &y);
    p.getLeftBezierPointAtTime(time, &xLeft, &yLeft);
    p.getRightBezierPointAtTime(time, &xRight, &yRight);

    *r = std::max(x, *r);
    *l = std::min(x, *l);

    *r = std::max(xLeft, *r);
    *l = std::min(xLeft, *l);

    *r = std::max(xRight, *r);
    *l = std::min(xRight, *l);

    *t = std::max(y, *t);
    *b = std::min(y, *b);

    *t = std::max(yLeft, *t);
    *b = std::min(yLeft, *b);


    *t = std::max(yRight, *t);
    *b = std::min(yRight, *b);
}

bool
RotoPaintInteract::getRoleForGroup(const KnobGroupPtr& k,
                                   RotoRoleEnum* role) const
{
    bool ret = true;

    if ( k == selectToolGroup.lock() ) {
        *role = eRotoRoleSelection;
    } else if ( k == pointsEditionToolGroup.lock() ) {
        *role = eRotoRolePointsEdition;
    } else if ( k == bezierEditionToolGroup.lock() ) {
        *role = eRotoRoleBezierEdition;
    } else if ( k == paintBrushToolGroup.lock() ) {
        *role = eRotoRolePaintBrush;
    } else if ( k == cloneBrushToolGroup.lock() ) {
        *role = eRotoRoleCloneBrush;
    } else if ( k == effectBrushToolGroup.lock() ) {
        *role = eRotoRoleEffectBrush;
    } else if ( k == mergeBrushToolGroup.lock() ) {
        *role = eRotoRoleMergeBrush;
    } else {
        ret = false;
    }

    return ret;
}

bool
RotoPaintInteract::getToolForAction(const KnobButtonPtr& k,
                                    RotoToolEnum* tool) const
{
    bool ret = true;

    if ( k == selectAllAction.lock() ) {
        *tool = eRotoToolSelectAll;
    } else if ( k == selectPointsAction.lock() ) {
        *tool = eRotoToolSelectPoints;
    } else if ( k == selectCurvesAction.lock() ) {
        *tool = eRotoToolSelectCurves;
    } else if ( k == selectFeatherPointsAction.lock() ) {
        *tool = eRotoToolSelectFeatherPoints;
    } else if ( k == addPointsAction.lock() ) {
        *tool = eRotoToolAddPoints;
    } else if ( k == removePointsAction.lock() ) {
        *tool = eRotoToolRemovePoints;
    } else if ( k == cuspPointsAction.lock() ) {
        *tool = eRotoToolCuspPoints;
    } else if ( k == smoothPointsAction.lock() ) {
        *tool = eRotoToolSmoothPoints;
    } else if ( k == openCloseCurveAction.lock() ) {
        *tool = eRotoToolOpenCloseCurve;
    } else if ( k == removeFeatherAction.lock() ) {
        *tool = eRotoToolRemoveFeatherPoints;
    } else if ( k == drawBezierAction.lock() ) {
        *tool = eRotoToolDrawBezier;
    } else if ( k == drawEllipseAction.lock() ) {
        *tool = eRotoToolDrawEllipse;
    } else if ( k == drawRectangleAction.lock() ) {
        *tool = eRotoToolDrawRectangle;
    } else if ( k == brushAction.lock() ) {
        *tool = eRotoToolSolidBrush;
    } else if ( k == pencilAction.lock() ) {
        *tool = eRotoToolOpenBezier;
    } else if ( k == eraserAction.lock() ) {
        *tool = eRotoToolEraserBrush;
    } else if ( k == cloneAction.lock() ) {
        *tool = eRotoToolClone;
    } else if ( k == revealAction.lock() ) {
        *tool = eRotoToolReveal;
    } else if ( k == blurAction.lock() ) {
        *tool = eRotoToolBlur;
    } else if ( k == smearAction.lock() ) {
        *tool = eRotoToolSmear;
    } else if ( k == dodgeAction.lock() ) {
        *tool = eRotoToolDodge;
    } else if ( k == burnAction.lock() ) {
        *tool = eRotoToolBurn;
    } else {
        ret = false;
    }

    return ret;
} // RotoPaintInteract::getToolForAction

bool
RotoPaintInteract::onRoleChangedInternal(const KnobGroupPtr& roleGroup)
{
    RotoRoleEnum role;

    if ( !getRoleForGroup(roleGroup, &role) ) {
        return false;
    }

    // The gui just deactivated this action
    if ( !roleGroup->getValue() ) {
        return true;
    }

    bool isPaintRole = (role == eRotoRolePaintBrush) || (role == eRotoRoleCloneBrush) || (role == eRotoRoleMergeBrush) ||
    (role == eRotoRoleEffectBrush);


    // Reset the selected control points
    selectedCps.clear();
    showCpsBbox = false;
    transformMode = eSelectedCpsTransformModeTranslateAndScale;
    selectedCpsBbox.setTopLeft( QPointF(0, 0) );
    selectedCpsBbox.setTopRight( QPointF(0, 0) );


    // Roto action bar
    autoKeyingEnabledButton.lock()->setInViewerContextSecret(isPaintRole);
    featherLinkEnabledButton.lock()->setInViewerContextSecret(isPaintRole);
    displayFeatherEnabledButton.lock()->setInViewerContextSecret(isPaintRole);
    stickySelectionEnabledButton.lock()->setInViewerContextSecret(isPaintRole);
    bboxClickAnywhereButton.lock()->setInViewerContextSecret(isPaintRole);
    rippleEditEnabledButton.lock()->setInViewerContextSecret(isPaintRole);
    addKeyframeButton.lock()->setInViewerContextSecret(isPaintRole);
    removeKeyframeButton.lock()->setInViewerContextSecret(isPaintRole);
    showTransformHandle.lock()->setInViewerContextSecret(isPaintRole);

    // RotoPaint action bar
    colorWheelButton.lock()->setInViewerContextSecret(!isPaintRole);
    compositingOperatorChoice.lock()->setInViewerContextSecret(!isPaintRole);
    opacitySpinbox.lock()->setInViewerContextSecret(!isPaintRole);
    pressureOpacityButton.lock()->setInViewerContextSecret(!isPaintRole);
    sizeSpinbox.lock()->setInViewerContextSecret(!isPaintRole);
    pressureSizeButton.lock()->setInViewerContextSecret(!isPaintRole);
    hardnessSpinbox.lock()->setInViewerContextSecret(!isPaintRole);
    pressureHardnessButton.lock()->setInViewerContextSecret(!isPaintRole);
    buildUpButton.lock()->setInViewerContextSecret(!isPaintRole);
    effectSpinBox.lock()->setInViewerContextSecret(!isPaintRole);
    timeOffsetSpinBox.lock()->setInViewerContextSecret(!isPaintRole);
    timeOffsetModeChoice.lock()->setInViewerContextSecret(!isPaintRole);
    sourceTypeChoice.lock()->setInViewerContextSecret(!isPaintRole);
    resetCloneOffsetButton.lock()->setInViewerContextSecret(!isPaintRole);
    multiStrokeEnabled.lock()->setInViewerContextSecret(!isPaintRole);

    selectedRole = role;
    
    return true;
} // RotoPaintInteract::onRoleChangedInternal


bool
RotoPaintInteract::onToolChangedInternal(const KnobButtonPtr& actionButton)
{
    RotoToolEnum tool;

    if ( !getToolForAction(actionButton, &tool) ) {
        return false;
    }

    // The gui just deactivated this action
    if ( !actionButton->getValue() ) {
        return true;
    }

    bool isPaintRole = (selectedRole == eRotoRolePaintBrush) || (selectedRole == eRotoRoleCloneBrush) || (selectedRole == eRotoRoleMergeBrush) ||
    (selectedRole == eRotoRoleEffectBrush);
    if (isPaintRole) {
        effectSpinBox.lock()->setInViewerContextSecret(tool != eRotoToolBlur);
        timeOffsetModeChoice.lock()->setInViewerContextSecret(selectedRole != eRotoRoleCloneBrush);
        timeOffsetSpinBox.lock()->setInViewerContextSecret(selectedRole != eRotoRoleCloneBrush);
        sourceTypeChoice.lock()->setInViewerContextSecret(selectedRole != eRotoRoleCloneBrush);
        resetCloneOffsetButton.lock()->setInViewerContextSecret(selectedRole != eRotoRoleCloneBrush);
        if (tool == eRotoToolClone) {
            sourceTypeChoice.lock()->setValue(1);
        } else if (tool == eRotoToolReveal) {
            sourceTypeChoice.lock()->setValue(2);
        }


        if (tool == eRotoToolBurn) {
            compositingOperatorChoice.lock()->setValue( (int)eMergeColorBurn );
        } else if (tool == eRotoToolDodge) {
            compositingOperatorChoice.lock()->setValue( (int)eMergeColorDodge );
        } else {
            compositingOperatorChoice.lock()->setValue( (int)eMergeOver );
        }
    }

    // Clear all selection if we were building a new Bezier
    if ( (selectedRole == eRotoRoleBezierEdition) &&
        ( ( selectedTool == eRotoToolDrawBezier) || ( selectedTool == eRotoToolOpenBezier) ) &&
        builtBezier &&
        ( tool != selectedTool ) ) {
        builtBezier->setCurveFinished(true, ViewSetSpec::all());
        clearSelection();
    }
    selectedToolAction = actionButton;
    {
        KnobIPtr parentKnob = actionButton->getParentKnob();
        KnobGroupPtr parentGroup = toKnobGroup(parentKnob);

        assert(parentGroup);
        selectedToolRole = parentGroup;
    }
    selectedTool = tool;
    if ( (tool != eRotoToolEraserBrush) && isPaintRole ) {
        lastPaintToolAction = actionButton;
    }


    if ( (selectedTool == eRotoToolBlur) ||
        ( selectedTool == eRotoToolBurn) ||
        ( selectedTool == eRotoToolDodge) ||
        ( selectedTool == eRotoToolClone) ||
        ( selectedTool == eRotoToolEraserBrush) ||
        ( selectedTool == eRotoToolSolidBrush) ||
        ( selectedTool == eRotoToolReveal) ||
        ( selectedTool == eRotoToolSmear) ||
        ( selectedTool == eRotoToolSharpen) ) {
        makeStroke( true, RotoPoint() );
    }

    return true;
} // RotoPaintInteract::onToolChangedInternal

void
RotoPaintInteract::setCurrentTool(const KnobButtonPtr& tool)
{
    if (!tool) {
        return;
    }
    KnobIPtr parentKnob = tool->getParentKnob();
    KnobGroupPtr parentGroup = toKnobGroup(parentKnob);
    assert(parentGroup);
    if (!parentGroup) {
        return;
    }

    RotoToolEnum toolEnum;
    getToolForAction(tool, &toolEnum);

    RotoRoleEnum roleEnum;
    getRoleForGroup(parentGroup, &roleEnum);

    KnobGroupPtr curGroup = selectedToolRole.lock();
    KnobButtonPtr curToolButton = selectedToolAction.lock();
    if ( curGroup && (curGroup != parentGroup) ) {
        curGroup->setValue(false, ViewIdx(0), DimIdx(0), eValueChangedReasonPluginEdited);
    }

    // If we changed group, just keep this action on
    if ( curToolButton && (curGroup == parentGroup) ) {
        curToolButton->setValue(false, ViewIdx(0), DimIdx(0), eValueChangedReasonPluginEdited);
    }
    selectedToolAction = tool;
    selectedToolRole = parentGroup;
    if (parentGroup != curGroup) {
        if (!parentGroup->getValue()) {
            parentGroup->setValue(true, ViewIdx(0), DimIdx(0), eValueChangedReasonPluginEdited);
        } else {
            onRoleChangedInternal(parentGroup);
        }
    }
    if (tool->getValue() != true) {
        tool->setValue(true, ViewIdx(0), DimIdx(0), eValueChangedReasonPluginEdited);
    } else {
        // We must notify of the change
        onToolChangedInternal(tool);
    }
}

void
RotoPaintInteract::computeSelectedCpsBBOX()
{
    NodePtr n = _imp->publicInterface->getNode();

    if (!n) {
        return;
    }

    TimeValue time = _imp->publicInterface->getTimelineCurrentTime();

    double l = INT_MAX, r = INT_MIN, b = INT_MAX, t = INT_MIN;
    for (SelectedCPs::iterator it = selectedCps.begin(); it != selectedCps.end(); ++it) {
        handleControlPointMaximum(time, *(it->first), &l, &b, &r, &t);
        if (it->second) {
            handleControlPointMaximum(time, *(it->second), &l, &b, &r, &t);
        }
    }
    selectedCpsBbox.setCoords(l, t, r, b);
    if (selectedCps.size() > 1) {
        showCpsBbox = true;
    } else {
        showCpsBbox = false;
    }
}

QPointF
RotoPaintInteract::getSelectedCpsBBOXCenter()
{
    return selectedCpsBbox.center();
}

void
RotoPaintInteract::handleBezierSelection(const BezierPtr & curve)
{
    // find out if the Bezier is already selected.
    bool found = _imp->knobsTable->isItemSelected(curve);
    if (!found) {
        ///clear previous selection if the SHIFT modifier isn't held
        if (!shiftDown) {
            clearBeziersSelection();
        }
        _imp->knobsTable->addToSelection(curve, eTableChangeReasonViewer);
    }
}

void
RotoPaintInteract::handleControlPointSelection(const std::pair<BezierCPPtr,
                                               BezierCPPtr> & p)
{
    ///find out if the cp is already selected.
    SelectedCPs::iterator foundCP = selectedCps.end();

    for (SelectedCPs::iterator it = selectedCps.begin(); it != selectedCps.end(); ++it) {
        if (p.first == it->first) {
            foundCP = it;
            break;
        }
    }

    if ( foundCP == selectedCps.end() ) {
        ///clear previous selection if the SHIFT modifier isn't held
        if (!shiftDown) {
            selectedCps.clear();
        }
        selectedCps.push_back(p);
        computeSelectedCpsBBOX();
    } else {
        ///Erase the point from the selection to allow the user to toggle the selection
        if (shiftDown) {
            selectedCps.erase(foundCP);
            computeSelectedCpsBBOX();
        }
    }

    cpBeingDragged = p;
    state = eEventStateDraggingControlPoint;
}

void
RotoPaintInteract::showMenuForControlPoint(const BezierCPPtr& /*cp*/)
{
    KnobChoicePtr menu = rightClickMenuKnob.lock();

    if (!menu) {
        return;
    }


    std::vector<KnobButtonPtr> menuKnobs;

    menuKnobs.push_back( removeItemsMenuAction.lock());
    menuKnobs.push_back( smoothItemMenuAction.lock());
    menuKnobs.push_back( cuspItemMenuAction.lock());
    menuKnobs.push_back( removeItemFeatherMenuAction.lock());
    menuKnobs.push_back( nudgeLeftMenuAction.lock());
    menuKnobs.push_back( nudgeBottomMenuAction.lock() );
    menuKnobs.push_back( nudgeRightMenuAction.lock());
    menuKnobs.push_back( nudgeTopMenuAction.lock());

    std::vector<ChoiceOption> choices(menuKnobs.size());
    for (std::size_t i = 0; i < menuKnobs.size(); ++i) {
        choices[i].id = menuKnobs[i]->getName();
        choices[i].tooltip = menuKnobs[i]->getHintToolTip();
    }
    menu->populateChoices(choices);
} // showMenuForControlPoint

void
RotoPaintInteract::showMenuForCurve(const BezierPtr & curve)
{
    KnobChoicePtr menu = rightClickMenuKnob.lock();

    if (!menu) {
        return;
    }

    std::vector<KnobButtonPtr> menuKnobs;

    menuKnobs.push_back( selectAllMenuAction.lock());
    menuKnobs.push_back( removeItemsMenuAction.lock());
    if ( !curve->isOpenBezier() ) {
        menuKnobs.push_back( openCloseCurveAction.lock());
    }

    menuKnobs.push_back( smoothItemMenuAction.lock());
    menuKnobs.push_back( cuspItemMenuAction.lock());
    if ( !curve->isOpenBezier() ) {
        menuKnobs.push_back( removeItemFeatherMenuAction.lock());
    }
    menuKnobs.push_back( lockShapeMenuAction.lock() );


    std::vector<ChoiceOption> choices(menuKnobs.size());
    for (std::size_t i = 0; i < menuKnobs.size(); ++i) {
        choices[i].id = menuKnobs[i]->getName();
        choices[i].tooltip = menuKnobs[i]->getHintToolTip();
    }

    menu->populateChoices(choices);
} // showMenuForCurve

void
RotoPaintInteract::onBreakMultiStrokeTriggered()
{
    makeStroke( true, RotoPoint() );
}

void
RotoPaintInteract::makeStroke(bool prepareForLater,
                              const RotoPoint& point)
{
    RotoStrokeType strokeType;
    std::string itemName;

    switch (selectedTool) {
        case eRotoToolSolidBrush:
            strokeType = eRotoStrokeTypeSolid;
            itemName = kRotoPaintBrushBaseName;
            break;
        case eRotoToolEraserBrush:
            strokeType = eRotoStrokeTypeEraser;
            itemName = kRotoPaintEraserBaseName;
            break;
        case eRotoToolClone:
            strokeType = eRotoStrokeTypeClone;
            itemName = kRotoPaintCloneBaseName;
            break;
        case eRotoToolReveal:
            strokeType = eRotoStrokeTypeReveal;
            itemName = kRotoPaintRevealBaseName;
            break;
        case eRotoToolBlur:
            strokeType = eRotoStrokeTypeBlur;
            itemName = kRotoPaintBlurBaseName;
            break;
        case eRotoToolSharpen:
            strokeType = eRotoStrokeTypeSharpen;
            itemName = kRotoPaintSharpenBaseName;
            break;
        case eRotoToolSmear:
            strokeType = eRotoStrokeTypeSmear;
            itemName = kRotoPaintSmearBaseName;
            break;
        case eRotoToolDodge:
            strokeType = eRotoStrokeTypeDodge;
            itemName = kRotoPaintDodgeBaseName;
            break;
        case eRotoToolBurn:
            strokeType = eRotoStrokeTypeBurn;
            itemName = kRotoPaintBurnBaseName;
            break;
        default:

            return;
    }

    if (prepareForLater || !strokeBeingPaint) {
        if ( strokeBeingPaint &&
            ( strokeBeingPaint->getBrushType() == strokeType) &&
            strokeBeingPaint->isEmpty() ) {
            ///We already have a fresh stroke prepared for that type
            return;
        }
        strokeBeingPaint = boost::make_shared<RotoStrokeItem>( strokeType, _imp->knobsTable );
        strokeBeingPaint->initializeKnobsPublic();
    }


    assert(strokeBeingPaint);
    KnobColorPtr colorKnob = strokeBeingPaint->getColorKnob();
    KnobChoicePtr operatorKnob = strokeBeingPaint->getOperatorKnob();
    KnobDoublePtr opacityKnob = strokeBeingPaint->getOpacityKnob();
    KnobDoublePtr sizeKnob = strokeBeingPaint->getBrushSizeKnob();
    KnobDoublePtr hardnessKnob = strokeBeingPaint->getBrushHardnessKnob();
    KnobBoolPtr pressureOpaKnob = strokeBeingPaint->getPressureOpacityKnob();
    KnobBoolPtr pressureSizeKnob = strokeBeingPaint->getPressureSizeKnob();
    KnobBoolPtr pressureHardnessKnob = strokeBeingPaint->getPressureHardnessKnob();
    KnobBoolPtr buildUpKnob = strokeBeingPaint->getBuildupKnob();
    KnobChoicePtr timeOffsetModeKnob = strokeBeingPaint->getTimeOffsetModeKnob();
    KnobChoicePtr sourceTypeKnob = strokeBeingPaint->getMergeInputAChoiceKnob();
    KnobIntPtr timeOffsetKnob = strokeBeingPaint->getTimeOffsetKnob();
    KnobDoublePtr translateKnob = strokeBeingPaint->getBrushCloneTranslateKnob();
    KnobDoublePtr effectKnob = strokeBeingPaint->getBrushEffectKnob();
    KnobColorPtr colorWheel = colorWheelButton.lock();
    ColorRgbaD shapeColor;
    shapeColor.r = colorWheel->getValue( DimIdx(0) );
    shapeColor.g = colorWheel->getValue( DimIdx(1) );
    shapeColor.b = colorWheel->getValue( DimIdx(2) );
    shapeColor.a = colorWheel->getValue( DimIdx(3) );

    MergingFunctionEnum compOp = (MergingFunctionEnum)compositingOperatorChoice.lock()->getValue();
    double opacity = opacitySpinbox.lock()->getValue();
    double size = sizeSpinbox.lock()->getValue();
    double hardness = hardnessSpinbox.lock()->getValue();
    bool pressOpa = pressureOpacityButton.lock()->getValue();
    bool pressSize = pressureSizeButton.lock()->getValue();
    bool pressHarness = pressureHardnessButton.lock()->getValue();
    bool buildUp = buildUpButton.lock()->getValue();
    double timeOffset = timeOffsetSpinBox.lock()->getValue();
    int timeOffsetMode_i = timeOffsetModeChoice.lock()->getValue();
    int sourceType_i = sourceTypeChoice.lock()->getValue();
    double effectValue = effectSpinBox.lock()->getValue();

    TimeValue time(strokeBeingPaint->getApp()->getTimeLine()->currentFrame());
    strokeBeingPaintedTimelineFrame = time;
    if (colorKnob) {
        colorKnob->setValue( shapeColor.r, ViewIdx(0), DimIdx(0) );
        colorKnob->setValue( shapeColor.g, ViewIdx(0), DimIdx(1) );
        colorKnob->setValue( shapeColor.b, ViewIdx(0), DimIdx(2) );
        colorKnob->setValue( shapeColor.a, ViewIdx(0), DimIdx(3) );
    }
    operatorKnob->setValueFromID(Merge::getOperatorString(compOp));
    if (opacityKnob) {
        opacityKnob->setValue(opacity);
    }

    sizeKnob->setValue(size);
    hardnessKnob->setValue(hardness);
    pressureOpaKnob->setValue(pressOpa);
    pressureSizeKnob->setValue(pressSize);
    pressureHardnessKnob->setValue(pressHarness);
    buildUpKnob->setValue(buildUp);
    if (effectKnob) {
        effectKnob->setValue(effectValue);
    }
    if (!prepareForLater) {
        KnobIntPtr lifeTimeFrameKnob = strokeBeingPaint->getLifeTimeFrameKnob();
        lifeTimeFrameKnob->setValue( time );
    }
    if ( (strokeType == eRotoStrokeTypeClone) || (strokeType == eRotoStrokeTypeReveal) ) {
        timeOffsetKnob->setValue(timeOffset);
        timeOffsetModeKnob->setValue(timeOffsetMode_i);
        sourceTypeKnob->setValue(sourceType_i);
        std::vector<double> translateValues(2);
        translateValues[0] = -cloneOffset.first;
        translateValues[1] = -cloneOffset.second;
        translateKnob->setValueAcrossDimensions(translateValues);
    }
    if (!prepareForLater) {
        RotoLayerPtr layer = _imp->publicInterface->getLayerForNewItem();
        _imp->knobsTable->insertItem(0, strokeBeingPaint, layer, eTableChangeReasonInternal);
        strokeBeingPaint->beginSubStroke();
        strokeBeingPaint->appendPoint(point);
    }
} // RotoGui::RotoGuiPrivate::makeStroke

bool
RotoPaintInteract::isNearbySelectedCpsCrossHair(const QPointF & pos) const
{
    std::pair<double, double> pixelScale;

    getPixelScale(pixelScale.first, pixelScale.second);

    double xHairMidSizeX = kXHairSelectedCpsBox * pixelScale.first;
    double xHairMidSizeY = kXHairSelectedCpsBox * pixelScale.second;
    double l = selectedCpsBbox.topLeft().x();
    double r = selectedCpsBbox.bottomRight().x();
    double b = selectedCpsBbox.bottomRight().y();
    double t = selectedCpsBbox.topLeft().y();
    double toleranceX = kXHairSelectedCpsTolerance * pixelScale.first;
    double toleranceY = kXHairSelectedCpsTolerance * pixelScale.second;
    double midX = (l + r) / 2.;
    double midY = (b + t) / 2.;
    double lCross = midX - xHairMidSizeX;
    double rCross = midX + xHairMidSizeX;
    double bCross = midY - xHairMidSizeY;
    double tCross = midY + xHairMidSizeY;

    if ( ( pos.x() >= (lCross - toleranceX) ) &&
        ( pos.x() <= (rCross + toleranceX) ) &&
        ( pos.y() <= (tCross + toleranceY) ) &&
        ( pos.y() >= (bCross - toleranceY) ) ) {
        return true;
    } else {
        return false;
    }
}

bool
RotoPaintInteract::isWithinSelectedCpsBBox(const QPointF& pos) const
{
    //   std::pair<double, double> pixelScale;
    //    viewer->getPixelScale(pixelScale.first,pixelScale.second);

    double l = selectedCpsBbox.topLeft().x();
    double r = selectedCpsBbox.bottomRight().x();
    double b = selectedCpsBbox.bottomRight().y();
    double t = selectedCpsBbox.topLeft().y();
    double toleranceX = 0; //kXHairSelectedCpsTolerance * pixelScale.first;
    double toleranceY = 0; //kXHairSelectedCpsTolerance * pixelScale.second;

    return pos.x() > (l - toleranceX) && pos.x() < (r + toleranceX) &&
    pos.y() > (b - toleranceY) && pos.y() < (t + toleranceY);
}

bool
RotoPaintInteract::isNearbyBBoxTopLeft(const QPointF & p,
                                       double tolerance,
                                       const std::pair<double, double> & pixelScale) const
{
    QPointF corner = selectedCpsBbox.topLeft();

    if ( ( p.x() >= (corner.x() - tolerance) ) && ( p.x() <= (corner.x() + tolerance) ) &&
        ( p.y() >= (corner.y() - tolerance) ) && ( p.y() <= (corner.y() + tolerance) ) ) {
        return true;
    } else {
        double halfOffset = kTransformArrowOffsetFromPoint * pixelScale.first / 2.;
        double length = kTransformArrowLenght * pixelScale.first;
        double halfLength = length / 2.;;
        ///test if pos is within the arrow bounding box
        QPointF center(corner.x() - halfOffset, corner.y() + halfOffset);
        RectD arrowBbox(center.x() - halfLength, center.y() - halfLength, center.x() + halfLength, center.y() + halfLength);

        return arrowBbox.contains( p.x(), p.y() );
    }
}

bool
RotoPaintInteract::isNearbyBBoxTopRight(const QPointF & p,
                                        double tolerance,
                                        const std::pair<double, double> & pixelScale) const
{
    QPointF topLeft = selectedCpsBbox.topLeft();
    QPointF btmRight = selectedCpsBbox.bottomRight();
    QPointF corner( btmRight.x(), topLeft.y() );

    if ( ( p.x() >= (corner.x() - tolerance) ) && ( p.x() <= (corner.x() + tolerance) ) &&
        ( p.y() >= (corner.y() - tolerance) ) && ( p.y() <= (corner.y() + tolerance) ) ) {
        return true;
    } else {
        double halfOffset = kTransformArrowOffsetFromPoint * pixelScale.first / 2.;
        double length = kTransformArrowLenght * pixelScale.first;
        double halfLength = length / 2.;;
        ///test if pos is within the arrow bounding box
        QPointF center(corner.x() + halfOffset, corner.y() + halfOffset);
        RectD arrowBbox(center.x() - halfLength, center.y() - halfLength, center.x() + halfLength, center.y() + halfLength);

        return arrowBbox.contains( p.x(), p.y() );
    }
}

bool
RotoPaintInteract::isNearbyBBoxBtmLeft(const QPointF & p,
                                       double tolerance,
                                       const std::pair<double, double> & pixelScale) const
{
    QPointF topLeft = selectedCpsBbox.topLeft();
    QPointF btmRight = selectedCpsBbox.bottomRight();
    QPointF corner( topLeft.x(), btmRight.y() );

    if ( ( p.x() >= (corner.x() - tolerance) ) && ( p.x() <= (corner.x() + tolerance) ) &&
        ( p.y() >= (corner.y() - tolerance) ) && ( p.y() <= (corner.y() + tolerance) ) ) {
        return true;
    } else {
        double halfOffset = kTransformArrowOffsetFromPoint * pixelScale.first / 2.;
        double length = kTransformArrowLenght * pixelScale.first;
        double halfLength = length / 2.;;
        ///test if pos is within the arrow bounding box
        QPointF center(corner.x() - halfOffset, corner.y() - halfOffset);
        RectD arrowBbox(center.x() - halfLength, center.y() - halfLength, center.x() + halfLength, center.y() + halfLength);

        return arrowBbox.contains( p.x(), p.y() );
    }
}

bool
RotoPaintInteract::isNearbyBBoxBtmRight(const QPointF & p,
                                        double tolerance,
                                        const std::pair<double, double> & pixelScale) const
{
    QPointF corner = selectedCpsBbox.bottomRight();

    if ( ( p.x() >= (corner.x() - tolerance) ) && ( p.x() <= (corner.x() + tolerance) ) &&
        ( p.y() >= (corner.y() - tolerance) ) && ( p.y() <= (corner.y() + tolerance) ) ) {
        return true;
    } else {
        double halfOffset = kTransformArrowOffsetFromPoint * pixelScale.first / 2.;
        double length = kTransformArrowLenght * pixelScale.first;
        double halfLength = length / 2.;;
        ///test if pos is within the arrow bounding box
        QPointF center(corner.x() + halfOffset, corner.y() - halfOffset);
        RectD arrowBbox(center.x() - halfLength, center.y() - halfLength, center.x() + halfLength, center.y() + halfLength);

        return arrowBbox.contains( p.x(), p.y() );
    }
}

bool
RotoPaintInteract::isNearbyBBoxMidTop(const QPointF & p,
                                      double tolerance,
                                      const std::pair<double, double> & pixelScale) const
{
    QPointF topLeft = selectedCpsBbox.topLeft();
    QPointF btmRight = selectedCpsBbox.bottomRight();
    QPointF topRight( btmRight.x(), topLeft.y() );
    QPointF mid = (topLeft + topRight) / 2.;

    if ( ( p.x() >= (mid.x() - tolerance) ) && ( p.x() <= (mid.x() + tolerance) ) &&
        ( p.y() >= (mid.y() - tolerance) ) && ( p.y() <= (mid.y() + tolerance) ) ) {
        return true;
    } else {
        double offset = kTransformArrowOffsetFromPoint * pixelScale.first;
        double length = kTransformArrowLenght * pixelScale.first;
        double halfLength = length / 2.;
        ///test if pos is within the arrow bounding box
        QPointF center(mid.x(), mid.y() + offset);
        RectD arrowBbox(center.x() - halfLength, center.y() - halfLength, center.x() + halfLength, center.y() + halfLength);

        return arrowBbox.contains( p.x(), p.y() );
    }
}

bool
RotoPaintInteract::isNearbyBBoxMidRight(const QPointF & p,
                                        double tolerance,
                                        const std::pair<double, double> & pixelScale) const
{
    QPointF topLeft = selectedCpsBbox.topLeft();
    QPointF btmRight = selectedCpsBbox.bottomRight();
    QPointF topRight( btmRight.x(), topLeft.y() );
    QPointF mid = (btmRight + topRight) / 2.;

    if ( ( p.x() >= (mid.x() - tolerance) ) && ( p.x() <= (mid.x() + tolerance) ) &&
        ( p.y() >= (mid.y() - tolerance) ) && ( p.y() <= (mid.y() + tolerance) ) ) {
        return true;
    } else {
        double offset = kTransformArrowOffsetFromPoint * pixelScale.first;
        double length = kTransformArrowLenght * pixelScale.first;
        double halfLength = length / 2.;;
        ///test if pos is within the arrow bounding box
        QPointF center( mid.x() + offset, mid.y() );
        RectD arrowBbox(center.x() - halfLength, center.y() - halfLength, center.x() + halfLength, center.y() + halfLength);

        return arrowBbox.contains( p.x(), p.y() );
    }
}

bool
RotoPaintInteract::isNearbyBBoxMidBtm(const QPointF & p,
                                      double tolerance,
                                      const std::pair<double, double> & pixelScale) const
{
    QPointF topLeft = selectedCpsBbox.topLeft();
    QPointF btmRight = selectedCpsBbox.bottomRight();
    QPointF btmLeft( topLeft.x(), btmRight.y() );
    QPointF mid = (btmRight + btmLeft) / 2.;

    if ( ( p.x() >= (mid.x() - tolerance) ) && ( p.x() <= (mid.x() + tolerance) ) &&
        ( p.y() >= (mid.y() - tolerance) ) && ( p.y() <= (mid.y() + tolerance) ) ) {
        return true;
    } else {
        double offset = kTransformArrowOffsetFromPoint * pixelScale.first;
        double length = kTransformArrowLenght * pixelScale.first;
        double halfLength = length / 2.;;
        ///test if pos is within the arrow bounding box
        QPointF center(mid.x(), mid.y() - offset);
        RectD arrowBbox(center.x() - halfLength, center.y() - halfLength, center.x() + halfLength, center.y() + halfLength);

        return arrowBbox.contains( p.x(), p.y() );
    }
}

EventStateEnum
RotoPaintInteract::isMouseInteractingWithCPSBbox(const QPointF& pos,
                                                 double cpSelectionTolerance,
                                                 const std::pair<double, double>& pixelScale) const
{
    bool clickAnywhere = isBboxClickAnywhereEnabled();
    EventStateEnum state = eEventStateNone;

    if ( showCpsBbox && isNearbyBBoxTopLeft(pos, cpSelectionTolerance, pixelScale) ) {
        state = eEventStateDraggingBBoxTopLeft;
    } else if ( showCpsBbox && isNearbyBBoxTopRight(pos, cpSelectionTolerance, pixelScale) ) {
        state = eEventStateDraggingBBoxTopRight;
    } else if ( showCpsBbox && isNearbyBBoxBtmLeft(pos, cpSelectionTolerance, pixelScale) ) {
        state = eEventStateDraggingBBoxBtmLeft;
    } else if ( showCpsBbox && isNearbyBBoxBtmRight(pos, cpSelectionTolerance, pixelScale) ) {
        state = eEventStateDraggingBBoxBtmRight;
    } else if ( showCpsBbox && isNearbyBBoxMidTop(pos, cpSelectionTolerance, pixelScale) ) {
        state = eEventStateDraggingBBoxMidTop;
    } else if ( showCpsBbox && isNearbyBBoxMidRight(pos, cpSelectionTolerance, pixelScale) ) {
        state = eEventStateDraggingBBoxMidRight;
    } else if ( showCpsBbox && isNearbyBBoxMidBtm(pos, cpSelectionTolerance, pixelScale) ) {
        state = eEventStateDraggingBBoxMidBtm;
    } else if ( showCpsBbox && isNearbyBBoxMidLeft(pos, cpSelectionTolerance, pixelScale) ) {
        state = eEventStateDraggingBBoxMidLeft;
    } else if ( clickAnywhere && showCpsBbox && isWithinSelectedCpsBBox(pos) ) {
        state = eEventStateDraggingSelectedControlPoints;
    } else if ( !clickAnywhere && showCpsBbox && isNearbySelectedCpsCrossHair(pos) ) {
        state = eEventStateDraggingSelectedControlPoints;
    }

    return state;
}

bool
RotoPaintInteract::isNearbyBBoxMidLeft(const QPointF & p,
                                       double tolerance,
                                       const std::pair<double, double> & pixelScale) const
{
    QPointF topLeft = selectedCpsBbox.topLeft();
    QPointF btmRight = selectedCpsBbox.bottomRight();
    QPointF btmLeft( topLeft.x(), btmRight.y() );
    QPointF mid = (topLeft + btmLeft) / 2.;

    if ( ( p.x() >= (mid.x() - tolerance) ) && ( p.x() <= (mid.x() + tolerance) ) &&
        ( p.y() >= (mid.y() - tolerance) ) && ( p.y() <= (mid.y() + tolerance) ) ) {
        return true;
    } else {
        double offset = kTransformArrowOffsetFromPoint * pixelScale.first;
        double length = kTransformArrowLenght * pixelScale.first;
        double halfLength = length / 2.;;
        ///test if pos is within the arrow bounding box
        QPointF center( mid.x() - offset, mid.y() );
        RectD arrowBbox(center.x() - halfLength, center.y() - halfLength, center.x() + halfLength, center.y() + halfLength);

        return arrowBbox.contains( p.x(), p.y() );
    }
}

bool
RotoPaintInteract::isNearbySelectedCpsBoundingBox(const QPointF & pos,
                                                  double tolerance) const
{
    QPointF topLeft = selectedCpsBbox.topLeft();
    QPointF btmRight = selectedCpsBbox.bottomRight();
    QPointF btmLeft( topLeft.x(), btmRight.y() );
    QPointF topRight( btmRight.x(), topLeft.y() );

    ///check if it is nearby top edge
    if ( ( pos.x() >= (topLeft.x() - tolerance) ) && ( pos.x() <= (topRight.x() + tolerance) ) &&
        ( pos.y() >= (topLeft.y() - tolerance) ) && ( pos.y() <= (topLeft.y() + tolerance) ) ) {
        return true;
    }

    ///right edge
    if ( ( pos.x() >= (topRight.x() - tolerance) ) && ( pos.x() <= (topRight.x() + tolerance) ) &&
        ( pos.y() >= (btmRight.y() - tolerance) ) && ( pos.y() <= (topRight.y() + tolerance) ) ) {
        return true;
    }

    ///btm edge
    if ( ( pos.x() >= (btmLeft.x() - tolerance) ) && ( pos.x() <= (btmRight.x() + tolerance) ) &&
        ( pos.y() >= (btmLeft.y() - tolerance) ) && ( pos.y() <= (btmLeft.y() + tolerance) ) ) {
        return true;
    }

    ///left edge
    if ( ( pos.x() >= (btmLeft.x() - tolerance) ) && ( pos.x() <= (btmLeft.x() + tolerance) ) &&
        ( pos.y() >= (btmLeft.y() - tolerance) ) && ( pos.y() <= (topLeft.y() + tolerance) ) ) {
        return true;
    }

    return false;
}

std::pair<BezierCPPtr, BezierCPPtr>
RotoPaintInteract::isNearbyFeatherBar(TimeValue time,
                                      ViewIdx view,
                                      const std::pair<double, double> & pixelScale,
                                      const QPointF & pos) const
{
    double distFeatherX = 20. * pixelScale.first;
    double distFeatherY = 20. * pixelScale.second;
    double acceptance = 10 * pixelScale.second;

    std::list<KnobTableItemPtr> selectedItems = _imp->knobsTable->getSelectedItems();
    for (std::list<KnobTableItemPtr>::const_iterator it = selectedItems.begin(); it != selectedItems.end(); ++it) {
        BezierPtr isBezier = toBezier(*it);
        RotoStrokeItemPtr isStroke = toRotoStrokeItem(*it);
        if ( !isBezier || isBezier->isOpenBezier() || !isBezier->isFillEnabled() ) {
            continue;
        }

        /*
<<<<<<< HEAD
         For each selected Bezier, we compute the extent of the feather bars and check if the mouse would be nearby one of these bars.
         The feather bar of a control point is only displayed is the feather point is equal to the Bezier control point.
         In order to give it the  correc direction we use the derivative of the Bezier curve at the control point and then use
         the pointInPolygon function to make sure the feather bar is always oriented on the outter part of the polygon.
         The pointInPolygon function needs the polygon of the Bezier to test whether the point is inside or outside the polygon
         hence in this loop we compute the polygon for each Bezier.
=======
           For each selected bezier, we compute the extent of the feather bars and check if the mouse would be nearby one of these bars.
           The feather bar of a control point is only displayed is the feather point is equal to the bezier control point.
           In order to give it the  correc direction we use the derivative of the bezier curve at the control point and then use
           the pointInPolygon function to make sure the feather bar is always oriented on the outer part of the polygon.
           The pointInPolygon function needs the polygon of the bezier to test whether the point is inside or outside the polygon
           hence in this loop we compute the polygon for each bezier.
>>>>>>> 09c81512
         */

        Transform::Matrix3x3 transform;
        isBezier->getTransformAtTime(time, view, &transform);

        const std::list<BezierCPPtr> & fps = isBezier->getFeatherPoints(view);
        const std::list<BezierCPPtr> & cps = isBezier->getControlPoints(view);
        assert( cps.size() == fps.size() );

        int cpCount = (int)cps.size();
        if (cpCount <= 1) {
            continue;
        }


        std::list<BezierCPPtr>::const_iterator itF = fps.begin();
        std::list<BezierCPPtr>::const_iterator nextF = itF;
        if ( nextF != fps.end() ) {
            ++nextF;
        }
        std::list<BezierCPPtr>::const_iterator prevF = fps.end();
        if ( prevF != fps.begin() ) {
            --prevF;
        }
        bool isClockWiseOriented = isBezier->isClockwiseOriented(time, view);

        for (std::list<BezierCPPtr>::const_iterator itCp = cps.begin();
             itCp != cps.end();
             ++itCp) {
            if ( prevF == fps.end() ) {
                prevF = fps.begin();
            }
            if ( nextF == fps.end() ) {
                nextF = fps.begin();
            }
            assert( itF != fps.end() ); // because cps.size() == fps.size()
            if ( itF == fps.end() ) {
                itF = fps.begin();
            }

            Transform::Point3D controlPoint, featherPoint;
            controlPoint.z = featherPoint.z = 1;
            (*itCp)->getPositionAtTime(time,  &controlPoint.x, &controlPoint.y);
            (*itF)->getPositionAtTime(time,  &featherPoint.x, &featherPoint.y);

            controlPoint = Transform::matApply(transform, controlPoint);
            featherPoint = Transform::matApply(transform, featherPoint);
            {
                Point cp, fp;
                cp.x = controlPoint.x;
                cp.y = controlPoint.y;
                fp.x = featherPoint.x;
                fp.y = featherPoint.y;
                Bezier::expandToFeatherDistance(cp, &fp, distFeatherX, distFeatherY, time, isClockWiseOriented, transform, prevF, itF, nextF);
                featherPoint.x = fp.x;
                featherPoint.y = fp.y;
            }
            assert(featherPoint.x != controlPoint.x || featherPoint.y != controlPoint.y);

            ///Now test if the user mouse click is on the line using bounding box and cross product.
            if ( ( ( ( pos.y() >= (controlPoint.y - acceptance) ) && ( pos.y() <= (featherPoint.y + acceptance) ) ) ||
                  ( ( pos.y() >= (featherPoint.y - acceptance) ) && ( pos.y() <= (controlPoint.y + acceptance) ) ) ) &&
                ( ( ( pos.x() >= (controlPoint.x - acceptance) ) && ( pos.x() <= (featherPoint.x + acceptance) ) ) ||
                 ( ( pos.x() >= (featherPoint.x - acceptance) ) && ( pos.x() <= (controlPoint.x + acceptance) ) ) ) ) {
                    Point a;
                    a.x = (featherPoint.x - controlPoint.x);
                    a.y = (featherPoint.y - controlPoint.y);
                    double norm = sqrt(a.x * a.x + a.y * a.y);

                    ///The point is in the bounding box of the segment, if it is vertical it must be on the segment anyway
                    if (norm == 0) {
                        return std::make_pair(*itCp, *itF);
                    }

                    a.x /= norm;
                    a.y /= norm;
                    Point b;
                    b.x = (pos.x() - controlPoint.x);
                    b.y = (pos.y() - controlPoint.y);
                    norm = sqrt(b.x * b.x + b.y * b.y);

                    ///This vector is not vertical
                    if (norm != 0) {
                        b.x /= norm;
                        b.y /= norm;

                        double crossProduct = b.y * a.x - b.x * a.y;
                        if (std::abs(crossProduct) <  0.3) {
                            return std::make_pair(*itCp, *itF);
                        }
                    }
                }

            // increment for next iteration
            // ++itF, ++nextF, ++prevF
            if ( itF != fps.end() ) {
                ++itF;
            }
            if ( nextF != fps.end() ) {
                ++nextF;
            }
            if ( prevF != fps.end() ) {
                ++prevF;
            }
        } // for(itCp)
    }

    return std::make_pair( BezierCPPtr(), BezierCPPtr() );
} // isNearbyFeatherBar


BezierPtr
RotoPaintInteract::isNearbyBezier(double x,
                                  double y,
                                  TimeValue time, ViewIdx view,
                                  double acceptance,
                                  int* index,
                                  double* t,
                                  bool* feather) const
{


    std::list<std::pair<BezierPtr, std::pair<int, double> > > nearbyBeziers;
    std::vector<KnobTableItemPtr> allItems = _imp->knobsTable->getAllItems();
    for (std::vector<KnobTableItemPtr>::const_iterator it = allItems.begin(); it!=allItems.end(); ++it) {
        BezierPtr b = toBezier(*it);
        if ( b && !b->isLockedRecursive() ) {
            double param;
            int i = b->isPointOnCurve(x, y, acceptance, time, view, &param, feather);
            if (i != -1) {
                nearbyBeziers.push_back( std::make_pair( b, std::make_pair(i, param) ) );
            }
        }
    }

    std::list<KnobTableItemPtr> selectedItems = _imp->knobsTable->getSelectedItems();

    std::list<std::pair<BezierPtr, std::pair<int, double> > >::iterator firstNotSelected = nearbyBeziers.end();
    for (std::list<std::pair<BezierPtr, std::pair<int, double> > >::iterator it = nearbyBeziers.begin(); it != nearbyBeziers.end(); ++it) {
        bool foundSelected = _imp->knobsTable->isItemSelected(it->first);
        if (foundSelected) {
            *index = it->second.first;
            *t = it->second.second;

            return it->first;
        } else if ( firstNotSelected == nearbyBeziers.end() ) {
            firstNotSelected = it;
        }
    }
    if ( firstNotSelected != nearbyBeziers.end() ) {
        *index = firstNotSelected->second.first;
        *t = firstNotSelected->second.second;

        return firstNotSelected->first;
    }

    return BezierPtr();
} // isNearbyBezier


void
RotoPaintInteract::setSelection(const std::list<RotoDrawableItemPtr> & drawables,
                                const std::list<std::pair<BezierCPPtr, BezierCPPtr> > & points)
{
    _imp->knobsTable->beginEditSelection();
    _imp->knobsTable->clearSelection(eTableChangeReasonViewer);
    for (std::list<RotoDrawableItemPtr>::const_iterator it = drawables.begin(); it != drawables.end(); ++it) {
        _imp->knobsTable->addToSelection(*it, eTableChangeReasonViewer);
    }
    selectedCps.clear();
    for (SelectedCPs::const_iterator it = points.begin(); it != points.end(); ++it) {
        if (it->first && it->second) {
            selectedCps.push_back(*it);
        }
    }
    _imp->knobsTable->endEditSelection(eTableChangeReasonViewer);
    computeSelectedCpsBBOX();
}

void
RotoPaintInteract::setSelection(const BezierPtr & curve,
                                const std::pair<BezierCPPtr, BezierCPPtr> & point)
{
    _imp->knobsTable->beginEditSelection();
    _imp->knobsTable->clearSelection(eTableChangeReasonViewer);

    if (curve) {
        _imp->knobsTable->addToSelection(curve, eTableChangeReasonViewer);
    }
    selectedCps.clear();
    if (point.first && point.second) {
        selectedCps.push_back(point);
    }
    _imp->knobsTable->endEditSelection(eTableChangeReasonViewer);
    computeSelectedCpsBBOX();
}

void
RotoPaintInteract::getSelection(std::list<RotoDrawableItemPtr>* beziers,
                                std::list<std::pair<BezierCPPtr, BezierCPPtr> >* points)
{
    std::list<KnobTableItemPtr> selectedItems = _imp->knobsTable->getSelectedItems();
    for (std::list<KnobTableItemPtr>::const_iterator it = selectedItems.begin(); it!=selectedItems.end(); ++it) {
        RotoDrawableItemPtr isDrawable = boost::dynamic_pointer_cast<RotoDrawableItem>(*it);
        if (isDrawable) {
            beziers->push_back(isDrawable);
        }
    }
    *points = selectedCps;
}

void
RotoPaintInteract::setBuiltBezier(const BezierPtr & curve)
{
    assert(curve);
    builtBezier = curve;
}

BezierPtr RotoPaintInteract::getBezierBeingBuild() const
{
    return builtBezier;
}

bool
RotoPaintInteract::smoothSelectedCurve(TimeValue time, ViewIdx view)
{
    std::pair<double, double> pixelScale;

    getPixelScale(pixelScale.first, pixelScale.second);
    std::list<SmoothCuspUndoCommand::SmoothCuspCurveData> datas;

    if ( !selectedCps.empty() ) {
        for (SelectedCPs::const_iterator it = selectedCps.begin(); it != selectedCps.end(); ++it) {
            SmoothCuspUndoCommand::SmoothCuspCurveData data;
            data.curve = it->first->getBezier();
            data.newPoints.push_back(*it);
            datas.push_back(data);
        }
    } else {
        std::list<KnobTableItemPtr> selectedItems = _imp->knobsTable->getSelectedItems();
        for (std::list<KnobTableItemPtr>::const_iterator it = selectedItems.begin(); it != selectedItems.end(); ++it) {
            BezierPtr bezier = toBezier(*it);
            if (bezier) {
                SmoothCuspUndoCommand::SmoothCuspCurveData data;
                data.curve = bezier;
                const std::list<BezierCPPtr> & cps = bezier->getControlPoints(view);
                const std::list<BezierCPPtr> & fps = bezier->getFeatherPoints(view);
                std::list<BezierCPPtr>::const_iterator itFp = fps.begin();
                for (std::list<BezierCPPtr>::const_iterator it = cps.begin(); it != cps.end(); ++it, ++itFp) {
                    data.newPoints.push_back( std::make_pair(*it, *itFp) );
                }
                datas.push_back(data);
            }
        }
    }
    if ( !datas.empty() ) {
        _imp->publicInterface->pushUndoCommand( new SmoothCuspUndoCommand(shared_from_this(), datas, time, view, false, pixelScale) );

        return true;
    }

    return false;
}

bool
RotoPaintInteract::cuspSelectedCurve(TimeValue time, ViewIdx view)
{
    std::pair<double, double> pixelScale;

    getPixelScale(pixelScale.first, pixelScale.second);

    std::list<SmoothCuspUndoCommand::SmoothCuspCurveData> datas;

    if ( !selectedCps.empty() ) {
        for (SelectedCPs::const_iterator it = selectedCps.begin(); it != selectedCps.end(); ++it) {
            SmoothCuspUndoCommand::SmoothCuspCurveData data;
            data.curve = it->first->getBezier();
            data.newPoints.push_back(*it);
            datas.push_back(data);
        }
    } else {
        std::list<KnobTableItemPtr> selectedItems = _imp->knobsTable->getSelectedItems();
        for (std::list<KnobTableItemPtr>::const_iterator it = selectedItems.begin(); it != selectedItems.end(); ++it) {
            BezierPtr bezier = toBezier(*it);
            if (bezier) {
                SmoothCuspUndoCommand::SmoothCuspCurveData data;
                data.curve = bezier;
                const std::list<BezierCPPtr> & cps = bezier->getControlPoints(view);
                const std::list<BezierCPPtr> & fps = bezier->getFeatherPoints(view);
                std::list<BezierCPPtr>::const_iterator itFp = fps.begin();
                for (std::list<BezierCPPtr>::const_iterator it = cps.begin(); it != cps.end(); ++it, ++itFp) {
                    data.newPoints.push_back( std::make_pair(*it, *itFp) );
                }
                datas.push_back(data);
            }
        }
    }
    if ( !datas.empty() ) {
        _imp->publicInterface->pushUndoCommand( new SmoothCuspUndoCommand(shared_from_this(), datas, time, view, true, pixelScale) );

        return true;
    }

    return false;
}

bool
RotoPaintInteract::removeFeatherForSelectedCurve(ViewIdx view)
{
    std::list<RemoveFeatherUndoCommand::RemoveFeatherData> datas;

    if ( !selectedCps.empty() ) {
        for (SelectedCPs::const_iterator it = selectedCps.begin(); it != selectedCps.end(); ++it) {
            RemoveFeatherUndoCommand::RemoveFeatherData data;
            data.curve = it->first->getBezier();
            data.newPoints = data.curve->getFeatherPoints(view);
            datas.push_back(data);
        }
    } else {
        std::list<KnobTableItemPtr> selectedItems = _imp->knobsTable->getSelectedItems();
        for (std::list<KnobTableItemPtr>::const_iterator it = selectedItems.begin(); it != selectedItems.end(); ++it) {
            BezierPtr bezier = toBezier(*it);
            if (bezier) {
                RemoveFeatherUndoCommand::RemoveFeatherData data;
                data.curve = bezier;
                data.newPoints = bezier->getFeatherPoints(view);
                datas.push_back(data);
            }
        }
    }
    if ( !datas.empty() ) {
        _imp->publicInterface->pushUndoCommand( new RemoveFeatherUndoCommand(shared_from_this(), datas, view) );

        return true;
    }

    return false;
}

bool
RotoPaintInteract::lockSelectedCurves()
{
    ///Make a copy because setLocked will change the selection internally and invalidate the iterator
    std::list<KnobTableItemPtr> selectedItems = _imp->knobsTable->getSelectedItems();
    if ( selectedItems.empty() ) {
        return false;
    }
    for (std::list<KnobTableItemPtr>::const_iterator it = selectedItems.begin(); it != selectedItems.end(); ++it) {
        KnobHolderPtr t = *it;
        RotoItemPtr item = toRotoItem(t);
        if (!item) {
            continue;
        }
        item->getLockedKnob()->setValue(true);
    }
    clearSelection();

    return true;
}

bool
RotoPaintInteract::moveSelectedCpsWithKeyArrows(int x,
                                                int y,
                                                TimeValue time,
                                                ViewIdx view)
{
    std::list<std::pair<BezierCPPtr, BezierCPPtr> > points;

    if ( !selectedCps.empty() ) {
        points = selectedCps;
    } else {
        std::list<KnobTableItemPtr> selectedItems = _imp->knobsTable->getSelectedItems();
        for (std::list<KnobTableItemPtr>::const_iterator it = selectedItems.begin(); it != selectedItems.end(); ++it) {
            BezierPtr bezier = toBezier(*it);
            if (bezier) {
                const std::list<BezierCPPtr> & cps = bezier->getControlPoints(view);
                const std::list<BezierCPPtr> & fps = bezier->getFeatherPoints(view);
                std::list<BezierCPPtr>::const_iterator fpIt = fps.begin();
                assert( fps.empty() || fps.size() == cps.size() );
                for (std::list<BezierCPPtr>::const_iterator it = cps.begin(); it != cps.end(); ++it) {
                    points.push_back( std::make_pair(*it, *fpIt) );
                    if ( !fps.empty() ) {
                        ++fpIt;
                    }
                }
            }
        }
    }

    if ( !points.empty() ) {
        std::pair<double, double> pixelScale;
        getPixelScale(pixelScale.first, pixelScale.second);
        _imp->publicInterface->pushUndoCommand( new MoveControlPointsUndoCommand(shared_from_this(), points, (double)x * pixelScale.first,
                                                                                 (double)y * pixelScale.second, time, view) );
        computeSelectedCpsBBOX();

        return true;
    }

    return false;
}

void
RotoPaintInteract::removeCurve(const RotoDrawableItemPtr& curve)
{
    if (curve == builtBezier) {
        builtBezier.reset();
    } else if (curve == strokeBeingPaint) {
        strokeBeingPaint.reset();
    }
    _imp->knobsTable->removeItem(curve, eTableChangeReasonViewer);
}

void
RotoPaintInteract::drawOverlay(TimeValue time,
                               const RenderScale & /*renderScale*/,
                               ViewIdx view)
{

    std::list<RotoDrawableItemPtr> drawables = _imp->knobsTable->getActivatedRotoPaintItemsByRenderOrder(time, view);
    std::pair<double, double> pixelScale;
    std::pair<double, double> viewportSize;

    getPixelScale(pixelScale.first, pixelScale.second);
    getViewportSize(viewportSize.first, viewportSize.second);

    bool featherVisible = isFeatherVisible();

    {
        GLProtectAttrib<GL_GPU> a(GL_HINT_BIT | GL_ENABLE_BIT | GL_LINE_BIT | GL_COLOR_BUFFER_BIT | GL_POINT_BIT | GL_CURRENT_BIT);

        GL_GPU::Enable(GL_BLEND);
        GL_GPU::BlendFunc(GL_SRC_ALPHA, GL_ONE_MINUS_SRC_ALPHA);
        GL_GPU::Enable(GL_LINE_SMOOTH);
        GL_GPU::Hint(GL_LINE_SMOOTH_HINT, GL_DONT_CARE);
        GL_GPU::LineWidth(1.5);


        double cpWidth = kControlPointMidSize * 2;
        GL_GPU::PointSize(cpWidth);
        for (std::list<RotoDrawableItemPtr>::const_iterator it = drawables.begin(); it != drawables.end(); ++it) {

            if ( !(*it)->isGloballyActivated() ) {
                continue;
            }


            BezierPtr isBezier = toBezier(*it);
            RotoStrokeItemPtr isStroke = toRotoStrokeItem(*it);
            if (isStroke) {
                if (selectedTool != eRotoToolSelectAll) {
                    continue;
                }

                bool selected = _imp->knobsTable->isItemSelected(isStroke);
                if (!selected) {
                    continue;
                }

                std::list<std::list<std::pair<Point, double> > > strokes;
                isStroke->evaluateStroke(RenderScale(1.), time, view, &strokes);
                bool locked = (*it)->isLockedRecursive();
                ColorRgbaD overlayColor(0.8, 0.8, 0.8, 1.);
                if (!locked) {
                    KnobColorPtr overlayColorKnob = (*it)->getOverlayColorKnob();
                    overlayColor.r = overlayColorKnob->getValue( DimIdx(0) );
                    overlayColor.g = overlayColorKnob->getValue( DimIdx(1) );
                    overlayColor.b = overlayColorKnob->getValue( DimIdx(2) );
                    overlayColor.a = overlayColorKnob->getValue( DimIdx(3) );
                }
                GL_GPU::Color4d(overlayColor.r, overlayColor.g, overlayColor.b, overlayColor.a);

                for (std::list<std::list<std::pair<Point, double> > >::iterator itStroke = strokes.begin(); itStroke != strokes.end(); ++itStroke) {
                    GL_GPU::Begin(GL_LINE_STRIP);
                    for (std::list<std::pair<Point, double> >::const_iterator it2 = itStroke->begin(); it2 != itStroke->end(); ++it2) {
                        GL_GPU::Vertex2f(it2->first.x, it2->first.y);
                    }
                    GL_GPU::End();
                }
            } else if (isBezier) {
                ///draw the bezier
                // check if the bbox is visible
                // if the bbox is visible, compute the polygon and draw it.

#pragma message WARN("FIXME: must apply the whole transforms chain to compute the visibility in the viewer")
#if 0
                RectD bbox = isBezier->getBoundingBox(time, view);
                if ( !getLastCallingViewport()->isVisibleInViewport(bbox) ) {
                    continue;
                }
#endif
                bool finished = isBezier->isCurveFinished(view);

                std::vector<ParametricPoint > points;
                isBezier->evaluateAtTime(time, view, RenderScale(1.), Bezier::eDeCasteljauAlgorithmIterative, 100, 1., &points, NULL);
                if (!points.empty() && finished) {
                    // Repeat the last point so that we can use line strips
                    points.push_back(points.front());
                }

                bool locked = (*it)->isLockedRecursive();
                ColorRgbaD overlayColor(0.8, 0.8, 0.8, 1.);
                if (!locked) {
                    KnobColorPtr overlayColorKnob = (*it)->getOverlayColorKnob();
                    overlayColor.r = overlayColorKnob->getValue( DimIdx(0) );
                    overlayColor.g = overlayColorKnob->getValue( DimIdx(1) );
                    overlayColor.b = overlayColorKnob->getValue( DimIdx(2) );
                    overlayColor.a = overlayColorKnob->getValue( DimIdx(3) );
                }
                GL_GPU::Color4d(overlayColor.r, overlayColor.g, overlayColor.b, overlayColor.a);

                GL_GPU::Begin(GL_LINE_STRIP);
                for (std::vector<ParametricPoint >::const_iterator it2 = points.begin(); it2 != points.end(); ++it2) {
                    GL_GPU::Vertex2f(it2->x, it2->y);
                }
                GL_GPU::End();

                ///draw the feather points
                std::vector<ParametricPoint > featherPoints;
                bool clockWise = isBezier->isClockwiseOriented(time, view);


                if (featherVisible) {
                    ///Draw feather only if visible (button is toggled in the user interface)
                    isBezier->evaluateFeatherPointsAtTime(false /*applyFeatherDistance*/, time, view, RenderScale(1.), Bezier::eDeCasteljauAlgorithmIterative, 100, 1., &featherPoints, NULL);

                    if ( !featherPoints.empty() && finished ) {
                        // Repeat the last point so that we can use line strips
                        featherPoints.push_back(featherPoints.front());


                        GL_GPU::LineStipple(2, 0xAAAA);
                        GL_GPU::Enable(GL_LINE_STIPPLE);
                        GL_GPU::Begin(GL_LINE_STRIP);
                        for (std::vector<ParametricPoint >::const_iterator it2 = featherPoints.begin(); it2 != featherPoints.end(); ++it2) {
                            GL_GPU::Vertex2f(it2->x, it2->y);
                        }
                        GL_GPU::End();
                        GL_GPU::Disable(GL_LINE_STIPPLE);
                    }
                }

                ///draw the control points if the Bezier is selected
                bool selected = _imp->knobsTable->isItemSelected(isBezier);
                if (selected && !locked) {
                    Transform::Matrix3x3 transform;
                    isBezier->getTransformAtTime(time, view, &transform);

                    const std::list<BezierCPPtr> & cps = isBezier->getControlPoints(view);
                    const std::list<BezierCPPtr> & featherPts = isBezier->getFeatherPoints(view);
                    assert( cps.size() == featherPts.size() );

                    if ( cps.empty() ) {
                        continue;
                    }


                    GL_GPU::Color3d(0.85, 0.67, 0.);

                    std::list<BezierCPPtr>::const_iterator itF = featherPts.begin();
                    int index = 0;
                    std::list<BezierCPPtr>::const_iterator prevCp = cps.end();
                    if ( prevCp != cps.begin() ) {
                        --prevCp;
                    }
                    std::list<BezierCPPtr>::const_iterator nextCp = cps.begin();
                    if ( nextCp != cps.end() ) {
                        ++nextCp;
                    }
                    for (std::list<BezierCPPtr>::const_iterator it2 = cps.begin(); it2 != cps.end();
                         ++it2) {
                        if ( nextCp == cps.end() ) {
                            nextCp = cps.begin();
                        }
                        if ( prevCp == cps.end() ) {
                            prevCp = cps.begin();
                        }
                        assert( itF != featherPts.end() ); // because cps.size() == featherPts.size()
                        if ( itF == featherPts.end() ) {
                            break;
                        }
                        double x, y;
                        Transform::Point3D p, pF;
                        (*it2)->getPositionAtTime(time, &p.x, &p.y);
                        p.z = 1.;

                        double xF, yF;
                        (*itF)->getPositionAtTime(time, &pF.x, &pF.y);
                        pF.z = 1.;

                        p = Transform::matApply(transform, p);
                        pF = Transform::matApply(transform, pF);

                        x = p.x;
                        y = p.y;
                        xF = pF.x;
                        yF = pF.y;

                        ///draw the feather point only if it is distinct from the associated point
                        bool drawFeather = featherVisible;
                        if (featherVisible) {
                            drawFeather = !(*it2)->equalsAtTime(time, **itF);
                        }


                        ///if the control point is the only control point being dragged, color it to identify it to the user
                        bool colorChanged = false;
                        SelectedCPs::const_iterator firstSelectedCP = selectedCps.begin();
                        if ( ( firstSelectedCP != selectedCps.end() ) &&
                            ( ( firstSelectedCP->first == *it2) || ( firstSelectedCP->second == *it2) ) &&
                            ( selectedCps.size() == 1) &&
                            ( ( state == eEventStateDraggingSelectedControlPoints) || ( state == eEventStateDraggingControlPoint) ) ) {
                            GL_GPU::Color3f(0., 1., 1.);
                            colorChanged = true;
                        }

                        for (SelectedCPs::const_iterator cpIt = selectedCps.begin();
                             cpIt != selectedCps.end();
                             ++cpIt) {
                            ///if the control point is selected, draw its tangent handles
                            if (cpIt->first == *it2) {
                                drawSelectedCp(time, cpIt->first, x, y, transform);
                                if (drawFeather) {
                                    drawSelectedCp(time, cpIt->second, xF, yF, transform);
                                }
                                GL_GPU::Color3f(0.2, 1., 0.);
                                colorChanged = true;
                                break;
                            } else if (cpIt->second == *it2) {
                                drawSelectedCp(time, cpIt->second, x, y, transform);
                                if (drawFeather) {
                                    drawSelectedCp(time, cpIt->first, xF, yF, transform);
                                }
                                GL_GPU::Color3f(0.2, 1., 0.);
                                colorChanged = true;
                                break;
                            }
                        } // for(cpIt)

                        GL_GPU::Begin(GL_POINTS);
                        GL_GPU::Vertex2f(x,y);
                        GL_GPU::End();

                        if (colorChanged) {
                            GL_GPU::Color3d(0.85, 0.67, 0.);
                        }

                        if ( (firstSelectedCP->first == *itF)
                            && ( selectedCps.size() == 1) &&
                            ( ( state == eEventStateDraggingSelectedControlPoints) || ( state == eEventStateDraggingControlPoint) )
                            && !colorChanged ) {
                            GL_GPU::Color3f(0.2, 1., 0.);
                            colorChanged = true;
                        }


                        double distFeatherX = 20. * pixelScale.first;
                        double distFeatherY = 20. * pixelScale.second;
                        bool isHovered = false;
                        if (featherBarBeingHovered.first) {
                            assert(featherBarBeingHovered.second);
                            if ( featherBarBeingHovered.first->isFeatherPoint() ) {
                                isHovered = featherBarBeingHovered.first == *itF;
                            } else if ( featherBarBeingHovered.second->isFeatherPoint() ) {
                                isHovered = featherBarBeingHovered.second == *itF;
                            }
                        }

                        if (drawFeather) {
                            GL_GPU::Begin(GL_POINTS);
                            GL_GPU::Vertex2f(xF, yF);
                            GL_GPU::End();


                            if ( ( (state == eEventStateDraggingFeatherBar) &&
                                  ( ( *itF == featherBarBeingDragged.first) || ( *itF == featherBarBeingDragged.second) ) ) ||
                                isHovered ) {
                                GL_GPU::Color3f(0.2, 1., 0.);
                                colorChanged = true;
                            } else {
                                GL_GPU::Color4d(overlayColor.r, overlayColor.g, overlayColor.b, overlayColor.a);
                            }

                            double beyondX, beyondY;
                            double dx = (xF - x);
                            double dy = (yF - y);
                            double dist = sqrt(dx * dx + dy * dy);
                            beyondX = ( dx * (dist + distFeatherX) ) / dist + x;
                            beyondY = ( dy * (dist + distFeatherY) ) / dist + y;

                            ///draw a link between the feather point and the control point.
                            ///Also extend that link of 20 pixels beyond the feather point.

                            GL_GPU::Begin(GL_LINE_STRIP);
                            GL_GPU::Vertex2f(x, y);
                            GL_GPU::Vertex2f(xF, yF);
                            GL_GPU::Vertex2f(beyondX, beyondY);
                            GL_GPU::End();

                            GL_GPU::Color3d(0.85, 0.67, 0.);
                        } else if (featherVisible) {
                            ///if the feather point is identical to the control point
                            ///draw a small hint line that the user can drag to move the feather point
                            if ( !isBezier->isOpenBezier() && isBezier->isFillEnabled() && ( (selectedTool == eRotoToolSelectAll) || (selectedTool == eRotoToolSelectFeatherPoints) ) ) {
                                int cpCount = (*it2)->getBezier()->getControlPointsCount(view);
                                if (cpCount > 1) {
                                    Point controlPoint;
                                    controlPoint.x = x;
                                    controlPoint.y = y;
                                    Point featherPoint;
                                    featherPoint.x = xF;
                                    featherPoint.y = yF;


                                    Bezier::expandToFeatherDistance(controlPoint, &featherPoint, distFeatherX, distFeatherY, time, clockWise, transform, prevCp, it2, nextCp);

                                    if ( ( (state == eEventStateDraggingFeatherBar) &&
                                          ( ( *itF == featherBarBeingDragged.first) ||
                                           ( *itF == featherBarBeingDragged.second) ) ) || isHovered ) {
                                              GL_GPU::Color3f(0.2, 1., 0.);
                                              colorChanged = true;
                                          } else {
                                              GL_GPU::Color4d(overlayColor.r, overlayColor.g, overlayColor.b, overlayColor.a);
                                          }

                                    GL_GPU::Begin(GL_LINES);
                                    GL_GPU::Vertex2f(x, y);
                                    GL_GPU::Vertex2f(featherPoint.x, featherPoint.y);
                                    GL_GPU::End();

                                    GL_GPU::Color3d(0.85, 0.67, 0.);
                                }
                            }
                        } // isFeatherVisible()


                        if (colorChanged) {
                            GL_GPU::Color3d(0.85, 0.67, 0.);
                        }

                        // increment for next iteration
                        if ( itF != featherPts.end() ) {
                            ++itF;
                        }
                        if ( nextCp != cps.end() ) {
                            ++nextCp;
                        }
                        if ( prevCp != cps.end() ) {
                            ++prevCp;
                        }
                        ++index;
                    } // for(it2)
                } // if ( ( selected != selectedBeziers.end() ) && !locked ) {
            } // if (isBezier)
            glCheckError(GL_GPU);
        } // for (std::list<RotoDrawableItemPtr>::const_iterator it = drawables.begin(); it != drawables.end(); ++it) {



        if ( (_imp->nodeType == RotoPaint::eRotoPaintTypeRotoPaint || _imp->nodeType == RotoPaint::eRotoPaintTypeRoto) &&
            ( ( selectedRole == eRotoRoleMergeBrush) ||
             ( selectedRole == eRotoRolePaintBrush) ||
             ( selectedRole == eRotoRoleEffectBrush) ||
             ( selectedRole == eRotoRoleCloneBrush) ) &&
            ( selectedTool != eRotoToolOpenBezier) ) {
            Point cursorPos;
            getLastCallingViewport()->getCursorPosition(cursorPos.x, cursorPos.y);
            RectD viewportRect = getLastCallingViewport()->getViewportRect();

            if ( viewportRect.contains(cursorPos.x, cursorPos.y) ) {
                //Draw a circle  around the cursor
                double brushSize = sizeSpinbox.lock()->getValue();
                GLdouble projection[16];
                GL_GPU::GetDoublev( GL_PROJECTION_MATRIX, projection);
                Point shadow; // how much to translate GL_PROJECTION to get exactly one pixel on screen
                shadow.x = 2. / (projection[0] * viewportSize.first);
                shadow.y = 2. / (projection[5] * viewportSize.second);

                double halfBrush = brushSize / 2.;
                QPointF ellipsePos;
                if ( (state == eEventStateDraggingBrushSize) || (state == eEventStateDraggingBrushOpacity) ) {
                    ellipsePos = mouseCenterOnSizeChange;
                } else {
                    ellipsePos = lastMousePos;
                }
                double opacity = opacitySpinbox.lock()->getValue();

                for (int l = 0; l < 2; ++l) {
                    GL_GPU::MatrixMode(GL_PROJECTION);
                    int direction = (l == 0) ? 1 : -1;
                    // translate (1,-1) pixels
                    GL_GPU::Translated(direction * shadow.x, -direction * shadow.y, 0);
                    GL_GPU::MatrixMode(GL_MODELVIEW);
                    drawEllipse(ellipsePos.x(), ellipsePos.y(), halfBrush, halfBrush, l, 1.f, 1.f, 1.f, opacity);

                    GL_GPU::Color3f(.5f * l * opacity, .5f * l * opacity, .5f * l * opacity);


                    if ( ( (selectedTool == eRotoToolClone) || (selectedTool == eRotoToolReveal) ) &&
                        ( ( cloneOffset.first != 0) || ( cloneOffset.second != 0) ) ) {
                        GL_GPU::Begin(GL_LINES);

                        if (state == eEventStateDraggingCloneOffset) {
                            //draw a line between the center of the 2 ellipses
                            GL_GPU::Vertex2d( ellipsePos.x(), ellipsePos.y() );
                            GL_GPU::Vertex2d(ellipsePos.x() + cloneOffset.first, ellipsePos.y() + cloneOffset.second);
                        }
                        //draw a cross in the center of the source ellipse
                        GL_GPU::Vertex2d(ellipsePos.x() + cloneOffset.first, ellipsePos.y()  + cloneOffset.second - halfBrush);
                        GL_GPU::Vertex2d(ellipsePos.x() + cloneOffset.first, ellipsePos.y() +  cloneOffset.second + halfBrush);
                        GL_GPU::Vertex2d(ellipsePos.x() + cloneOffset.first - halfBrush, ellipsePos.y()  + cloneOffset.second);
                        GL_GPU::Vertex2d(ellipsePos.x() + cloneOffset.first + halfBrush, ellipsePos.y()  + cloneOffset.second);
                        GL_GPU::End();


                        //draw the source ellipse
                        drawEllipse(ellipsePos.x() + cloneOffset.first, ellipsePos.y() + cloneOffset.second, halfBrush, halfBrush, l, 1.f, 1.f, 1.f, opacity / 2.);
                    }
                }
            }
        }
    } // GLProtectAttrib a(GL_HINT_BIT | GL_ENABLE_BIT | GL_LINE_BIT | GL_COLOR_BUFFER_BIT | GL_POINT_BIT | GL_CURRENT_BIT);

    if (showCpsBbox) {
        drawSelectedCpsBBOX();
    }
    glCheckError(GL_GPU);
} // drawOverlay


void
RotoPaintInteract::onViewportSelectionCleared()
{
    if (!isStickySelectionEnabled()  && !shiftDown) {
        clearSelection();
    }

    if ( (selectedTool == eRotoToolDrawBezier) || (selectedTool == eRotoToolOpenBezier) ) {
        if ( ( (selectedTool == eRotoToolDrawBezier) || (selectedTool == eRotoToolOpenBezier) ) && builtBezier && !builtBezier->isCurveFinished(ViewIdx(0)) ) {
            _imp->publicInterface->pushUndoCommand( new OpenCloseUndoCommand(_imp->ui, builtBezier, ViewIdx(0)) );

            builtBezier.reset();
            selectedCps.clear();
            setCurrentTool( selectAllAction.lock() );
        }
    }
}

void
RotoPaintInteract::onViewportSelectionUpdated(const RectD& rectangle,
                                              bool onRelease)
{
    if ( !onRelease || !_imp->publicInterface->getNode()->isSettingsPanelVisible() ) {
        return;
    }

    std::list<KnobTableItemPtr> selectedItems = _imp->knobsTable->getSelectedItems();

    _imp->knobsTable->beginEditSelection();
    bool stickySel = isStickySelectionEnabled();
    if (!stickySel && !shiftDown) {
        clearCPSSelection();
        _imp->knobsTable->clearSelection(eTableChangeReasonViewer);
    }

    int selectionMode = -1;
    if (selectedTool == eRotoToolSelectAll) {
        selectionMode = 0;
    } else if (selectedTool == eRotoToolSelectPoints) {
        selectionMode = 1;
    } else if ( (selectedTool == eRotoToolSelectFeatherPoints) || (selectedTool == eRotoToolSelectCurves) ) {
        selectionMode = 2;
    }

    TimeValue time = _imp->publicInterface->getTimelineCurrentTime();
    ViewIdx view = _imp->publicInterface->getCurrentRenderView();

    bool featherVisible = isFeatherVisible();
    std::list<RotoDrawableItemPtr> curves = _imp->knobsTable->getActivatedRotoPaintItemsByRenderOrder(time, view);
    for (std::list<RotoDrawableItemPtr>::const_iterator it = curves.begin(); it != curves.end(); ++it) {
        BezierPtr isBezier = toBezier(*it);
        if ( (*it)->isLockedRecursive() ) {
            continue;
        }

        if (isBezier) {
            SelectedCPs points  = isBezier->controlPointsWithinRect(time, view, rectangle.x1, rectangle.x2, rectangle.y1, rectangle.y2, 0, selectionMode);
            if (selectedTool != eRotoToolSelectCurves) {
                for (SelectedCPs::iterator ptIt = points.begin(); ptIt != points.end(); ++ptIt) {
                    if ( !featherVisible && ptIt->first->isFeatherPoint() ) {
                        continue;
                    }
                    SelectedCPs::iterator foundCP = std::find(selectedCps.begin(), selectedCps.end(), *ptIt);
                    if ( foundCP == selectedCps.end() ) {
                        if (!shiftDown || !ctrlDown) {
                            selectedCps.push_back(*ptIt);
                        }
                    } else {
                        if (shiftDown && ctrlDown) {
                            selectedCps.erase(foundCP);
                        }
                    }
                }
            }
            if ( !points.empty() ) {
                _imp->knobsTable->addToSelection(isBezier, eTableChangeReasonViewer);
            }
        }
    }

    if ( !selectedItems.empty() ) {
        _imp->knobsTable->addToSelection(selectedItems, eTableChangeReasonViewer);
    } else if (!stickySel && !shiftDown) {
        _imp->knobsTable->clearSelection(eTableChangeReasonViewer);
    }
    _imp->knobsTable->endEditSelection(eTableChangeReasonViewer);
    computeSelectedCpsBBOX();
} // RotoPaint::onInteractViewportSelectionUpdated

bool
RotoPaintInteract::onOverlayPenDoubleClicked(TimeValue time,
                                             const RenderScale & /*renderScale*/,
                                             ViewIdx view,
                                             const QPointF & /*viewportPos*/,
                                             const QPointF & pos)
{
    bool didSomething = false;
    std::pair<double, double> pixelScale;
    getPixelScale(pixelScale.first, pixelScale.second);

    if (selectedTool == eRotoToolSelectAll) {
        double bezierSelectionTolerance = kBezierSelectionTolerance * pixelScale.first;
        double nearbyBezierT;
        int nearbyBezierCPIndex;
        bool isFeather;
        BezierPtr nearbyBezier =
        isNearbyBezier(pos.x(), pos.y(), time, view, bezierSelectionTolerance, &nearbyBezierCPIndex, &nearbyBezierT, &isFeather);

        if (nearbyBezier) {
            ///If the Bezier is already selected and we re-click on it, change the transform mode
            handleBezierSelection(nearbyBezier);
            clearCPSSelection();
            const std::list<BezierCPPtr> & cps = nearbyBezier->getControlPoints(view);
            const std::list<BezierCPPtr> & fps = nearbyBezier->getFeatherPoints(view);
            assert( cps.size() == fps.size() );
            std::list<BezierCPPtr>::const_iterator itCp = cps.begin();
            std::list<BezierCPPtr>::const_iterator itFp = fps.begin();
            for (; itCp != cps.end(); ++itCp, ++itFp) {
                selectedCps.push_back( std::make_pair(*itCp, *itFp) );
            }
            if (selectedCps.size() > 1) {
                computeSelectedCpsBBOX();
            }
            didSomething = true;
        }
    }

    return didSomething;
} // onOverlayPenDoubleClicked

bool
RotoPaintInteract::onOverlayPenDown(TimeValue time,
                                    const RenderScale & /*renderScale*/,
                                    ViewIdx view,
                                    const QPointF & /*viewportPos*/,
                                    const QPointF & pos,
                                    double pressure,
                                    TimeValue timestamp,
                                    PenType pen)
{

    NodePtr node = _imp->publicInterface->getNode();

    std::pair<double, double> pixelScale;
    getPixelScale(pixelScale.first, pixelScale.second);

    bool didSomething = false;
    double tangentSelectionTol = kTangentHandleSelectionTolerance * pixelScale.first;
    double cpSelectionTolerance = kControlPointSelectionTolerance * pixelScale.first;

    lastTabletDownTriggeredEraser = false;
    if ( _imp->nodeType == RotoPaint::eRotoPaintTypeRotoPaint && ( (pen == ePenTypeEraser) || (pen == ePenTypePen) || (pen == ePenTypeCursor) ) ) {
        if ( (pen == ePenTypeEraser) && (selectedTool != eRotoToolEraserBrush) ) {
            setCurrentTool( eraserAction.lock() );
            lastTabletDownTriggeredEraser = true;
        }
    }

    const bool featherVisible = isFeatherVisible();
    const bool stickySelectionEnabled = isBboxClickAnywhereEnabled();

    if (stickySelectionEnabled) {
        state = isMouseInteractingWithCPSBbox(pos, cpSelectionTolerance, pixelScale);
        if (state != eEventStateNone) {
            didSomething = true;
        }
    }

    //////////////////BEZIER SELECTION
    /////Check if the point is nearby a bezier
    ///tolerance for Bezier selection
    double bezierSelectionTolerance = kBezierSelectionTolerance * pixelScale.first;
    double nearbyBezierT;
    int nearbyBezierCPIndex;
    bool isFeather;
    BezierPtr nearbyBezier =
    isNearbyBezier(pos.x(), pos.y(), time, view, bezierSelectionTolerance, &nearbyBezierCPIndex, &nearbyBezierT, &isFeather);
    std::pair<BezierCPPtr, BezierCPPtr> nearbyCP;
    int nearbyCpIndex = -1;
    if (!didSomething && nearbyBezier) {
        /////////////////CONTROL POINT SELECTION
        //////Check if the point is nearby a control point of a selected Bezier
        ///Find out if the user selected a control point

        Bezier::ControlPointSelectionPrefEnum pref = Bezier::eControlPointSelectionPrefWhateverFirst;
        if ( (selectedTool == eRotoToolSelectFeatherPoints) && featherVisible ) {
            pref = Bezier::eControlPointSelectionPrefFeatherFirst;
        }

        nearbyCP = nearbyBezier->isNearbyControlPoint(pos.x(), pos.y(), cpSelectionTolerance, time, view, pref, &nearbyCpIndex);
    }

    ////////////////// TANGENT SELECTION
    ///in all cases except cusp/smooth if a control point is selected, check if the user clicked on a tangent handle
    ///in which case we go into eEventStateDraggingTangent mode
    if ( !nearbyCP.first &&
        ( selectedTool != eRotoToolCuspPoints) &&
        ( selectedTool != eRotoToolSmoothPoints) &&
        ( selectedTool != eRotoToolSelectCurves) ) {
        for (SelectedCPs::iterator it = selectedCps.begin(); it != selectedCps.end(); ++it) {
            if ( (selectedTool == eRotoToolSelectAll) ||
                ( selectedTool == eRotoToolDrawBezier) ) {
                int ret = it->first->isNearbyTangent(time, ViewIdx(0), pos.x(), pos.y(), tangentSelectionTol);
                if (ret >= 0) {
                    tangentBeingDragged = it->first;
                    state = ret == 0 ? eEventStateDraggingLeftTangent : eEventStateDraggingRightTangent;
                    didSomething = true;
                } else {
                    ///try with the counter part point
                    if (it->second) {
                        ret = it->second->isNearbyTangent(time, ViewIdx(0), pos.x(), pos.y(), tangentSelectionTol);
                    }
                    if (ret >= 0) {
                        tangentBeingDragged = it->second;
                        state = ret == 0 ? eEventStateDraggingLeftTangent : eEventStateDraggingRightTangent;
                        didSomething = true;
                    }
                }
            } else if (selectedTool == eRotoToolSelectFeatherPoints) {
                const BezierCPPtr & fp = it->first->isFeatherPoint() ? it->first : it->second;
                int ret = fp->isNearbyTangent(time, ViewIdx(0), pos.x(), pos.y(), tangentSelectionTol);
                if (ret >= 0) {
                    tangentBeingDragged = fp;
                    state = ret == 0 ? eEventStateDraggingLeftTangent : eEventStateDraggingRightTangent;
                    didSomething = true;
                }
            } else if (selectedTool == eRotoToolSelectPoints) {
                const BezierCPPtr & cp = it->first->isFeatherPoint() ? it->second : it->first;
                int ret = cp->isNearbyTangent(time,  ViewIdx(0), pos.x(), pos.y(), tangentSelectionTol);
                if (ret >= 0) {
                    tangentBeingDragged = cp;
                    state = ret == 0 ? eEventStateDraggingLeftTangent : eEventStateDraggingRightTangent;
                    didSomething = true;
                }
            }

            ///check in case this is a feather tangent
            if (tangentBeingDragged && tangentBeingDragged->isFeatherPoint() && !featherVisible) {
                tangentBeingDragged.reset();
                state = eEventStateNone;
                didSomething = false;
            }

            if (didSomething) {
                return didSomething;
            }
        }
    }


    switch (selectedTool) {
        case eRotoToolSelectAll:
        case eRotoToolSelectPoints:
        case eRotoToolSelectFeatherPoints: {
            if ( ( selectedTool == eRotoToolSelectFeatherPoints) && !featherVisible ) {
                ///nothing to do
                break;
            }
            std::pair<BezierCPPtr, BezierCPPtr> featherBarSel;
            if ( ( ( selectedTool == eRotoToolSelectAll) || ( selectedTool == eRotoToolSelectFeatherPoints) ) ) {
                featherBarSel = isNearbyFeatherBar(time, view,  pixelScale, pos);
                if (featherBarSel.first && !featherVisible) {
                    featherBarSel.first.reset();
                    featherBarSel.second.reset();
                }
            }


            if (nearbyBezier && !didSomething) {
                ///check if the user clicked nearby the cross hair of the selection rectangle in which case
                ///we drag all the control points selected
                if (nearbyCP.first) {
                    handleControlPointSelection(nearbyCP);
                    handleBezierSelection(nearbyBezier);
                    if (pen == ePenTypeRMB) {
                        state = eEventStateNone;
                        showMenuForControlPoint(nearbyCP.first);
                    }
                    didSomething = true;
                } else if (featherBarSel.first) {
                    clearCPSSelection();
                    featherBarBeingDragged = featherBarSel;

                    ///Also select the point only if the curve is the same!
                    if (featherBarSel.first->getBezier() == nearbyBezier) {
                        handleControlPointSelection(featherBarBeingDragged);
                        handleBezierSelection(nearbyBezier);
                    }
                    state = eEventStateDraggingFeatherBar;
                    didSomething = true;
                } else {
                    bool found = _imp->knobsTable->isItemSelected(nearbyBezier);
                    if (!found) {
                        handleBezierSelection(nearbyBezier);
                    }
                    if (pen == ePenTypeLMB || pen == ePenTypeMMB) {
                        if (ctrlDown && altDown && !shiftDown) {
                            _imp->publicInterface->pushUndoCommand( new AddPointUndoCommand(_imp->ui, nearbyBezier, nearbyBezierCPIndex, nearbyBezierT, view) );
                            evaluateOnPenUp = true;
                        } else {
                            state = eEventStateDraggingSelectedControlPoints;
                            bezierBeingDragged = nearbyBezier;
                        }
                    } else if (pen == ePenTypeRMB) {
                        showMenuForCurve(nearbyBezier);
                    }
                    didSomething = true;
                }
            } else {
                if (featherBarSel.first && !didSomething) {
                    clearCPSSelection();
                    featherBarBeingDragged = featherBarSel;
                    handleControlPointSelection(featherBarBeingDragged);
                    state = eEventStateDraggingFeatherBar;
                    didSomething = true;
                }
                if (state == eEventStateNone) {
                    state = isMouseInteractingWithCPSBbox(pos, cpSelectionTolerance, pixelScale);
                    if (state != eEventStateNone) {
                        didSomething = true;
                    }
                }
            }
            break;
        }
        case eRotoToolSelectCurves:

            if (nearbyBezier && !didSomething) {
                ///If the Bezier is already selected and we re-click on it, change the transform mode
                bool found = _imp->knobsTable->isItemSelected(nearbyBezier);
                if (!found) {
                    handleBezierSelection(nearbyBezier);
                }
                if (pen == ePenTypeRMB) {
                    showMenuForCurve(nearbyBezier);
                } else {
                    if (ctrlDown && altDown && !shiftDown) {
                        _imp->publicInterface->pushUndoCommand( new AddPointUndoCommand(_imp->ui, nearbyBezier, nearbyBezierCPIndex, nearbyBezierT, view) );
                        evaluateOnPenUp = true;
                    }
                }
                didSomething = true;
            } else {
                if (state == eEventStateNone) {
                    state = isMouseInteractingWithCPSBbox(pos, cpSelectionTolerance, pixelScale);
                    if (state != eEventStateNone) {
                        didSomething = true;
                    }
                }
            }
            break;
        case eRotoToolAddPoints:
            ///If the user clicked on a Bezier and this Bezier is selected add a control point by
            ///splitting up the targeted segment
            if (nearbyBezier && !didSomething) {
                bool found = _imp->knobsTable->isItemSelected(nearbyBezier);
                if (found) {
                    ///check that the point is not too close to an existing point
                    if (nearbyCP.first) {
                        handleControlPointSelection(nearbyCP);
                    } else {
                        _imp->publicInterface->pushUndoCommand( new AddPointUndoCommand(_imp->ui, nearbyBezier, nearbyBezierCPIndex, nearbyBezierT, view) );
                        evaluateOnPenUp = true;
                    }
                    didSomething = true;
                }
            }
            break;
        case eRotoToolRemovePoints:
            if (nearbyCP.first && !didSomething) {
                assert( nearbyBezier && nearbyBezier == nearbyCP.first->getBezier() );
                if ( nearbyCP.first->isFeatherPoint() ) {
                    _imp->publicInterface->pushUndoCommand( new RemovePointUndoCommand(_imp->ui, nearbyBezier, nearbyCP.second, view) );
                } else {
                    _imp->publicInterface->pushUndoCommand( new RemovePointUndoCommand(_imp->ui, nearbyBezier, nearbyCP.first, view) );
                }
                didSomething = true;
            }
            break;
        case eRotoToolRemoveFeatherPoints:
            if (nearbyCP.first && !didSomething) {
                assert(nearbyBezier);
                std::list<RemoveFeatherUndoCommand::RemoveFeatherData> datas;
                RemoveFeatherUndoCommand::RemoveFeatherData data;
                data.curve = nearbyBezier;
                data.newPoints.push_back(nearbyCP.first->isFeatherPoint() ? nearbyCP.first : nearbyCP.second);
                datas.push_back(data);
                _imp->publicInterface->pushUndoCommand( new RemoveFeatherUndoCommand(_imp->ui, datas, view) );
                didSomething = true;
            }
            break;
        case eRotoToolOpenCloseCurve:
            if (nearbyBezier && !didSomething) {
                _imp->publicInterface->pushUndoCommand( new OpenCloseUndoCommand(_imp->ui, nearbyBezier, view) );
                didSomething = true;
            }
            break;
        case eRotoToolSmoothPoints:

            if (nearbyCP.first && !didSomething) {
                std::list<SmoothCuspUndoCommand::SmoothCuspCurveData> datas;
                SmoothCuspUndoCommand::SmoothCuspCurveData data;
                data.curve = nearbyBezier;
                data.newPoints.push_back(nearbyCP);
                datas.push_back(data);
                _imp->publicInterface->pushUndoCommand( new SmoothCuspUndoCommand(_imp->ui, datas, time, view, false, pixelScale) );
                didSomething = true;
            }
            break;
        case eRotoToolCuspPoints:
            if ( nearbyCP.first && autoKeyingEnabledButton.lock()->getValue() ) {
                std::list<SmoothCuspUndoCommand::SmoothCuspCurveData> datas;
                SmoothCuspUndoCommand::SmoothCuspCurveData data;
                data.curve = nearbyBezier;
                data.newPoints.push_back(nearbyCP);
                datas.push_back(data);
                _imp->publicInterface->pushUndoCommand( new SmoothCuspUndoCommand(_imp->ui, datas, time, view, true, pixelScale) );
                didSomething = true;
            }
            break;
        case eRotoToolDrawBezier:
        case eRotoToolOpenBezier: {
            if ( builtBezier && builtBezier->isCurveFinished(view) ) {
                builtBezier.reset();
                clearSelection();
                setCurrentTool( selectAllAction.lock() );

                return true;
            }
            if (builtBezier) {
                ///if the user clicked on a control point of the Bezier, select the point instead.
                ///if that point is the starting point of the curve, close the curve
                const std::list<BezierCPPtr> & cps = builtBezier->getControlPoints(view);
                int i = 0;
                for (std::list<BezierCPPtr>::const_iterator it = cps.begin(); it != cps.end(); ++it, ++i) {
                    double x, y;
                    (*it)->getPositionAtTime(time, &x, &y);
                    if ( ( x >= (pos.x() - cpSelectionTolerance) ) && ( x <= (pos.x() + cpSelectionTolerance) ) &&
                        ( y >= (pos.y() - cpSelectionTolerance) ) && ( y <= (pos.y() + cpSelectionTolerance) ) ) {
                        if ( it == cps.begin() ) {
                            _imp->publicInterface->pushUndoCommand( new OpenCloseUndoCommand(_imp->ui, builtBezier, view) );

                            builtBezier.reset();

                            selectedCps.clear();
                            setCurrentTool( selectAllAction.lock() );
                        } else {
                            BezierCPPtr fp = builtBezier->getFeatherPointAtIndex(i, view);
                            assert(fp);
                            handleControlPointSelection( std::make_pair(*it, fp) );
                        }

                        return true;
                    }
                }
            }

            bool isOpenBezier = selectedTool == eRotoToolOpenBezier;
            MakeBezierUndoCommand* cmd = new MakeBezierUndoCommand(_imp->ui, builtBezier, isOpenBezier, true, pos.x(), pos.y(), time);
            _imp->publicInterface->pushUndoCommand(cmd);
            builtBezier = cmd->getCurve();
            assert(builtBezier);
            state = eEventStateBuildingBezierControlPointTangent;
            didSomething = true;
            break;
        }
        case eRotoToolDrawBSpline:

            break;
        case eRotoToolDrawEllipse: {
            click = pos;
            _imp->publicInterface->pushUndoCommand( new MakeEllipseUndoCommand(_imp->ui, true, false, false, pos.x(), pos.y(), pos.x(), pos.y(), time) );
            state = eEventStateBuildingEllipse;
            didSomething = true;
            break;
        }
        case eRotoToolDrawRectangle: {
            click = pos;
            _imp->publicInterface->pushUndoCommand( new MakeRectangleUndoCommand(_imp->ui, true, false, false, pos.x(), pos.y(), pos.x(), pos.y(), time) );
            evaluateOnPenUp = true;
            state = eEventStateBuildingRectangle;
            didSomething = true;
            break;
        }
        case eRotoToolSolidBrush:
        case eRotoToolEraserBrush:
        case eRotoToolClone:
        case eRotoToolReveal:
        case eRotoToolBlur:
        case eRotoToolSharpen:
        case eRotoToolSmear:
        case eRotoToolDodge:
        case eRotoToolBurn: {
            if ( ( ( selectedTool == eRotoToolClone) || ( selectedTool == eRotoToolReveal) ) && ctrlDown &&
                !shiftDown && !altDown ) {
                state = eEventStateDraggingCloneOffset;
            } else if (shiftDown && !ctrlDown && !altDown) {
                state = eEventStateDraggingBrushSize;
                mouseCenterOnSizeChange = pos;
            } else if (ctrlDown && shiftDown) {
                state = eEventStateDraggingBrushOpacity;
                mouseCenterOnSizeChange = pos;
            } else {
                /*
                 Check that all viewers downstream are connected directly to the RotoPaint to avoid glitches and bugs
                 */
                //checkViewersAreDirectlyConnected();
                bool multiStrokeEnabled = isMultiStrokeEnabled();
                if (strokeBeingPaint &&
                    strokeBeingPaint->getParent() &&
                    multiStrokeEnabled) {
                    RotoLayerPtr layer = toRotoLayer(strokeBeingPaint->getParent());
                    if (!layer) {
                        layer = _imp->publicInterface->getLayerForNewItem();
                        _imp->knobsTable->insertItem(0, strokeBeingPaint, layer, eTableChangeReasonInternal);
                    }

                    KnobIntPtr lifeTimeFrameKnob = strokeBeingPaint->getLifeTimeFrameKnob();
                    // We use eValueChangedReasonPluginEdited so that the value change does not break the multi-stroke
                    lifeTimeFrameKnob->setValue(time, ViewIdx(0), DimIdx(0), eValueChangedReasonPluginEdited);

                    strokeBeingPaint->beginSubStroke();
                    strokeBeingPaint->appendPoint( RotoPoint(pos.x(), pos.y(), pressure, timestamp) );
                } else {
                    if (strokeBeingPaint &&
                        !strokeBeingPaint->getParent() &&
                        multiStrokeEnabled) {
                        strokeBeingPaint.reset();
                    }
                    makeStroke( false, RotoPoint(pos.x(), pos.y(), pressure, timestamp) );
                }
                state = eEventStateBuildingStroke;
                _imp->publicInterface->setCurrentCursor(eCursorBlank);
            }
            didSomething = true;
            break;
        }
        default:
            assert(false);
            break;
    } // switch

    lastClickPos = pos;
    lastMousePos = pos;

    return didSomething;
} // penDown

bool
RotoPaintInteract::onOverlayPenMotion(TimeValue time,
                                      const RenderScale & /*renderScale*/,
                                      ViewIdx view,
                                      const QPointF & /*viewportPos*/,
                                      const QPointF & pos,
                                      double pressure,
                                      TimeValue timestamp)
{

    std::pair<double, double> pixelScale;

    getPixelScale(pixelScale.first, pixelScale.second);

    bool didSomething = false;
    HoverStateEnum lastHoverState = hoverState;
    ///Set the cursor to the appropriate case
    bool cursorSet = false;
    double cpTol = kControlPointSelectionTolerance * pixelScale.first;

    if ( _imp->nodeType == RotoPaint::eRotoPaintTypeRotoPaint &&
        ( ( selectedRole == eRotoRoleMergeBrush) ||
         ( selectedRole == eRotoRoleCloneBrush) ||
         ( selectedRole == eRotoRolePaintBrush) ||
         ( selectedRole == eRotoRoleEffectBrush) ) ) {
            if (state != eEventStateBuildingStroke) {
                _imp->publicInterface->setCurrentCursor(eCursorCross);
            } else {
                _imp->publicInterface->setCurrentCursor(eCursorBlank);
            }
            didSomething = true;
            cursorSet = true;
        }

    if ( !cursorSet && showCpsBbox && (state != eEventStateDraggingControlPoint) && (state != eEventStateDraggingSelectedControlPoints)
        && ( state != eEventStateDraggingLeftTangent) &&
        ( state != eEventStateDraggingRightTangent) ) {
        double bboxTol = cpTol;
        if ( isNearbyBBoxBtmLeft(pos, bboxTol, pixelScale) ) {
            hoverState = eHoverStateBboxBtmLeft;
            didSomething = true;
        } else if ( isNearbyBBoxBtmRight(pos, bboxTol, pixelScale) ) {
            hoverState = eHoverStateBboxBtmRight;
            didSomething = true;
        } else if ( isNearbyBBoxTopRight(pos, bboxTol, pixelScale) ) {
            hoverState = eHoverStateBboxTopRight;
            didSomething = true;
        } else if ( isNearbyBBoxTopLeft(pos, bboxTol, pixelScale) ) {
            hoverState = eHoverStateBboxTopLeft;
            didSomething = true;
        } else if ( isNearbyBBoxMidTop(pos, bboxTol, pixelScale) ) {
            hoverState = eHoverStateBboxMidTop;
            didSomething = true;
        } else if ( isNearbyBBoxMidRight(pos, bboxTol, pixelScale) ) {
            hoverState = eHoverStateBboxMidRight;
            didSomething = true;
        } else if ( isNearbyBBoxMidBtm(pos, bboxTol, pixelScale) ) {
            hoverState = eHoverStateBboxMidBtm;
            didSomething = true;
        } else if ( isNearbyBBoxMidLeft(pos, bboxTol, pixelScale) ) {
            hoverState = eHoverStateBboxMidLeft;
            didSomething = true;
        } else {
            hoverState = eHoverStateNothing;
            didSomething = true;
        }
    }
    const bool featherVisible = isFeatherVisible();

    if ( (state == eEventStateNone) && (hoverState == eHoverStateNothing) ) {
        if ( (state != eEventStateDraggingControlPoint) && (state != eEventStateDraggingSelectedControlPoints) ) {
            std::list<KnobTableItemPtr> selectedItems = _imp->knobsTable->getSelectedItems();
            for (std::list<KnobTableItemPtr>::const_iterator it = selectedItems.begin(); it != selectedItems.end(); ++it) {
                int index = -1;
                BezierPtr isBezier = toBezier(*it);
                if (isBezier) {
                    std::pair<BezierCPPtr, BezierCPPtr> nb =
                    isBezier->isNearbyControlPoint(pos.x(), pos.y(), cpTol, time, view, Bezier::eControlPointSelectionPrefWhateverFirst, &index);
                    if ( (index != -1) && ( ( !nb.first->isFeatherPoint() && !featherVisible ) || featherVisible ) ) {
                        _imp->publicInterface->setCurrentCursor(eCursorCross);
                        cursorSet = true;
                        break;
                    }
                }
            }
        }
        if ( !cursorSet && (state != eEventStateDraggingLeftTangent) && (state != eEventStateDraggingRightTangent) ) {
            ///find a nearby tangent
            for (SelectedCPs::const_iterator it = selectedCps.begin(); it != selectedCps.end(); ++it) {
                if (it->first->isNearbyTangent(time,  view, pos.x(), pos.y(), cpTol) != -1) {
                    _imp->publicInterface->setCurrentCursor(eCursorCross);
                    cursorSet = true;
                    break;
                }
            }
        }
        if ( !cursorSet && (state != eEventStateDraggingControlPoint) && (state != eEventStateDraggingSelectedControlPoints) && (state != eEventStateDraggingLeftTangent) &&
            ( state != eEventStateDraggingRightTangent) ) {
            double bezierSelectionTolerance = kBezierSelectionTolerance * pixelScale.first;
            double nearbyBezierT;
            int nearbyBezierCPIndex;
            bool isFeather;
            BezierPtr nearbyBezier =
            isNearbyBezier(pos.x(), pos.y(), time, view, bezierSelectionTolerance, &nearbyBezierCPIndex, &nearbyBezierT, &isFeather);
            if (isFeather && !featherVisible) {
                nearbyBezier.reset();
            }
            if (nearbyBezier) {
                _imp->publicInterface->setCurrentCursor(eCursorPointingHand);
                cursorSet = true;
            }
        }

        bool clickAnywhere = isBboxClickAnywhereEnabled();

        if ( !cursorSet && (selectedCps.size() > 1) ) {
            if ( ( clickAnywhere && isWithinSelectedCpsBBox(pos) ) ||
                ( !clickAnywhere && isNearbySelectedCpsCrossHair(pos) ) ) {
                _imp->publicInterface->setCurrentCursor(eCursorSizeAll);
                cursorSet = true;
            }
        }

        SelectedCP nearbyFeatherBar;
        if (!cursorSet && featherVisible) {
            nearbyFeatherBar = isNearbyFeatherBar(time, view, pixelScale, pos);
            if (nearbyFeatherBar.first && nearbyFeatherBar.second) {
                featherBarBeingHovered = nearbyFeatherBar;
            }
        }
        if (!nearbyFeatherBar.first || !nearbyFeatherBar.second) {
            featherBarBeingHovered.first.reset();
            featherBarBeingHovered.second.reset();
        }

        if ( (state != eEventStateNone) || featherBarBeingHovered.first || cursorSet || (lastHoverState != eHoverStateNothing) ) {
            didSomething = true;
        }
    }


    if (!cursorSet) {
        _imp->publicInterface->setCurrentCursor(eCursorDefault);
    }


    double dx = pos.x() - lastMousePos.x();
    double dy = pos.y() - lastMousePos.y();
    switch (state) {
        case eEventStateDraggingSelectedControlPoints: {
            if (bezierBeingDragged) {
                SelectedCPs cps;
                const std::list<BezierCPPtr>& c = bezierBeingDragged->getControlPoints(view);
                const std::list<BezierCPPtr>& f = bezierBeingDragged->getFeatherPoints(view);
                assert( c.size() == f.size() || !bezierBeingDragged->useFeatherPoints() );
                bool useFeather = bezierBeingDragged->useFeatherPoints();
                std::list<BezierCPPtr>::const_iterator itFp = f.begin();
                for (std::list<BezierCPPtr>::const_iterator itCp = c.begin(); itCp != c.end(); ++itCp) {
                    if (useFeather) {
                        cps.push_back( std::make_pair(*itCp, *itFp) );
                        ++itFp;
                    } else {
                        cps.push_back( std::make_pair( *itCp, BezierCPPtr() ) );
                    }
                }
                _imp->publicInterface->pushUndoCommand( new MoveControlPointsUndoCommand(_imp->ui, cps, dx, dy, time, view) );
            } else {
                _imp->publicInterface->pushUndoCommand( new MoveControlPointsUndoCommand(_imp->ui, selectedCps, dx, dy, time, view) );
            }
            evaluateOnPenUp = true;
            computeSelectedCpsBBOX();
            didSomething = true;
            break;
        }
        case eEventStateDraggingControlPoint: {
            assert(cpBeingDragged.first);
            std::list<SelectedCP> toDrag;
            toDrag.push_back(cpBeingDragged);
            _imp->publicInterface->pushUndoCommand( new MoveControlPointsUndoCommand(_imp->ui, toDrag, dx, dy, time, view) );
            evaluateOnPenUp = true;
            computeSelectedCpsBBOX();
            didSomething = true;
        };  break;
        case eEventStateBuildingBezierControlPointTangent: {
            assert(builtBezier);
            bool isOpenBezier = selectedTool == eRotoToolOpenBezier;
            _imp->publicInterface->pushUndoCommand( new MakeBezierUndoCommand(_imp->ui, builtBezier, isOpenBezier, false, dx, dy, time) );
            break;
        }
        case eEventStateBuildingEllipse: {
            bool fromCenter = ctrlDown > 0;
            bool constrained = shiftDown > 0;
            _imp->publicInterface->pushUndoCommand( new MakeEllipseUndoCommand(_imp->ui, false, fromCenter, constrained, click.x(), click.y(), pos.x(), pos.y(), time) );

            didSomething = true;
            evaluateOnPenUp = true;
            break;
        }
        case eEventStateBuildingRectangle: {
            bool fromCenter = ctrlDown > 0;
            bool constrained = shiftDown > 0;
            _imp->publicInterface->pushUndoCommand( new MakeRectangleUndoCommand(_imp->ui, false, fromCenter, constrained, click.x(), click.y(), pos.x(), pos.y(), time) );
            didSomething = true;
            evaluateOnPenUp = true;
            break;
        }
        case eEventStateDraggingLeftTangent: {
            assert(tangentBeingDragged);
            _imp->publicInterface->pushUndoCommand( new MoveTangentUndoCommand( _imp->ui, dx, dy, time, view, tangentBeingDragged, true,
                                                                               ctrlDown && !shiftDown && !altDown ) );
            evaluateOnPenUp = true;
            didSomething = true;
            break;
        }
        case eEventStateDraggingRightTangent: {
            assert(tangentBeingDragged);
            _imp->publicInterface->pushUndoCommand( new MoveTangentUndoCommand( _imp->ui, dx, dy, time, view, tangentBeingDragged, false,
                                                                               ctrlDown && !shiftDown && !altDown ) );
            evaluateOnPenUp = true;
            didSomething = true;
            break;
        }
        case eEventStateDraggingFeatherBar: {
            _imp->publicInterface->pushUndoCommand( new MoveFeatherBarUndoCommand(_imp->ui, dx, dy, featherBarBeingDragged, time, view) );
            evaluateOnPenUp = true;
            didSomething = true;
            break;
        }
        case eEventStateDraggingBBoxTopLeft:
        case eEventStateDraggingBBoxTopRight:
        case eEventStateDraggingBBoxBtmRight:
        case eEventStateDraggingBBoxBtmLeft: {
            QPointF center = getSelectedCpsBBOXCenter();
            double rot = 0;
            double sx = 1., sy = 1.;

            if (transformMode == eSelectedCpsTransformModeRotateAndSkew) {
                double angle = std::atan2( pos.y() - center.y(), pos.x() - center.x() );
                double prevAngle = std::atan2( lastMousePos.y() - center.y(), lastMousePos.x() - center.x() );
                rot = angle - prevAngle;
            } else {
                // the scale ratio is the ratio of distances to the center
                double prevDist = ( lastMousePos.x() - center.x() ) * ( lastMousePos.x() - center.x() ) +
                ( lastMousePos.y() - center.y() ) * ( lastMousePos.y() - center.y() );
                if (prevDist != 0) {
                    double dist = ( pos.x() - center.x() ) * ( pos.x() - center.x() ) + ( pos.y() - center.y() ) * ( pos.y() - center.y() );
                    double ratio = std::sqrt(dist / prevDist);
                    sx *= ratio;
                    sy *= ratio;
                }
            }

            double tx = 0., ty = 0.;
            double skewX = 0., skewY = 0.;
            _imp->publicInterface->pushUndoCommand( new TransformUndoCommand(_imp->ui, center.x(), center.y(), rot, skewX, skewY, tx, ty, sx, sy, time, view) );
            evaluateOnPenUp = true;
            didSomething = true;
            break;
        }
        case eEventStateDraggingBBoxMidTop:
        case eEventStateDraggingBBoxMidBtm:
        case eEventStateDraggingBBoxMidLeft:
        case eEventStateDraggingBBoxMidRight: {
            QPointF center = getSelectedCpsBBOXCenter();
            double rot = 0;
            double sx = 1., sy = 1.;
            double skewX = 0., skewY = 0.;
            double tx = 0., ty = 0.;
            TransformUndoCommand::TransformPointsSelectionEnum type = TransformUndoCommand::eTransformAllPoints;
            if (!shiftDown) {
                type = TransformUndoCommand::eTransformAllPoints;
            } else {
                if (state == eEventStateDraggingBBoxMidTop) {
                    type = TransformUndoCommand::eTransformMidTop;
                } else if (state == eEventStateDraggingBBoxMidBtm) {
                    type = TransformUndoCommand::eTransformMidBottom;
                } else if (state == eEventStateDraggingBBoxMidLeft) {
                    type = TransformUndoCommand::eTransformMidLeft;
                } else if (state == eEventStateDraggingBBoxMidRight) {
                    type = TransformUndoCommand::eTransformMidRight;
                }
            }

            const QRectF& bbox = selectedCpsBbox;

            switch (type) {
                case TransformUndoCommand::eTransformMidBottom:
                    center.rx() = bbox.center().x();
                    center.ry() = bbox.top();
                    break;
                case TransformUndoCommand::eTransformMidTop:
                    center.rx() = bbox.center().x();
                    center.ry() = bbox.bottom();
                    break;
                case TransformUndoCommand::eTransformMidRight:
                    center.rx() = bbox.left();
                    center.ry() = bbox.center().y();
                    break;
                case TransformUndoCommand::eTransformMidLeft:
                    center.rx() = bbox.right();
                    center.ry() = bbox.center().y();
                    break;
                default:
                    break;
            }

            bool processX = state == eEventStateDraggingBBoxMidRight || state == eEventStateDraggingBBoxMidLeft;

            if (transformMode == eSelectedCpsTransformModeRotateAndSkew) {
                if (!processX) {
                    const double addSkew = ( pos.x() - lastMousePos.x() ) / ( pos.y() - center.y() );
                    skewX += addSkew;
                } else {
                    const double addSkew = ( pos.y() - lastMousePos.y() ) / ( pos.x() - center.x() );
                    skewY += addSkew;
                }
            } else {
                // the scale ratio is the ratio of distances to the center
                double prevDist = ( lastMousePos.x() - center.x() ) * ( lastMousePos.x() - center.x() ) +
                ( lastMousePos.y() - center.y() ) * ( lastMousePos.y() - center.y() );
                if (prevDist != 0) {
                    double dist = ( pos.x() - center.x() ) * ( pos.x() - center.x() ) + ( pos.y() - center.y() ) * ( pos.y() - center.y() );
                    double ratio = std::sqrt(dist / prevDist);
                    if (processX) {
                        sx *= ratio;
                    } else {
                        sy *= ratio;
                    }
                }
            }


            _imp->publicInterface->pushUndoCommand( new TransformUndoCommand(_imp->ui, center.x(), center.y(), rot, skewX, skewY, tx, ty, sx, sy, time, view) );
            evaluateOnPenUp = true;
            didSomething = true;
            break;
        }
        case eEventStateBuildingStroke: {
            if (strokeBeingPaint) {
                // disable draft during painting
                if ( _imp->publicInterface->getApp()->isDraftRenderEnabled() ) {
                    _imp->publicInterface->getApp()->setDraftRenderEnabled(false);
                }

                RotoPoint p(pos.x(), pos.y(), pressure, timestamp);
                strokeBeingPaint->appendPoint(p);
                lastMousePos = pos;

                return true;

            }
            break;
        }
        case eEventStateDraggingCloneOffset: {
            cloneOffset.first -= dx;
            cloneOffset.second -= dy;
            onBreakMultiStrokeTriggered();
            break;
        }
        case eEventStateDraggingBrushSize: {
            KnobDoublePtr sizeSb = sizeSpinbox.lock();
            double size = 0;
            if (sizeSb) {
                size = sizeSb->getValue();
            }
            size += ( (dx + dy) / 2. );
            const double scale = 0.01;      // i.e. round to nearest one-hundreth
            size = std::floor(size / scale + 0.5) * scale;
            if (sizeSb) {
                sizeSb->setValue( std::max(1., size) );
            }
            onBreakMultiStrokeTriggered();
            didSomething = true;
            break;
        }
        case eEventStateDraggingBrushOpacity: {
            KnobDoublePtr opaSb = sizeSpinbox.lock();
            double opa = 0;
            if (opaSb) {
                opa = opaSb->getValue();
            }
            double newOpa = opa + ( (dx + dy) / 2. );
            if (opa != 0) {
                newOpa = std::max( 0., std::min(1., newOpa / opa) );
                newOpa = newOpa > 0 ? std::min(1., opa + 0.05) : std::max(0., opa - 0.05);
            } else {
                newOpa = newOpa < 0 ? .0 : 0.05;
            }
            const double scale = 0.01;      // i.e. round to nearest one-hundreth
            newOpa = std::floor(newOpa / scale + 0.5) * scale;
            if (opaSb) {
                opaSb->setValue(newOpa);
            }
            onBreakMultiStrokeTriggered();
            didSomething = true;
            break;
        }
        case eEventStateNone:
        default:
            break;
    } // switch
    lastMousePos = pos;

    return didSomething;
} // onOverlayPenMotion

bool
RotoPaintInteract::onOverlayPenUp(TimeValue /*time*/,
                                  const RenderScale & /*renderScale*/,
                                  ViewIdx /*view*/,
                                  const QPointF & /*viewportPos*/,
                                  const QPointF & /*pos*/,
                                  double /*pressure*/,
                                  TimeValue /*timestamp*/)
{


    if (evaluateOnPenUp) {

        //sync other viewers linked to this roto
        redraw();
        evaluateOnPenUp = false;
    }

    bool ret = false;
    tangentBeingDragged.reset();
    bezierBeingDragged.reset();
    cpBeingDragged.first.reset();
    cpBeingDragged.second.reset();
    featherBarBeingDragged.first.reset();
    featherBarBeingDragged.second.reset();

    if ( (state == eEventStateDraggingBBoxMidLeft) ||
        ( state == eEventStateDraggingBBoxMidLeft) ||
        ( state == eEventStateDraggingBBoxMidTop) ||
        ( state == eEventStateDraggingBBoxMidBtm) ||
        ( state == eEventStateDraggingBBoxTopLeft) ||
        ( state == eEventStateDraggingBBoxTopRight) ||
        ( state == eEventStateDraggingBBoxBtmRight) ||
        ( state == eEventStateDraggingBBoxBtmLeft) ) {
        computeSelectedCpsBBOX();
    }

    if (state == eEventStateBuildingStroke) {
        assert(strokeBeingPaint);

        strokeBeingPaint->endSubStroke();

        bool multiStrokeEnabled = isMultiStrokeEnabled();
        if (!multiStrokeEnabled) {
            _imp->publicInterface->pushUndoCommand( new AddStrokeUndoCommand(_imp->ui, strokeBeingPaint) );
            makeStroke( true, RotoPoint() );
        } else {
            _imp->publicInterface->pushUndoCommand( new AddMultiStrokeUndoCommand(_imp->ui, strokeBeingPaint) );
        }

        ret = true;
    }

    state = eEventStateNone;

    if ( (selectedTool == eRotoToolDrawEllipse) || (selectedTool == eRotoToolDrawRectangle) ) {
        selectedCps.clear();
        setCurrentTool( selectAllAction.lock() );
        ret = true;
    }

    if (lastTabletDownTriggeredEraser) {
        setCurrentTool( lastPaintToolAction.lock() );
        ret = true;
    }

    return ret;
} // onOverlayPenUp

void
RotoPaintPrivate::refreshRegisteredOverlays()
{
    if (!transformInteract && !cloneTransformInteract) {
        return;
    }
    publicInterface->removeOverlay(eOverlayViewportTypeViewer, ui);
    publicInterface->removeOverlay(eOverlayViewportTypeViewer, transformInteract);
    publicInterface->removeOverlay(eOverlayViewportTypeViewer, cloneTransformInteract);



    bool useHostOverlay = publicInterface->shouldDrawHostOverlay();
    if (!useHostOverlay) {
        publicInterface->registerOverlay(eOverlayViewportTypeViewer, ui, std::map<std::string, std::string>());
        return;
    }

    // Ctrl down : prefer plugin overlay over the native transform interacts
    bool preferPluginOverlay = !ui->ctrlDown;
    if (preferPluginOverlay) {
        publicInterface->registerOverlay(eOverlayViewportTypeViewer, ui, std::map<std::string, std::string>());
        publicInterface->registerOverlay(eOverlayViewportTypeViewer, transformInteract, std::map<std::string, std::string>());
        publicInterface->registerOverlay(eOverlayViewportTypeViewer, cloneTransformInteract, std::map<std::string, std::string>());
    } else {
        publicInterface->registerOverlay(eOverlayViewportTypeViewer, transformInteract, std::map<std::string, std::string>());
        publicInterface->registerOverlay(eOverlayViewportTypeViewer, cloneTransformInteract, std::map<std::string, std::string>());
        publicInterface->registerOverlay(eOverlayViewportTypeViewer, ui, std::map<std::string, std::string>());
    }
}

bool
RotoPaint::shouldDrawHostOverlay() const
{
    KnobButtonPtr b = _imp->ui->showTransformHandle.lock();

    if (!b) {
        return true;
    }
    return b->getValue();
}

bool
RotoPaintInteract::onOverlayKeyDown(TimeValue /*time*/,
                                    const RenderScale & /*renderScale*/,
                                    ViewIdx view,
                                    Key key,
                                    KeyboardModifiers /*modifiers*/)
{

    bool didSomething = false;

    if ( (key == Key_Shift_L) || (key == Key_Shift_R) ) {
        ++shiftDown;
    } else if ( (key == Key_Control_L) || (key == Key_Control_R) ) {
        ++ctrlDown;
        _imp->refreshRegisteredOverlays();
    } else if ( (key == Key_Alt_L) || (key == Key_Alt_R) ) {
        ++altDown;
    }

    if (ctrlDown && !shiftDown && !altDown) {
        if ( !iSelectingwithCtrlA && showCpsBbox && ( (key == Key_Control_L) || (key == Key_Control_R) ) ) {
            transformMode = transformMode == eSelectedCpsTransformModeTranslateAndScale ?
            eSelectedCpsTransformModeRotateAndSkew : eSelectedCpsTransformModeTranslateAndScale;
            didSomething = true;
        }
    }
    
    if ( ( (key == Key_Escape) && ( (selectedTool == eRotoToolDrawBezier) || (selectedTool == eRotoToolOpenBezier) ) ) ) {
        if ( ( (selectedTool == eRotoToolDrawBezier) || (selectedTool == eRotoToolOpenBezier) ) && builtBezier && !builtBezier->isCurveFinished(view) ) {
            _imp->publicInterface->pushUndoCommand( new OpenCloseUndoCommand(_imp->ui, builtBezier, view) );
            
            builtBezier.reset();
            selectedCps.clear();
            setCurrentTool( selectAllAction.lock() );
            didSomething = true;
        }
    }
    
    return didSomething;
} //onOverlayKeyDown

bool
RotoPaintInteract::onOverlayKeyUp(TimeValue /*time*/,
                                  const RenderScale & /*renderScale*/,
                                  ViewIdx /*view*/,
                                  Key key,
                                  KeyboardModifiers /*modifiers*/)
{
    
    bool didSomething = false;
    
    if ( (key == Key_Shift_L) || (key == Key_Shift_R) ) {
        if (shiftDown) {
            --shiftDown;
        }
    } else if ( (key == Key_Control_L) || (key == Key_Control_R) ) {
        if (ctrlDown) {
            --ctrlDown;
            _imp->refreshRegisteredOverlays();
        }
    } else if ( (key == Key_Alt_L) || (key == Key_Alt_R) ) {
        if (altDown) {
            --altDown;
        }
    }
    
    
    if (!ctrlDown) {
        if ( !iSelectingwithCtrlA && showCpsBbox && ( (key == Key_Control_L) || (key == Key_Control_R) ) ) {
            transformMode = (transformMode == eSelectedCpsTransformModeTranslateAndScale ?
                             eSelectedCpsTransformModeRotateAndSkew : eSelectedCpsTransformModeTranslateAndScale);
            didSomething = true;
        }
    }
    
    if ( ( (key == Key_Control_L) || (key == Key_Control_R) ) && iSelectingwithCtrlA ) {
        iSelectingwithCtrlA = false;
    }
    
    
    return didSomething;
} // onOverlayKeyUp

bool
RotoPaintInteract::onOverlayKeyRepeat(TimeValue /*time*/,
                                      const RenderScale & /*renderScale*/,
                                      ViewIdx /*view*/,
                                      Key /*key*/,
                                      KeyboardModifiers /*modifiers*/)
{
    return false;
} // onOverlayKeyRepeat

bool
RotoPaintInteract::onOverlayFocusGained(TimeValue /*time*/,
                                        const RenderScale & /*renderScale*/,
                                        ViewIdx /*view*/)
{
    return false;
} // onOverlayFocusGained

bool
RotoPaintInteract::onOverlayFocusLost(TimeValue /*time*/,
                                      const RenderScale & /*renderScale*/,
                                      ViewIdx /*view*/)
{
    shiftDown = 0;
    ctrlDown = 0;
    altDown = 0;
    
    return true;
} // onOverlayFocusLost


NATRON_NAMESPACE_EXIT<|MERGE_RESOLUTION|>--- conflicted
+++ resolved
@@ -650,7 +650,7 @@
     multiStrokeEnabled.lock()->setInViewerContextSecret(!isPaintRole);
 
     selectedRole = role;
-    
+
     return true;
 } // RotoPaintInteract::onRoleChangedInternal
 
@@ -1392,21 +1392,12 @@
         }
 
         /*
-<<<<<<< HEAD
          For each selected Bezier, we compute the extent of the feather bars and check if the mouse would be nearby one of these bars.
          The feather bar of a control point is only displayed is the feather point is equal to the Bezier control point.
          In order to give it the  correc direction we use the derivative of the Bezier curve at the control point and then use
          the pointInPolygon function to make sure the feather bar is always oriented on the outter part of the polygon.
          The pointInPolygon function needs the polygon of the Bezier to test whether the point is inside or outside the polygon
          hence in this loop we compute the polygon for each Bezier.
-=======
-           For each selected bezier, we compute the extent of the feather bars and check if the mouse would be nearby one of these bars.
-           The feather bar of a control point is only displayed is the feather point is equal to the bezier control point.
-           In order to give it the  correc direction we use the derivative of the bezier curve at the control point and then use
-           the pointInPolygon function to make sure the feather bar is always oriented on the outer part of the polygon.
-           The pointInPolygon function needs the polygon of the bezier to test whether the point is inside or outside the polygon
-           hence in this loop we compute the polygon for each bezier.
->>>>>>> 09c81512
          */
 
         Transform::Matrix3x3 transform;
@@ -3328,18 +3319,18 @@
             didSomething = true;
         }
     }
-    
+
     if ( ( (key == Key_Escape) && ( (selectedTool == eRotoToolDrawBezier) || (selectedTool == eRotoToolOpenBezier) ) ) ) {
         if ( ( (selectedTool == eRotoToolDrawBezier) || (selectedTool == eRotoToolOpenBezier) ) && builtBezier && !builtBezier->isCurveFinished(view) ) {
             _imp->publicInterface->pushUndoCommand( new OpenCloseUndoCommand(_imp->ui, builtBezier, view) );
-            
+
             builtBezier.reset();
             selectedCps.clear();
             setCurrentTool( selectAllAction.lock() );
             didSomething = true;
         }
     }
-    
+
     return didSomething;
 } //onOverlayKeyDown
 
@@ -3350,9 +3341,9 @@
                                   Key key,
                                   KeyboardModifiers /*modifiers*/)
 {
-    
+
     bool didSomething = false;
-    
+
     if ( (key == Key_Shift_L) || (key == Key_Shift_R) ) {
         if (shiftDown) {
             --shiftDown;
@@ -3367,8 +3358,8 @@
             --altDown;
         }
     }
-    
-    
+
+
     if (!ctrlDown) {
         if ( !iSelectingwithCtrlA && showCpsBbox && ( (key == Key_Control_L) || (key == Key_Control_R) ) ) {
             transformMode = (transformMode == eSelectedCpsTransformModeTranslateAndScale ?
@@ -3376,12 +3367,12 @@
             didSomething = true;
         }
     }
-    
+
     if ( ( (key == Key_Control_L) || (key == Key_Control_R) ) && iSelectingwithCtrlA ) {
         iSelectingwithCtrlA = false;
     }
-    
-    
+
+
     return didSomething;
 } // onOverlayKeyUp
 
@@ -3411,7 +3402,7 @@
     shiftDown = 0;
     ctrlDown = 0;
     altDown = 0;
-    
+
     return true;
 } // onOverlayFocusLost
 
