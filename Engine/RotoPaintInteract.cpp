/* ***** BEGIN LICENSE BLOCK *****
 * This file is part of Natron <http://www.natron.fr/>,
 * Copyright (C) 2016 INRIA and Alexandre Gauthier-Foichat
 *
 * Natron is free software: you can redistribute it and/or modify
 * it under the terms of the GNU General Public License as published by
 * the Free Software Foundation; either version 2 of the License, or
 * (at your option) any later version.
 *
 * Natron is distributed in the hope that it will be useful,
 * but WITHOUT ANY WARRANTY; without even the implied warranty of
 * MERCHANTABILITY or FITNESS FOR A PARTICULAR PURPOSE.  See the
 * GNU General Public License for more details.
 *
 * You should have received a copy of the GNU General Public License
 * along with Natron.  If not, see <http://www.gnu.org/licenses/gpl-2.0.html>
 * ***** END LICENSE BLOCK ***** */

// ***** BEGIN PYTHON BLOCK *****
// from <https://docs.python.org/3/c-api/intro.html#include-files>:
// "Since Python may define some pre-processor definitions which affect the standard headers on some systems, you must include Python.h before any standard headers are included."
#include <Python.h>
// ***** END PYTHON BLOCK *****


#include "RotoPaintInteract.h"

#include <QtCore/QLineF>

#include "Global/GLIncludes.h"
#include "Engine/KnobTypes.h"
#include "Engine/RotoPaint.h"
#include "Engine/MergingEnum.h"
#include "Engine/Node.h"
#include "Engine/RotoPoint.h"
#include "Engine/RotoContext.h"
#include "Engine/RotoStrokeItem.h"
#include "Engine/RotoUndoCommand.h"
#include "Engine/RotoLayer.h"
#include "Engine/Bezier.h"
#include "Engine/Transform.h"
#include "Engine/AppInstance.h"
#include "Engine/ViewerInstance.h"

NATRON_NAMESPACE_ENTER;

RotoPaintPrivate::RotoPaintPrivate(RotoPaint* publicInterface,
                                   bool isPaintByDefault)
    : publicInterface(publicInterface)
    , isPaintByDefault(isPaintByDefault)
    , premultKnob()
    , enabledKnobs()
, ui( RotoPaintInteract::create(this) )
{
}

RotoPaintInteract::RotoPaintInteract(RotoPaintPrivate* p)
    : p(p)
    , selectedItems()
    , selectedCps()
    , selectedCpsBbox()
    , showCpsBbox(false)
    , transformMode()
    , builtBezier()
    , bezierBeingDragged()
    , cpBeingDragged()
    , tangentBeingDragged()
    , featherBarBeingDragged()
    , featherBarBeingHovered()
    , strokeBeingPaint()
    , cloneOffset()
    , click()
    , selectedTool(eRotoToolSelectAll)
    , selectedRole(eRotoRoleSelection)
    , state(eEventStateNone)
    , hoverState(eHoverStateNothing)
    , lastClickPos()
    , lastMousePos()
    , evaluateOnPenUp(false)
    , evaluateOnKeyUp(false)
    , iSelectingwithCtrlA(false)
    , shiftDown(0)
    , ctrlDown(0)
    , altDown(0)
    , lastTabletDownTriggeredEraser(false)
    , mouseCenterOnSizeChange()
{
    cloneOffset.first = cloneOffset.second = 0.;
}

void
RotoPaintInteract::evaluate(bool redraw)
{
    if (redraw) {
        p->publicInterface->redrawOverlayInteract();
    }
    p->publicInterface->getNode()->getRotoContext()->evaluateChange();
    p->publicInterface->getApp()->triggerAutoSave();
}

void
RotoPaintInteract::autoSaveAndRedraw()
{
    p->publicInterface->redrawOverlayInteract();
    p->publicInterface->getApp()->triggerAutoSave();
}

void
RotoPaintInteract::redrawOverlays()
{
    p->publicInterface->redrawOverlayInteract();
}

RotoContextPtr
RotoPaintInteract::getContext()
{
    return p->publicInterface->getNode()->getRotoContext();
}

bool
RotoPaintInteract::isFeatherVisible() const
{
    KnobButtonPtr b =  displayFeatherEnabledButton.lock();

    if (b) {
        return b->getValue();
    } else {
        return true;
    }
}

bool
RotoPaintInteract::isStickySelectionEnabled() const
{
    KnobButtonPtr b =  stickySelectionEnabledButton.lock();

    if (b) {
        return b->getValue();
    } else {
        return false;
    }
}

bool
RotoPaintInteract::isMultiStrokeEnabled() const
{
    KnobBoolPtr b =  multiStrokeEnabled.lock();

    if (b) {
        return b->getValue();
    } else {
        return false;
    }
}

bool
RotoPaintInteract::isBboxClickAnywhereEnabled() const
{
    KnobButtonPtr b = bboxClickAnywhereButton.lock();

    return b ? b->getValue() : false;
}

void
RotoPaintInteract::drawSelectedCp(double time,
                                  const BezierCPPtr & cp,
                                  double x,
                                  double y,
                                  const Transform::Matrix3x3& transform)
{
    ///if the tangent is being dragged, color it
    bool colorLeftTangent = false;
    bool colorRightTangent = false;

    if ( (cp == tangentBeingDragged) &&
         ( ( state == eEventStateDraggingLeftTangent) || ( state == eEventStateDraggingRightTangent) ) ) {
        colorLeftTangent = state == eEventStateDraggingLeftTangent ? true : false;
        colorRightTangent = !colorLeftTangent;
    }


    Transform::Point3D leftDeriv, rightDeriv;
    leftDeriv.z = rightDeriv.z = 1.;
    cp->getLeftBezierPointAtTime(true, time, ViewIdx(0), &leftDeriv.x, &leftDeriv.y);
    cp->getRightBezierPointAtTime(true, time, ViewIdx(0), &rightDeriv.x, &rightDeriv.y);
    leftDeriv = Transform::matApply(transform, leftDeriv);
    rightDeriv = Transform::matApply(transform, rightDeriv);

    bool drawLeftHandle = leftDeriv.x != x || leftDeriv.y != y;
    bool drawRightHandle = rightDeriv.y != x || rightDeriv.y != y;
    glEnable(GL_POINT_SMOOTH);
    glBegin(GL_POINTS);
    if (drawLeftHandle) {
        if (colorLeftTangent) {
            glColor3f(0.2, 1., 0.);
        }
        glVertex2d(leftDeriv.x, leftDeriv.y);
        if (colorLeftTangent) {
            glColor3d(0.85, 0.67, 0.);
        }
    }
    if (drawRightHandle) {
        if (colorRightTangent) {
            glColor3f(0.2, 1., 0.);
        }
        glVertex2d(rightDeriv.x, rightDeriv.y);
        if (colorRightTangent) {
            glColor3d(0.85, 0.67, 0.);
        }
    }
    glEnd();

    glBegin(GL_LINE_STRIP);
    if (drawLeftHandle) {
        glVertex2d(leftDeriv.x, leftDeriv.y);
    }
    glVertex2d(x, y);
    if (drawRightHandle) {
        glVertex2d(rightDeriv.x, rightDeriv.y);
    }
    glEnd();
    glDisable(GL_POINT_SMOOTH);
} // drawSelectedCp

void
RotoPaintInteract::drawEllipse(double x,
                               double y,
                               double radiusX,
                               double radiusY,
                               int l,
                               double r,
                               double g,
                               double b,
                               double a)
{
    glColor3f(r * l * a, g * l * a, b * l * a);

    glPushMatrix();
    //  center the oval at x_center, y_center
    glTranslatef( (float)x, (float)y, 0.f );
    //  draw the oval using line segments
    glBegin(GL_LINE_LOOP);
    // we don't need to be pixel-perfect here, it's just an interact!
    // 40 segments is enough.
    double m = 2 * 3.14159265358979323846264338327950288419717 / 40.;
    for (int i = 0; i < 40; ++i) {
        double theta = i * m;
        glVertex2d( radiusX * std::cos(theta), radiusY * std::sin(theta) );
    }
    glEnd();

    glPopMatrix();
}

void
RotoPaintInteract::drawArrow(double centerX,
                             double centerY,
                             double rotate,
                             bool hovered,
                             const std::pair<double, double> & pixelScale)
{
    GLProtectMatrix p(GL_MODELVIEW);

    if (hovered) {
        glColor3f(0., 1., 0.);
    } else {
        glColor3f(1., 1., 1.);
    }

    double arrowLenght =  kTransformArrowLenght * pixelScale.second;
    double arrowWidth = kTransformArrowWidth * pixelScale.second;
    double arrowHeadHeight = 4 * pixelScale.second;

    glTranslatef(centerX, centerY, 0.);
    glRotatef(rotate, 0., 0., 1.);
    QPointF bottom(0., -arrowLenght);
    QPointF top(0, arrowLenght);
    ///the arrow head is 4 pixels long and kTransformArrowWidth * 2 large
    glBegin(GL_LINES);
    glVertex2f( top.x(), top.y() );
    glVertex2f( bottom.x(), bottom.y() );
    glEnd();

    glBegin(GL_POLYGON);
    glVertex2f( bottom.x(), bottom.y() );
    glVertex2f(bottom.x() + arrowWidth, bottom.y() + arrowHeadHeight);
    glVertex2f(bottom.x() - arrowWidth, bottom.y() + arrowHeadHeight);
    glEnd();

    glBegin(GL_POLYGON);
    glVertex2f( top.x(), top.y() );
    glVertex2f(top.x() - arrowWidth, top.y() - arrowHeadHeight);
    glVertex2f(top.x() + arrowWidth, top.y() - arrowHeadHeight);
    glEnd();
}

void
RotoPaintInteract::drawBendedArrow(double centerX,
                                   double centerY,
                                   double rotate,
                                   bool hovered,
                                   const std::pair<double, double> & pixelScale)
{
    GLProtectMatrix p(GL_MODELVIEW);

    if (hovered) {
        glColor3f(0., 1., 0.);
    } else {
        glColor3f(1., 1., 1.);
    }

    double arrowLenght =  kTransformArrowLenght * pixelScale.second;
    double arrowWidth = kTransformArrowWidth * pixelScale.second;
    double arrowHeadHeight = 4 * pixelScale.second;

    glTranslatef(centerX, centerY, 0.);
    glRotatef(rotate, 0., 0., 1.);

    /// by default we draw the top left
    QPointF bottom(0., -arrowLenght / 2.);
    QPointF right(arrowLenght / 2., 0.);
    glBegin (GL_LINE_STRIP);
    glVertex2f ( bottom.x(), bottom.y() );
    glVertex2f (0., 0.);
    glVertex2f ( right.x(), right.y() );
    glEnd ();

    glBegin(GL_POLYGON);
    glVertex2f(bottom.x(), bottom.y() - arrowHeadHeight);
    glVertex2f( bottom.x() - arrowWidth, bottom.y() );
    glVertex2f( bottom.x() + arrowWidth, bottom.y() );
    glEnd();

    glBegin(GL_POLYGON);
    glVertex2f( right.x() + arrowHeadHeight, right.y() );
    glVertex2f(right.x(), right.y() - arrowWidth);
    glVertex2f(right.x(), right.y() + arrowWidth);
    glEnd();
}

void
RotoPaintInteract::drawSelectedCpsBBOX()
{
    std::pair<double, double> pixelScale;

    p->publicInterface->getCurrentViewportForOverlays()->getPixelScale(pixelScale.first, pixelScale.second);

    {
        GLProtectAttrib a(GL_HINT_BIT | GL_ENABLE_BIT | GL_LINE_BIT | GL_POINT_BIT | GL_COLOR_BUFFER_BIT | GL_CURRENT_BIT | GL_TRANSFORM_BIT);

        glEnable(GL_BLEND);
        glBlendFunc(GL_SRC_ALPHA, GL_ONE_MINUS_SRC_ALPHA);
        glEnable(GL_LINE_SMOOTH);
        glHint(GL_LINE_SMOOTH_HINT, GL_DONT_CARE);


        QPointF topLeft = selectedCpsBbox.topLeft();
        QPointF btmRight = selectedCpsBbox.bottomRight();

        glLineWidth(1.5);

        if (hoverState == eHoverStateBbox) {
            glColor4f(0.9, 0.5, 0, 1.);
        } else {
            glColor4f(0.8, 0.8, 0.8, 1.);
        }
        glBegin(GL_LINE_LOOP);
        glVertex2f( topLeft.x(), btmRight.y() );
        glVertex2f( topLeft.x(), topLeft.y() );
        glVertex2f( btmRight.x(), topLeft.y() );
        glVertex2f( btmRight.x(), btmRight.y() );
        glEnd();

        double midX = ( topLeft.x() + btmRight.x() ) / 2.;
        double midY = ( btmRight.y() + topLeft.y() ) / 2.;
        double xHairMidSizeX = kXHairSelectedCpsBox * pixelScale.first;
        double xHairMidSizeY = kXHairSelectedCpsBox * pixelScale.second;
        QLineF selectedCpsCrossHorizLine;
        selectedCpsCrossHorizLine.setLine(midX - xHairMidSizeX, midY, midX + xHairMidSizeX, midY);
        QLineF selectedCpsCrossVertLine;
        selectedCpsCrossVertLine.setLine(midX, midY - xHairMidSizeY, midX, midY + xHairMidSizeY);

        glBegin(GL_LINES);
        glVertex2f( std::max( selectedCpsCrossHorizLine.p1().x(), topLeft.x() ), selectedCpsCrossHorizLine.p1().y() );
        glVertex2f( std::min( selectedCpsCrossHorizLine.p2().x(), btmRight.x() ), selectedCpsCrossHorizLine.p2().y() );
        glVertex2f( selectedCpsCrossVertLine.p1().x(), std::max( selectedCpsCrossVertLine.p1().y(), btmRight.y() ) );
        glVertex2f( selectedCpsCrossVertLine.p2().x(), std::min( selectedCpsCrossVertLine.p2().y(), topLeft.y() ) );
        glEnd();

        glCheckError();


        QPointF midTop( ( topLeft.x() + btmRight.x() ) / 2., topLeft.y() );
        QPointF midRight(btmRight.x(), ( topLeft.y() + btmRight.y() ) / 2.);
        QPointF midBtm( ( topLeft.x() + btmRight.x() ) / 2., btmRight.y() );
        QPointF midLeft(topLeft.x(), ( topLeft.y() + btmRight.y() ) / 2.);

        ///draw the 4 corners points and the 4 mid points
        glPointSize(5.f);
        glBegin(GL_POINTS);
        glVertex2f( topLeft.x(), topLeft.y() );
        glVertex2f( btmRight.x(), topLeft.y() );
        glVertex2f( btmRight.x(), btmRight.y() );
        glVertex2f( topLeft.x(), btmRight.y() );

        glVertex2f( midTop.x(), midTop.y() );
        glVertex2f( midRight.x(), midRight.y() );
        glVertex2f( midBtm.x(), midBtm.y() );
        glVertex2f( midLeft.x(), midLeft.y() );
        glEnd();

        ///now draw the handles to indicate the user he/she can transform the selection rectangle
        ///draw it only if it is not dragged
        bool drawHandles = state != eEventStateDraggingBBoxBtmLeft && state != eEventStateDraggingBBoxBtmRight &&
                           state != eEventStateDraggingBBoxTopLeft && state != eEventStateDraggingBBoxTopRight && state != eEventStateDraggingBBoxMidTop
                           && state != eEventStateDraggingBBoxMidRight && state != eEventStateDraggingBBoxMidLeft && state != eEventStateDraggingBBoxMidBtm;


        if (drawHandles) {
            double offset = kTransformArrowOffsetFromPoint * pixelScale.first;
            double halfOffset = offset / 2.;
            if (transformMode == eSelectedCpsTransformModeTranslateAndScale) {
                ///draw mid top arrow vertical
                drawArrow(midTop.x(), midTop.y() + offset, 0., hoverState == eHoverStateBboxMidTop, pixelScale);
                ///draw mid right arrow horizontal
                drawArrow(midRight.x() + offset, midRight.y(), 90., hoverState == eHoverStateBboxMidRight, pixelScale);
                ///draw mid btm arrow vertical
                drawArrow(midBtm.x(), midBtm.y() - offset, 0., hoverState == eHoverStateBboxMidBtm, pixelScale);
                ///draw mid left arrow horizontal
                drawArrow(midLeft.x() - offset, midLeft.y(), 90., hoverState == eHoverStateBboxMidLeft, pixelScale);
                ///draw top left arrow rotated
                drawArrow(topLeft.x() - offset, topLeft.y() + offset, 45., hoverState == eHoverStateBboxTopLeft, pixelScale);
                ///draw top right arrow rotated
                drawArrow(btmRight.x() + offset, topLeft.y() + offset, -45., hoverState == eHoverStateBboxTopRight, pixelScale);
                ///draw btm right arrow rotated
                drawArrow(btmRight.x() + offset, btmRight.y() - offset, 45., hoverState == eHoverStateBboxBtmRight, pixelScale);
                ///draw btm left arrow rotated
                drawArrow(topLeft.x() - offset, btmRight.y() - offset, -45., hoverState == eHoverStateBboxBtmLeft, pixelScale);
            } else {
                ///draw mid top arrow horizontal
                drawArrow(midTop.x(), midTop.y() + offset, 90., hoverState == eHoverStateBboxMidTop, pixelScale);
                ///draw mid right arrow vertical
                drawArrow(midRight.x() + offset, midRight.y(), 0., hoverState == eHoverStateBboxMidRight, pixelScale);
                ///draw mid btm arrow horizontal
                drawArrow(midBtm.x(), midBtm.y() - offset, 90., hoverState == eHoverStateBboxMidBtm, pixelScale);
                ///draw mid left arrow vertical
                drawArrow(midLeft.x() - offset, midLeft.y(), 0., hoverState == eHoverStateBboxMidLeft, pixelScale);
                ///draw the top left bended
                drawBendedArrow(topLeft.x() - halfOffset, topLeft.y() + halfOffset, 0., hoverState == eHoverStateBboxTopLeft, pixelScale);
                ///draw the top right bended
                drawBendedArrow(btmRight.x() + halfOffset, topLeft.y() + halfOffset, -90, hoverState == eHoverStateBboxTopRight, pixelScale);
                ///draw the btm right bended
                drawBendedArrow(btmRight.x() + halfOffset, btmRight.y() - halfOffset, -180, hoverState == eHoverStateBboxBtmRight, pixelScale);
                ///draw the btm left bended
                drawBendedArrow(topLeft.x() - halfOffset, btmRight.y() - halfOffset, 90, hoverState == eHoverStateBboxBtmLeft, pixelScale);
            }
        }
    } // GLProtectAttrib a(GL_HINT_BIT | GL_ENABLE_BIT | GL_LINE_BIT | GL_POINT_BIT | GL_COLOR_BUFFER_BIT | GL_CURRENT_BIT);
} // drawSelectedCpsBBOX

void
RotoPaintInteract::clearSelection()
{
    clearBeziersSelection();
    clearCPSSelection();
}

bool
RotoPaintInteract::hasSelection() const
{
    return !selectedItems.empty() || !selectedCps.empty();
}

void
RotoPaintInteract::clearCPSSelection()
{
    selectedCps.clear();
    showCpsBbox = false;
    transformMode = eSelectedCpsTransformModeTranslateAndScale;
    selectedCpsBbox.setTopLeft( QPointF(0, 0) );
    selectedCpsBbox.setTopRight( QPointF(0, 0) );
}

void
RotoPaintInteract::clearBeziersSelection()
{
    RotoContextPtr ctx = p->publicInterface->getNode()->getRotoContext();

    assert(ctx);
    ctx->clearSelection(RotoItem::eSelectionReasonOverlayInteract);
    selectedItems.clear();
}

bool
RotoPaintInteract::removeItemFromSelection(const RotoDrawableItemPtr& b)
{
    RotoContextPtr ctx = p->publicInterface->getNode()->getRotoContext();

    assert(ctx);
    for (SelectedItems::iterator fb = selectedItems.begin(); fb != selectedItems.end(); ++fb) {
        if ( fb->get() == b.get() ) {
            ctx->deselect(*fb, RotoItem::eSelectionReasonOverlayInteract);
            selectedItems.erase(fb);

            return true;
        }
    }

    return false;
}

static void
handleControlPointMaximum(double time,
                          const BezierCP & p,
                          double* l,
                          double *b,
                          double *r,
                          double *t)
{
    double x, y, xLeft, yLeft, xRight, yRight;

    p.getPositionAtTime(true, time, ViewIdx(0), &x, &y);
    p.getLeftBezierPointAtTime(true, time, ViewIdx(0), &xLeft, &yLeft);
    p.getRightBezierPointAtTime(true, time,  ViewIdx(0), &xRight, &yRight);

    *r = std::max(x, *r);
    *l = std::min(x, *l);

    *r = std::max(xLeft, *r);
    *l = std::min(xLeft, *l);

    *r = std::max(xRight, *r);
    *l = std::min(xRight, *l);

    *t = std::max(y, *t);
    *b = std::min(y, *b);

    *t = std::max(yLeft, *t);
    *b = std::min(yLeft, *b);


    *t = std::max(yRight, *t);
    *b = std::min(yRight, *b);
}

bool
RotoPaintInteract::getRoleForGroup(const KnobGroupPtr& k,
                                   RotoRoleEnum* role) const
{
    bool ret = true;

    if ( k == selectToolGroup.lock() ) {
        *role = eRotoRoleSelection;
    } else if ( k == pointsEditionToolGroup.lock() ) {
        *role = eRotoRolePointsEdition;
    } else if ( k == bezierEditionToolGroup.lock() ) {
        *role = eRotoRoleBezierEdition;
    } else if ( k == paintBrushToolGroup.lock() ) {
        *role = eRotoRolePaintBrush;
    } else if ( k == cloneBrushToolGroup.lock() ) {
        *role = eRotoRoleCloneBrush;
    } else if ( k == effectBrushToolGroup.lock() ) {
        *role = eRotoRoleEffectBrush;
    } else if ( k == mergeBrushToolGroup.lock() ) {
        *role = eRotoRoleMergeBrush;
    } else {
        ret = false;
    }

    return ret;
}

bool
RotoPaintInteract::getToolForAction(const KnobButtonPtr& k,
                                    RotoToolEnum* tool) const
{
    bool ret = true;

    if ( k == selectAllAction.lock() ) {
        *tool = eRotoToolSelectAll;
    } else if ( k == selectPointsAction.lock() ) {
        *tool = eRotoToolSelectPoints;
    } else if ( k == selectCurvesAction.lock() ) {
        *tool = eRotoToolSelectCurves;
    } else if ( k == selectFeatherPointsAction.lock() ) {
        *tool = eRotoToolSelectFeatherPoints;
    } else if ( k == addPointsAction.lock() ) {
        *tool = eRotoToolAddPoints;
    } else if ( k == removePointsAction.lock() ) {
        *tool = eRotoToolRemovePoints;
    } else if ( k == cuspPointsAction.lock() ) {
        *tool = eRotoToolCuspPoints;
    } else if ( k == smoothPointsAction.lock() ) {
        *tool = eRotoToolSmoothPoints;
    } else if ( k == openCloseCurveAction.lock() ) {
        *tool = eRotoToolOpenCloseCurve;
    } else if ( k == removeFeatherAction.lock() ) {
        *tool = eRotoToolRemoveFeatherPoints;
    } else if ( k == drawBezierAction.lock() ) {
        *tool = eRotoToolDrawBezier;
    } else if ( k == drawEllipseAction.lock() ) {
        *tool = eRotoToolDrawEllipse;
    } else if ( k == drawRectangleAction.lock() ) {
        *tool = eRotoToolDrawRectangle;
    } else if ( k == brushAction.lock() ) {
        *tool = eRotoToolSolidBrush;
    } else if ( k == pencilAction.lock() ) {
        *tool = eRotoToolOpenBezier;
    } else if ( k == eraserAction.lock() ) {
        *tool = eRotoToolEraserBrush;
    } else if ( k == cloneAction.lock() ) {
        *tool = eRotoToolClone;
    } else if ( k == revealAction.lock() ) {
        *tool = eRotoToolReveal;
    } else if ( k == blurAction.lock() ) {
        *tool = eRotoToolBlur;
    } else if ( k == smearAction.lock() ) {
        *tool = eRotoToolSmear;
    } else if ( k == dodgeAction.lock() ) {
        *tool = eRotoToolDodge;
    } else if ( k == burnAction.lock() ) {
        *tool = eRotoToolBurn;
    } else {
        ret = false;
    }

    return ret;
} // RotoPaintInteract::getToolForAction

bool
RotoPaintInteract::onRoleChangedInternal(const KnobGroupPtr& roleGroup)
{
    RotoRoleEnum role;

    if ( !getRoleForGroup(roleGroup, &role) ) {
        return false;
    }

    // The gui just deactivated this action
    if ( !roleGroup->getValue() ) {
        return true;
    }

    bool isPaintRole = (role == eRotoRolePaintBrush) || (role == eRotoRoleCloneBrush) || (role == eRotoRoleMergeBrush) ||
                       (role == eRotoRoleEffectBrush);


    // Reset the selected control points
    selectedCps.clear();
    showCpsBbox = false;
    transformMode = eSelectedCpsTransformModeTranslateAndScale;
    selectedCpsBbox.setTopLeft( QPointF(0, 0) );
    selectedCpsBbox.setTopRight( QPointF(0, 0) );


    // Roto action bar
    autoKeyingEnabledButton.lock()->setInViewerContextSecret(isPaintRole);
    featherLinkEnabledButton.lock()->setInViewerContextSecret(isPaintRole);
    displayFeatherEnabledButton.lock()->setInViewerContextSecret(isPaintRole);
    stickySelectionEnabledButton.lock()->setInViewerContextSecret(isPaintRole);
    bboxClickAnywhereButton.lock()->setInViewerContextSecret(isPaintRole);
    rippleEditEnabledButton.lock()->setInViewerContextSecret(isPaintRole);
    addKeyframeButton.lock()->setInViewerContextSecret(isPaintRole);
    removeKeyframeButton.lock()->setInViewerContextSecret(isPaintRole);
    showTransformHandle.lock()->setInViewerContextSecret(isPaintRole);

    // RotoPaint action bar
    colorWheelButton.lock()->setInViewerContextSecret(!isPaintRole);
    compositingOperatorChoice.lock()->setInViewerContextSecret(!isPaintRole);
    opacitySpinbox.lock()->setInViewerContextSecret(!isPaintRole);
    pressureOpacityButton.lock()->setInViewerContextSecret(!isPaintRole);
    sizeSpinbox.lock()->setInViewerContextSecret(!isPaintRole);
    pressureSizeButton.lock()->setInViewerContextSecret(!isPaintRole);
    hardnessSpinbox.lock()->setInViewerContextSecret(!isPaintRole);
    pressureHardnessButton.lock()->setInViewerContextSecret(!isPaintRole);
    buildUpButton.lock()->setInViewerContextSecret(!isPaintRole);
    effectSpinBox.lock()->setInViewerContextSecret(!isPaintRole);
    timeOffsetSpinBox.lock()->setInViewerContextSecret(!isPaintRole);
    timeOffsetModeChoice.lock()->setInViewerContextSecret(!isPaintRole);
    sourceTypeChoice.lock()->setInViewerContextSecret(!isPaintRole);
    resetCloneOffsetButton.lock()->setInViewerContextSecret(!isPaintRole);
    multiStrokeEnabled.lock()->setInViewerContextSecret(!isPaintRole);

    selectedRole = role;

    return true;
} // RotoPaintInteract::onRoleChangedInternal

bool
RotoPaintInteract::onToolChangedInternal(const KnobButtonPtr& actionButton)
{
    RotoToolEnum tool;

    if ( !getToolForAction(actionButton, &tool) ) {
        return false;
    }

    // The gui just deactivated this action
    if ( !actionButton->getValue() ) {
        return true;
    }

    bool isPaintRole = (selectedRole == eRotoRolePaintBrush) || (selectedRole == eRotoRoleCloneBrush) || (selectedRole == eRotoRoleMergeBrush) ||
                       (selectedRole == eRotoRoleEffectBrush);
    if (isPaintRole) {
        effectSpinBox.lock()->setInViewerContextSecret(tool != eRotoToolBlur);
        timeOffsetModeChoice.lock()->setInViewerContextSecret(selectedRole != eRotoRoleCloneBrush);
        timeOffsetSpinBox.lock()->setInViewerContextSecret(selectedRole != eRotoRoleCloneBrush);
        sourceTypeChoice.lock()->setInViewerContextSecret(selectedRole != eRotoRoleCloneBrush);
        resetCloneOffsetButton.lock()->setInViewerContextSecret(selectedRole != eRotoRoleCloneBrush);
        if (tool == eRotoToolClone) {
            sourceTypeChoice.lock()->setValue(1);
        } else if (tool == eRotoToolReveal) {
            sourceTypeChoice.lock()->setValue(2);
        }

        if ( (tool == eRotoToolSolidBrush ) || ( tool == eRotoToolOpenBezier ) ) {
            compositingOperatorChoice.lock()->setValue( (int)eMergeOver );
        } else if (tool == eRotoToolBurn) {
            compositingOperatorChoice.lock()->setValue( (int)eMergeColorBurn );
        } else if (tool == eRotoToolDodge) {
            compositingOperatorChoice.lock()->setValue( (int)eMergeColorDodge );
        } else {
            compositingOperatorChoice.lock()->setValue( (int)eMergeCopy );
        }
    }

    // Clear all selection if we were building a new bezier
    if ( (selectedRole == eRotoRoleBezierEdition) &&
         ( ( selectedTool == eRotoToolDrawBezier) || ( selectedTool == eRotoToolOpenBezier) ) &&
         builtBezier &&
         ( tool != selectedTool ) ) {
        builtBezier->setCurveFinished(true);
        clearSelection();
    }
    selectedToolAction = actionButton;
    {
        boost::shared_ptr<KnobI> parentKnob = actionButton->getParentKnob();
        boost::shared_ptr<KnobGroup> parentGroup = boost::dynamic_pointer_cast<KnobGroup>(parentKnob);
        assert(parentGroup);
        selectedToolRole = parentGroup;
    }
    selectedTool = tool;
    if ( (tool != eRotoToolEraserBrush) && isPaintRole ) {
        lastPaintToolAction = actionButton;
    }


    if ( (selectedTool == eRotoToolBlur) ||
         ( selectedTool == eRotoToolBurn) ||
         ( selectedTool == eRotoToolDodge) ||
         ( selectedTool == eRotoToolClone) ||
         ( selectedTool == eRotoToolEraserBrush) ||
         ( selectedTool == eRotoToolSolidBrush) ||
         ( selectedTool == eRotoToolReveal) ||
         ( selectedTool == eRotoToolSmear) ||
         ( selectedTool == eRotoToolSharpen) ) {
        makeStroke( true, RotoPoint() );
    }

    return true;
} // RotoPaintInteract::onToolChangedInternal

void
RotoPaintInteract::setCurrentTool(const KnobButtonPtr& tool)
{
    if (!tool) {
        return;
    }
    KnobIPtr parentKnob = tool->getParentKnob();
    KnobGroupPtr parentGroup = toKnobGroup(parentKnob);
    assert(parentGroup);
    if (!parentGroup) {
        return;
    }

    RotoToolEnum toolEnum;
    getToolForAction(tool, &toolEnum);

    RotoRoleEnum roleEnum;
    getRoleForGroup(parentGroup, &roleEnum);

<<<<<<< HEAD
    KnobGroupPtr curGroup = selectedToolRole.lock();
    KnobButtonPtr curTool = selectedToolAction.lock();
=======
    boost::shared_ptr<KnobGroup> curGroup = selectedToolRole.lock();
    boost::shared_ptr<KnobButton> curToolButton = selectedToolAction.lock();
>>>>>>> b196b112
    if ( curGroup && (curGroup != parentGroup) ) {
        curGroup->setValue(false);
    }

    // If we changed group, just keep this action on
    if ( curToolButton && (curGroup == parentGroup) ) {
        curToolButton->setValue(false);
    }
    selectedToolAction = tool;
    selectedToolRole = parentGroup;
    if (parentGroup != curGroup) {
        if (parentGroup->getValue() != true) {
            parentGroup->setValue(true);
        } else {
            onRoleChangedInternal(parentGroup);
        }
    }
    if (tool->getValue() != true) {
        tool->setValue(true);
    } else {
        // We must notify of the change
        onToolChangedInternal(tool);
    }
}

void
RotoPaintInteract::computeSelectedCpsBBOX()
{
    NodePtr n = p->publicInterface->getNode();

    if ( !n || !n->isActivated() ) {
        return;
    }

    double time = p->publicInterface->getCurrentTime();

    double l = INT_MAX, r = INT_MIN, b = INT_MAX, t = INT_MIN;
    for (SelectedCPs::iterator it = selectedCps.begin(); it != selectedCps.end(); ++it) {
        handleControlPointMaximum(time, *(it->first), &l, &b, &r, &t);
        if (it->second) {
            handleControlPointMaximum(time, *(it->second), &l, &b, &r, &t);
        }
    }
    selectedCpsBbox.setCoords(l, t, r, b);
    if (selectedCps.size() > 1) {
        showCpsBbox = true;
    } else {
        showCpsBbox = false;
    }
}

QPointF
RotoPaintInteract::getSelectedCpsBBOXCenter()
{
    return selectedCpsBbox.center();
}

void
RotoPaintInteract::handleBezierSelection(const BezierPtr & curve)
{
    ///find out if the bezier is already selected.
    bool found = false;

    for (SelectedItems::iterator it = selectedItems.begin(); it != selectedItems.end(); ++it) {
        if ( it->get() == curve.get() ) {
            found = true;
            break;
        }
    }

    if (!found) {
        ///clear previous selection if the SHIFT modifier isn't held
        if (!shiftDown) {
            clearBeziersSelection();
        }
        selectedItems.push_back(curve);

        RotoContextPtr ctx = p->publicInterface->getNode()->getRotoContext();
        assert(ctx);
        ctx->select(curve, RotoItem::eSelectionReasonOverlayInteract);
    }
}

void
RotoPaintInteract::handleControlPointSelection(const std::pair<BezierCPPtr,
                                                               BezierCPPtr > & p)
{
    ///find out if the cp is already selected.
    SelectedCPs::iterator foundCP = selectedCps.end();

    for (SelectedCPs::iterator it = selectedCps.begin(); it != selectedCps.end(); ++it) {
        if (p.first == it->first) {
            foundCP = it;
            break;
        }
    }

    if ( foundCP == selectedCps.end() ) {
        ///clear previous selection if the SHIFT modifier isn't held
        if (!shiftDown) {
            selectedCps.clear();
        }
        selectedCps.push_back(p);
        computeSelectedCpsBBOX();
    } else {
        ///Erase the point from the selection to allow the user to toggle the selection
        if (shiftDown) {
            selectedCps.erase(foundCP);
            computeSelectedCpsBBOX();
        }
    }

    cpBeingDragged = p;
    state = eEventStateDraggingControlPoint;
}

void
RotoPaintInteract::showMenuForControlPoint(const BezierCPPtr& /*cp*/)
{
    KnobChoicePtr menu = rightClickMenuKnob.lock();

    if (!menu) {
        return;
    }
    std::vector<std::string> choices;

    choices.push_back( removeItemsMenuAction.lock()->getName() );
    choices.push_back( smoothItemMenuAction.lock()->getName() );
    choices.push_back( cuspItemMenuAction.lock()->getName() );
    choices.push_back( removeItemFeatherMenuAction.lock()->getName() );
    choices.push_back( nudgeLeftMenuAction.lock()->getName() );
    choices.push_back( nudgeBottomMenuAction.lock()->getName() );
    choices.push_back( nudgeRightMenuAction.lock()->getName() );
    choices.push_back( nudgeTopMenuAction.lock()->getName() );
    menu->populateChoices(choices);
} // showMenuForControlPoint

void
RotoPaintInteract::showMenuForCurve(const BezierPtr & curve)
{
    KnobChoicePtr menu = rightClickMenuKnob.lock();

    if (!menu) {
        return;
    }
    std::vector<std::string> choices;

    choices.push_back( selectAllMenuAction.lock()->getName() );
    choices.push_back( removeItemsMenuAction.lock()->getName() );
    if ( !curve->isOpenBezier() ) {
        choices.push_back( openCloseCurveAction.lock()->getName() );
    }

    choices.push_back( smoothItemMenuAction.lock()->getName() );
    choices.push_back( cuspItemMenuAction.lock()->getName() );
    if ( !curve->isOpenBezier() ) {
        choices.push_back( removeItemFeatherMenuAction.lock()->getName() );
    }
    choices.push_back( lockShapeMenuAction.lock()->getName() );
    menu->populateChoices(choices);
} // showMenuForCurve

void
RotoPaintInteract::onBreakMultiStrokeTriggered()
{
    makeStroke( true, RotoPoint() );
}

static bool
isBranchConnectedToRotoNodeRecursive(const NodePtr& node,
                                     const NodeConstPtr& rotoNode,
                                     int* recursion,
                                     std::list<NodePtr>& markedNodes)
{
    assert(recursion);
    if (!node) {
        return false;
    }
    if (rotoNode == node) {
        return true;
    }
    markedNodes.push_back(node);
    int maxInputs = node->getMaxInputCount();
    *recursion = *recursion + 1;
    for (int i = 0; i < maxInputs; ++i) {
        NodePtr inp = node->getInput(i);
        if (inp) {
            if ( isBranchConnectedToRotoNodeRecursive(inp, rotoNode, recursion, markedNodes) ) {
                return true;
            }
        }
    }

    return false;
}

void
RotoPaintInteract::checkViewersAreDirectlyConnected()
{
    NodePtr rotoNode = p->publicInterface->getNode();
    std::list<ViewerInstancePtr> viewers;

    rotoNode->hasViewersConnected(&viewers);
    for (std::list<ViewerInstancePtr>::iterator it = viewers.begin(); it != viewers.end(); ++it) {
        NodePtr viewerNode = (*it)->getNode();
        int maxInputs = viewerNode->getMaxInputCount();
        int hasBranchConnectedToRoto = -1;
        for (int i = 0; i < maxInputs; ++i) {
            NodePtr input = viewerNode->getInput(i);
            if (input) {
                std::list<NodePtr> markedNodes;
                int recursion = 0;
                if ( isBranchConnectedToRotoNodeRecursive(input, rotoNode, &recursion, markedNodes) ) {
                    if (recursion == 0) {
                        //This viewer is already connected to the Roto node directly.
                        break;
                    }
                    viewerNode->disconnectInput(i);
                    if (hasBranchConnectedToRoto == -1) {
                        viewerNode->connectInput(rotoNode, i);
                        hasBranchConnectedToRoto = i;
                    }
                }
            }
        }
    }
}

void
RotoPaintInteract::makeStroke(bool prepareForLater,
                              const RotoPoint& point)
{
    RotoStrokeType strokeType;
    std::string itemName;

    switch (selectedTool) {
    case eRotoToolSolidBrush:
        strokeType = eRotoStrokeTypeSolid;
        itemName = kRotoPaintBrushBaseName;
        break;
    case eRotoToolEraserBrush:
        strokeType = eRotoStrokeTypeEraser;
        itemName = kRotoPaintEraserBaseName;
        break;
    case eRotoToolClone:
        strokeType = eRotoStrokeTypeClone;
        itemName = kRotoPaintCloneBaseName;
        break;
    case eRotoToolReveal:
        strokeType = eRotoStrokeTypeReveal;
        itemName = kRotoPaintRevealBaseName;
        break;
    case eRotoToolBlur:
        strokeType = eRotoStrokeTypeBlur;
        itemName = kRotoPaintBlurBaseName;
        break;
    case eRotoToolSharpen:
        strokeType = eRotoStrokeTypeSharpen;
        itemName = kRotoPaintSharpenBaseName;
        break;
    case eRotoToolSmear:
        strokeType = eRotoStrokeTypeSmear;
        itemName = kRotoPaintSmearBaseName;
        break;
    case eRotoToolDodge:
        strokeType = eRotoStrokeTypeDodge;
        itemName = kRotoPaintDodgeBaseName;
        break;
    case eRotoToolBurn:
        strokeType = eRotoStrokeTypeBurn;
        itemName = kRotoPaintBurnBaseName;
        break;
    default:

        return;
    }

    RotoContextPtr context = p->publicInterface->getNode()->getRotoContext();


    if (prepareForLater || !strokeBeingPaint) {
        if ( strokeBeingPaint &&
             ( strokeBeingPaint->getBrushType() == strokeType) &&
             strokeBeingPaint->isEmpty() ) {
            ///We already have a fresh stroke prepared for that type
            return;
        }
        std::string name = context->generateUniqueName(itemName);
        strokeBeingPaint.reset( new RotoStrokeItem( strokeType, context, name, RotoLayerPtr() ) );
        strokeBeingPaint->createNodes(false);
    }


    assert(strokeBeingPaint);
    KnobColorPtr colorKnob = strokeBeingPaint->getColorKnob();
    KnobChoicePtr operatorKnob = strokeBeingPaint->getOperatorKnob();
    KnobDoublePtr opacityKnob = strokeBeingPaint->getOpacityKnob();
    KnobDoublePtr sizeKnob = strokeBeingPaint->getBrushSizeKnob();
    KnobDoublePtr hardnessKnob = strokeBeingPaint->getBrushHardnessKnob();
    KnobBoolPtr pressureOpaKnob = strokeBeingPaint->getPressureOpacityKnob();
    KnobBoolPtr pressureSizeKnob = strokeBeingPaint->getPressureSizeKnob();
    KnobBoolPtr pressureHardnessKnob = strokeBeingPaint->getPressureHardnessKnob();
    KnobBoolPtr buildUpKnob = strokeBeingPaint->getBuildupKnob();
    KnobChoicePtr timeOffsetModeKnob = strokeBeingPaint->getTimeOffsetModeKnob();
    KnobChoicePtr sourceTypeKnob = strokeBeingPaint->getBrushSourceTypeKnob();
    KnobIntPtr timeOffsetKnob = strokeBeingPaint->getTimeOffsetKnob();
    KnobDoublePtr translateKnob = strokeBeingPaint->getBrushCloneTranslateKnob();
    KnobDoublePtr effectKnob = strokeBeingPaint->getBrushEffectKnob();
    KnobColorPtr colorWheel = colorWheelButton.lock();
    double color[4];
    for (int i = 0; i < 3; ++i) {
        color[i] = colorWheel->getValue(i);
    }

    MergingFunctionEnum compOp = (MergingFunctionEnum)compositingOperatorChoice.lock()->getValue();
    double opacity = opacitySpinbox.lock()->getValue();
    double size = sizeSpinbox.lock()->getValue();
    double hardness = hardnessSpinbox.lock()->getValue();
    bool pressOpa = pressureOpacityButton.lock()->getValue();
    bool pressSize = pressureSizeButton.lock()->getValue();
    bool pressHarness = pressureHardnessButton.lock()->getValue();
    bool buildUp = buildUpButton.lock()->getValue();
    double timeOffset = timeOffsetSpinBox.lock()->getValue();
    double timeOffsetMode_i = timeOffsetModeChoice.lock()->getValue();
    int sourceType_i = sourceTypeChoice.lock()->getValue();
    double effectValue = effectSpinBox.lock()->getValue();


    colorKnob->setValues(color[0], color[1], color[2], ViewSpec::all(), eValueChangedReasonNatronGuiEdited);
    operatorKnob->setValueFromLabel(Merge::getOperatorString(compOp), 0);
    opacityKnob->setValue(opacity);
    sizeKnob->setValue(size);
    hardnessKnob->setValue(hardness);
    pressureOpaKnob->setValue(pressOpa);
    pressureSizeKnob->setValue(pressSize);
    pressureHardnessKnob->setValue(pressHarness);
    buildUpKnob->setValue(buildUp);
    effectKnob->setValue(effectValue);
    if (!prepareForLater) {
        KnobIntPtr lifeTimeFrameKnob = strokeBeingPaint->getLifeTimeFrameKnob();
        lifeTimeFrameKnob->setValue( context->getTimelineCurrentTime() );
    }
    if ( (strokeType == eRotoStrokeTypeClone) || (strokeType == eRotoStrokeTypeReveal) ) {
        timeOffsetKnob->setValue(timeOffset);
        timeOffsetModeKnob->setValue(timeOffsetMode_i);
        sourceTypeKnob->setValue(sourceType_i);
        translateKnob->setValues(-cloneOffset.first, -cloneOffset.second, ViewSpec::all(), eValueChangedReasonNatronGuiEdited);
    }
    if (!prepareForLater) {
        RotoLayerPtr layer = context->findDeepestSelectedLayer();
        if (!layer) {
            layer = context->getOrCreateBaseLayer();
        }
        assert(layer);
        context->addItem(layer, 0, strokeBeingPaint, RotoItem::eSelectionReasonOther);
        context->getNode()->getApp()->setUserIsPainting(context->getNode(), strokeBeingPaint, true);
        strokeBeingPaint->appendPoint(true, point);
    }
} // RotoGui::RotoGuiPrivate::makeStroke

bool
RotoPaintInteract::isNearbySelectedCpsCrossHair(const QPointF & pos) const
{
    std::pair<double, double> pixelScale;

    p->publicInterface->getCurrentViewportForOverlays()->getPixelScale(pixelScale.first, pixelScale.second);

    double xHairMidSizeX = kXHairSelectedCpsBox * pixelScale.first;
    double xHairMidSizeY = kXHairSelectedCpsBox * pixelScale.second;
    double l = selectedCpsBbox.topLeft().x();
    double r = selectedCpsBbox.bottomRight().x();
    double b = selectedCpsBbox.bottomRight().y();
    double t = selectedCpsBbox.topLeft().y();
    double toleranceX = kXHairSelectedCpsTolerance * pixelScale.first;
    double toleranceY = kXHairSelectedCpsTolerance * pixelScale.second;
    double midX = (l + r) / 2.;
    double midY = (b + t) / 2.;
    double lCross = midX - xHairMidSizeX;
    double rCross = midX + xHairMidSizeX;
    double bCross = midY - xHairMidSizeY;
    double tCross = midY + xHairMidSizeY;

    if ( ( pos.x() >= (lCross - toleranceX) ) &&
         ( pos.x() <= (rCross + toleranceX) ) &&
         ( pos.y() <= (tCross + toleranceY) ) &&
         ( pos.y() >= (bCross - toleranceY) ) ) {
        return true;
    } else {
        return false;
    }
}

bool
RotoPaintInteract::isWithinSelectedCpsBBox(const QPointF& pos) const
{
    //   std::pair<double, double> pixelScale;
    //    viewer->getPixelScale(pixelScale.first,pixelScale.second);

    double l = selectedCpsBbox.topLeft().x();
    double r = selectedCpsBbox.bottomRight().x();
    double b = selectedCpsBbox.bottomRight().y();
    double t = selectedCpsBbox.topLeft().y();
    double toleranceX = 0; //kXHairSelectedCpsTolerance * pixelScale.first;
    double toleranceY = 0; //kXHairSelectedCpsTolerance * pixelScale.second;

    return pos.x() > (l - toleranceX) && pos.x() < (r + toleranceX) &&
           pos.y() > (b - toleranceY) && pos.y() < (t + toleranceY);
}

bool
RotoPaintInteract::isNearbyBBoxTopLeft(const QPointF & p,
                                       double tolerance,
                                       const std::pair<double, double> & pixelScale) const
{
    QPointF corner = selectedCpsBbox.topLeft();

    if ( ( p.x() >= (corner.x() - tolerance) ) && ( p.x() <= (corner.x() + tolerance) ) &&
         ( p.y() >= (corner.y() - tolerance) ) && ( p.y() <= (corner.y() + tolerance) ) ) {
        return true;
    } else {
        double halfOffset = kTransformArrowOffsetFromPoint * pixelScale.first / 2.;
        double length = kTransformArrowLenght * pixelScale.first;
        double halfLength = length / 2.;;
        ///test if pos is within the arrow bounding box
        QPointF center(corner.x() - halfOffset, corner.y() + halfOffset);
        RectD arrowBbox(center.x() - halfLength, center.y() - halfLength, center.x() + halfLength, center.y() + halfLength);

        return arrowBbox.contains( p.x(), p.y() );
    }
}

bool
RotoPaintInteract::isNearbyBBoxTopRight(const QPointF & p,
                                        double tolerance,
                                        const std::pair<double, double> & pixelScale) const
{
    QPointF topLeft = selectedCpsBbox.topLeft();
    QPointF btmRight = selectedCpsBbox.bottomRight();
    QPointF corner( btmRight.x(), topLeft.y() );

    if ( ( p.x() >= (corner.x() - tolerance) ) && ( p.x() <= (corner.x() + tolerance) ) &&
         ( p.y() >= (corner.y() - tolerance) ) && ( p.y() <= (corner.y() + tolerance) ) ) {
        return true;
    } else {
        double halfOffset = kTransformArrowOffsetFromPoint * pixelScale.first / 2.;
        double length = kTransformArrowLenght * pixelScale.first;
        double halfLength = length / 2.;;
        ///test if pos is within the arrow bounding box
        QPointF center(corner.x() + halfOffset, corner.y() + halfOffset);
        RectD arrowBbox(center.x() - halfLength, center.y() - halfLength, center.x() + halfLength, center.y() + halfLength);

        return arrowBbox.contains( p.x(), p.y() );
    }
}

bool
RotoPaintInteract::isNearbyBBoxBtmLeft(const QPointF & p,
                                       double tolerance,
                                       const std::pair<double, double> & pixelScale) const
{
    QPointF topLeft = selectedCpsBbox.topLeft();
    QPointF btmRight = selectedCpsBbox.bottomRight();
    QPointF corner( topLeft.x(), btmRight.y() );

    if ( ( p.x() >= (corner.x() - tolerance) ) && ( p.x() <= (corner.x() + tolerance) ) &&
         ( p.y() >= (corner.y() - tolerance) ) && ( p.y() <= (corner.y() + tolerance) ) ) {
        return true;
    } else {
        double halfOffset = kTransformArrowOffsetFromPoint * pixelScale.first / 2.;
        double length = kTransformArrowLenght * pixelScale.first;
        double halfLength = length / 2.;;
        ///test if pos is within the arrow bounding box
        QPointF center(corner.x() - halfOffset, corner.y() - halfOffset);
        RectD arrowBbox(center.x() - halfLength, center.y() - halfLength, center.x() + halfLength, center.y() + halfLength);

        return arrowBbox.contains( p.x(), p.y() );
    }
}

bool
RotoPaintInteract::isNearbyBBoxBtmRight(const QPointF & p,
                                        double tolerance,
                                        const std::pair<double, double> & pixelScale) const
{
    QPointF corner = selectedCpsBbox.bottomRight();

    if ( ( p.x() >= (corner.x() - tolerance) ) && ( p.x() <= (corner.x() + tolerance) ) &&
         ( p.y() >= (corner.y() - tolerance) ) && ( p.y() <= (corner.y() + tolerance) ) ) {
        return true;
    } else {
        double halfOffset = kTransformArrowOffsetFromPoint * pixelScale.first / 2.;
        double length = kTransformArrowLenght * pixelScale.first;
        double halfLength = length / 2.;;
        ///test if pos is within the arrow bounding box
        QPointF center(corner.x() + halfOffset, corner.y() - halfOffset);
        RectD arrowBbox(center.x() - halfLength, center.y() - halfLength, center.x() + halfLength, center.y() + halfLength);

        return arrowBbox.contains( p.x(), p.y() );
    }
}

bool
RotoPaintInteract::isNearbyBBoxMidTop(const QPointF & p,
                                      double tolerance,
                                      const std::pair<double, double> & pixelScale) const
{
    QPointF topLeft = selectedCpsBbox.topLeft();
    QPointF btmRight = selectedCpsBbox.bottomRight();
    QPointF topRight( btmRight.x(), topLeft.y() );
    QPointF mid = (topLeft + topRight) / 2.;

    if ( ( p.x() >= (mid.x() - tolerance) ) && ( p.x() <= (mid.x() + tolerance) ) &&
         ( p.y() >= (mid.y() - tolerance) ) && ( p.y() <= (mid.y() + tolerance) ) ) {
        return true;
    } else {
        double offset = kTransformArrowOffsetFromPoint * pixelScale.first;
        double length = kTransformArrowLenght * pixelScale.first;
        double halfLength = length / 2.;
        ///test if pos is within the arrow bounding box
        QPointF center(mid.x(), mid.y() + offset);
        RectD arrowBbox(center.x() - halfLength, center.y() - halfLength, center.x() + halfLength, center.y() + halfLength);

        return arrowBbox.contains( p.x(), p.y() );
    }
}

bool
RotoPaintInteract::isNearbyBBoxMidRight(const QPointF & p,
                                        double tolerance,
                                        const std::pair<double, double> & pixelScale) const
{
    QPointF topLeft = selectedCpsBbox.topLeft();
    QPointF btmRight = selectedCpsBbox.bottomRight();
    QPointF topRight( btmRight.x(), topLeft.y() );
    QPointF mid = (btmRight + topRight) / 2.;

    if ( ( p.x() >= (mid.x() - tolerance) ) && ( p.x() <= (mid.x() + tolerance) ) &&
         ( p.y() >= (mid.y() - tolerance) ) && ( p.y() <= (mid.y() + tolerance) ) ) {
        return true;
    } else {
        double offset = kTransformArrowOffsetFromPoint * pixelScale.first;
        double length = kTransformArrowLenght * pixelScale.first;
        double halfLength = length / 2.;;
        ///test if pos is within the arrow bounding box
        QPointF center( mid.x() + offset, mid.y() );
        RectD arrowBbox(center.x() - halfLength, center.y() - halfLength, center.x() + halfLength, center.y() + halfLength);

        return arrowBbox.contains( p.x(), p.y() );
    }
}

bool
RotoPaintInteract::isNearbyBBoxMidBtm(const QPointF & p,
                                      double tolerance,
                                      const std::pair<double, double> & pixelScale) const
{
    QPointF topLeft = selectedCpsBbox.topLeft();
    QPointF btmRight = selectedCpsBbox.bottomRight();
    QPointF btmLeft( topLeft.x(), btmRight.y() );
    QPointF mid = (btmRight + btmLeft) / 2.;

    if ( ( p.x() >= (mid.x() - tolerance) ) && ( p.x() <= (mid.x() + tolerance) ) &&
         ( p.y() >= (mid.y() - tolerance) ) && ( p.y() <= (mid.y() + tolerance) ) ) {
        return true;
    } else {
        double offset = kTransformArrowOffsetFromPoint * pixelScale.first;
        double length = kTransformArrowLenght * pixelScale.first;
        double halfLength = length / 2.;;
        ///test if pos is within the arrow bounding box
        QPointF center(mid.x(), mid.y() - offset);
        RectD arrowBbox(center.x() - halfLength, center.y() - halfLength, center.x() + halfLength, center.y() + halfLength);

        return arrowBbox.contains( p.x(), p.y() );
    }
}

EventStateEnum
RotoPaintInteract::isMouseInteractingWithCPSBbox(const QPointF& pos,
                                                 double cpSelectionTolerance,
                                                 const std::pair<double, double>& pixelScale) const
{
    bool clickAnywhere = isBboxClickAnywhereEnabled();
    EventStateEnum state = eEventStateNone;

    if ( showCpsBbox && isNearbyBBoxTopLeft(pos, cpSelectionTolerance, pixelScale) ) {
        state = eEventStateDraggingBBoxTopLeft;
    } else if ( showCpsBbox && isNearbyBBoxTopRight(pos, cpSelectionTolerance, pixelScale) ) {
        state = eEventStateDraggingBBoxTopRight;
    } else if ( showCpsBbox && isNearbyBBoxBtmLeft(pos, cpSelectionTolerance, pixelScale) ) {
        state = eEventStateDraggingBBoxBtmLeft;
    } else if ( showCpsBbox && isNearbyBBoxBtmRight(pos, cpSelectionTolerance, pixelScale) ) {
        state = eEventStateDraggingBBoxBtmRight;
    } else if ( showCpsBbox && isNearbyBBoxMidTop(pos, cpSelectionTolerance, pixelScale) ) {
        state = eEventStateDraggingBBoxMidTop;
    } else if ( showCpsBbox && isNearbyBBoxMidRight(pos, cpSelectionTolerance, pixelScale) ) {
        state = eEventStateDraggingBBoxMidRight;
    } else if ( showCpsBbox && isNearbyBBoxMidBtm(pos, cpSelectionTolerance, pixelScale) ) {
        state = eEventStateDraggingBBoxMidBtm;
    } else if ( showCpsBbox && isNearbyBBoxMidLeft(pos, cpSelectionTolerance, pixelScale) ) {
        state = eEventStateDraggingBBoxMidLeft;
    } else if ( clickAnywhere && showCpsBbox && isWithinSelectedCpsBBox(pos) ) {
        state = eEventStateDraggingSelectedControlPoints;
    } else if ( !clickAnywhere && showCpsBbox && isNearbySelectedCpsCrossHair(pos) ) {
        state = eEventStateDraggingSelectedControlPoints;
    }

    return state;
}

bool
RotoPaintInteract::isNearbyBBoxMidLeft(const QPointF & p,
                                       double tolerance,
                                       const std::pair<double, double> & pixelScale) const
{
    QPointF topLeft = selectedCpsBbox.topLeft();
    QPointF btmRight = selectedCpsBbox.bottomRight();
    QPointF btmLeft( topLeft.x(), btmRight.y() );
    QPointF mid = (topLeft + btmLeft) / 2.;

    if ( ( p.x() >= (mid.x() - tolerance) ) && ( p.x() <= (mid.x() + tolerance) ) &&
         ( p.y() >= (mid.y() - tolerance) ) && ( p.y() <= (mid.y() + tolerance) ) ) {
        return true;
    } else {
        double offset = kTransformArrowOffsetFromPoint * pixelScale.first;
        double length = kTransformArrowLenght * pixelScale.first;
        double halfLength = length / 2.;;
        ///test if pos is within the arrow bounding box
        QPointF center( mid.x() - offset, mid.y() );
        RectD arrowBbox(center.x() - halfLength, center.y() - halfLength, center.x() + halfLength, center.y() + halfLength);

        return arrowBbox.contains( p.x(), p.y() );
    }
}

bool
RotoPaintInteract::isNearbySelectedCpsBoundingBox(const QPointF & pos,
                                                  double tolerance) const
{
    QPointF topLeft = selectedCpsBbox.topLeft();
    QPointF btmRight = selectedCpsBbox.bottomRight();
    QPointF btmLeft( topLeft.x(), btmRight.y() );
    QPointF topRight( btmRight.x(), topLeft.y() );

    ///check if it is nearby top edge
    if ( ( pos.x() >= (topLeft.x() - tolerance) ) && ( pos.x() <= (topRight.x() + tolerance) ) &&
         ( pos.y() >= (topLeft.y() - tolerance) ) && ( pos.y() <= (topLeft.y() + tolerance) ) ) {
        return true;
    }

    ///right edge
    if ( ( pos.x() >= (topRight.x() - tolerance) ) && ( pos.x() <= (topRight.x() + tolerance) ) &&
         ( pos.y() >= (btmRight.y() - tolerance) ) && ( pos.y() <= (topRight.y() + tolerance) ) ) {
        return true;
    }

    ///btm edge
    if ( ( pos.x() >= (btmLeft.x() - tolerance) ) && ( pos.x() <= (btmRight.x() + tolerance) ) &&
         ( pos.y() >= (btmLeft.y() - tolerance) ) && ( pos.y() <= (btmLeft.y() + tolerance) ) ) {
        return true;
    }

    ///left edge
    if ( ( pos.x() >= (btmLeft.x() - tolerance) ) && ( pos.x() <= (btmLeft.x() + tolerance) ) &&
         ( pos.y() >= (btmLeft.y() - tolerance) ) && ( pos.y() <= (topLeft.y() + tolerance) ) ) {
        return true;
    }

    return false;
}

std::pair<BezierCPPtr, BezierCPPtr >
RotoPaintInteract::isNearbyFeatherBar(double time,
                                      const std::pair<double, double> & pixelScale,
                                      const QPointF & pos) const
{
    double distFeatherX = 20. * pixelScale.first;
    double acceptance = 10 * pixelScale.second;

    for (SelectedItems::const_iterator it = selectedItems.begin(); it != selectedItems.end(); ++it) {
        BezierPtr isBezier = toBezier(*it);
        RotoStrokeItemPtr isStroke = toRotoStrokeItem(*it);
        assert(isStroke || isBezier);
        if ( isStroke || !isBezier || ( isBezier && isBezier->isOpenBezier() ) ) {
            continue;
        }

        /*
           For each selected bezier, we compute the extent of the feather bars and check if the mouse would be nearby one of these bars.
           The feather bar of a control point is only displayed is the feather point is equal to the bezier control point.
           In order to give it the  correc direction we use the derivative of the bezier curve at the control point and then use
           the pointInPolygon function to make sure the feather bar is always oriented on the outter part of the polygon.
           The pointInPolygon function needs the polygon of the bezier to test whether the point is inside or outside the polygon
           hence in this loop we compute the polygon for each bezier.
         */

        Transform::Matrix3x3 transform;
        isBezier->getTransformAtTime(time, &transform);

        const std::list<BezierCPPtr > & fps = isBezier->getFeatherPoints();
        const std::list<BezierCPPtr > & cps = isBezier->getControlPoints();
        assert( cps.size() == fps.size() );

        int cpCount = (int)cps.size();
        if (cpCount <= 1) {
            continue;
        }


        std::list<BezierCPPtr >::const_iterator itF = fps.begin();
        std::list<BezierCPPtr >::const_iterator nextF = itF;
        if ( nextF != fps.end() ) {
            ++nextF;
        }
        std::list<BezierCPPtr >::const_iterator prevF = fps.end();
        if ( prevF != fps.begin() ) {
            --prevF;
        }
        bool isClockWiseOriented = isBezier->isFeatherPolygonClockwiseOriented(true, time);

        for (std::list<BezierCPPtr >::const_iterator itCp = cps.begin();
             itCp != cps.end();
             ++itCp) {
            if ( prevF == fps.end() ) {
                prevF = fps.begin();
            }
            if ( nextF == fps.end() ) {
                nextF = fps.begin();
            }
            assert( itF != fps.end() ); // because cps.size() == fps.size()
            if ( itF == fps.end() ) {
                itF = fps.begin();
            }

            Transform::Point3D controlPoint, featherPoint;
            controlPoint.z = featherPoint.z = 1;
            (*itCp)->getPositionAtTime(true, time, ViewIdx(0), &controlPoint.x, &controlPoint.y);
            (*itF)->getPositionAtTime(true, time, ViewIdx(0), &featherPoint.x, &featherPoint.y);

            controlPoint = Transform::matApply(transform, controlPoint);
            featherPoint = Transform::matApply(transform, featherPoint);
            {
                Point cp, fp;
                cp.x = controlPoint.x;
                cp.y = controlPoint.y;
                fp.x = featherPoint.x;
                fp.y = featherPoint.y;
                Bezier::expandToFeatherDistance(true, cp, &fp, distFeatherX, time, isClockWiseOriented, transform, prevF, itF, nextF);
                featherPoint.x = fp.x;
                featherPoint.y = fp.y;
            }
            assert(featherPoint.x != controlPoint.x || featherPoint.y != controlPoint.y);

            ///Now test if the user mouse click is on the line using bounding box and cross product.
            if ( ( ( ( pos.y() >= (controlPoint.y - acceptance) ) && ( pos.y() <= (featherPoint.y + acceptance) ) ) ||
                   ( ( pos.y() >= (featherPoint.y - acceptance) ) && ( pos.y() <= (controlPoint.y + acceptance) ) ) ) &&
                 ( ( ( pos.x() >= (controlPoint.x - acceptance) ) && ( pos.x() <= (featherPoint.x + acceptance) ) ) ||
                   ( ( pos.x() >= (featherPoint.x - acceptance) ) && ( pos.x() <= (controlPoint.x + acceptance) ) ) ) ) {
                Point a;
                a.x = (featherPoint.x - controlPoint.x);
                a.y = (featherPoint.y - controlPoint.y);
                double norm = sqrt(a.x * a.x + a.y * a.y);

                ///The point is in the bounding box of the segment, if it is vertical it must be on the segment anyway
                if (norm == 0) {
                    return std::make_pair(*itCp, *itF);
                }

                a.x /= norm;
                a.y /= norm;
                Point b;
                b.x = (pos.x() - controlPoint.x);
                b.y = (pos.y() - controlPoint.y);
                norm = sqrt(b.x * b.x + b.y * b.y);

                ///This vector is not vertical
                if (norm != 0) {
                    b.x /= norm;
                    b.y /= norm;

                    double crossProduct = b.y * a.x - b.x * a.y;
                    if (std::abs(crossProduct) <  0.3) {
                        return std::make_pair(*itCp, *itF);
                    }
                }
            }

            // increment for next iteration
            // ++itF, ++nextF, ++prevF
            if ( itF != fps.end() ) {
                ++itF;
            }
            if ( nextF != fps.end() ) {
                ++nextF;
            }
            if ( prevF != fps.end() ) {
                ++prevF;
            }
        } // for(itCp)
    }

    return std::make_pair( BezierCPPtr(), BezierCPPtr() );
} // isNearbyFeatherBar

void
RotoPaintInteract::setSelection(const std::list<RotoDrawableItemPtr > & drawables,
                                const std::list<std::pair<BezierCPPtr, BezierCPPtr > > & points)
{
    selectedItems.clear();
    for (std::list<RotoDrawableItemPtr >::const_iterator it = drawables.begin(); it != drawables.end(); ++it) {
        if (*it) {
            selectedItems.push_back(*it);
        }
    }
    selectedCps.clear();
    for (SelectedCPs::const_iterator it = points.begin(); it != points.end(); ++it) {
        if (it->first && it->second) {
            selectedCps.push_back(*it);
        }
    }
    p->publicInterface->getNode()->getRotoContext()->select(selectedItems, RotoItem::eSelectionReasonOverlayInteract);
    computeSelectedCpsBBOX();
}

void
RotoPaintInteract::setSelection(const BezierPtr & curve,
                                const std::pair<BezierCPPtr, BezierCPPtr > & point)
{
    selectedItems.clear();
    if (curve) {
        selectedItems.push_back(curve);
    }
    selectedCps.clear();
    if (point.first && point.second) {
        selectedCps.push_back(point);
    }
    if (curve) {
        p->publicInterface->getNode()->getRotoContext()->select(curve, RotoItem::eSelectionReasonOverlayInteract);
    }
    computeSelectedCpsBBOX();
}

void
RotoPaintInteract::getSelection(std::list<RotoDrawableItemPtr >* beziers,
                                std::list<std::pair<BezierCPPtr, BezierCPPtr > >* points)
{
    *beziers = selectedItems;
    *points = selectedCps;
}

void
RotoPaintInteract::setBuiltBezier(const BezierPtr & curve)
{
    assert(curve);
    builtBezier = curve;
}

BezierPtr RotoPaintInteract::getBezierBeingBuild() const
{
    return builtBezier;
}

bool
RotoPaintInteract::smoothSelectedCurve()
{
    std::pair<double, double> pixelScale;

    p->publicInterface->getCurrentViewportForOverlays()->getPixelScale(pixelScale.first, pixelScale.second);
    RotoContextPtr context = p->publicInterface->getNode()->getRotoContext();
    double time = context->getTimelineCurrentTime();
    std::list<SmoothCuspUndoCommand::SmoothCuspCurveData> datas;

    if ( !selectedCps.empty() ) {
        for (SelectedCPs::const_iterator it = selectedCps.begin(); it != selectedCps.end(); ++it) {
            SmoothCuspUndoCommand::SmoothCuspCurveData data;
            data.curve = it->first->getBezier();
            data.newPoints.push_back(*it);
            datas.push_back(data);
        }
    } else {
        for (SelectedItems::const_iterator it = selectedItems.begin(); it != selectedItems.end(); ++it) {
            BezierPtr bezier = toBezier(*it);
            if (bezier) {
                SmoothCuspUndoCommand::SmoothCuspCurveData data;
                data.curve = bezier;
                const std::list<BezierCPPtr > & cps = bezier->getControlPoints();
                const std::list<BezierCPPtr > & fps = bezier->getFeatherPoints();
                std::list<BezierCPPtr >::const_iterator itFp = fps.begin();
                for (std::list<BezierCPPtr >::const_iterator it = cps.begin(); it != cps.end(); ++it, ++itFp) {
                    data.newPoints.push_back( std::make_pair(*it, *itFp) );
                }
                datas.push_back(data);
            }
        }
    }
    if ( !datas.empty() ) {
        p->publicInterface->pushUndoCommand( new SmoothCuspUndoCommand(shared_from_this(), datas, time, false, pixelScale) );

        return true;
    }

    return false;
}

bool
RotoPaintInteract::cuspSelectedCurve()
{
    std::pair<double, double> pixelScale;

    p->publicInterface->getCurrentViewportForOverlays()->getPixelScale(pixelScale.first, pixelScale.second);
    RotoContextPtr context = p->publicInterface->getNode()->getRotoContext();
    double time = context->getTimelineCurrentTime();
    std::list<SmoothCuspUndoCommand::SmoothCuspCurveData> datas;

    if ( !selectedCps.empty() ) {
        for (SelectedCPs::const_iterator it = selectedCps.begin(); it != selectedCps.end(); ++it) {
            SmoothCuspUndoCommand::SmoothCuspCurveData data;
            data.curve = it->first->getBezier();
            data.newPoints.push_back(*it);
            datas.push_back(data);
        }
    } else {
        for (SelectedItems::const_iterator it = selectedItems.begin(); it != selectedItems.end(); ++it) {
            BezierPtr bezier = toBezier(*it);
            if (bezier) {
                SmoothCuspUndoCommand::SmoothCuspCurveData data;
                data.curve = bezier;
                const std::list<BezierCPPtr > & cps = bezier->getControlPoints();
                const std::list<BezierCPPtr > & fps = bezier->getFeatherPoints();
                std::list<BezierCPPtr >::const_iterator itFp = fps.begin();
                for (std::list<BezierCPPtr >::const_iterator it = cps.begin(); it != cps.end(); ++it, ++itFp) {
                    data.newPoints.push_back( std::make_pair(*it, *itFp) );
                }
                datas.push_back(data);
            }
        }
    }
    if ( !datas.empty() ) {
        p->publicInterface->pushUndoCommand( new SmoothCuspUndoCommand(shared_from_this(), datas, time, true, pixelScale) );

        return true;
    }

    return false;
}

bool
RotoPaintInteract::removeFeatherForSelectedCurve()
{
    std::list<RemoveFeatherUndoCommand::RemoveFeatherData> datas;

    if ( !selectedCps.empty() ) {
        for (SelectedCPs::const_iterator it = selectedCps.begin(); it != selectedCps.end(); ++it) {
            RemoveFeatherUndoCommand::RemoveFeatherData data;
            data.curve = it->first->getBezier();
            data.newPoints = data.curve->getFeatherPoints();
            datas.push_back(data);
        }
    } else {
        for (SelectedItems::const_iterator it = selectedItems.begin(); it != selectedItems.end(); ++it) {
            BezierPtr bezier = toBezier(*it);
            if (bezier) {
                RemoveFeatherUndoCommand::RemoveFeatherData data;
                data.curve = bezier;
                data.newPoints = bezier->getFeatherPoints();
                datas.push_back(data);
            }
        }
    }
    if ( !datas.empty() ) {
        p->publicInterface->pushUndoCommand( new RemoveFeatherUndoCommand(shared_from_this(), datas) );

        return true;
    }

    return false;
}

bool
RotoPaintInteract::lockSelectedCurves()
{
    ///Make a copy because setLocked will change the selection internally and invalidate the iterator
    SelectedItems selection = selectedItems;

    if ( selection.empty() ) {
        return false;
    }
    for (SelectedItems::const_iterator it = selection.begin(); it != selection.end(); ++it) {
        (*it)->setLocked(true, false, RotoItem::eSelectionReasonOverlayInteract);
    }
    clearSelection();

    return true;
}

bool
RotoPaintInteract::moveSelectedCpsWithKeyArrows(int x,
                                                int y)
{
    std::list< std::pair<BezierCPPtr, BezierCPPtr > > points;

    if ( !selectedCps.empty() ) {
        points = selectedCps;
    } else {
        for (SelectedItems::const_iterator it = selectedItems.begin(); it != selectedItems.end(); ++it) {
            BezierPtr bezier = toBezier(*it);
            if (bezier) {
                const std::list< BezierCPPtr > & cps = bezier->getControlPoints();
                const std::list< BezierCPPtr > & fps = bezier->getFeatherPoints();
                std::list< BezierCPPtr >::const_iterator fpIt = fps.begin();
                assert( fps.empty() || fps.size() == cps.size() );
                for (std::list< BezierCPPtr >::const_iterator it = cps.begin(); it != cps.end(); ++it) {
                    points.push_back( std::make_pair(*it, *fpIt) );
                    if ( !fps.empty() ) {
                        ++fpIt;
                    }
                }
            }
        }
    }

    if ( !points.empty() ) {
        std::pair<double, double> pixelScale;
        p->publicInterface->getCurrentViewportForOverlays()->getPixelScale(pixelScale.first, pixelScale.second);
        double time = p->publicInterface->getCurrentTime();

        p->publicInterface->pushUndoCommand( new MoveControlPointsUndoCommand(shared_from_this(), points, (double)x * pixelScale.first,
                                                                              (double)y * pixelScale.second, time) );
        computeSelectedCpsBBOX();
        p->publicInterface->getNode()->getRotoContext()->evaluateChange();

        return true;
    }

    return false;
}

void
RotoPaintInteract::onCurveLockedChangedRecursive(const RotoItemPtr & item,
                                                 bool* ret)
{
    BezierPtr b = toBezier(item);
    RotoLayerPtr layer = toRotoLayer(item);

    if (b) {
        if ( item->isLockedRecursive() ) {
            for (SelectedItems::iterator fb = selectedItems.begin(); fb != selectedItems.end(); ++fb) {
                if ( fb->get() == b.get() ) {
                    ///if the curve was selected, wipe the selection CP bbox
                    clearCPSSelection();
                    selectedItems.erase(fb);
                    *ret = true;
                    break;
                }
            }
        } else {
            ///Explanation: This change has been made in result to a user click on the settings panel.
            ///We have to reselect the bezier overlay hence put a reason different of eSelectionReasonOverlayInteract
            SelectedItems::iterator found = std::find(selectedItems.begin(), selectedItems.end(), b);
            if ( found == selectedItems.end() ) {
                selectedItems.push_back(b);
                p->publicInterface->getNode()->getRotoContext()->select(b, RotoItem::eSelectionReasonSettingsPanel);
                *ret  = true;
            }
        }
    } else if (layer) {
        const std::list<RotoItemPtr > & items = layer->getItems();
        for (std::list<RotoItemPtr >::const_iterator it = items.begin(); it != items.end(); ++it) {
            onCurveLockedChangedRecursive(*it, ret);
        }
    }
}

void
RotoPaintInteract::removeCurve(const RotoDrawableItemPtr& curve)
{
    if (curve == builtBezier) {
        builtBezier.reset();
    } else if (curve == strokeBeingPaint) {
        strokeBeingPaint.reset();
    }
    getContext()->removeItem(curve);
}

NATRON_NAMESPACE_EXIT;<|MERGE_RESOLUTION|>--- conflicted
+++ resolved
@@ -780,13 +780,9 @@
     RotoRoleEnum roleEnum;
     getRoleForGroup(parentGroup, &roleEnum);
 
-<<<<<<< HEAD
+
     KnobGroupPtr curGroup = selectedToolRole.lock();
-    KnobButtonPtr curTool = selectedToolAction.lock();
-=======
-    boost::shared_ptr<KnobGroup> curGroup = selectedToolRole.lock();
-    boost::shared_ptr<KnobButton> curToolButton = selectedToolAction.lock();
->>>>>>> b196b112
+    KnobButtonPtr curToolButton = selectedToolAction.lock();
     if ( curGroup && (curGroup != parentGroup) ) {
         curGroup->setValue(false);
     }
