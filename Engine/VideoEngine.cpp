--- conflicted
+++ resolved
@@ -33,10 +33,7 @@
 #include "Engine/Timer.h"
 #include "Writers/Writer.h"
 #include "Readers/Reader.h"
-<<<<<<< HEAD
-
-=======
->>>>>>> 2378879b
+
 
 #include "Gui/Gui.h"
 #include "Gui/ViewerTab.h"
@@ -419,7 +416,6 @@
             _mutex->unlock();
         }
         
-<<<<<<< HEAD
         if(!_lastRunArgs._sameFrame){
             NodeCache::getNodeCache()->clear();
         }
@@ -479,59 +475,6 @@
         }else if(!_dag.isOutputAViewer() && !_dag.isOutputAnOpenFXNode()){
             /*if the output is a writer we actually start writing on disk now*/
             _dag.outputAsWriter()->startWriting();
-=======
-    }else if(_lastEngineStatus._returnCode == EngineStatus::CACHED_ENGINE){
-        // cout << "    _cachedFrameEngine()" << endl;
-        ViewerNode* viewer = _dag.outputAsViewer();
-        viewer->cachedFrameEngine(_lastEngineStatus._cachedEntry);
-    }
-    
-}
-
-void VideoEngine::copyFrameToCache(const char* src){
-    
-    FrameEntry* entry = ViewerCache::getViewerCache()->addFrame(_viewerCacheArgs._hashKey,
-                                                                _treeVersion,
-                                                                _viewerCacheArgs._zoomFactor,
-                                                                _viewerCacheArgs._exposure,
-                                                                _viewerCacheArgs._lut,
-                                                                _viewerCacheArgs._byteMode,
-                                                                _viewerCacheArgs._textureRect,
-                                                                _viewerCacheArgs._dataWindow,
-                                                                _viewerCacheArgs._displayWindow);
-    
-    if(entry){
-        memcpy(entry->getMappedFile()->data(),src,_viewerCacheArgs._dataSize);
-        entry->removeReference(); // removing reference as we're done with the entry.
-    }else{
-#ifdef POWITER_DEBUG
-        cout << "WARNING: caching does not seem to work properly..failing to add the entry." << endl;
-#endif
-    }
-}
-void Worker::_computeTreeForFrame(const std::vector<int>& rows,int x,int r,Node *output){
-    //  cout << "<<<COMPUTE FRAME>>>" << endl;
-    /*If playback is on (i.e: not panning/zooming or changing the graph) we clear the cache
-     for every frame.*/
-    assert(_engine);
-    if(!_engine->_sameFrame){
-        NodeCache::getNodeCache()->clear();
-    }
-    ChannelSet outChannels;
-    if(_engine->_dag.isOutputAViewer() && !_engine->_dag.isOutputAnOpenFXNode()){
-        assert(currentViewer);
-        assert(currentViewer->getUiContext());
-        outChannels = currentViewer->getUiContext()->displayChannels();
-    }
-    else{// channels requested are those requested by the user
-        if(!_engine->_dag.isOutputAnOpenFXNode()){
-            assert(_engine->_dag.getOutput());
-            outChannels = static_cast<Writer*>(_engine->_dag.getOutput())->requestedChannels();
-        }else{
-            //openfx outputs can only output RGBA
-            assert(_engine->_dag.getOutput());
-            outChannels = Mask_RGBA;
->>>>>>> 2378879b
         }
         engineLoop();
         
