

//  Powiter
//
/* This Source Code Form is subject to the terms of the Mozilla Public
 * License, v. 2.0. If a copy of the MPL was not distributed with this
 * file, You can obtain one at http://mozilla.org/MPL/2.0/. */
//  contact: immarespond at gmail dot com

#include "VideoEngine.h"

#include <iterator>
#include <cassert>
#include <QtCore/QMutex>
#include <QtGui/QVector2D>
#include <QAction>
#include <QtCore/QThread>
#include <QtConcurrentMap>
#include <QtConcurrentRun>
#include <ImfThreading.h>

#include "Gui/Button.h"
#include "Engine/ViewerNode.h"
#include "Engine/OfxNode.h"
#include "Engine/Settings.h"
#include "Engine/Model.h"
#include "Engine/Hash64.h"
#include "Engine/Lut.h"
#include "Engine/ViewerCache.h"
#include "Engine/NodeCache.h"
#include "Engine/Row.h"
#include "Engine/MemoryFile.h"
#include "Engine/Timer.h"
#include "Writers/Writer.h"
#include "Readers/Reader.h"


#include "Gui/Gui.h"
#include "Gui/ViewerTab.h"
#include "Gui/Timeline.h"
#include "Gui/FeedbackSpinBox.h"
#include "Gui/ViewerGL.h"

#include "Global/AppManager.h"
#include "Global/MemoryInfo.h"




using namespace std;
using namespace Powiter;


/**
 *@brief The callback reading the header of the current frame for a reader.
 *@param reader[in] A pointer to the reader that will read the header.
 *@param current_frame[in] The frame number in the sequence to decode.
 */

bool metaReadHeader(Reader* reader,int current_frame){
    if(!reader->readCurrentHeader(current_frame))
        return false;
    return true;
}

/**
 *@brief The callback reading the data of the current frame for a reader.
 *@param reader[in] A pointer to the reader that will read the data.
 *@param current_frame[in] The frame number in the sequence to decode.
 */
void metaReadData(Reader* reader,int current_frame){
    reader->readCurrentData(current_frame);
}

/**
 *@brief The callback cycling through the DAG for one scan-line
 *@param row[in] The row to compute. Note that after that function row will be deleted and cannot be accessed any longer.
 *@param output[in] The output node of the graph.
 */
void metaEnginePerRow(Row* row, Node* output){
    output->engine(row->y(), row->offset(), row->right(), row->channels(), row);
    delete row;
    // QMetaObject::invokeMethod(_engine, "onProgressUpdate", Qt::QueuedConnection, Q_ARG(int, zoomedY));
}

void VideoEngine::render(int frameCount,bool fitFrameToViewer,bool forward,bool sameFrame){
    if (_working) {
        return;
    }
    // cout << "+ STARTING ENGINE " << endl;
    _timer->playState=RUNNING;
   
    _paused = false;
    _aborted = false;
    if(!_dag.validate(false)){ // < validating sequence (mostly getting the same frame range for all nodes).
        stopEngine();
        return;
    }
    double zoomFactor;
    if(_dag.isOutputAViewer() && !_dag.isOutputAnOpenFXNode()){
        ViewerNode* viewer = _dag.outputAsViewer();
        zoomFactor = viewer->getUiContext()->viewer->getZoomFactor();
        viewer->getUiContext()->play_Forward_Button->setChecked(forward);
        viewer->getUiContext()->play_Backward_Button->setChecked(!forward);
    }else{
        zoomFactor = 1.f;
    }
    
    /*beginRenderAction for all openFX nodes*/
    for (DAG::DAGIterator it = _dag.begin(); it!=_dag.end(); ++it) {
        OfxNode* n = dynamic_cast<OfxNode*>(*it);
        if(n){
            OfxPointD renderScale;
            renderScale.x = renderScale.y = 1.0;
            n->beginRenderAction(0, 25, 1, true,renderScale);
        }
    }
    changeTreeVersion();
    
    _lastRunArgs._zoomFactor = zoomFactor;
    _lastRunArgs._sameFrame = sameFrame;
    _lastRunArgs._fitToViewer = fitFrameToViewer;
    _lastRunArgs._recursiveCall = false;
    _lastRunArgs._forward = forward;
    _lastRunArgs._frameRequestsCount = frameCount;
    _lastRunArgs._frameRequestIndex = 0;
    
    if (!isRunning()) {
        start(HighestPriority);
    } else {
        _startCondition.wakeOne();
    }
}
void VideoEngine::stopEngine(){
    if(_dag.isOutputAViewer()){
        _dag.outputAsViewer()->getUiContext()->play_Forward_Button->setChecked(false);
        _dag.outputAsViewer()->getUiContext()->play_Backward_Button->setChecked(false);
    }
    // cout << "- STOPPING ENGINE"<<endl;
    //  _lastRunArgs._frameRequestsCount = 0;
    _aborted = false;
    _paused = false;
    _working = false;
    _timer->playState=PAUSE;
    
    /*endRenderAction for all openFX nodes*/
    for (DAG::DAGIterator it = _dag.begin(); it!=_dag.end(); ++it) {
        OfxNode* n = dynamic_cast<OfxNode*>(*it);
        if(n){
            OfxPointD renderScale;
            renderScale.x = renderScale.y = 1.0;
            n->endRenderAction(0, 25, 1, true, renderScale);
        }
    }
//    _mutex->lock();
//    _startCondition.wait(_mutex);
//    _mutex->unlock();
    _startCondition.wakeOne();
}

void VideoEngine::run(){
    
    for(;;){ // infinite loop
        _working = true;
        int firstFrame = INT_MAX,lastFrame = INT_MIN, currentFrame = 0;
        TimeLine* frameSeeker = 0;
        if(_dag.isOutputAViewer() && !_dag.isOutputAnOpenFXNode()){
            frameSeeker = _dag.outputAsViewer()->getUiContext()->frameSeeker;
        }
        Writer* writer = dynamic_cast<Writer*>(_dag.getOutput());
        ViewerNode* viewer = dynamic_cast<ViewerNode*>(_dag.getOutput());
        OfxNode* ofxOutput = dynamic_cast<OfxNode*>(_dag.getOutput());
        if (!_dag.isOutputAViewer()) {
            if(!_dag.isOutputAnOpenFXNode()){
                assert(writer);
                if(!_lastRunArgs._recursiveCall){
                    lastFrame = writer->lastFrame();
                    currentFrame = writer->firstFrame();
                    writer->setCurrentFrameToStart();
                    
                }else{
                    lastFrame = writer->lastFrame();
                    writer->incrementCurrentFrame();
                    currentFrame = writer->currentFrame();
                }
            }else{
                assert(ofxOutput);
                if(!_lastRunArgs._recursiveCall){
                    lastFrame = ofxOutput->lastFrame();
                    currentFrame = ofxOutput->firstFrame();
                    ofxOutput->setCurrentFrameToStart();
                    
                }else{
                    lastFrame = ofxOutput->lastFrame();
                    ofxOutput->incrementCurrentFrame();
                    currentFrame = ofxOutput->currentFrame();
                }
            }
        }
        
        /*check whether we need to stop the engine*/
        if(_aborted){
            /*aborted by the user*/
            stopEngine();
            return;
        }
        if((_dag.isOutputAViewer()
            &&  _lastRunArgs._recursiveCall
            && _dag.lastFrame() == _dag.firstFrame()
            && _lastRunArgs._frameRequestsCount == -1
            && _lastRunArgs._frameRequestIndex == 1)
           || _lastRunArgs._frameRequestsCount == 0
           || _paused){
            /*1 frame in the sequence and we already computed it*/
            stopEngine();
            runTasks();
            return;
        }else if(!_dag.isOutputAViewer() && currentFrame == lastFrame+1){
            /*stoping the engine for writers*/
            stopEngine();
            return;
        }
        
        
        
        if(_dag.isOutputAViewer() && !_dag.isOutputAnOpenFXNode()){ //openfx viewers are UNSUPPORTED
            /*Determine what is the current frame when output is a viewer*/
            /*!recursiveCall means this is the first time it's called for the sequence.*/
            if(!_lastRunArgs._recursiveCall){
                currentFrame = frameSeeker->currentFrame();
                if(!_lastRunArgs._sameFrame){
                    firstFrame = _dag.firstFrame();
                    lastFrame = _dag.lastFrame();
                    
                    /*clamping the current frame to the range [first,last] if it wasn't*/
                    if(currentFrame < firstFrame){
                        currentFrame = firstFrame;
                    }
                    else if(currentFrame > lastFrame){
                        currentFrame = lastFrame;
                    }
                    frameSeeker->seek_notSlot(currentFrame);
                }
            }else{ // if the call is recursive, i.e: the next frame in the sequence
                /*clear the node cache, as it is very unlikely the user will re-use
                 data from previous frame.*/
                //  NodeCache::getNodeCache()->clear();
                lastFrame = _dag.lastFrame();
                firstFrame = _dag.firstFrame();
                if(_lastRunArgs._forward){
                    currentFrame = _dag.outputAsViewer()->currentFrame()+1;
                    if(currentFrame > lastFrame){
                        if(_loopMode)
                            currentFrame = firstFrame;
                        else{
                            stopEngine();
                            return;
                        }
                    }
                }else{
                    currentFrame  = _dag.outputAsViewer()->currentFrame()-1;
                    if(currentFrame < firstFrame){
                        if(_loopMode)
                            currentFrame = lastFrame;
                        else{
                            stopEngine();
                            return;
                        }
                    }
                }
                frameSeeker->seek_notSlot(currentFrame);
            }
        }
        
        QList<Reader*> readers;
        
        const std::vector<Node*>& inputs = _dag.getInputs();
        for(U32 j=0;j<inputs.size();++j) {
            Node* currentInput=inputs[j];
            if(currentInput->className() == string("Reader")){
                Reader* inp = static_cast<Reader*>(currentInput);
                inp->fitFrameToViewer(_lastRunArgs._fitToViewer);
                readers << inp;
            }
        }
        
        
        QList<bool> readHeaderResults = QtConcurrent::blockingMapped(readers,boost::bind(metaReadHeader,_1,currentFrame));
        for (int i = 0; i < readHeaderResults.size(); i++) {
            if (readHeaderResults.at(i) == false) {
                stopEngine();
                return;
            }
        }
        
        _dag.validate(true);
        
        const Format &_dispW = _dag.getOutput()->info().displayWindow();
        if(_dag.isOutputAViewer() && !_dag.isOutputAnOpenFXNode() && _lastRunArgs._fitToViewer){
            viewer->getUiContext()->viewer->fitToFormat(_dispW);
            _lastRunArgs._zoomFactor = viewer->getUiContext()->viewer->getZoomFactor();
        }
        /*Now that we called validate we can check if the frame is in the cache
         and return the appropriate EngineStatus code.*/
        vector<int> rows;
        vector<int> columns;
        int x=0,r=0;
        const Box2D& dataW = _dag.getOutput()->info().dataWindow();
        FrameEntry* iscached= 0;
        U64 key = 0;
        float lut = 0.f;
        float exposure = 0.f;
        float zoomFactor = 0.f;
        float byteMode = 0.f;
        if(_dag.isOutputAViewer() && !_dag.isOutputAnOpenFXNode()){
            viewer->getUiContext()->viewer->drawing(true);
            
            std::pair<int,int> rowSpan = viewer->getUiContext()->viewer->computeRowSpan(rows,_dispW);
            std::pair<int,int> columnSpan = viewer->getUiContext()->viewer->computeColumnSpan(columns, _dispW);
            
            TextureRect textureRect(columnSpan.first,rowSpan.first,columnSpan.second,rowSpan.second,columns.size(),rows.size());
            
            /*Now checking if the frame is already in either the ViewerCache*/
            _lastFrameInfos._textureRect = textureRect;
            if(textureRect.w == 0 || textureRect.h == 0){
                stopEngine();
                return;
            }
            zoomFactor = _lastRunArgs._zoomFactor;
            exposure = viewer->getUiContext()->viewer->getExposure();
            lut =  viewer->getUiContext()->viewer->lutType();
            byteMode = viewer->getUiContext()->viewer->byteMode();
            key = FrameEntry::computeHashKey(currentFrame,
                                             _treeVersion,
                                             zoomFactor,
                                             exposure,
                                             lut,
                                             byteMode,
                                             dataW,
                                             _dispW,
                                             textureRect);
            x = columnSpan.first;
            r = columnSpan.second+1;
            
            
            iscached = viewer->get(key);
            
            /*Found in viewer cache, we execute the cached engine and leave*/
            if(iscached){
                _lastFrameInfos._cachedEntry = iscached;

                /*Checking that the entry retrieve matches absolutely what we
                 asked for.*/
                assert(iscached->_textureRect == textureRect);
                assert(iscached->_treeVers == _treeVersion);
                // assert(iscached->_zoom == _viewerCacheArgs._zoomFactor);
                assert(iscached->_lut == lut);
                assert(iscached->_exposure == exposure);
                assert(iscached->_byteMode == byteMode);
                assert(iscached->_frameInfo->displayWindow() == _dispW);
                assert(iscached->_frameInfo->dataWindow() == dataW);
                
                _lastFrameInfos._textureRect = iscached->_textureRect;
                
                _mutex->lock();
                emit doCachedEngine();
                _openGLCondition->wait(_mutex);
                _mutex->unlock();
                _lastFrameInfos._cachedEntry->removeReference(); // the cached engine has finished using this frame
                engineLoop();
                continue;
            }
            
        }else{
            for (int i = dataW.y(); i < dataW.top(); ++i) {
                rows.push_back(i);
            }
            x = dataW.x();
            r = dataW.right();
        }
        /*If it reaches here, it means the frame neither belong
         to the ViewerCache, we must
         allocate resources and render the frame.
         If this is a recursive call, we explicitly fallback
         to the viewer cache storage as the texture cache is not
         meant for playback.*/
        _lastFrameInfos._rows = rows;
        
        QtConcurrent::blockingMap(readers,boost::bind(metaReadData,_1,currentFrame));
        if (_dag.isOutputAViewer() && !_dag.isOutputAnOpenFXNode()) {
            viewer->makeCurrentViewer();
            _mutex->lock();
            emit doFrameStorageAllocation();
            _openGLCondition->wait(_mutex);
            _mutex->unlock();
        }
        
        if(!_lastRunArgs._sameFrame){
            NodeCache::getNodeCache()->clear();
        }
        ChannelSet outChannels;
        if(_dag.isOutputAViewer() && !_dag.isOutputAnOpenFXNode()){
            outChannels = viewer->getUiContext()->displayChannels();
        }
        else{// channels requested are those requested by the user
            if(!_dag.isOutputAnOpenFXNode()){
                outChannels = writer->requestedChannels();
            }else{
                //openfx outputs can only output RGBA
                outChannels = Mask_RGBA;
            }
        }
        
        int counter = 0;
        gettimeofday(&_lastComputeFrameTime, 0);
        _sequence.clear();
        for (vector<int>::const_iterator it = rows.begin(); it!=rows.end(); ++it) {
            Row* row = new Row(x,*it,r,outChannels);
            row->zoomedY(counter);
            // RowRunnable* worker = new RowRunnable(row,_dag.getOutput());
//            if(counter%10 == 0){
//            // UNCOMMENT to report progress.
//                QObject::connect(worker, SIGNAL(finished(int,int)), this ,SLOT(checkAndDisplayProgress(int,int)),Qt::QueuedConnection);
//            }
            _sequence.push_back(row);
            //  _threadPool->start(worker);
            ++counter;
        }
        _workerThreadsWatcher->setFuture(QtConcurrent::map(_sequence,boost::bind(metaEnginePerRow,_1,_dag.getOutput())));
        _workerThreadsWatcher->waitForFinished();
        //_threadPool->waitForDone();
        
        if(_dag.isOutputAViewer() && !_dag.isOutputAnOpenFXNode()){
            //copying the frame data stored into the PBO to the viewer cache if it was a normal engine
            //This is done only if we run a sequence (i.e: playback) because the viewer cache isn't meant for
            //panning/zooming.
            viewer->getUiContext()->viewer->stopDisplayingProgressBar();
            if(!_lastRunArgs._sameFrame){
                FrameEntry* entry = _model->getViewerCache()->addFrame(key,
                                                                            _treeVersion,
                                                                            zoomFactor,
                                                                            exposure,
                                                                            lut,
                                                                            byteMode,
                                                                            _lastFrameInfos._textureRect,
                                                                            dataW,
                                                                            _dispW);
                
                if(entry){
                    memcpy(entry->getMappedFile()->data(),viewer->getUiContext()->viewer->getFrameData(),_lastFrameInfos._dataSize);
                    entry->removeReference(); // removing reference as we're done with the entry.
                }
            }
            
        }else if(!_dag.isOutputAViewer() && !_dag.isOutputAnOpenFXNode()){
            /*if the output is a writer we actually start writing on disk now*/
            _dag.outputAsWriter()->startWriting();
        }
        engineLoop();
        
    }
    
}
void VideoEngine::onProgressUpdate(int i){
    // cout << "progress: index = " << i ;
    if(i < (int)_lastFrameInfos._rows.size()){
        //   cout <<" y = "<< _lastFrameInfos._rows[i] << endl;
        checkAndDisplayProgress(_lastFrameInfos._rows[i],i);
    }
}

void VideoEngine::engineLoop(){
    if(_lastRunArgs._frameRequestIndex == 0 && _lastRunArgs._frameRequestsCount == 1 && !_lastRunArgs._sameFrame){
        _lastRunArgs._frameRequestsCount = 0;
    }else if(_lastRunArgs._frameRequestsCount!=-1){ // if the frameRequestCount is defined (i.e: not indefinitely running)
        --_lastRunArgs._frameRequestsCount;
    }
    ++_lastRunArgs._frameRequestIndex;//incrementing the frame counter
    
    if(_dag.isOutputAViewer() && !_dag.isOutputAnOpenFXNode()){
        _mutex->lock();
        emit doUpdateViewer();
        _openGLCondition->wait(_mutex);
        _mutex->unlock();
        
    }
    _lastRunArgs._fitToViewer = false;
    _lastRunArgs._recursiveCall = true;
    if(_autoSaveOnNextRun){
        _autoSaveOnNextRun = false;
        _model->getApp()->autoSave();
    }

}

void VideoEngine::updateViewer(){
    _mutex->lock();
    ViewerGL* viewer = _dag.outputAsViewer()->getUiContext()->viewer;
    viewer->copyPBOToRenderTexture(_lastFrameInfos._textureRect); // returns instantly
    _timer->waitUntilNextFrameIsDue(); // timer synchronizing with the requested fps
    if((_lastRunArgs._frameRequestIndex%24)==0){
        emit fpsChanged(_timer->actualFrameRate()); // refreshing fps display on the GUI
    }
    _lastRunArgs._zoomFactor = viewer->getZoomFactor();
    
    updateDisplay(); // updating viewer & pixel aspect ratio if needed
    _openGLCondition->wakeOne();
    _mutex->unlock();
}
void VideoEngine::cachedEngine(){
    _mutex->lock();
    _dag.outputAsViewer()->cachedFrameEngine(_lastFrameInfos._cachedEntry);
    _openGLCondition->wakeOne();
    _mutex->unlock();

}
void VideoEngine::allocateFrameStorage(){
    _mutex->lock();
    _lastFrameInfos._dataSize = _dag.outputAsViewer()->getUiContext()->viewer->allocateFrameStorage(
                                                _lastFrameInfos._textureRect.w,
                                               _lastFrameInfos._textureRect.h);
    _openGLCondition->wakeOne();
    _mutex->unlock();
}







void VideoEngine::drawOverlay() const{
    if(_dag.getOutput())
        _drawOverlay(_dag.getOutput());
}

void VideoEngine::_drawOverlay(Node *output) const{
    output->drawOverlay();
    foreach(Node* n,output->getParents()){
        _drawOverlay(n);
    }
    
}


void RowRunnable::run() {
    _output->engine(_row->y(), _row->offset(), _row->right(), _row->channels(), _row);
    emit finished(_row->y(),_row->zoomedY());
    delete _row;
}


void VideoEngine::updateProgressBar(){
    //update progress bar
}
void VideoEngine::updateDisplay(){
    ViewerGL* viewer  = _dag.outputAsViewer()->getUiContext()->viewer;
    int width = viewer->width();
    int height = viewer->height();
    double ap = viewer->displayWindow().pixel_aspect();
    if(ap > 1.f){
        glViewport (0, 0, width*ap, height);
    }else{
        glViewport (0, 0, width, height/ap);
    }
    viewer->updateGL();
}

void VideoEngine::startEngine(int nbFrames){
    if (dagHasInputs()) {
        render(nbFrames,true,true);
        
    }
}
void VideoEngine::repeatSameFrame(){
    if (dagHasInputs()) {
        if(_working){
            appendTask(_dag.outputAsViewer()->currentFrame(), 1, false,_lastRunArgs._forward,true, _dag.getOutput(),&VideoEngine::_startEngine);
        }else{
            render(1,false,true,true);
        }
    }
}

VideoEngine::VideoEngine(Model* model,QWaitCondition* openGLCondition,QMutex* mutex,QObject* parent):QThread(parent),
_model(model),
_working(false),
_aborted(false),
_paused(true),
_loopMode(true),
_autoSaveOnNextRun(false),
_openGLCondition(openGLCondition),
_mutex(mutex)
{
    
    connect(this,SIGNAL(doUpdateViewer()),this,SLOT(updateViewer()));
    connect(this,SIGNAL(doCachedEngine()),this,SLOT(cachedEngine()));
    connect(this,SIGNAL(doFrameStorageAllocation()),this,SLOT(allocateFrameStorage()));
    
    _workerThreadsWatcher = new QFutureWatcher<void>;
    connect(_workerThreadsWatcher, SIGNAL(progressValueChanged(int)), this, SLOT(onProgressUpdate(int)),Qt::QueuedConnection);
    /*Adjusting multi-threading for OpenEXR library.*/
    Imf::setGlobalThreadCount(QThread::idealThreadCount());
    
    _timer=new Timer();
    //_threadPool = new QThreadPool;
    
    
    
}

VideoEngine::~VideoEngine(){
    _workerThreadsWatcher->waitForFinished();
    //  _threadPool->waitForDone();
    _mutex->lock();
    _aborted = true;
    _startCondition.wakeOne();
    _mutex->unlock();
    wait();
    delete _workerThreadsWatcher;
    //  delete _threadPool;
    delete _timer;
    
}



void VideoEngine::clearInfos(Node* out){
    out->clear_info();
    foreach(Node* c,out->getParents()){
        clearInfos(c);
    }
}

void VideoEngine::setDesiredFPS(double d){
    _timer->setDesiredFrameRate(d);
}


void VideoEngine::abort(){
    _workerThreadsWatcher->cancel();
    _mutex->lock();
    _aborted=true;
    quit();
    // _startCondition.wakeOne();
    _mutex->unlock();
    if(_dag.outputAsViewer()){
        _dag.outputAsViewer()->getUiContext()->viewer->forceUnmapPBO();
        _dag.outputAsViewer()->getUiContext()->play_Backward_Button->setChecked(false);
        _dag.outputAsViewer()->getUiContext()->play_Forward_Button->setChecked(false);
    }
}
void VideoEngine::pause(){
    _paused=true;
    
}
void VideoEngine::startPause(bool c){
    if(_dag.outputAsViewer()->getUiContext()->play_Backward_Button->isChecked()){
        abort();
        return;
    }
    
    
    if(c && _dag.getOutput()){
        render(-1,false,true);
    }else{
        pause();
    }
}
void VideoEngine::startBackward(bool c){
    
    if(_dag.outputAsViewer()->getUiContext()->play_Forward_Button->isChecked()){
        pause();
        return;
    }
    if(c && _dag.getOutput()){
        render(-1,false,false);
    }else{
        pause();
    }
}
void VideoEngine::previousFrame(){
    if( _working){
        pause();
    }
    if(!_working)
        _startEngine(_dag.outputAsViewer()->currentFrame()-1, 1, false,false,false);
    else
        appendTask(_dag.outputAsViewer()->currentFrame()-1, 1,  false,_lastRunArgs._forward,false,_dag.getOutput(), &VideoEngine::_startEngine);
}

void VideoEngine::nextFrame(){
    if(_working){
        pause();
    }
    
    if(!_working)
        _startEngine(_dag.outputAsViewer()->currentFrame()+1, 1, false,true,false);
    else
        appendTask(_dag.outputAsViewer()->currentFrame()+1,  1,false,_lastRunArgs._forward,false,_dag.getOutput(), &VideoEngine::_startEngine);
}

void VideoEngine::firstFrame(){
    if( _working){
        pause();
    }
    
    if(!_working)
        _startEngine(_dag.outputAsViewer()->firstFrame(), 1, false,false,false);
    else
        appendTask(_dag.outputAsViewer()->firstFrame(), 1,  false,_lastRunArgs._forward,false,_dag.getOutput(),  &VideoEngine::_startEngine);
}

void VideoEngine::lastFrame(){
    if(_working){
        pause();
    }
    if(!_working)
        _startEngine(_dag.outputAsViewer()->lastFrame(), 1, false,true,false);
    else
        appendTask(_dag.outputAsViewer()->lastFrame(), 1,  false,_lastRunArgs._forward,false,_dag.getOutput(),  &VideoEngine::_startEngine);
}

void VideoEngine::previousIncrement(){
    if(_working){
        pause();
    }
    int frame = _dag.outputAsViewer()->currentFrame()- _dag.outputAsViewer()->getUiContext()->incrementSpinBox->value();
    if(!_working)
        _startEngine(frame, 1, false,false,false);
    else{
        appendTask(frame,1, false,_lastRunArgs._forward,false,_dag.getOutput(), &VideoEngine::_startEngine);
    }
    
    
}

void VideoEngine::nextIncrement(){
    if(_working){
        pause();
    }
    int frame = _dag.outputAsViewer()->currentFrame()+_dag.outputAsViewer()->getUiContext()->incrementSpinBox->value();
    if(!_working)
        _startEngine(frame, 1, false,true,false);
    else
        appendTask(frame,1, false,_lastRunArgs._forward,false, _dag.getOutput(),&VideoEngine::_startEngine);
}

void VideoEngine::seekRandomFrame(int f){
    if(!_dag.getOutput() || _dag.getInputs().size()==0) return;
    
//            if(_lastRunArgs._frameRequestsCount == -1){
//                _startEngine(f, -1, false,_lastRunArgs._forward,false);
//            }else{
//                _startEngine(f, 1, false,_lastRunArgs._forward,false);
//            }
    if(_working){
        pause();
    }
    
    if(!_working){
        if(_lastRunArgs._frameRequestsCount == -1){
            _startEngine(f, -1, false,_lastRunArgs._forward,false);
        }else{
            _startEngine(f, 1, false,_lastRunArgs._forward,false);
        }
    }
    else{
        if(_lastRunArgs._frameRequestsCount == -1){
            appendTask(f, -1, false,_lastRunArgs._forward,false, _dag.getOutput(),&VideoEngine::_startEngine);
        }else{
            appendTask(f, 1, false,_lastRunArgs._forward,false, _dag.getOutput(),&VideoEngine::_startEngine);
        }
    }
}
void VideoEngine::recenterViewer(){
    if(_working){
        pause();
    }
    if(!_working){
        if(_lastRunArgs._frameRequestsCount == -1)
            _startEngine(_dag.outputAsViewer()->currentFrame(), -1, true,_lastRunArgs._forward,false);
        else
            _startEngine(_dag.outputAsViewer()->currentFrame(), 1, true,_lastRunArgs._forward,false);
    }else{
        appendTask(_dag.outputAsViewer()->currentFrame(), -1, true,_lastRunArgs._forward,false, _dag.getOutput(),&VideoEngine::_startEngine);
    }
}



void VideoEngine::changeDAGAndStartEngine(Node* output){
    pause();
    if(!_working){
        if(_dag.getOutput()){
            if(_dag.isOutputAViewer() && !_dag.isOutputAnOpenFXNode()){
                _changeDAGAndStartEngine(_dag.outputAsViewer()->currentFrame(), -1, false,true,false,output);
            }else if(!_dag.isOutputAViewer() && !_dag.isOutputAnOpenFXNode()){
                _changeDAGAndStartEngine(_dag.outputAsWriter()->currentFrame(), -1, false,true,false,output);
            }else if(_dag.isOutputAnOpenFXNode()){
                _changeDAGAndStartEngine(_dag.outputAsOpenFXNode()->currentFrame(), -1, false,true,false,output);
            }
        }else{
            _changeDAGAndStartEngine(0, -1, false,true,false,output);
        }
    }else{
        if(_dag.getOutput()){
            if(_dag.isOutputAViewer() && !_dag.isOutputAnOpenFXNode()){
                appendTask(_dag.outputAsViewer()->currentFrame(), 1, false,true,true, output, &VideoEngine::_changeDAGAndStartEngine);
            }else if(!_dag.isOutputAViewer() && !_dag.isOutputAnOpenFXNode()){
                appendTask(_dag.outputAsWriter()->currentFrame(),1, false,true,true, output, &VideoEngine::_changeDAGAndStartEngine);
            }else if(_dag.isOutputAnOpenFXNode()){
                appendTask(_dag.outputAsOpenFXNode()->currentFrame(),1, false,true,true, output, &VideoEngine::_changeDAGAndStartEngine);
            }
        }else{
            appendTask(0,1, false,true,true, output, &VideoEngine::_changeDAGAndStartEngine);
        }
    }
}

void VideoEngine::appendTask(int frameNB, int frameCount, bool initViewer,bool forward,bool sameFrame,Node* output, VengineFunction func){
    _waitingTasks.push_back(Task(frameNB,frameCount,initViewer,forward,sameFrame,output,func));
}

void VideoEngine::runTasks(){
    if(_waitingTasks.size() > 0){
        Task _t = _waitingTasks.back();
        VengineFunction f = _t._func;
        VideoEngine *vengine = this;
        (*vengine.*f)(_t._newFrameNB,_t._frameCount,_t._initViewer,_t._forward,_t._sameFrame,_t._output);
        _waitingTasks.clear();
    }
    
}

void VideoEngine::_startEngine(int frameNB,int frameCount,bool initViewer,bool forward,bool sameFrame,Node* ){
<<<<<<< HEAD
    if(_dag.getOutput() && _dag.getInputs().size()>0){
        if(frameNB < _dag.outputAsViewer()->firstFrame() || frameNB > _dag.outputAsViewer()->lastFrame())
            return;
        _dag.outputAsViewer()->getUiContext()->frameSeeker->seek_notSlot(frameNB);
=======
    if (_dag.getOutput() && _dag.getInputs().size()>0) {
        if (frameNB < currentViewer->firstFrame() || frameNB > currentViewer->lastFrame()) {
            return;
        }
        currentViewer->getUiContext()->frameSeeker->seek_notSlot(frameNB);
>>>>>>> e32f5681
        render(frameCount,initViewer,forward,sameFrame);
        
    }
}

void VideoEngine::_changeDAGAndStartEngine(int , int frameCount, bool initViewer,bool,bool sameFrame,Node* output){
    bool isViewer = false;
    if(dynamic_cast<ViewerNode*>(output)){
        isViewer = true;
    }
    _dag.resetAndSort(output,isViewer);
    const vector<Node*>& inputs = _dag.getInputs();
    bool start = false;
    for (U32 i = 0 ; i < inputs.size(); ++i) {
        if(inputs[i]->className() == "Reader"){
            Reader* reader = dynamic_cast<Reader*>(inputs[i]);
            if(reader->hasFrames()) start = true;
            else{
                start = false;
                break;
            }
        }else{
            if(inputs[0]->isInputNode()){
                start = true;
            }
        }
    }
    if(start)
        render(frameCount,initViewer,_lastRunArgs._forward,sameFrame);
}



void VideoEngine::changeTreeVersion(){
    
    if(!_dag.getOutput()){
        return;
    }
    Node* output = _dag.getOutput();
    std::vector<std::string> v;
    output->computeTreeHash(v);
    _treeVersion = output->hash().value();
    
}


void VideoEngine::DAG::fillGraph(Node* n){
    if(std::find(_graph.begin(),_graph.end(),n)==_graph.end()){
        n->setMarked(false);
        _graph.push_back(n);
        if(n->isInputNode()){
            _inputs.push_back(n);
        }
    }
    foreach(Node* p,n->getParents()){
        fillGraph(p);
    }
}
void VideoEngine::DAG::clearGraph(){
    _graph.clear();
    _sorted.clear();
    _inputs.clear();
    
}
void VideoEngine::DAG::topologicalSort(){
    for(U32 i = 0 ; i < _graph.size(); ++i) {
        Node* n = _graph[i];
        if(!n->isMarked())
            _depthCycle(n);
    }
    
}
void VideoEngine::DAG::_depthCycle(Node* n){
    n->setMarked(true);
    foreach(Node* p, n->getParents()){
        if(!p->isMarked()){
            _depthCycle(p);
        }
    }
    _sorted.push_back(n);
}

void VideoEngine::DAG::reset(){
    _output = 0;
    
    clearGraph();
}

ViewerNode* VideoEngine::DAG::outputAsViewer() const {
    if(_output && _isViewer)
        return dynamic_cast<ViewerNode*>(_output);
    else
        return NULL;
}

Writer* VideoEngine::DAG::outputAsWriter() const {
    if(_output && !_isViewer)
        return dynamic_cast<Writer*>(_output);
    else
        return NULL;
}
OfxNode* VideoEngine::DAG::outputAsOpenFXNode() const{
    if(_output && _isOutputOpenFXNode){
        return dynamic_cast<OfxNode*>(_output);
    }else{
        return NULL;
    }
}

void VideoEngine::DAG::resetAndSort(Node* out,bool isViewer){
    _output = out;
    _isViewer = isViewer;
    if(out && out->isOpenFXNode()){
        _isOutputOpenFXNode = true;
    }else{
        _isOutputOpenFXNode = false;
    }
    clearGraph();
    if(!_output){
        return;
    }
    fillGraph(out);
    
    topologicalSort();
}
void VideoEngine::DAG::debug(){
    cout << "Topological ordering of the DAG is..." << endl;
    for(DAG::DAGIterator it = begin(); it != end() ;++it) {
        cout << (*it)->getName() << endl;
    }
}

/*sets infos accordingly across all the DAG*/
bool VideoEngine::DAG::validate(bool forReal){
    /*Validating the DAG in topological order*/
    for (DAGIterator it = begin(); it!=end(); ++it) {
        if(!(*it)->validate(forReal))
            return false;
    }
    return true;
}


int VideoEngine::DAG::firstFrame() const {
    return _output->info().firstFrame();
}
int VideoEngine::DAG::lastFrame() const {
    return _output->info().lastFrame();
}



void VideoEngine::resetAndMakeNewDag(Node* output,bool isViewer){
    _dag.resetAndSort(output,isViewer);
}
#ifdef POWITER_DEBUG
bool VideoEngine::rangeCheck(const std::vector<int>& columns,int x,int r){
    for (unsigned int i = 0; i < columns.size(); ++i) {
        if(columns[i] < x || columns[i] > r){
            return false;
        }
    }
    return true;
}
#endif



bool VideoEngine::checkAndDisplayProgress(int y,int zoomedY){
    timeval now;
    gettimeofday(&now, 0);
    double t =  now.tv_sec  - _lastComputeFrameTime.tv_sec +
    (now.tv_usec - _lastComputeFrameTime.tv_usec) * 1e-6f;
    if(t >= 0.3){
        //   cout << zoomedY << endl;
        _dag.outputAsViewer()->getUiContext()->viewer->updateProgressOnViewer(_lastFrameInfos._textureRect, y,zoomedY);
        return true;
    }else{
        return false;
    }
}<|MERGE_RESOLUTION|>--- conflicted
+++ resolved
@@ -834,18 +834,11 @@
 }
 
 void VideoEngine::_startEngine(int frameNB,int frameCount,bool initViewer,bool forward,bool sameFrame,Node* ){
-<<<<<<< HEAD
     if(_dag.getOutput() && _dag.getInputs().size()>0){
         if(frameNB < _dag.outputAsViewer()->firstFrame() || frameNB > _dag.outputAsViewer()->lastFrame())
             return;
         _dag.outputAsViewer()->getUiContext()->frameSeeker->seek_notSlot(frameNB);
-=======
-    if (_dag.getOutput() && _dag.getInputs().size()>0) {
-        if (frameNB < currentViewer->firstFrame() || frameNB > currentViewer->lastFrame()) {
-            return;
-        }
-        currentViewer->getUiContext()->frameSeeker->seek_notSlot(frameNB);
->>>>>>> e32f5681
+
         render(frameCount,initViewer,forward,sameFrame);
         
     }
