/* ***** BEGIN LICENSE BLOCK *****
 * This file is part of Natron <https://natrongithub.github.io/>,
 * Copyright (C) 2013-2018 INRIA and Alexandre Gauthier-Foichat
 *
 * Natron is free software: you can redistribute it and/or modify
 * it under the terms of the GNU General Public License as published by
 * the Free Software Foundation; either version 2 of the License, or
 * (at your option) any later version.
 *
 * Natron is distributed in the hope that it will be useful,
 * but WITHOUT ANY WARRANTY; without even the implied warranty of
 * MERCHANTABILITY or FITNESS FOR A PARTICULAR PURPOSE.  See the
 * GNU General Public License for more details.
 *
 * You should have received a copy of the GNU General Public License
 * along with Natron.  If not, see <http://www.gnu.org/licenses/gpl-2.0.html>
 * ***** END LICENSE BLOCK ***** */

// ***** BEGIN PYTHON BLOCK *****
// from <https://docs.python.org/3/c-api/intro.html#include-files>:
// "Since Python may define some pre-processor definitions which affect the standard headers on some systems, you must include Python.h before any standard headers are included."
#include <Python.h>
// ***** END PYTHON BLOCK *****

#include "Settings.h"

#include <cassert>
#include <stdexcept>
#include <sstream>

#include <QtCore/QDebug>
#include <QtCore/QDir>
#include <QtCore/QSettings>
#include <QtCore/QThreadPool>
#include <QtCore/QThread>
#include <QtCore/QTextStream>

#ifdef WINDOWS
#include <tchar.h>
#endif

#include "Global/StrUtils.h"

#include "Engine/AppManager.h"
#include "Engine/AppInstance.h"
#include "Engine/Cache.h"
#include "Global/FStreamsSupport.h"
#include "Engine/KeybindShortcut.h"
#include "Engine/KnobFactory.h"
#include "Engine/KnobFile.h"
#include "Engine/KnobTypes.h"
#include "Engine/LibraryBinary.h"
#include "Engine/MemoryInfo.h" // getSystemTotalRAM, isApplication32Bits, printAsRAM
#include "Engine/Node.h"
#include "Engine/OSGLContext.h"
#include "Engine/OutputSchedulerThread.h"
#include "Engine/Plugin.h"
#include "Engine/Project.h"
#include "Engine/StandardPaths.h"
#include "Engine/Utils.h"
#include "Engine/ViewIdx.h"
#include "Engine/ViewerInstance.h"

#include "Serialization/SettingsSerialization.h"
#include "Serialization/SerializationIO.h"

#include "Gui/GuiDefines.h"

#include <SequenceParsing.h> // for SequenceParsing::removePath

#ifdef WINDOWS
#include <ofxhPluginCache.h>
#endif

#ifdef HAVE_OSMESA
#include "Engine/OSGLFunctions_mesa.h"
#endif

#define NATRON_SETTINGS_FILENAME "settings." NATRON_SETTINGS_FILE_EXT

#define NATRON_DEFAULT_OCIO_CONFIG_NAME "blender"


#define NATRON_CUSTOM_OCIO_CONFIG_NAME "Custom config"

// Increment this everytime a default value for a color in the Appearance tab is changed
// If the user was running Natron is a default appearance of an older version, it will prompt
// to update to the newer appearance.
#define NATRON_DEFAULT_APPEARANCE_VERSION 1

#define NATRON_CUSTOM_HOST_NAME_ENTRY "Custom..."

NATRON_NAMESPACE_ENTER

enum CPUDriverEnum {
    eCPUDriverSoftPipe = 0,
    eCPUDriverLLVMPipe
};

static const CPUDriverEnum defaultMesaDriver = eCPUDriverLLVMPipe;



struct SettingsPrivate
{

    Q_DECLARE_TR_FUNCTIONS(Settings)

public:

    // General
    KnobPagePtr _generalTab;
    KnobBoolPtr _checkForUpdates;
#ifdef NATRON_USE_BREAKPAD
    KnobBoolPtr _enableCrashReports;
    KnobButtonPtr _testCrashReportButton;
#endif
    KnobBoolPtr _autoSaveUnSavedProjects;
    KnobPathPtr _fileDialogSavedPaths;
    KnobIntPtr _autoSaveDelay;
    KnobBoolPtr _saveSafetyMode;
    KnobChoicePtr _hostName;
    KnobStringPtr _customHostName;

    // General/Threading
    KnobPagePtr _threadingPage;
    KnobIntPtr _numberOfThreads;
    KnobBoolPtr _renderInSeparateProcess;
    KnobBoolPtr _queueRenders;

    // General/Rendering
    KnobPagePtr _renderingPage;
    KnobBoolPtr _convertNaNValues;
    KnobBoolPtr _activateRGBSupport;
    KnobBoolPtr _activateTransformConcatenationSupport;

    // General/GPU rendering
    KnobPagePtr _gpuPage;
    KnobStringPtr _openglRendererString;
    KnobChoicePtr _availableOpenGLRenderers;
    KnobChoicePtr _osmesaRenderers;
    KnobIntPtr _nOpenGLContexts;
    KnobChoicePtr _enableOpenGL;



    // General/Projects setup
    KnobPagePtr _projectsPage;
    KnobBoolPtr _firstReadSetProjectFormat;
    KnobBoolPtr _autoPreviewEnabledForNewProjects;
    KnobBoolPtr _fixPathsOnProjectPathChanged;
    KnobBoolPtr _enableMappingFromDriveLettersToUNCShareNames;

    // General/Documentation
    KnobPagePtr _documentationPage;
    KnobIntPtr _wwwServerPort;
#ifdef NATRON_DOCUMENTATION_ONLINE
    KnobChoicePtr _documentationSource;
#endif

    // General/User Interface
    KnobPagePtr _uiPage;
    KnobBoolPtr _notifyOnFileChange;

    KnobBoolPtr _filedialogForWriters;

    KnobBoolPtr _renderOnEditingFinished;
    KnobBoolPtr _linearPickers;
    KnobIntPtr _maxPanelsOpened;
    KnobBoolPtr _useCursorPositionIncrements;
    KnobFilePtr _defaultLayoutFile;
    KnobBoolPtr _loadProjectsWorkspace;

    // Color-Management
    KnobPagePtr _ocioTab;
    KnobChoicePtr _ocioConfigKnob;
    KnobBoolPtr _ocioStartupCheck;
    KnobFilePtr _customOcioConfigFile;

    // Caching
    KnobPagePtr _cachingTab;
    KnobBoolPtr _aggressiveCaching;

    // The total disk space allowed for all Natron's caches
    KnobIntPtr _maxDiskCacheSizeGb;
    KnobPathPtr _diskCachePath;

    // Viewer
    KnobPagePtr _viewersTab;
    KnobChoicePtr _texturesMode;
    KnobIntPtr _checkerboardTileSize;
    KnobColorPtr _checkerboardColor1;
    KnobColorPtr _checkerboardColor2;
    KnobBoolPtr _autoWipe;
    KnobBoolPtr _autoProxyWhenScrubbingTimeline;
    KnobChoicePtr _autoProxyLevel;
    KnobIntPtr _maximumNodeViewerUIOpened;
    KnobBoolPtr _viewerKeys;

    // Nodegraph
    KnobPagePtr _nodegraphTab;
    KnobBoolPtr _autoScroll;
    KnobBoolPtr _autoTurbo;
    KnobBoolPtr _snapNodesToConnections;
    KnobBoolPtr _useBWIcons;
    KnobIntPtr _maxUndoRedoNodeGraph;
    KnobIntPtr _disconnectedArrowLength;
    KnobBoolPtr _hideOptionalInputsAutomatically;
    KnobBoolPtr _useInputAForMergeAutoConnect;
    KnobBoolPtr _usePluginIconsInNodeGraph;
    KnobBoolPtr _useAntiAliasing;


    // Plugins
    KnobPagePtr _pluginsTab;
    KnobPathPtr _extraPluginPaths;
    KnobBoolPtr _useStdOFXPluginsLocation;
    KnobPathPtr _templatesPluginPaths;
    KnobBoolPtr _preferBundledPlugins;
    KnobBoolPtr _loadBundledPlugins;

    // Python
    KnobPagePtr _pythonPage;
    KnobStringPtr _onProjectCreated;
    KnobStringPtr _defaultOnProjectLoaded;
    KnobStringPtr _defaultOnProjectSave;
    KnobStringPtr _defaultOnProjectClose;
    KnobStringPtr _defaultOnNodeCreated;
    KnobStringPtr _defaultOnNodeDelete;
    KnobBoolPtr _echoVariableDeclarationToPython;

    // Appearance
    KnobPagePtr _appearanceTab;
    KnobChoicePtr _systemFontChoice;
    KnobIntPtr _fontSize;
    KnobFilePtr _qssFile;
    KnobIntPtr _defaultAppearanceVersion;

    // Appearance/Main Window
    KnobPagePtr _guiColorsTab;
    KnobColorPtr _sunkenColor;
    KnobColorPtr _baseColor;
    KnobColorPtr _raisedColor;
    KnobColorPtr _selectionColor;
    KnobColorPtr _textColor;
    KnobColorPtr _altTextColor;
    KnobColorPtr _timelinePlayheadColor;
    KnobColorPtr _timelineBGColor;
    KnobColorPtr _timelineBoundsColor;
    KnobColorPtr _interpolatedColor;
    KnobColorPtr _keyframeColor;
    KnobColorPtr _trackerKeyframeColor;
    KnobColorPtr _exprColor;
    KnobColorPtr _cachedFrameColor;
    KnobColorPtr _sliderColor;

    // Appearance/Dope Sheet
    KnobPagePtr _animationColorsTab;
    KnobColorPtr _animationViewBackgroundColor;
    KnobColorPtr _dopesheetRootSectionBackgroundColor;
    KnobColorPtr _dopesheetKnobSectionBackgroundColor;
    KnobColorPtr _animationViewScaleColor;
    KnobColorPtr _animationViewGridColor;

    // Appearance/Script Editor
    KnobPagePtr _scriptEditorColorsTab;
    KnobColorPtr _curLineColor;
    KnobColorPtr _keywordColor;
    KnobColorPtr _operatorColor;
    KnobColorPtr _braceColor;
    KnobColorPtr _defClassColor;
    KnobColorPtr _stringsColor;
    KnobColorPtr _commentsColor;
    KnobColorPtr _selfColor;
    KnobColorPtr _numbersColor;
    KnobChoicePtr _scriptEditorFontChoice;
    KnobIntPtr _scriptEditorFontSize;

    // Appearance/Node Graph
    KnobPagePtr _nodegraphColorsTab;
    KnobColorPtr _cloneColor;
    KnobColorPtr _defaultNodeColor;
    KnobColorPtr _defaultBackdropColor;
    KnobColorPtr _defaultGeneratorColor;
    KnobColorPtr _defaultReaderColor;
    KnobColorPtr _defaultWriterColor;
    KnobColorPtr _defaultColorGroupColor;
    KnobColorPtr _defaultFilterGroupColor;
    KnobColorPtr _defaultTransformGroupColor;
    KnobColorPtr _defaultTimeGroupColor;
    KnobColorPtr _defaultDrawGroupColor;
    KnobColorPtr _defaultKeyerGroupColor;
    KnobColorPtr _defaultChannelGroupColor;
    KnobColorPtr _defaultMergeGroupColor;
    KnobColorPtr _defaultViewsGroupColor;
    KnobColorPtr _defaultDeepGroupColor;
    std::vector<ChoiceOption> _knownHostNames;

    Settings* _publicInterface;

    std::set<KnobIWPtr> _knobsRequiringRestart;
    std::set<KnobIWPtr> _knobsRequiringOFXCacheClear;

    // Data for each plug-in, saved in the settings file
    SERIALIZATION_NAMESPACE::SettingsSerialization::PluginDataMap pluginsData;

    ApplicationShortcutsMap shortcuts;


    // Count the number of stylesheet changes during restore defaults
    // to avoid reloading it many times
    int _nRedrawStyleSheetRequests;
    bool _restoringSettings;
    bool _defaultAppearanceOutdated;
    bool saveSettings;



    SettingsPrivate(Settings* publicInterface)
    : _publicInterface(publicInterface)
    , _knobsRequiringRestart()
    , _knobsRequiringOFXCacheClear()
    , _nRedrawStyleSheetRequests(0)
    , _restoringSettings(false)
    , _defaultAppearanceOutdated(false)
    , saveSettings(true)
    {

    }

    void initializeKnobsGeneral();
    void initializeKnobsThreading();
    void initializeKnobsRendering();
    void initializeKnobsGPU();
    void initializeKnobsProjectSetup();
    void initializeKnobsDocumentation();
    void initializeKnobsUserInterface();
    void initializeKnobsColorManagement();
    void initializeKnobsCaching();
    void initializeKnobsViewers();
    void initializeKnobsNodeGraph();
    void initializeKnobsPlugins();
    void initializeKnobsPython();
    void initializeKnobsAppearance();
    void initializeKnobsGuiColors();
    void initializeKnobsDopeSheetColors();
    void initializeKnobsNodeGraphColors();
    void initializeKnobsScriptEditorColors();

    bool tryLoadOpenColorIOConfig();

    std::string ensureUserDataDirectory();

    std::string getSettingsAbsoluteFilepath(const std::string& userDataDirectoryPath);

    void loadSettingsFromFileInternal(const SERIALIZATION_NAMESPACE::SettingsSerialization& serialization, int loadType);

    void setOpenGLRenderersInfo();

    void restoreNumThreads();

    void refreshCacheSize();

    void populateOpenGLRenderers(const std::list<OpenGLRendererInfo>& renderers);


};


Settings::Settings()
: KnobHolder( AppInstancePtr() ) // < Settings are process wide and do not belong to a single AppInstance
, _imp(new SettingsPrivate(this))
{
}

Settings::~Settings()
{
}


static QStringList
getDefaultOcioConfigPaths()
{
    QString binaryPath = QString::fromUtf8(appPTR->getApplicationBinaryDirPath().c_str());
    StrUtils::ensureLastPathSeparator(binaryPath);

#ifdef __NATRON_LINUX__
    QStringList ret;
    ret.push_back( QString::fromUtf8("/usr/share/OpenColorIO-Configs") );
    ret.push_back( QString( binaryPath + QString::fromUtf8("../share/OpenColorIO-Configs") ) );
    ret.push_back( QString( binaryPath + QString::fromUtf8("../Resources/OpenColorIO-Configs") ) );

    return ret;
#elif defined(__NATRON_WIN32__)

    return QStringList( QString( binaryPath + QString::fromUtf8("../Resources/OpenColorIO-Configs") ) );
#elif defined(__NATRON_OSX__)

    return QStringList( QString( binaryPath + QString::fromUtf8("../Resources/OpenColorIO-Configs") ) );
#endif
}

bool
Settings::doesKnobChangeRequireRestart(const KnobIPtr& knob)
{
    std::set<KnobIWPtr>::iterator found = _imp->_knobsRequiringRestart.find(knob);
    if (found == _imp->_knobsRequiringRestart.end()) {
        return false;
    }
    return true;
}

bool
Settings::doesKnobChangeRequireOFXCacheClear(const KnobIPtr& knob)
{
    std::set<KnobIWPtr>::iterator found = _imp->_knobsRequiringOFXCacheClear.find(knob);
    if (found == _imp->_knobsRequiringOFXCacheClear.end()) {
        return false;
    }
    return true;
}

void
Settings::addKeybind(const std::string & grouping,
                     const std::string & id,
                     const std::string& label,
                     const std::string & description,
                     const KeyboardModifiers & modifiers,
                     Key symbol,
                     const KeyboardModifiers & modifiersMask)
{
    GroupShortcutsMap& groupMap = _imp->shortcuts[grouping];
    KeybindShortcut& kA = groupMap[id];

    kA.actionID = id;
    kA.actionLabel = label;
    kA.grouping = grouping;
    kA.description = description;
    kA.defaultModifiers = modifiers;
    kA.modifiers = modifiers;
    kA.defaultShortcut = symbol;
    kA.currentShortcut = symbol;
    kA.ignoreMask = modifiersMask;

    Q_EMIT shortcutsChanged();

} // addKeybind

void
Settings::removeKeybind(const std::string& grouping, const std::string& id)
{
    ApplicationShortcutsMap::iterator foundGroup = _imp->shortcuts.find(grouping);
    if (foundGroup == _imp->shortcuts.end()) {
        return;
    }
    GroupShortcutsMap::iterator foundShortcut = foundGroup->second.find(id);
    if (foundShortcut != foundGroup->second.end()) {
        foundGroup->second.erase(foundShortcut);
    }
}

bool
Settings::getShortcutKeybind(const std::string & grouping,
                             const std::string & id,
                             KeyboardModifiers* modifiers,
                             Key* symbol) const
{
    ApplicationShortcutsMap::iterator foundGroup = _imp->shortcuts.find(grouping);
    if (foundGroup == _imp->shortcuts.end()) {
        return false;
    }
    GroupShortcutsMap::iterator foundShortcut = foundGroup->second.find(id);
    if (foundShortcut == foundGroup->second.end()) {
        return false;
    }
    *modifiers = foundShortcut->second.modifiers;
    *symbol = foundShortcut->second.currentShortcut;
    return true;
}

void
Settings::setShortcutKeybind(const std::string & grouping,
                             const std::string & id,
                             const KeyboardModifiers & modifiers,
                             Key symbol)
{
    ApplicationShortcutsMap::iterator foundGroup = _imp->shortcuts.find(grouping);
    if (foundGroup == _imp->shortcuts.end()) {
        return ;
    }
    GroupShortcutsMap::iterator foundShortcut = foundGroup->second.find(id);
    if (foundShortcut == foundGroup->second.end()) {
        return ;
    }
    foundShortcut->second.modifiers = modifiers;
    foundShortcut->second.currentShortcut = symbol;
    foundShortcut->second.updateActionsShortcut();

    Q_EMIT shortcutsChanged();

}

void
Settings::addShortcutAction(const std::string & grouping, const std::string & id, KeybindListenerI* action)
{
    ApplicationShortcutsMap::iterator foundGroup = _imp->shortcuts.find(grouping);
    if (foundGroup == _imp->shortcuts.end()) {
        return;
    }
    GroupShortcutsMap::iterator foundShortcut = foundGroup->second.find(id);
    if (foundShortcut == foundGroup->second.end()) {
        return;
    }
    foundShortcut->second.actions.push_back(action);
}

void
Settings::removeShortcutAction(const std::string & grouping, const std::string & id, KeybindListenerI* action)
{
    ApplicationShortcutsMap::iterator foundGroup = _imp->shortcuts.find(grouping);
    if (foundGroup == _imp->shortcuts.end()) {
        return;
    }
    GroupShortcutsMap::iterator foundShortcut = foundGroup->second.find(id);
    if (foundShortcut == foundGroup->second.end()) {
        return;
    }
    std::list<KeybindListenerI*>::iterator found = std::find(foundShortcut->second.actions.begin(), foundShortcut->second.actions.end(), action);
    if (found != foundShortcut->second.actions.end()) {
        foundShortcut->second.actions.erase(found);
    }
}

const ApplicationShortcutsMap&
Settings::getAllShortcuts() const
{
    return _imp->shortcuts;
}

static bool
matchesModifers(const KeyboardModifiers & lhs,
                const KeyboardModifiers & rhs,
                const KeyboardModifiers& ignoreMask)
{
    bool hasMask = ignoreMask != eKeyboardModifierNone;

    return (!hasMask && lhs == rhs) ||
    (hasMask && (lhs & ~ignoreMask) == rhs);
}

static bool
matchesKey(Key lhs,
           Key rhs)
{
    if (lhs == rhs) {
        return true;
    }
    ///special case for the backspace and delete keys that mean the same thing generally
    else if ( ( (lhs == Key_BackSpace) && (rhs == Key_Delete) ) ||
             ( ( lhs == Key_Delete) && ( rhs == Key_BackSpace) ) ) {
        return true;
    }

    return false;
}


bool
Settings::matchesKeybind(const std::string & grouping,
                         const std::string & id,
                         const KeyboardModifiers & modifiers,
                         Key symbol) const
{
    ApplicationShortcutsMap::iterator foundGroup = _imp->shortcuts.find(grouping);
    if (foundGroup == _imp->shortcuts.end()) {
        return false;
    }
    GroupShortcutsMap::iterator foundShortcut = foundGroup->second.find(id);
    if (foundShortcut == foundGroup->second.end()) {
        return false;
    }


    // the following macro only tests the Control, Alt, and Shift modifiers, and discards the others
    KeyboardModifiers onlyCAS = modifiers & (eKeyboardModifierControl | eKeyboardModifierAlt | eKeyboardModifierShift);

    if ( matchesModifers(onlyCAS, foundShortcut->second.modifiers, foundShortcut->second.ignoreMask) ) {
        // modifiers are equal, now test symbol
        return matchesKey(symbol, foundShortcut->second.currentShortcut );
    }

    return false;
}

void
Settings::restoreDefaultShortcuts()
{
    for (ApplicationShortcutsMap::iterator it = _imp->shortcuts.begin(); it != _imp->shortcuts.end(); ++it) {
        for (GroupShortcutsMap::iterator it2 = it->second.begin(); it2 != it->second.end(); ++it2) {
            it2->second.modifiers = it2->second.defaultModifiers;
            it2->second.currentShortcut = it2->second.defaultShortcut;
            it2->second.updateActionsShortcut();
        }
    }
    Q_EMIT shortcutsChanged();
}

void
Settings::populateShortcuts()
{

    // General
    addKeybind(kShortcutGroupGlobal, kShortcutActionNewProject, kShortcutActionNewProjectLabel, kShortcutActionNewProjectHint, eKeyboardModifierControl, Key_N);
    addKeybind(kShortcutGroupGlobal, kShortcutActionOpenProject, kShortcutActionOpenProjectLabel, kShortcutActionOpenProjectHint, eKeyboardModifierControl, Key_O);
    addKeybind(kShortcutGroupGlobal, kShortcutActionSaveProject, kShortcutActionSaveProjectLabel, kShortcutActionSaveProjectHint, eKeyboardModifierControl, Key_S);
    addKeybind(kShortcutGroupGlobal, kShortcutActionSaveAsProject, kShortcutActionSaveAsProjectLabel, kShortcutActionSaveAsProjectHint, KeyboardModifiers(eKeyboardModifierControl | eKeyboardModifierShift), Key_S);
    addKeybind(kShortcutGroupGlobal, kShortcutActionCloseProject, kShortcutActionCloseProjectLabel, kShortcutActionCloseProjectHint, eKeyboardModifierControl, Key_W);
    addKeybind(kShortcutGroupGlobal, kShortcutActionPreferences, kShortcutActionPreferencesLabel, kShortcutActionPreferencesHint, eKeyboardModifierShift, Key_S);
    addKeybind(kShortcutGroupGlobal, kShortcutActionQuit, kShortcutActionQuitLabel, kShortcutActionQuitHint, eKeyboardModifierControl, Key_Q);

    addKeybind(kShortcutGroupGlobal, kShortcutActionSaveAndIncrVersion, kShortcutActionSaveAndIncrVersionLabel, kShortcutActionSaveAndIncrVersionHint, KeyboardModifiers(eKeyboardModifierControl | eKeyboardModifierShift |
                    eKeyboardModifierAlt), Key_S);
    addKeybind(kShortcutGroupGlobal, kShortcutActionReloadProject, kShortcutActionReloadProjectLabel, kShortcutActionReloadProjectHint, KeyboardModifiers(eKeyboardModifierControl | eKeyboardModifierShift), Key_R);
    addKeybind(kShortcutGroupGlobal, kShortcutActionShowAbout, kShortcutActionShowAboutLabel, kShortcutActionShowAboutHint, eKeyboardModifierNone, (Key)0);

    addKeybind(kShortcutGroupGlobal, kShortcutActionImportLayout, kShortcutActionImportLayoutLabel, kShortcutActionImportLayoutHint, eKeyboardModifierNone, (Key)0);
    addKeybind(kShortcutGroupGlobal, kShortcutActionExportLayout, kShortcutActionExportLayoutLabel, kShortcutActionExportLayoutHint, eKeyboardModifierNone, (Key)0);
    addKeybind(kShortcutGroupGlobal, kShortcutActionDefaultLayout, kShortcutActionDefaultLayoutLabel, kShortcutActionDefaultLayoutHint, eKeyboardModifierNone, (Key)0);

    addKeybind(kShortcutGroupGlobal, kShortcutActionProjectSettings, kShortcutActionProjectSettingsLabel, kShortcutActionProjectSettingsHint, eKeyboardModifierNone, Key_S);
    addKeybind(kShortcutGroupGlobal, kShortcutActionShowErrorLog, kShortcutActionShowErrorLogLabel, kShortcutActionShowErrorLogHint, eKeyboardModifierNone, (Key)0);

    addKeybind(kShortcutGroupGlobal, kShortcutActionNewViewer, kShortcutActionNewViewerLabel, kShortcutActionNewViewerHint, eKeyboardModifierControl, Key_I);
    addKeybind(kShortcutGroupGlobal, kShortcutActionFullscreen, kShortcutActionFullscreenLabel, kShortcutActionFullscreenHint, eKeyboardModifierAlt, Key_S); // as in Nuke
    //addKeybind(kShortcutGroupGlobal, kShortcutActionFullscreen, kShortcutActionFullscreen, eKeyboardModifierControl | eKeyboardModifierAlt, Key_F);

    addKeybind(kShortcutGroupGlobal, kShortcutActionClearPluginsLoadCache, kShortcutActionClearPluginsLoadCacheLabel, kShortcutActionClearPluginsLoadCacheHint, eKeyboardModifierNone, (Key)0);
    addKeybind(kShortcutGroupGlobal, kShortcutActionClearCache, kShortcutActionClearCacheLabel, kShortcutActionClearCacheHint, KeyboardModifiers(eKeyboardModifierControl | eKeyboardModifierShift), Key_K);
    addKeybind(kShortcutGroupGlobal, kShortcutActionRenderSelected, kShortcutActionRenderSelectedLabel, kShortcutActionRenderSelectedHint, eKeyboardModifierNone, Key_F7);

    addKeybind(kShortcutGroupGlobal, kShortcutActionRenderAll, kShortcutActionRenderAllLabel, kShortcutActionRenderAllHint, eKeyboardModifierNone, Key_F5);

    addKeybind(kShortcutGroupGlobal, kShortcutActionEnableRenderStats, kShortcutActionEnableRenderStatsLabel, kShortcutActionEnableRenderStatsHint, eKeyboardModifierNone, Key_F2);

    // Note: keys 0-1 are handled by Gui::handleNativeKeys(), and should thus work even on international keyboards
    addKeybind(kShortcutGroupGlobal, kShortcutActionConnectViewerToInput1, kShortcutActionConnectViewerToInput1Label, kShortcutActionConnectViewerToInput1Hint, eKeyboardModifierNone, Key_1);
    addKeybind(kShortcutGroupGlobal, kShortcutActionConnectViewerToInput2, kShortcutActionConnectViewerToInput2Label, kShortcutActionConnectViewerToInput2Hint, eKeyboardModifierNone, Key_2);
    addKeybind(kShortcutGroupGlobal, kShortcutActionConnectViewerToInput3, kShortcutActionConnectViewerToInput3Label, kShortcutActionConnectViewerToInput3Hint, eKeyboardModifierNone, Key_3);
    addKeybind(kShortcutGroupGlobal, kShortcutActionConnectViewerToInput4, kShortcutActionConnectViewerToInput4Label, kShortcutActionConnectViewerToInput4Hint, eKeyboardModifierNone, Key_4);
    addKeybind(kShortcutGroupGlobal, kShortcutActionConnectViewerToInput5, kShortcutActionConnectViewerToInput5Label, kShortcutActionConnectViewerToInput5Hint, eKeyboardModifierNone, Key_5);
    addKeybind(kShortcutGroupGlobal, kShortcutActionConnectViewerToInput6, kShortcutActionConnectViewerToInput6Label, kShortcutActionConnectViewerToInput6Hint, eKeyboardModifierNone, Key_6);
    addKeybind(kShortcutGroupGlobal, kShortcutActionConnectViewerToInput7, kShortcutActionConnectViewerToInput7Label, kShortcutActionConnectViewerToInput7Hint, eKeyboardModifierNone, Key_7);
    addKeybind(kShortcutGroupGlobal, kShortcutActionConnectViewerToInput8, kShortcutActionConnectViewerToInput8Label, kShortcutActionConnectViewerToInput8Hint, eKeyboardModifierNone, Key_8);
    addKeybind(kShortcutGroupGlobal, kShortcutActionConnectViewerToInput9, kShortcutActionConnectViewerToInput9Label, kShortcutActionConnectViewerToInput9Hint, eKeyboardModifierNone, Key_9);
    addKeybind(kShortcutGroupGlobal, kShortcutActionConnectViewerToInput10, kShortcutActionConnectViewerToInput10Label, kShortcutActionConnectViewerToInput10Hint, eKeyboardModifierNone, Key_0);
    addKeybind(kShortcutGroupGlobal, kShortcutActionConnectViewerBToInput1, kShortcutActionConnectViewerBToInput1Label, kShortcutActionConnectViewerBToInput1Hint, eKeyboardModifierShift, Key_1);
    addKeybind(kShortcutGroupGlobal, kShortcutActionConnectViewerBToInput2, kShortcutActionConnectViewerBToInput2Label, kShortcutActionConnectViewerBToInput2Hint, eKeyboardModifierShift, Key_2);
    addKeybind(kShortcutGroupGlobal, kShortcutActionConnectViewerBToInput3, kShortcutActionConnectViewerBToInput3Label, kShortcutActionConnectViewerBToInput3Hint, eKeyboardModifierShift, Key_3);
    addKeybind(kShortcutGroupGlobal, kShortcutActionConnectViewerBToInput4, kShortcutActionConnectViewerBToInput4Label, kShortcutActionConnectViewerBToInput4Hint, eKeyboardModifierShift, Key_4);
    addKeybind(kShortcutGroupGlobal, kShortcutActionConnectViewerBToInput5, kShortcutActionConnectViewerBToInput5Label, kShortcutActionConnectViewerBToInput5Hint, eKeyboardModifierShift, Key_5);
    addKeybind(kShortcutGroupGlobal, kShortcutActionConnectViewerBToInput6, kShortcutActionConnectViewerBToInput6Label, kShortcutActionConnectViewerBToInput6Hint, eKeyboardModifierShift, Key_6);
    addKeybind(kShortcutGroupGlobal, kShortcutActionConnectViewerBToInput7, kShortcutActionConnectViewerBToInput7Label, kShortcutActionConnectViewerBToInput7Hint, eKeyboardModifierShift, Key_7);
    addKeybind(kShortcutGroupGlobal, kShortcutActionConnectViewerBToInput8, kShortcutActionConnectViewerBToInput8Label, kShortcutActionConnectViewerBToInput8Hint, eKeyboardModifierShift, Key_8);
    addKeybind(kShortcutGroupGlobal, kShortcutActionConnectViewerBToInput9, kShortcutActionConnectViewerBToInput9Label, kShortcutActionConnectViewerBToInput9Hint, eKeyboardModifierShift, Key_9);
    addKeybind(kShortcutGroupGlobal, kShortcutActionConnectViewerBToInput10, kShortcutActionConnectViewerBToInput10Label, kShortcutActionConnectViewerBToInput10Hint, eKeyboardModifierShift, Key_0);

    addKeybind(kShortcutGroupGlobal, kShortcutActionShowPaneFullScreen, kShortcutActionShowPaneFullScreenLabel, kShortcutActionShowPaneFullScreenHint, eKeyboardModifierNone, Key_space);
    addKeybind(kShortcutGroupGlobal, kShortcutActionNextTab, kShortcutActionNextTabLabel, kShortcutActionNextTabHint, eKeyboardModifierControl, Key_T);
    addKeybind(kShortcutGroupGlobal, kShortcutActionPrevTab, kShortcutActionPrevTabLabel, kShortcutActionPrevTabHint, KeyboardModifiers(eKeyboardModifierShift | eKeyboardModifierControl), Key_T);
    addKeybind(kShortcutGroupGlobal, kShortcutActionCloseTab, kShortcutActionCloseTabLabel, kShortcutActionCloseTabHint, eKeyboardModifierShift, Key_Escape);


    ///Nodegraph

    addKeybind(kShortcutGroupNodegraph, kShortcutActionGraphRearrangeNodes, kShortcutActionGraphRearrangeNodesLabel, kShortcutActionGraphRearrangeNodesHint, eKeyboardModifierNone, Key_L);
    addKeybind(kShortcutGroupNodegraph, kShortcutActionGraphDisableNodes, kShortcutActionGraphDisableNodesLabel, kShortcutActionGraphDisableNodesHint, eKeyboardModifierNone, Key_D);
    addKeybind(kShortcutGroupNodegraph, kShortcutActionGraphRemoveNodes, kShortcutActionGraphRemoveNodesLabel, kShortcutActionGraphRemoveNodesHint, eKeyboardModifierNone, Key_BackSpace);
    addKeybind(kShortcutGroupNodegraph, kShortcutActionGraphShowExpressions, kShortcutActionGraphShowExpressionsLabel, kShortcutActionGraphShowExpressionsHint, eKeyboardModifierShift, Key_E);
    addKeybind(kShortcutGroupNodegraph, kShortcutActionGraphSelectUp, kShortcutActionGraphSelectUpLabel, kShortcutActionGraphSelectUpHint, eKeyboardModifierShift, Key_Up);
    addKeybind(kShortcutGroupNodegraph, kShortcutActionGraphSelectDown, kShortcutActionGraphSelectDownLabel, kShortcutActionGraphSelectDownHint, eKeyboardModifierShift, Key_Down);
    addKeybind(kShortcutGroupNodegraph, kShortcutActionGraphSelectAll, kShortcutActionGraphSelectAllLabel, kShortcutActionGraphSelectAllHint, eKeyboardModifierControl, Key_A);
    addKeybind(kShortcutGroupNodegraph, kShortcutActionGraphSelectAllVisible, kShortcutActionGraphSelectAllVisibleLabel, kShortcutActionGraphSelectAllVisibleHint, KeyboardModifiers(eKeyboardModifierShift | eKeyboardModifierControl), Key_A);
    addKeybind(kShortcutGroupNodegraph, kShortcutActionGraphAutoHideInputs, kShortcutActionGraphAutoHideInputsLabel, kShortcutActionGraphAutoHideInputsHint, eKeyboardModifierNone, (Key)0);
    addKeybind(kShortcutGroupNodegraph, kShortcutActionGraphHideInputs, kShortcutActionGraphHideInputsLabel, kShortcutActionGraphHideInputsHint, eKeyboardModifierNone, (Key)0);
    addKeybind(kShortcutGroupNodegraph, kShortcutActionGraphSwitchInputs, kShortcutActionGraphSwitchInputsLabel, kShortcutActionGraphSwitchInputsHint, eKeyboardModifierShift, Key_X);
    addKeybind(kShortcutGroupNodegraph, kShortcutActionGraphCopy, kShortcutActionGraphCopyLabel, kShortcutActionGraphCopyHint, eKeyboardModifierControl, Key_C);
    addKeybind(kShortcutGroupNodegraph, kShortcutActionGraphPaste, kShortcutActionGraphPasteLabel, kShortcutActionGraphPasteHint, eKeyboardModifierControl, Key_V);
    addKeybind(kShortcutGroupNodegraph, kShortcutActionGraphCut, kShortcutActionGraphCutLabel, kShortcutActionGraphCutHint, eKeyboardModifierControl, Key_X);
    addKeybind(kShortcutGroupNodegraph, kShortcutActionGraphClone, kShortcutActionGraphCloneLabel, kShortcutActionGraphCloneHint, eKeyboardModifierAlt, Key_K);
    addKeybind(kShortcutGroupNodegraph, kShortcutActionGraphDeclone, kShortcutActionGraphDecloneLabel, kShortcutActionGraphDecloneHint, KeyboardModifiers(eKeyboardModifierAlt | eKeyboardModifierShift), Key_K);
    addKeybind(kShortcutGroupNodegraph, kShortcutActionGraphDuplicate, kShortcutActionGraphDuplicateLabel, kShortcutActionGraphDuplicateHint, eKeyboardModifierAlt, Key_C);
    addKeybind(kShortcutGroupNodegraph, kShortcutActionGraphForcePreview, kShortcutActionGraphForcePreviewLabel, kShortcutActionGraphForcePreviewHint, eKeyboardModifierShift, Key_P);
    addKeybind(kShortcutGroupNodegraph, kShortcutActionGraphTogglePreview, kShortcutActionGraphTogglePreviewLabel, kShortcutActionGraphToggleAutoPreviewHint, eKeyboardModifierAlt, Key_P);
    addKeybind(kShortcutGroupNodegraph, kShortcutActionGraphToggleAutoPreview, kShortcutActionGraphToggleAutoPreviewLabel, kShortcutActionGraphToggleAutoPreviewHint, eKeyboardModifierNone, (Key)0);
    addKeybind(kShortcutGroupNodegraph, kShortcutActionGraphToggleAutoTurbo, kShortcutActionGraphToggleAutoTurboLabel, kShortcutActionGraphToggleAutoTurboHint, eKeyboardModifierNone, (Key)0);
    addKeybind(kShortcutGroupNodegraph, kShortcutActionGraphFrameNodes, kShortcutActionGraphFrameNodesLabel, kShortcutActionGraphFrameNodesHint, eKeyboardModifierNone, Key_F);
    addKeybind(kShortcutGroupNodegraph, kShortcutActionGraphShowCacheSize, kShortcutActionGraphShowCacheSizeLabel, kShortcutActionGraphShowCacheSizeHint, eKeyboardModifierNone, (Key)0);
    addKeybind(kShortcutGroupNodegraph, kShortcutActionGraphFindNode, kShortcutActionGraphFindNodeLabel, kShortcutActionGraphFindNodeHint, eKeyboardModifierControl, Key_F);
    addKeybind(kShortcutGroupNodegraph, kShortcutActionGraphRenameNode, kShortcutActionGraphRenameNodeLabel, kShortcutActionGraphRenameNodeHint, eKeyboardModifierNone, Key_N);
    addKeybind(kShortcutGroupNodegraph, kShortcutActionGraphExtractNode, kShortcutActionGraphExtractNodeLabel, kShortcutActionGraphExtractNodeHint, KeyboardModifiers(eKeyboardModifierControl | eKeyboardModifierShift),
                    Key_X);
    addKeybind(kShortcutGroupNodegraph, kShortcutActionGraphMakeGroup, kShortcutActionGraphMakeGroupLabel, kShortcutActionGraphMakeGroupHint, eKeyboardModifierControl,
                    Key_G);
    addKeybind(kShortcutGroupNodegraph, kShortcutActionGraphExpandGroup, kShortcutActionGraphExpandGroupLabel, kShortcutActionGraphExpandGroupHint, KeyboardModifiers(eKeyboardModifierControl | eKeyboardModifierAlt),
                    Key_G);

    addKeybind(kShortcutGroupNodegraph, kShortcutActionGraphOpenNodePanel, kShortcutActionGraphOpenNodePanelLabel, kShortcutActionGraphOpenNodePanelHint, eKeyboardModifierNone, Key_Return);


    // Animation Module
    addKeybind(kShortcutGroupAnimationModule, kShortcutActionAnimationModuleRemoveKeys, kShortcutActionAnimationModuleRemoveKeysLabel, kShortcutActionAnimationModuleRemoveKeysHint, eKeyboardModifierNone, Key_BackSpace);
    addKeybind(kShortcutGroupAnimationModule, kShortcutActionAnimationModuleConstant, kShortcutActionAnimationModuleConstantLabel, kShortcutActionAnimationModuleConstantHint, eKeyboardModifierNone, Key_K);
    addKeybind(kShortcutGroupAnimationModule, kShortcutActionAnimationModuleSmooth, kShortcutActionAnimationModuleSmoothLabel, kShortcutActionAnimationModuleSmoothHint, eKeyboardModifierNone, Key_Z);
    addKeybind(kShortcutGroupAnimationModule, kShortcutActionAnimationModuleLinear, kShortcutActionAnimationModuleLinearLabel, kShortcutActionAnimationModuleLinearHint, eKeyboardModifierNone, Key_L);
    addKeybind(kShortcutGroupAnimationModule, kShortcutActionAnimationModuleCatmullrom, kShortcutActionAnimationModuleCatmullromLabel, kShortcutActionAnimationModuleCatmullromHint, eKeyboardModifierNone, Key_R);
    addKeybind(kShortcutGroupAnimationModule, kShortcutActionAnimationModuleCubic, kShortcutActionAnimationModuleCubicLabel, kShortcutActionAnimationModuleCubicHint, eKeyboardModifierNone, Key_C);
    addKeybind(kShortcutGroupAnimationModule, kShortcutActionAnimationModuleHorizontal, kShortcutActionAnimationModuleHorizontalLabel, kShortcutActionAnimationModuleHorizontalHint, eKeyboardModifierNone, Key_H);
    addKeybind(kShortcutGroupAnimationModule, kShortcutActionAnimationModuleBreak, kShortcutActionAnimationModuleBreakLabel, kShortcutActionAnimationModuleBreakHint, eKeyboardModifierNone, Key_X);
    addKeybind(kShortcutGroupAnimationModule, kShortcutActionAnimationModuleSelectAll, kShortcutActionAnimationModuleSelectAllLabel, kShortcutActionAnimationModuleSelectAllHint, eKeyboardModifierControl, Key_A);
    addKeybind(kShortcutGroupAnimationModule, kShortcutActionAnimationModuleCenterAll, kShortcutActionAnimationModuleCenterAllLabel, kShortcutActionAnimationModuleCenterAllHint
                    , eKeyboardModifierNone, Key_A);
    addKeybind(kShortcutGroupAnimationModule, kShortcutActionAnimationModuleCenter, kShortcutActionAnimationModuleCenterLabel, kShortcutActionAnimationModuleCenterHint
                    , eKeyboardModifierNone, Key_F);
    addKeybind(kShortcutGroupAnimationModule, kShortcutActionAnimationModuleCopy, kShortcutActionAnimationModuleCopyLabel, kShortcutActionAnimationModuleCopyHint, eKeyboardModifierControl, Key_C);
    addKeybind(kShortcutGroupAnimationModule, kShortcutActionAnimationModulePasteKeyframes, kShortcutActionAnimationModulePasteKeyframesLabel, kShortcutActionAnimationModulePasteKeyframesHint, eKeyboardModifierControl, Key_V);
    addKeybind(kShortcutGroupAnimationModule, kShortcutActionAnimationModulePasteKeyframesAbsolute, kShortcutActionAnimationModulePasteKeyframesAbsoluteLabel, kShortcutActionAnimationModulePasteKeyframesAbsoluteHint, KeyboardModifiers(eKeyboardModifierControl | eKeyboardModifierShift), Key_V);

    addKeybind(kShortcutGroupAnimationModule, kShortcutActionAnimationModuleStackView, kShortcutActionAnimationModuleStackViewLabel, kShortcutActionAnimationModuleStackViewHint, eKeyboardModifierNone, Key_S);
    addKeybind(kShortcutGroupAnimationModule, kShortcutActionAnimationModuleShowOnlyAnimated, kShortcutActionAnimationModuleShowOnlyAnimatedLabel, kShortcutActionAnimationModuleShowOnlyAnimatedHint, eKeyboardModifierNone, (Key)0);

    //Script editor
    addKeybind(kShortcutGroupScriptEditor, kShortcutActionScriptEditorPrevScript, kShortcutActionScriptEditorPrevScriptLabel, kShortcutActionScriptEditorPrevScriptHint, eKeyboardModifierControl, Key_bracketleft, KeyboardModifiers(eKeyboardModifierShift | eKeyboardModifierAlt));
    addKeybind(kShortcutGroupScriptEditor, kShortcutActionScriptEditorNextScript, kShortcutActionScriptEditorNextScriptLabel, kShortcutActionScriptEditorNextScriptHint, eKeyboardModifierControl, Key_bracketright, KeyboardModifiers(eKeyboardModifierShift | eKeyboardModifierAlt));
    addKeybind(kShortcutGroupScriptEditor, kShortcutActionScriptEditorClearHistory, kShortcutActionScriptEditorClearHistoryLabel, kShortcutActionScriptEditorClearHistoryHint, eKeyboardModifierNone, (Key)0);
    addKeybind(kShortcutGroupScriptEditor, kShortcutActionScriptExecScript, kShortcutActionScriptExecScriptLabel, kShortcutActionScriptExecScriptHint, eKeyboardModifierControl, Key_Return);
    addKeybind(kShortcutGroupScriptEditor, kShortcutActionScriptClearOutput, kShortcutActionScriptClearOutputLabel, kShortcutActionScriptClearOutputHint, eKeyboardModifierControl, Key_BackSpace);
    addKeybind(kShortcutGroupScriptEditor, kShortcutActionScriptShowOutput, kShortcutActionScriptShowOutputLabel, kShortcutActionScriptShowOutputHint, eKeyboardModifierNone, (Key)0);
} // populateShortcuts

void
Settings::initializeKnobs()
{
    _imp->initializeKnobsGeneral();
    _imp->initializeKnobsThreading();
    _imp->initializeKnobsRendering();
    _imp->initializeKnobsGPU();
    _imp->initializeKnobsProjectSetup();
    _imp->initializeKnobsDocumentation();
    _imp->initializeKnobsUserInterface();
    _imp->initializeKnobsColorManagement();
    _imp->initializeKnobsCaching();
    _imp->initializeKnobsViewers();
    _imp->initializeKnobsNodeGraph();
    _imp->initializeKnobsPlugins();
    _imp->initializeKnobsPython();
    _imp->initializeKnobsAppearance();
    _imp->initializeKnobsGuiColors();
    _imp->initializeKnobsDopeSheetColors();
    _imp->initializeKnobsNodeGraphColors();
    _imp->initializeKnobsScriptEditorColors();

    populateShortcuts();

    const std::list<OpenGLRendererInfo>& renderers = appPTR->getOpenGLRenderers();
    _imp->populateOpenGLRenderers(renderers);
}

void
SettingsPrivate::initializeKnobsGeneral()
{
    KnobHolderPtr thisShared = _publicInterface->shared_from_this();
    _generalTab = _publicInterface->createKnob<KnobPage>("generalPage");
    _generalTab->setLabel(tr("General"));

    _checkForUpdates = _publicInterface->createKnob<KnobBool>("checkForUpdates");
    _checkForUpdates->setLabel(tr("Always check for updates on start-up"));
    _checkForUpdates->setHintToolTip( tr("When checked, %1 will check for new updates on start-up of the application.").arg( QString::fromUtf8(NATRON_APPLICATION_NAME) ) +
                                      QLatin1Char('\n') +
                                      tr("Changing this requires a restart of the application to take effect.") );
    _knobsRequiringRestart.insert(_checkForUpdates);
    _generalTab->addKnob(_checkForUpdates);

#ifdef NATRON_USE_BREAKPAD
    _enableCrashReports = _publicInterface->createKnob<KnobBool>("enableCrashReports");
    _enableCrashReports->setLabel(tr("Enable crash reporting"));
    _enableCrashReports->setHintToolTip( tr("When checked, if %1 crashes a window will pop-up asking you "
                                            "whether you want to upload the crash dump to the developers or not. "
                                            "This can help them track down the bug.\n"
                                            "If you need to turn the crash reporting system off, uncheck this.\n"
                                            "Note that when using the application in command-line mode, if crash reports are "
                                            "enabled, they will be automatically uploaded.").arg( QString::fromUtf8(NATRON_APPLICATION_NAME) ) +
                                          QLatin1Char('\n') +
                                          tr("Changing this requires a restart of the application to take effect.") );
    _enableCrashReports->setDefaultValue(true);
    _enableCrashReports->setAddNewLine(false);
    _knobsRequiringRestart.insert(_enableCrashReports);
    _generalTab->addKnob(_enableCrashReports);

    _testCrashReportButton = _publicInterface->createKnob<KnobButton>("testCrashReporting");
    _testCrashReportButton->setLabel(tr("Test Crash Reporting"));
    _testCrashReportButton->setHintToolTip( tr("This button is for developers only to test whether the crash reporting system "
                                               "works correctly. Do not use this.") );
    _generalTab->addKnob(_testCrashReportButton);
#endif

    _autoSaveDelay = _publicInterface->createKnob<KnobInt>("autoSaveDelay");
    _autoSaveDelay->setLabel(tr("Auto-save trigger delay"));
    _autoSaveDelay->disableSlider();
    _autoSaveDelay->setRange(0, 60);
    _autoSaveDelay->setHintToolTip( tr("The number of seconds after an event that %1 should wait before "
                                       " auto-saving. Note that if a render is in progress, %1 will "
                                       " wait until it is done to actually auto-save.").arg( QString::fromUtf8(NATRON_APPLICATION_NAME) ) );
    _generalTab->addKnob(_autoSaveDelay);


    _autoSaveUnSavedProjects = _publicInterface->createKnob<KnobBool>("autoSaveUnSavedProjects");
    _autoSaveUnSavedProjects->setLabel(tr("Enable Auto-save for unsaved projects"));
    _autoSaveUnSavedProjects->setHintToolTip( tr("When activated %1 will auto-save projects that have never been "
                                                 "saved and will prompt you on startup if an auto-save of that unsaved project was found. "
                                                 "Disabling this will no longer save un-saved project.").arg( QString::fromUtf8(NATRON_APPLICATION_NAME) ) );
    _autoSaveUnSavedProjects->setDefaultValue(false);
    _generalTab->addKnob(_autoSaveUnSavedProjects);

    _fileDialogSavedPaths = _publicInterface->createKnob<KnobPath>("fileDialogPaths");
    _fileDialogSavedPaths->setLabel(tr("File Dialog Paths"));
    _fileDialogSavedPaths->setHintToolTip(tr("These are the paths to directories visible in the favorite view of the file dialog"));
    _fileDialogSavedPaths->setSecret(true);
    _fileDialogSavedPaths->setAsStringList(true);
    _generalTab->addKnob(_fileDialogSavedPaths);


    _saveSafetyMode = _publicInterface->createKnob<KnobBool>("fullRecoverySave");
    _saveSafetyMode->setLabel(tr("Full Recovery Save"));
    _saveSafetyMode->setHintToolTip(tr("The save safety is used when saving projects. When checked all default values of parameters will be saved in the project, even if they did not change. This is useful "
                                       "in the case a default value in a plug-in was changed by its developers, to ensure that the value is still the same when loading a project."
                                       "By default this should not be needed as default values change are very rare. In a scenario where a project cannot be recovered in a newer version because "
                                       "the default values for a node have changed, just save your project in an older version of %1 with this parameter checked so that it reloads correctly in the newer version.\n"
                                       "Note that checking this parameter can make project files significantly larger.").arg(QString::fromUtf8(NATRON_APPLICATION_NAME)));
    _generalTab->addKnob(_saveSafetyMode);


    _hostName = _publicInterface->createKnob<KnobChoice>("pluginHostName");
    _hostName->setLabel(tr("Appear to plug-ins as"));
    _knobsRequiringRestart.insert(_hostName);
    _knobsRequiringOFXCacheClear.insert(_hostName);
    _hostName->setHintToolTip( tr("%1 will appear with the name of the selected application to the OpenFX plug-ins. "
                                  "Changing it to the name of another application can help loading plugins which "
                                  "restrict their usage to specific OpenFX host(s). "
                                  "If a Host is not listed here, use the \"Custom\" entry to enter a custom host name.").arg( QString::fromUtf8(NATRON_APPLICATION_NAME) ) +
                               QLatin1Char('\n') +
                               tr("Changing this requires a restart of the application to take effect.")  );
    _knownHostNames.clear();
    std::vector<ChoiceOption> visibleHostEntries;
    assert(visibleHostEntries.size() == (int)eKnownHostNameNatron);
    visibleHostEntries.push_back(ChoiceOption(NATRON_ORGANIZATION_DOMAIN_TOPLEVEL "." NATRON_ORGANIZATION_DOMAIN_SUB "." NATRON_APPLICATION_NAME, NATRON_APPLICATION_NAME, ""));
    assert(visibleHostEntries.size() == (int)eKnownHostNameNuke);
    visibleHostEntries.push_back(ChoiceOption("uk.co.thefoundry.nuke", "Nuke", ""));
    assert(visibleHostEntries.size() == (int)eKnownHostNameFusion);
    visibleHostEntries.push_back(ChoiceOption("com.eyeonline.Fusion", "Fusion", ""));
    assert(visibleHostEntries.size() == (int)eKnownHostNameCatalyst);
    visibleHostEntries.push_back(ChoiceOption("com.sony.Catalyst.Edit", "Sony Catalyst Edit", ""));
    assert(visibleHostEntries.size() == (int)eKnownHostNameVegas);
    visibleHostEntries.push_back(ChoiceOption("com.sonycreativesoftware.vegas", "Sony Vegas", ""));
    assert(visibleHostEntries.size() == (int)eKnownHostNameToxik);
    visibleHostEntries.push_back(ChoiceOption("Autodesk Toxik", "Toxik", ""));
    assert(visibleHostEntries.size() == (int)eKnownHostNameScratch);
    visibleHostEntries.push_back(ChoiceOption("Assimilator", "Scratch", ""));
    assert(visibleHostEntries.size() == (int)eKnownHostNameDustBuster);
    visibleHostEntries.push_back(ChoiceOption("Dustbuster", "DustBuster", ""));
    assert(visibleHostEntries.size() == (int)eKnownHostNameResolve);
    visibleHostEntries.push_back(ChoiceOption("DaVinciResolve", "Da Vinci Resolve", ""));
    assert(visibleHostEntries.size() == (int)eKnownHostNameResolveLite);
    visibleHostEntries.push_back(ChoiceOption("DaVinciResolveLite", "Da Vinci Resolve Lite", ""));
    assert(visibleHostEntries.size() == (int)eKnownHostNameMistika);
    visibleHostEntries.push_back(ChoiceOption("Mistika", "SGO Mistika", ""));
    assert(visibleHostEntries.size() == (int)eKnownHostNamePablo);
    visibleHostEntries.push_back(ChoiceOption("com.quantel.genq", "Quantel Pablo Rio", ""));
    assert(visibleHostEntries.size() == (int)eKnownHostNameMotionStudio);
    visibleHostEntries.push_back(ChoiceOption("com.idtvision.MotionStudio", "IDT Motion Studio", ""));
    assert(visibleHostEntries.size() == (int)eKnownHostNameShake);
    visibleHostEntries.push_back(ChoiceOption("com.apple.shake", "Shake", ""));
    assert(visibleHostEntries.size() == (int)eKnownHostNameBaselight);
    visibleHostEntries.push_back(ChoiceOption("Baselight", "Baselight", ""));
    assert(visibleHostEntries.size() == (int)eKnownHostNameFrameCycler);
    visibleHostEntries.push_back(ChoiceOption("IRIDAS Framecycler", "FrameCycler", ""));
    assert(visibleHostEntries.size() == (int)eKnownHostNameNucoda);
    visibleHostEntries.push_back(ChoiceOption("Nucoda", "Nucoda Film Master", ""));
    assert(visibleHostEntries.size() == (int)eKnownHostNameAvidDS);
    visibleHostEntries.push_back(ChoiceOption("DS OFX HOST", "Avid DS", ""));
    assert(visibleHostEntries.size() == (int)eKnownHostNameDX);
    visibleHostEntries.push_back(ChoiceOption("com.chinadigitalvideo.dx", "China Digital Video DX", ""));
    assert(visibleHostEntries.size() == (int)eKnownHostNameTitlerPro);
    visibleHostEntries.push_back(ChoiceOption("com.newblue.titlerpro", "NewBlueFX Titler Pro", ""));
    assert(visibleHostEntries.size() == (int)eKnownHostNameNewBlueOFXBridge);
    visibleHostEntries.push_back(ChoiceOption("com.newblue.ofxbridge", "NewBlueFX OFX Bridge", ""));
    assert(visibleHostEntries.size() == (int)eKnownHostNameRamen);
    visibleHostEntries.push_back(ChoiceOption("Ramen", "Ramen", ""));
    assert(visibleHostEntries.size() == (int)eKnownHostNameTuttleOfx);
    visibleHostEntries.push_back(ChoiceOption("TuttleOfx", "TuttleOFX", ""));

    _knownHostNames = visibleHostEntries;

    visibleHostEntries.push_back(ChoiceOption(NATRON_CUSTOM_HOST_NAME_ENTRY, "Custom host name", ""));

    _hostName->populateChoices(visibleHostEntries);
    _hostName->setAddNewLine(false);
    _generalTab->addKnob(_hostName);

    _customHostName = _publicInterface->createKnob<KnobString>("customHostName");
    _customHostName->setLabel(tr("Custom Host name"));
    _knobsRequiringRestart.insert(_customHostName);
    _knobsRequiringOFXCacheClear.insert(_customHostName);
    _customHostName->setHintToolTip( tr("This is the name of the OpenFX host (application) as it appears to the OpenFX plugins. "
                                        "Changing it to the name of another application can help loading some plugins which "
                                        "restrict their usage to specific OpenFX hosts. You should leave "
                                        "this to its default value, unless a specific plugin refuses to load or run. "
                                        "The default host name is: \n%1").arg( QString::fromUtf8(NATRON_ORGANIZATION_DOMAIN_TOPLEVEL "." NATRON_ORGANIZATION_DOMAIN_SUB "." NATRON_APPLICATION_NAME) ) +
                                     QLatin1Char('\n') +
                                     tr("Changing this requires a restart of the application to take effect.")  );
    _customHostName->setSecret(true);
    _generalTab->addKnob(_customHostName);
} // Settings::initializeKnobsGeneral

void
SettingsPrivate::initializeKnobsThreading()
{
    KnobHolderPtr thisShared = _publicInterface->shared_from_this();
    _threadingPage = _publicInterface->createKnob<KnobPage>("threadingPage");
    _threadingPage->setLabel(tr("Threading"));

    _numberOfThreads = _publicInterface->createKnob<KnobInt>("numRenderThreads");
    _numberOfThreads->setLabel(tr("Number of render threads (0=\"guess\")"));

    int hwThreadsCount = appPTR->getHardwareIdealThreadCount();
    QString numberOfThreadsToolTip = tr("Controls how many threads %1 should use to render. \n"
                                        "0: Guess the thread count from the number of cores. The ideal threads count for this hardware is %2.").arg( QString::fromUtf8(NATRON_APPLICATION_NAME) ).arg( hwThreadsCount );
    _numberOfThreads->setHintToolTip( numberOfThreadsToolTip.toStdString() );
    _numberOfThreads->disableSlider();
#ifdef DEBUG
    // -1: Disable multithreading totally (useful for debugging)
    _numberOfThreads->setRange(-1, hwThreadsCount);
#else
    _numberOfThreads->setRange(0, hwThreadsCount);
#endif
    _numberOfThreads->setDisplayRange(0, hwThreadsCount);
    _numberOfThreads->setDefaultValue(0);
    _threadingPage->addKnob(_numberOfThreads);


    _renderInSeparateProcess = _publicInterface->createKnob<KnobBool>("renderNewProcess");
    _renderInSeparateProcess->setLabel(tr("Render in a separate process"));
    _renderInSeparateProcess->setHintToolTip( tr("If checked, %1 will render frames to disk in "
                                                 "a separate process so that if the main application crashes, the render goes on.").arg( QString::fromUtf8(NATRON_APPLICATION_NAME) ) );
    _threadingPage->addKnob(_renderInSeparateProcess);

    _queueRenders = _publicInterface->createKnob<KnobBool>("queueRenders");
    _queueRenders->setLabel(tr("Append new renders to queue"));
    _queueRenders->setHintToolTip( tr("When checked, renders will be queued in the Progress Panel and will start only when all "
                                      "other prior tasks are done.") );
    _threadingPage->addKnob(_queueRenders);
} // Settings::initializeKnobsThreading

void
SettingsPrivate::initializeKnobsRendering()
{
    KnobHolderPtr thisShared = _publicInterface->shared_from_this();
    _renderingPage = _publicInterface->createKnob<KnobPage>("renderingPage");
    _renderingPage->setLabel(tr("Rendering"));

    _convertNaNValues = _publicInterface->createKnob<KnobBool>("convertNaNs");
    _convertNaNValues->setLabel(tr("Convert NaN values"));
    _convertNaNValues->setHintToolTip( tr("When activated, any pixel that is a Not-a-Number will be converted to 1 to avoid potential crashes from "
                                          "downstream nodes. These values can be produced by faulty plug-ins when they use wrong arithmetic such as "
                                          "division by zero. Disabling this option will keep the NaN(s) in the buffers: this may lead to an "
                                          "undefined behavior.") );
    _convertNaNValues->setDefaultValue(true);
    _renderingPage->addKnob(_convertNaNValues);

    _activateRGBSupport = _publicInterface->createKnob<KnobBool>("rgbSupport");
    _activateRGBSupport->setLabel(tr("RGB components support"));
    _activateRGBSupport->setHintToolTip( tr("When checked %1 is able to process images with only RGB components "
                                            "(support for images with RGBA and Alpha components is always enabled). "
                                            "Un-checking this option may prevent plugins that do not well support RGB components from crashing %1. "
                                            "Changing this option requires a restart of the application.").arg( QString::fromUtf8(NATRON_APPLICATION_NAME) ) );
    _activateRGBSupport->setDefaultValue(true);
    _renderingPage->addKnob(_activateRGBSupport);


    _activateTransformConcatenationSupport = _publicInterface->createKnob<KnobBool>("transformCatSupport");
    _activateTransformConcatenationSupport->setLabel(tr("Transforms concatenation support"));
    _activateTransformConcatenationSupport->setHintToolTip( tr("When checked %1 is able to concatenate transform effects "
                                                               "when they are chained in the compositing tree. This yields better results and faster "
                                                               "render times because the image is only filtered once instead of as many times as there are "
                                                               "transformations.").arg( QString::fromUtf8(NATRON_APPLICATION_NAME) ) );
    _activateTransformConcatenationSupport->setDefaultValue(true);
    _renderingPage->addKnob(_activateTransformConcatenationSupport);
}

void
SettingsPrivate::populateOpenGLRenderers(const std::list<OpenGLRendererInfo>& renderers)
{
    if ( renderers.empty() ) {
        _availableOpenGLRenderers->setSecret(true);
        _nOpenGLContexts->setSecret(true);
        _enableOpenGL->setSecret(true);
    } else {

        _nOpenGLContexts->setSecret(false);
        _enableOpenGL->setSecret(false);

        std::vector<ChoiceOption> entries( renderers.size() );
        int i = 0;
        for (std::list<OpenGLRendererInfo>::const_iterator it = renderers.begin(); it != renderers.end(); ++it, ++i) {
            std::string option = it->vendorName + ' ' + it->rendererName + ' ' + it->glVersionString;
            entries[i].id = option;
        }
        _availableOpenGLRenderers->populateChoices(entries);
        _availableOpenGLRenderers->setSecret(renderers.size() == 1);
    }

#ifdef HAVE_OSMESA
#ifdef OSMESA_GALLIUM_DRIVER
    std::vector<ChoiceOption> mesaDrivers;
    mesaDrivers.push_back(ChoiceOption("softpipe", "",""));
    mesaDrivers.push_back(ChoiceOption("llvmpipe", "",""));
    _osmesaRenderers->populateChoices(mesaDrivers);
    _osmesaRenderers->setSecret(false);
#else
    _osmesaRenderers->setSecret(false);
#endif
#else
    _osmesaRenderers->setSecret(true);
#endif
}

GLRendererID
Settings::getOpenGLCPUDriver() const
{
    GLRendererID ret;
    if (!_imp->_osmesaRenderers->getIsSecret()) {
        ret.renderID =  _imp->_osmesaRenderers->getValue();
    } else {
        ret.renderID = 0;

    }
    return ret;
}

bool
Settings::isOpenGLRenderingEnabled() const
{
    if (_imp->_enableOpenGL->getIsSecret()) {
        return false;
    }
    EnableOpenGLEnum enableOpenGL = (EnableOpenGLEnum)_imp->_enableOpenGL->getValue();
    return enableOpenGL == eEnableOpenGLEnabled || (enableOpenGL == eEnableOpenGLDisabledIfBackground && !appPTR->isBackground());
}

int
Settings::getMaxOpenGLContexts() const
{
    return _imp->_nOpenGLContexts->getValue();
}

GLRendererID
Settings::getActiveOpenGLRendererID() const
{
    if ( _imp->_availableOpenGLRenderers->getIsSecret() ) {
        // We were not able to detect multiple renderers, use default
        return GLRendererID();
    }
    int activeIndex = _imp->_availableOpenGLRenderers->getValue();
    const std::list<OpenGLRendererInfo>& renderers = appPTR->getOpenGLRenderers();
    if ( (activeIndex < 0) || ( activeIndex >= (int)renderers.size() ) ) {
        // Invalid index
        return GLRendererID();
    }
    int i = 0;
    for (std::list<OpenGLRendererInfo>::const_iterator it = renderers.begin(); it != renderers.end(); ++it, ++i) {
        if (i == activeIndex) {
            return it->rendererID;
        }
    }

    return GLRendererID();
}

void
SettingsPrivate::initializeKnobsGPU()
{
    KnobHolderPtr thisShared = _publicInterface->shared_from_this();
    _gpuPage = _publicInterface->createKnob<KnobPage>("gpuPage");
    _gpuPage->setLabel(tr("GPU Rendering"));
    _openglRendererString = _publicInterface->createKnob<KnobString>("activeOpenGLRenderer");

    _openglRendererString->setLabel(tr("Active OpenGL renderer"));
    _openglRendererString->setHintToolTip( tr("The currently active OpenGL renderer") );
    _openglRendererString->setAsLabel();
    _gpuPage->addKnob(_openglRendererString);

    _availableOpenGLRenderers = _publicInterface->createKnob<KnobChoice>("chooseOpenGLRenderer");
    _availableOpenGLRenderers->setLabel(tr("OpenGL renderer"));
    _availableOpenGLRenderers->setHintToolTip( tr("The renderer used to perform OpenGL rendering.") +
                                               QLatin1Char('\n') +
                                               tr("Changing this requires a restart of the application to take effect.")  );
    _knobsRequiringRestart.insert(_availableOpenGLRenderers);
    _gpuPage->addKnob(_availableOpenGLRenderers);

    _osmesaRenderers = _publicInterface->createKnob<KnobChoice>("cpuOpenGLRenderer");
    _osmesaRenderers->setLabel(tr("CPU OpenGL renderer"));
    _knobsRequiringRestart.insert(_osmesaRenderers);
    _osmesaRenderers->setHintToolTip( tr("Internally, %1 can render OpenGL plug-ins on the CPU by using the OSMesa open-source library. "
                                         "You may select which driver OSMesa uses to perform it's CPU rendering. "
                                         "llvm-pipe is more efficient but may contain some bugs.").arg(QString::fromUtf8(NATRON_APPLICATION_NAME)) +
                                      QLatin1Char('\n') +
                                      tr("Changing this requires a restart of the application to take effect.") );
    _osmesaRenderers->setDefaultValue(defaultMesaDriver);
    _gpuPage->addKnob(_osmesaRenderers);


    _nOpenGLContexts = _publicInterface->createKnob<KnobInt>("maxOpenGLContexts");
    _nOpenGLContexts->setLabel(tr("No. of OpenGL Contexts"));
    _nOpenGLContexts->setRange(1, 8);
    _nOpenGLContexts->setDisplayRange(1, 8);;
    _nOpenGLContexts->setHintToolTip( tr("The number of OpenGL contexts created to perform OpenGL rendering. Each OpenGL context can be attached to a CPU thread, allowing for more frames to be rendered simultaneously. Increasing this value may increase performances for graphs with mixed CPU/GPU nodes but can drastically reduce performances if too many OpenGL contexts are active at once.") );
    _nOpenGLContexts->setDefaultValue(2);
    _gpuPage->addKnob(_nOpenGLContexts);


    _enableOpenGL = _publicInterface->createKnob<KnobChoice>("enableOpenGLRendering");
    _enableOpenGL->setLabel(tr("OpenGL Rendering"));
    {
        std::vector<ChoiceOption> entries;
        assert(entries.size() == (int)Settings::eEnableOpenGLEnabled);
        entries.push_back(ChoiceOption("enabled",
                                       tr("Enabled").toStdString(),
                                       tr("If a plug-in support GPU rendering, prefer rendering using the GPU if possible.").toStdString()));
        assert(entries.size() == (int)Settings::eEnableOpenGLDisabled);
        entries.push_back(ChoiceOption("disabled",
                                       tr("Disabled").toStdString(),
                                       tr("Disable GPU rendering for all plug-ins.").toStdString()));
        assert(entries.size() == (int)Settings::eEnableOpenGLDisabledIfBackground);
        entries.push_back(ChoiceOption("foreground",
                                       tr("Disabled If Background").toStdString(),
                                       tr("Disable GPU rendering when rendering with NatronRenderer but not in GUI mode.").toStdString()));
        _enableOpenGL->populateChoices(entries);
    }
    _enableOpenGL->setHintToolTip( tr("Select whether to activate OpenGL rendering or not. If disabled, even though a Project enable GPU rendering, it will not be activated.") );
#if NATRON_VERSION_MAJOR < 2 || (NATRON_VERSION_MAJOR == 2 && NATRON_VERSION_MINOR < 2)
    _enableOpenGL->setDefaultValue((int)eEnableOpenGLDisabled);
#else
#  if NATRON_VERSION_MAJOR >= 3
    _enableOpenGL->setDefaultValue((int)Settings::eEnableOpenGLEnabled);
#  else
    _enableOpenGL->setDefaultValue((int)eEnableOpenGLDisabledIfBackground);
#  endif
#endif
    _gpuPage->addKnob(_enableOpenGL);

}

void
SettingsPrivate::initializeKnobsProjectSetup()
{

    KnobHolderPtr thisShared = _publicInterface->shared_from_this();
    _projectsPage = _publicInterface->createKnob<KnobPage>("projectSetupPage");
    _projectsPage->setLabel(tr("Project Setup"));

    _firstReadSetProjectFormat = _publicInterface->createKnob<KnobBool>("autoProjectFormat");
    _firstReadSetProjectFormat->setLabel(tr("First image read set project format"));
    _firstReadSetProjectFormat->setHintToolTip( tr("If checked, the project size is set to this of the first image or video read within the project.") );
    _firstReadSetProjectFormat->setDefaultValue(true);

    _projectsPage->addKnob(_firstReadSetProjectFormat);


    _autoPreviewEnabledForNewProjects = _publicInterface->createKnob<KnobBool>("enableAutoPreviewNewProjects");
    _autoPreviewEnabledForNewProjects->setLabel(tr("Auto-preview enabled by default for new projects"));
    _autoPreviewEnabledForNewProjects->setHintToolTip( tr("If checked, then when creating a new project, the Auto-preview option"
                                                          " is enabled.") );
    _autoPreviewEnabledForNewProjects->setDefaultValue(true);

    _projectsPage->addKnob(_autoPreviewEnabledForNewProjects);


    _fixPathsOnProjectPathChanged = _publicInterface->createKnob<KnobBool>("autoFixRelativePaths");
    _fixPathsOnProjectPathChanged->setHintToolTip( tr("If checked, when a project-path changes (either the name or the value pointed to), %1 checks all file-path parameters in the project and tries to fix them.").arg( QString::fromUtf8(NATRON_APPLICATION_NAME) ) );
    _fixPathsOnProjectPathChanged->setLabel(tr("Auto fix relative file-paths"));
    _fixPathsOnProjectPathChanged->setDefaultValue(true);

    _projectsPage->addKnob(_fixPathsOnProjectPathChanged);

    _enableMappingFromDriveLettersToUNCShareNames = _publicInterface->createKnob<KnobBool>("useDriverLetters");
    _enableMappingFromDriveLettersToUNCShareNames->setHintToolTip( tr("This is only relevant for Windows: If checked, %1 will not convert a path starting with a drive letter from the file dialog to a network share name. You may use this if for example you want to share a same project with several users across facilities with different servers but where users have all the same drive attached to a server.").arg( QString::fromUtf8(NATRON_APPLICATION_NAME) ) );
    _enableMappingFromDriveLettersToUNCShareNames->setLabel(tr("Use drive letters instead of server names (Windows only)"));
#ifndef __NATRON_WIN32__
    _enableMappingFromDriveLettersToUNCShareNames->setEnabled(false);
#endif
    _projectsPage->addKnob(_enableMappingFromDriveLettersToUNCShareNames);
}

void
SettingsPrivate::initializeKnobsDocumentation()
{
    KnobHolderPtr thisShared = _publicInterface->shared_from_this();
    _documentationPage = _publicInterface->createKnob<KnobPage>("documentationPage");
    _documentationPage->setLabel(tr("Documentation"));

#ifdef NATRON_DOCUMENTATION_ONLINE
    _documentationSource = _publicInterface->createKnob<KnobChoice>("documentationSource");
    _documentationSource->setLabel( tr("Documentation Source"));
    _documentationSource->setHintToolTip( tr("Documentation source.") );
    _documentationSource->appendChoice(ChoiceOption("local",
                                                    tr("Local").toStdString(),
                                                    tr("Use the documentation distributed with the software.").toStdString()));
    _documentationSource->appendChoice(ChoiceOption("online",
                                                    tr("Online").toStdString(),
                                                    tr("Use the online version of the documentation (requires an internet connection).").toStdString()));
    _documentationSource->appendChoice(ChoiceOption("none",
                                                    tr("None").toStdString(),
                                                    tr("Disable documentation").toStdString()));
    _documentationSource->setDefaultValue(0);
    _documentationPage->addKnob(_documentationSource);
#endif

    /// used to store temp port for local webserver
    _wwwServerPort = _publicInterface->createKnob<KnobInt>("webserverPort");
    _wwwServerPort->setLabel(tr("Documentation local port (0=auto)"));
    _wwwServerPort->setHintToolTip( tr("The port onto which the documentation server will listen to. A value of 0 indicate that the documentation should automatically find a port by itself.") );
    _wwwServerPort->setDefaultValue(0);
    _documentationPage->addKnob(_wwwServerPort);
}

void
SettingsPrivate::initializeKnobsUserInterface()
{
    KnobHolderPtr thisShared = _publicInterface->shared_from_this();
    _uiPage = _publicInterface->createKnob<KnobPage>("uiPage");
    _uiPage->setLabel(tr("User Interface"));

    _notifyOnFileChange = _publicInterface->createKnob<KnobBool>("warnOnExternalChange");
    _notifyOnFileChange->setLabel(tr("Warn when a file changes externally"));
    _notifyOnFileChange->setHintToolTip( tr("When checked, if a file read from a file parameter changes externally, a warning will be displayed "
                                            "on the viewer. Turning this off will suspend the notification system.") );
    _notifyOnFileChange->setDefaultValue(true);
    _uiPage->addKnob(_notifyOnFileChange);

    _filedialogForWriters = _publicInterface->createKnob<KnobBool>("writeUseDialog");
    _filedialogForWriters->setLabel(tr("Prompt with file dialog when creating Write node"));
    _filedialogForWriters->setDefaultValue(true);
    _filedialogForWriters->setHintToolTip( tr("When checked, opens-up a file dialog when creating a Write node") );
    _uiPage->addKnob(_filedialogForWriters);


    _renderOnEditingFinished = _publicInterface->createKnob<KnobBool>("renderOnEditingFinished");
    _renderOnEditingFinished->setLabel(tr("Refresh viewer only when editing is finished"));
    _renderOnEditingFinished->setHintToolTip( tr("When checked, the viewer triggers a new render only when mouse is released when editing parameters, curves "
                                                 " or the timeline. This setting doesn't apply to roto splines editing.") );
    _uiPage->addKnob(_renderOnEditingFinished);


    _linearPickers = _publicInterface->createKnob<KnobBool>("linearPickers");
    _linearPickers->setLabel(tr("Linear color pickers"));
    _linearPickers->setHintToolTip( tr("When activated, all colors picked from the color parameters are linearized "
                                       "before being fetched. Otherwise they are in the same colorspace "
                                       "as the viewer they were picked from.") );
    _linearPickers->setDefaultValue(true);
    _uiPage->addKnob(_linearPickers);

    _maxPanelsOpened = _publicInterface->createKnob<KnobInt>("maxPanels");
    _maxPanelsOpened->setLabel(tr("Maximum number of open settings panels (0=\"unlimited\")"));
    _maxPanelsOpened->setHintToolTip( tr("This property holds the maximum number of settings panels that can be "
                                         "held by the properties dock at the same time."
                                         "The special value of 0 indicates there can be an unlimited number of panels opened.") );
    _maxPanelsOpened->disableSlider();
    _maxPanelsOpened->setRange(1, 100);
    _maxPanelsOpened->setDefaultValue(10);
    _uiPage->addKnob(_maxPanelsOpened);

    _useCursorPositionIncrements = _publicInterface->createKnob<KnobBool>("cursorPositionAwareFields");
    _useCursorPositionIncrements->setLabel(tr("Value increments based on cursor position"));
    _useCursorPositionIncrements->setHintToolTip( tr("When enabled, incrementing the value fields of parameters with the "
                                                     "mouse wheel or with arrow keys will increment the digits on the right "
                                                     "of the cursor. \n"
                                                     "When disabled, the value fields are incremented given what the plug-in "
                                                     "decided it should be. You can alter this increment by holding "
                                                     "Shift (x10) or Control (/10) while incrementing.") );
    _useCursorPositionIncrements->setDefaultValue(true);
    _uiPage->addKnob(_useCursorPositionIncrements);

    _defaultLayoutFile = _publicInterface->createKnob<KnobFile>("defaultLayout");
    _defaultLayoutFile->setLabel(tr("Default layout file"));
    _defaultLayoutFile->setHintToolTip( tr("When set, %1 uses the given layout file "
                                           "as default layout for new projects. You can export/import a layout to/from a file "
                                           "from the Layout menu. If empty, the default application layout is used.").arg( QString::fromUtf8(NATRON_APPLICATION_NAME) ) );
    _uiPage->addKnob(_defaultLayoutFile);

    _loadProjectsWorkspace = _publicInterface->createKnob<KnobBool>("loadProjectWorkspace");
    _loadProjectsWorkspace->setLabel(tr("Load workspace embedded within projects"));
    _loadProjectsWorkspace->setHintToolTip( tr("When checked, when loading a project, the workspace (windows layout) will also be loaded, otherwise it "
                                               "will use your current layout.") );
    _uiPage->addKnob(_loadProjectsWorkspace);
} // Settings::initializeKnobsUserInterface

void
SettingsPrivate::initializeKnobsColorManagement()
{
    KnobHolderPtr thisShared = _publicInterface->shared_from_this();
    _ocioTab = _publicInterface->createKnob<KnobPage>("ocioPage");
    _ocioTab->setLabel(tr("Color Management"));
    _ocioConfigKnob = _publicInterface->createKnob<KnobChoice>("ocioConfig");
    _knobsRequiringRestart.insert(_ocioConfigKnob);
    _ocioConfigKnob->setLabel(tr("OpenColorIO configuration"));

    std::vector<ChoiceOption> configs;
    int defaultIndex = 0;
    QStringList defaultOcioConfigsPaths = getDefaultOcioConfigPaths();
    Q_FOREACH(const QString &defaultOcioConfigsDir, defaultOcioConfigsPaths) {
        QDir ocioConfigsDir(defaultOcioConfigsDir);

        if ( ocioConfigsDir.exists() ) {
            QStringList entries = ocioConfigsDir.entryList(QDir::AllDirs | QDir::NoDotAndDotDot);
            for (int j = 0; j < entries.size(); ++j) {
                if ( entries[j] == QString::fromUtf8(NATRON_DEFAULT_OCIO_CONFIG_NAME) ) {
                    defaultIndex = j;
                }
                configs.push_back(ChoiceOption( entries[j].toStdString(), "",""));

            }

            break; //if we found 1 OpenColorIO-Configs directory, skip the next
        }
    }
    configs.push_back(ChoiceOption(NATRON_CUSTOM_OCIO_CONFIG_NAME, "", ""));

    _ocioConfigKnob->populateChoices(configs);
    _ocioConfigKnob->setDefaultValue(defaultIndex);
    _ocioConfigKnob->setHintToolTip( tr("Select the OpenColorIO configuration you would like to use globally for all "
                                        "operators and plugins that use OpenColorIO, by setting the \"OCIO\" "
                                        "environment variable. Only nodes created after changing this parameter will take "
                                        "it into account. "
                                        "When \"%1\" is selected, the "
                                        "\"Custom OpenColorIO config file\" parameter is used.").arg( QString::fromUtf8(NATRON_CUSTOM_OCIO_CONFIG_NAME) ) +
                                     QLatin1Char('\n') +
                                     tr("Changing this requires a restart of the application to take effect.")  );

    _ocioTab->addKnob(_ocioConfigKnob);

    _customOcioConfigFile = _publicInterface->createKnob<KnobFile>("ocioCustomConfigFile");

    _customOcioConfigFile->setLabel( tr("Custom OpenColorIO configuration file"));
    _knobsRequiringRestart.insert(_customOcioConfigFile);

    if (_ocioConfigKnob->getNumEntries() == 1) {
        _customOcioConfigFile->setEnabled(true);
    } else {
        _customOcioConfigFile->setEnabled(false);
    }

    _customOcioConfigFile->setHintToolTip( tr("OpenColorIO configuration file (config.ocio) to use when \"%1\" "
                                              "is selected as the OpenColorIO config.").arg( QString::fromUtf8(NATRON_CUSTOM_OCIO_CONFIG_NAME) ) +
                                           QLatin1Char('\n') +
                                           tr("Changing this requires a restart of the application to take effect.") );
    _ocioTab->addKnob(_customOcioConfigFile);


    _ocioStartupCheck = _publicInterface->createKnob<KnobBool>("sartupCheckOCIO");
    _ocioStartupCheck->setLabel(tr("Warn on startup if OpenColorIO config is not the default"));
    _ocioStartupCheck->setDefaultValue(true);

    _ocioTab->addKnob(_ocioStartupCheck);
} // Settings::initializeKnobsColorManagement

void
SettingsPrivate::initializeKnobsAppearance()
{

    KnobHolderPtr thisShared = _publicInterface->shared_from_this();
    _appearanceTab = _publicInterface->createKnob<KnobPage>("appearancePage");
    _appearanceTab->setLabel(tr("Appearance"));

    _defaultAppearanceVersion = _publicInterface->createKnob<KnobInt>("appearanceVersion");
    _defaultAppearanceVersion->setLabel(tr("Appearance version"));
    _defaultAppearanceVersion->setDefaultValue(NATRON_DEFAULT_APPEARANCE_VERSION);
    _defaultAppearanceVersion->setSecret(true);
    _appearanceTab->addKnob(_defaultAppearanceVersion);

    _systemFontChoice = _publicInterface->createKnob<KnobChoice>("systemFont");
    _systemFontChoice->setHintToolTip( tr("List of all fonts available on the system.") +
                                      QLatin1Char('\n') +
                                      tr("Changing this requires a restart of the application to take effect.")  );
    _systemFontChoice->setLabel(tr("Font"));
    _systemFontChoice->setAddNewLine(false);
    _systemFontChoice->setDefaultValueFromID(NATRON_FONT);
    _knobsRequiringRestart.insert(_systemFontChoice);
    _appearanceTab->addKnob(_systemFontChoice);

    _fontSize = _publicInterface->createKnob<KnobInt>("fontSize");
    _fontSize->setLabel(tr("Font size"));
    _fontSize->setHintToolTip( tr("The application font size") +
                               QLatin1Char('\n') +
                              tr("Changing this requires a restart of the application to take effect.") );
    _fontSize->setDefaultValue(NATRON_FONT_SIZE_DEFAULT);
    _knobsRequiringRestart.insert(_fontSize);
    _appearanceTab->addKnob(_fontSize);

    _qssFile = _publicInterface->createKnob<KnobFile>("stylesheetFile");
    _qssFile->setLabel(tr("Stylesheet file (.qss)"));
    _knobsRequiringRestart.insert(_qssFile);
    _qssFile->setHintToolTip( tr("When pointing to a valid .qss file, the stylesheet of the application will be set according to this file instead of the default "
                                 "stylesheet. You can adapt the default stylesheet that can be found in your distribution of %1.").arg( QString::fromUtf8(NATRON_APPLICATION_NAME) ) +
                              QLatin1Char('\n') +
                              tr("Changing this requires a restart of the application to take effect.") );
    _appearanceTab->addKnob(_qssFile);
} // Settings::initializeKnobsAppearance

void
SettingsPrivate::initializeKnobsGuiColors()
{
    KnobHolderPtr thisShared = _publicInterface->shared_from_this();
    _guiColorsTab =_publicInterface-> createKnob<KnobPage>("mainWindowAppearancePage");
    _guiColorsTab->setLabel(tr("Main Window"));
    _appearanceTab->addKnob(_guiColorsTab);

    _useBWIcons = _publicInterface->createKnob<KnobBool>("useBwIcons");
    _useBWIcons->setLabel(tr("Use black & white toolbutton icons"));
    _useBWIcons->setHintToolTip( tr("When checked, the tools icons in the left toolbar are greyscale. Changing this takes "
                                    "effect upon the next launch of the application.") );
    _useBWIcons->setDefaultValue(false);
    _guiColorsTab->addKnob(_useBWIcons);


    _sunkenColor =  _publicInterface->createKnob<KnobColor>("sunken", 3);
    _sunkenColor->setLabel(tr("Sunken"));
    _sunkenColor->setSimplified(true);
    _sunkenColor->setInternalColorspaceName(kColorKnobDefaultUIColorspaceName);
    _sunkenColor->setDefaultValue(0.12, DimIdx(0));
    _sunkenColor->setDefaultValue(0.12, DimIdx(1));
    _sunkenColor->setDefaultValue(0.12, DimIdx(2));

    _guiColorsTab->addKnob(_sunkenColor);

    _baseColor =  _publicInterface->createKnob<KnobColor>("base", 3);
    _baseColor->setLabel(tr("Base"));
    _baseColor->setSimplified(true);
    _baseColor->setInternalColorspaceName(kColorKnobDefaultUIColorspaceName);
    _baseColor->setDefaultValue(0.19, DimIdx(0));
    _baseColor->setDefaultValue(0.19, DimIdx(1));
    _baseColor->setDefaultValue(0.19, DimIdx(2));

    _guiColorsTab->addKnob(_baseColor);

    _raisedColor =  _publicInterface->createKnob<KnobColor>("raised", 3);
    _raisedColor->setLabel(tr("Raised"));
    _raisedColor->setSimplified(true);
    _raisedColor->setInternalColorspaceName(kColorKnobDefaultUIColorspaceName);
    _raisedColor->setDefaultValue(0.28, DimIdx(0));
    _raisedColor->setDefaultValue(0.28, DimIdx(1));
    _raisedColor->setDefaultValue(0.28, DimIdx(2));

    _guiColorsTab->addKnob(_raisedColor);

    _selectionColor =  _publicInterface->createKnob<KnobColor>("selection", 3);
    _selectionColor->setLabel(tr("Selection"));
    _selectionColor->setSimplified(true);
    _selectionColor->setInternalColorspaceName(kColorKnobDefaultUIColorspaceName);
    _selectionColor->setDefaultValue(0.95, DimIdx(0));
    _selectionColor->setDefaultValue(0.54, DimIdx(1));
    _selectionColor->setDefaultValue(0., DimIdx(2));

    _guiColorsTab->addKnob(_selectionColor);

    _textColor =  _publicInterface->createKnob<KnobColor>("text", 3);
    _textColor->setLabel(tr("Text"));
    _textColor->setSimplified(true);
    _textColor->setInternalColorspaceName(kColorKnobDefaultUIColorspaceName);
    _textColor->setDefaultValue(0.78, DimIdx(0));
    _textColor->setDefaultValue(0.78, DimIdx(1));
    _textColor->setDefaultValue(0.78, DimIdx(2));

    _guiColorsTab->addKnob(_textColor);

    _altTextColor =  _publicInterface->createKnob<KnobColor>("unmodifiedText", 3);
    _altTextColor->setLabel(tr("Unmodified text"));
    _altTextColor->setSimplified(true);
    _altTextColor->setInternalColorspaceName(kColorKnobDefaultUIColorspaceName);
    _altTextColor->setDefaultValue(0.6, DimIdx(0));
    _altTextColor->setDefaultValue(0.6, DimIdx(1));
    _altTextColor->setDefaultValue(0.6, DimIdx(2));

    _guiColorsTab->addKnob(_altTextColor);

    _timelinePlayheadColor =  _publicInterface->createKnob<KnobColor>("timelinePlayhead", 3);
    _timelinePlayheadColor->setLabel(tr("Timeline playhead"));
    _timelinePlayheadColor->setSimplified(true);
    _timelinePlayheadColor->setInternalColorspaceName(kColorKnobDefaultUIColorspaceName);
    _timelinePlayheadColor->setDefaultValue(0.95, DimIdx(0));
    _timelinePlayheadColor->setDefaultValue(0.54, DimIdx(1));
    _timelinePlayheadColor->setDefaultValue(0., DimIdx(2));

    _guiColorsTab->addKnob(_timelinePlayheadColor);


    _timelineBGColor =  _publicInterface->createKnob<KnobColor>("timelineBG", 3);
    _timelineBGColor->setLabel(tr("Timeline background"));
    _timelineBGColor->setSimplified(true);
    _timelineBGColor->setInternalColorspaceName(kColorKnobDefaultUIColorspaceName);
    _timelineBGColor->setDefaultValue(0, DimIdx(0));
    _timelineBGColor->setDefaultValue(0, DimIdx(1));
    _timelineBGColor->setDefaultValue(0., DimIdx(2));

    _guiColorsTab->addKnob(_timelineBGColor);

    _timelineBoundsColor =  _publicInterface->createKnob<KnobColor>("timelineBound", 3);
    _timelineBoundsColor->setLabel(tr("Timeline bounds"));
    _timelineBoundsColor->setSimplified(true);
    _timelineBoundsColor->setInternalColorspaceName(kColorKnobDefaultUIColorspaceName);
    _timelineBoundsColor->setDefaultValue(0.81, DimIdx(0));
    _timelineBoundsColor->setDefaultValue(0.27, DimIdx(1));
    _timelineBoundsColor->setDefaultValue(0.02, DimIdx(2));

    _guiColorsTab->addKnob(_timelineBoundsColor);

    _cachedFrameColor =  _publicInterface->createKnob<KnobColor>("cachedFrame", 3);
    _cachedFrameColor->setLabel(tr("Cached frame"));
    _cachedFrameColor->setSimplified(true);
    _cachedFrameColor->setInternalColorspaceName(kColorKnobDefaultUIColorspaceName);
    _cachedFrameColor->setDefaultValue(0.56, DimIdx(0));
    _cachedFrameColor->setDefaultValue(0.79, DimIdx(1));
    _cachedFrameColor->setDefaultValue(0.4, DimIdx(2));

    _guiColorsTab->addKnob(_cachedFrameColor);


    _interpolatedColor =  _publicInterface->createKnob<KnobColor>("interpValue", 3);
    _interpolatedColor->setLabel(tr("Interpolated value"));
    _interpolatedColor->setSimplified(true);
    _interpolatedColor->setInternalColorspaceName(kColorKnobDefaultUIColorspaceName);
    _interpolatedColor->setDefaultValue(0.34, DimIdx(0));
    _interpolatedColor->setDefaultValue(0.46, DimIdx(1));
    _interpolatedColor->setDefaultValue(0.6, DimIdx(2));

    _guiColorsTab->addKnob(_interpolatedColor);

    _keyframeColor =  _publicInterface->createKnob<KnobColor>("keyframe", 3);
    _keyframeColor->setLabel(tr("Keyframe"));
    _keyframeColor->setSimplified(true);
    _keyframeColor->setInternalColorspaceName(kColorKnobDefaultUIColorspaceName);
    _keyframeColor->setDefaultValue(0.08, DimIdx(0));
    _keyframeColor->setDefaultValue(0.38, DimIdx(1));
    _keyframeColor->setDefaultValue(0.97, DimIdx(2));

    _guiColorsTab->addKnob(_keyframeColor);

    _trackerKeyframeColor =  _publicInterface->createKnob<KnobColor>("trackUserKeyframe", 3);
    _trackerKeyframeColor->setLabel(tr("Track User Keyframes"));
    _trackerKeyframeColor->setSimplified(true);
    _trackerKeyframeColor->setInternalColorspaceName(kColorKnobDefaultUIColorspaceName);
    _trackerKeyframeColor->setDefaultValue(0.7, DimIdx(0));
    _trackerKeyframeColor->setDefaultValue(0.78, DimIdx(1));
    _trackerKeyframeColor->setDefaultValue(0.39, DimIdx(2));

    _guiColorsTab->addKnob(_trackerKeyframeColor);

    _exprColor =  _publicInterface->createKnob<KnobColor>("exprCoor", 3);
    _exprColor->setLabel(tr("Expression"));
    _exprColor->setSimplified(true);
    _exprColor->setInternalColorspaceName(kColorKnobDefaultUIColorspaceName);
    _exprColor->setDefaultValue(0.7, DimIdx(0));
    _exprColor->setDefaultValue(0.78, DimIdx(1));
    _exprColor->setDefaultValue(0.39, DimIdx(2));

    _guiColorsTab->addKnob(_exprColor);

    _sliderColor =  _publicInterface->createKnob<KnobColor>("slider", 3);
    _sliderColor->setLabel(tr("Slider"));
    _sliderColor->setSimplified(true);
    _sliderColor->setInternalColorspaceName(kColorKnobDefaultUIColorspaceName);
    _sliderColor->setDefaultValue(0.33, DimIdx(0));
    _sliderColor->setDefaultValue(0.45, DimIdx(1));
    _sliderColor->setDefaultValue(0.44, DimIdx(2));

    _guiColorsTab->addKnob(_sliderColor);

} // Settings::initializeKnobsGuiColors


void
SettingsPrivate::initializeKnobsDopeSheetColors()
{
    KnobHolderPtr thisShared = _publicInterface->shared_from_this();
    _animationColorsTab = _publicInterface->createKnob<KnobPage>("animationModuleColorPage");
    _animationColorsTab->setLabel(tr("Animation Module"));
    _appearanceTab->addKnob(_animationColorsTab);

    _animationViewBackgroundColor = _publicInterface->createKnob<KnobColor>("animationViewBGColor", 3);
    _animationViewBackgroundColor->setLabel(tr("Background Color"));
    _animationViewBackgroundColor->setSimplified(true);
    _animationViewBackgroundColor->setInternalColorspaceName(kColorKnobDefaultUIColorspaceName);
    _animationViewBackgroundColor->setDefaultValue(0.19, DimIdx(0));
    _animationViewBackgroundColor->setDefaultValue(0.19, DimIdx(1));
    _animationViewBackgroundColor->setDefaultValue(0.19, DimIdx(2));

    _animationColorsTab->addKnob(_animationViewBackgroundColor);

    _dopesheetRootSectionBackgroundColor = _publicInterface->createKnob<KnobColor>("dopesheetRootSectionBackground", 4);
    _dopesheetRootSectionBackgroundColor->setLabel(tr("Root section background color"));
    _dopesheetRootSectionBackgroundColor->setSimplified(true);
    _dopesheetRootSectionBackgroundColor->setInternalColorspaceName(kColorKnobDefaultUIColorspaceName);
    _dopesheetRootSectionBackgroundColor->setDefaultValue(0.204, DimIdx(0));
    _dopesheetRootSectionBackgroundColor->setDefaultValue(0.204, DimIdx(1));
    _dopesheetRootSectionBackgroundColor->setDefaultValue(0.204, DimIdx(2));
    _dopesheetRootSectionBackgroundColor->setDefaultValue(0.2, DimIdx(3));

    _animationColorsTab->addKnob(_dopesheetRootSectionBackgroundColor);

    _dopesheetKnobSectionBackgroundColor = _publicInterface->createKnob<KnobColor>("dopesheetParamSectionBackground", 4);
    _dopesheetKnobSectionBackgroundColor->setLabel(tr("Parameter background color"));
    _dopesheetKnobSectionBackgroundColor->setSimplified(true);
    _dopesheetKnobSectionBackgroundColor->setInternalColorspaceName(kColorKnobDefaultUIColorspaceName);
    _dopesheetKnobSectionBackgroundColor->setDefaultValue(0.443, DimIdx(0));
    _dopesheetKnobSectionBackgroundColor->setDefaultValue(0.443, DimIdx(1));
    _dopesheetKnobSectionBackgroundColor->setDefaultValue(0.443, DimIdx(2));
    _dopesheetKnobSectionBackgroundColor->setDefaultValue(0.2, DimIdx(2));

    _animationColorsTab->addKnob(_dopesheetKnobSectionBackgroundColor);

    _animationViewScaleColor = _publicInterface->createKnob<KnobColor>("animationViewScaleColor", 3);
    _animationViewScaleColor->setLabel(tr("Scale Text Color"));
    _animationViewScaleColor->setSimplified(true);
    _animationViewScaleColor->setInternalColorspaceName(kColorKnobDefaultUIColorspaceName);
    _animationViewScaleColor->setDefaultValue(0.714, DimIdx(0));
    _animationViewScaleColor->setDefaultValue(0.718, DimIdx(1));
    _animationViewScaleColor->setDefaultValue(0.714, DimIdx(2));

    _animationColorsTab->addKnob(_animationViewScaleColor);

    _animationViewGridColor = _publicInterface->createKnob<KnobColor>("animationViewGridColor", 3);
    _animationViewGridColor->setLabel(tr("Grid Color"));
    _animationViewGridColor->setSimplified(true);
    _animationViewGridColor->setInternalColorspaceName(kColorKnobDefaultUIColorspaceName);
    _animationViewGridColor->setDefaultValue(0.35, DimIdx(0));
    _animationViewGridColor->setDefaultValue(0.35, DimIdx(1));
    _animationViewGridColor->setDefaultValue(0.35, DimIdx(2));
    _animationColorsTab->addKnob(_animationViewGridColor);

} // initializeKnobsDopeSheetColors

void
SettingsPrivate::initializeKnobsNodeGraphColors()
{
    KnobHolderPtr thisShared = _publicInterface->shared_from_this();
    _nodegraphColorsTab = _publicInterface->createKnob<KnobPage>("nodeGraphColorsPage");
    _nodegraphColorsTab->setLabel(tr("Node Graph"));
    _appearanceTab->addKnob(_nodegraphColorsTab);

    _usePluginIconsInNodeGraph = _publicInterface->createKnob<KnobBool>("usePluginIcons");
    _usePluginIconsInNodeGraph->setLabel(tr("Display plug-in icon on node-graph"));
    _usePluginIconsInNodeGraph->setHintToolTip( tr("When checked, each node that has a plug-in icon will display it in the node-graph."
                                                   "Changing this option will not affect already existing nodes, unless a restart of Natron is made.") );
    _usePluginIconsInNodeGraph->setAddNewLine(false);
    _usePluginIconsInNodeGraph->setDefaultValue(true);

    _nodegraphColorsTab->addKnob(_usePluginIconsInNodeGraph);

    _useAntiAliasing = _publicInterface->createKnob<KnobBool>("antiAliasing");
    _useAntiAliasing->setLabel(tr("Anti-Aliasing"));
    _useAntiAliasing->setHintToolTip( tr("When checked, the node graph will be painted using anti-aliasing. Unchecking it may increase performances."
                                         " Changing this requires a restart of Natron") );
    _useAntiAliasing->setDefaultValue(true);

    _nodegraphColorsTab->addKnob(_useAntiAliasing);


    _defaultNodeColor = _publicInterface->createKnob<KnobColor>("defaultNodeColor", 3);
    _defaultNodeColor->setLabel(tr("Default node color"));
    _defaultNodeColor->setSimplified(true);
    _defaultNodeColor->setInternalColorspaceName(kColorKnobDefaultUIColorspaceName);
    _defaultNodeColor->setHintToolTip( tr("The default color used for newly created nodes.") );
    _defaultNodeColor->setDefaultValue(0.7, DimIdx(0));
    _defaultNodeColor->setDefaultValue(0.7, DimIdx(1));
    _defaultNodeColor->setDefaultValue(0.7, DimIdx(2));

    _nodegraphColorsTab->addKnob(_defaultNodeColor);


    _cloneColor = _publicInterface->createKnob<KnobColor>("cloneColor", 3);
    _cloneColor->setLabel(tr("Clone Color"));
    _cloneColor->setSimplified(true);
    _cloneColor->setInternalColorspaceName(kColorKnobDefaultUIColorspaceName);
    _cloneColor->setHintToolTip( tr("The default color used for clone nodes.") );
    _cloneColor->setDefaultValue(0.78, DimIdx(0));
    _cloneColor->setDefaultValue(0.27, DimIdx(1));
    _cloneColor->setDefaultValue(0.39, DimIdx(2));

    _nodegraphColorsTab->addKnob(_cloneColor);



    _defaultBackdropColor =  _publicInterface->createKnob<KnobColor>("backdropColor", 3);
    _defaultBackdropColor->setLabel(tr("Default backdrop color"));
    _defaultBackdropColor->setSimplified(true);
    _defaultBackdropColor->setInternalColorspaceName(kColorKnobDefaultUIColorspaceName);
    _defaultBackdropColor->setHintToolTip( tr("The default color used for newly created backdrop nodes.") );
    _defaultBackdropColor->setDefaultValue(0.45, DimIdx(0));
    _defaultBackdropColor->setDefaultValue(0.45, DimIdx(1));
    _defaultBackdropColor->setDefaultValue(0.45, DimIdx(2));

    _nodegraphColorsTab->addKnob(_defaultBackdropColor);

    _defaultReaderColor =  _publicInterface->createKnob<KnobColor>("readerColor", 3);
    _defaultReaderColor->setLabel(tr(PLUGIN_GROUP_IMAGE_READERS));
    _defaultReaderColor->setSimplified(true);
    _defaultReaderColor->setInternalColorspaceName(kColorKnobDefaultUIColorspaceName);
    _defaultReaderColor->setHintToolTip( tr("The color used for newly created Reader nodes.") );
    _defaultReaderColor->setDefaultValue(0.7, DimIdx(0));
    _defaultReaderColor->setDefaultValue(0.7, DimIdx(1));
    _defaultReaderColor->setDefaultValue(0.7, DimIdx(2));

    _nodegraphColorsTab->addKnob(_defaultReaderColor);

    _defaultWriterColor =  _publicInterface->createKnob<KnobColor>("writerColor", 3);
    _defaultWriterColor->setLabel(tr(PLUGIN_GROUP_IMAGE_WRITERS));
    _defaultWriterColor->setSimplified(true);
    _defaultWriterColor->setInternalColorspaceName(kColorKnobDefaultUIColorspaceName);
    _defaultWriterColor->setHintToolTip( tr("The color used for newly created Writer nodes.") );
    _defaultWriterColor->setDefaultValue(0.75, DimIdx(0));
    _defaultWriterColor->setDefaultValue(0.75, DimIdx(1));
    _defaultWriterColor->setDefaultValue(0., DimIdx(2));

    _nodegraphColorsTab->addKnob(_defaultWriterColor);

    _defaultGeneratorColor =  _publicInterface->createKnob<KnobColor>("generatorColor", 3);
    _defaultGeneratorColor->setLabel(tr("Generators"));
    _defaultGeneratorColor->setSimplified(true);
    _defaultGeneratorColor->setInternalColorspaceName(kColorKnobDefaultUIColorspaceName);
    _defaultGeneratorColor->setHintToolTip( tr("The color used for newly created Generator nodes.") );
    _defaultGeneratorColor->setDefaultValue(0.3, DimIdx(0));
    _defaultGeneratorColor->setDefaultValue(0.5, DimIdx(1));
    _defaultGeneratorColor->setDefaultValue(0.2, DimIdx(2));

    _nodegraphColorsTab->addKnob(_defaultGeneratorColor);

    _defaultColorGroupColor =  _publicInterface->createKnob<KnobColor>("colorNodesColor", 3);
    _defaultColorGroupColor->setLabel(tr("Color group"));
    _defaultColorGroupColor->setSimplified(true);
    _defaultColorGroupColor->setInternalColorspaceName(kColorKnobDefaultUIColorspaceName);
    _defaultColorGroupColor->setHintToolTip( tr("The color used for newly created Color nodes.") );
    _defaultColorGroupColor->setDefaultValue(0.48, DimIdx(0));
    _defaultColorGroupColor->setDefaultValue(0.66, DimIdx(1));
    _defaultColorGroupColor->setDefaultValue(1., DimIdx(2));

    _nodegraphColorsTab->addKnob(_defaultColorGroupColor);

    _defaultFilterGroupColor =  _publicInterface->createKnob<KnobColor>("filterNodesColor", 3);
    _defaultFilterGroupColor->setLabel(tr("Filter group"));
    _defaultFilterGroupColor->setSimplified(true);
    _defaultFilterGroupColor->setInternalColorspaceName(kColorKnobDefaultUIColorspaceName);
    _defaultFilterGroupColor->setHintToolTip( tr("The color used for newly created Filter nodes.") );
    _defaultFilterGroupColor->setDefaultValue(0.8, DimIdx(0));
    _defaultFilterGroupColor->setDefaultValue(0.5, DimIdx(1));
    _defaultFilterGroupColor->setDefaultValue(0.3, DimIdx(2));

    _nodegraphColorsTab->addKnob(_defaultFilterGroupColor);

    _defaultTransformGroupColor =  _publicInterface->createKnob<KnobColor>("transformNodesColor", 3);
    _defaultTransformGroupColor->setLabel(tr("Transform group"));
    _defaultTransformGroupColor->setSimplified(true);
    _defaultTransformGroupColor->setInternalColorspaceName(kColorKnobDefaultUIColorspaceName);
    _defaultTransformGroupColor->setHintToolTip( tr("The color used for newly created Transform nodes.") );
    _defaultTransformGroupColor->setDefaultValue(0.7, DimIdx(0));
    _defaultTransformGroupColor->setDefaultValue(0.3, DimIdx(1));
    _defaultTransformGroupColor->setDefaultValue(0.1, DimIdx(2));

    _nodegraphColorsTab->addKnob(_defaultTransformGroupColor);

    _defaultTimeGroupColor =  _publicInterface->createKnob<KnobColor>("timeNodesColor", 3);
    _defaultTimeGroupColor->setLabel(tr("Time group"));
    _defaultTimeGroupColor->setSimplified(true);
    _defaultTimeGroupColor->setInternalColorspaceName(kColorKnobDefaultUIColorspaceName);
    _defaultTimeGroupColor->setHintToolTip( tr("The color used for newly created Time nodes.") );
    _defaultTimeGroupColor->setDefaultValue(0.7, DimIdx(0));
    _defaultTimeGroupColor->setDefaultValue(0.65, DimIdx(1));
    _defaultTimeGroupColor->setDefaultValue(0.35, DimIdx(2));

    _nodegraphColorsTab->addKnob(_defaultTimeGroupColor);

    _defaultDrawGroupColor =  _publicInterface->createKnob<KnobColor>("drawNodesColor", 3);
    _defaultDrawGroupColor->setLabel(tr("Draw group"));
    _defaultDrawGroupColor->setSimplified(true);
    _defaultDrawGroupColor->setInternalColorspaceName(kColorKnobDefaultUIColorspaceName);
    _defaultDrawGroupColor->setHintToolTip( tr("The color used for newly created Draw nodes.") );
    _defaultDrawGroupColor->setDefaultValue(0.75, DimIdx(0));
    _defaultDrawGroupColor->setDefaultValue(0.75, DimIdx(1));
    _defaultDrawGroupColor->setDefaultValue(0.75, DimIdx(2));

    _nodegraphColorsTab->addKnob(_defaultDrawGroupColor);

    _defaultKeyerGroupColor =  _publicInterface->createKnob<KnobColor>("keyerNodesColor", 3);
    _defaultKeyerGroupColor->setLabel( tr("Keyer group"));
    _defaultKeyerGroupColor->setSimplified(true);
    _defaultKeyerGroupColor->setInternalColorspaceName(kColorKnobDefaultUIColorspaceName);
    _defaultKeyerGroupColor->setHintToolTip( tr("The color used for newly created Keyer nodes.") );
    _defaultKeyerGroupColor->setDefaultValue(0., DimIdx(0));
    _defaultKeyerGroupColor->setDefaultValue(1, DimIdx(1));
    _defaultKeyerGroupColor->setDefaultValue(0., DimIdx(2));

    _nodegraphColorsTab->addKnob(_defaultKeyerGroupColor);

    _defaultChannelGroupColor =  _publicInterface->createKnob<KnobColor>("channelNodesColor", 3);
    _defaultChannelGroupColor->setLabel(tr("Channel group"));
    _defaultChannelGroupColor->setSimplified(true);
    _defaultChannelGroupColor->setInternalColorspaceName(kColorKnobDefaultUIColorspaceName);
    _defaultChannelGroupColor->setHintToolTip( tr("The color used for newly created Channel nodes.") );
    _defaultChannelGroupColor->setDefaultValue(0.6, DimIdx(0));
    _defaultChannelGroupColor->setDefaultValue(0.24, DimIdx(1));
    _defaultChannelGroupColor->setDefaultValue(0.39, DimIdx(2));

    _nodegraphColorsTab->addKnob(_defaultChannelGroupColor);

    _defaultMergeGroupColor =  _publicInterface->createKnob<KnobColor>("defaultMergeColor", 3);
    _defaultMergeGroupColor->setLabel(tr("Merge group"));
    _defaultMergeGroupColor->setSimplified(true);
    _defaultMergeGroupColor->setInternalColorspaceName(kColorKnobDefaultUIColorspaceName);
    _defaultMergeGroupColor->setHintToolTip( tr("The color used for newly created Merge nodes.") );
    _defaultMergeGroupColor->setDefaultValue(0.3, DimIdx(0));
    _defaultMergeGroupColor->setDefaultValue(0.37, DimIdx(1));
    _defaultMergeGroupColor->setDefaultValue(0.776, DimIdx(2));

    _nodegraphColorsTab->addKnob(_defaultMergeGroupColor);

    _defaultViewsGroupColor =  _publicInterface->createKnob<KnobColor>("defaultViewsColor", 3);
    _defaultViewsGroupColor->setLabel(tr("Views group"));
    _defaultViewsGroupColor->setSimplified(true);
    _defaultViewsGroupColor->setInternalColorspaceName(kColorKnobDefaultUIColorspaceName);
    _defaultViewsGroupColor->setHintToolTip( tr("The color used for newly created Views nodes.") );
    _defaultViewsGroupColor->setDefaultValue(0.5, DimIdx(0));
    _defaultViewsGroupColor->setDefaultValue(0.9, DimIdx(1));
    _defaultViewsGroupColor->setDefaultValue(0.7, DimIdx(2));

    _nodegraphColorsTab->addKnob(_defaultViewsGroupColor);

    _defaultDeepGroupColor =  _publicInterface->createKnob<KnobColor>("defaultDeepColor", 3);
    _defaultDeepGroupColor->setLabel(tr("Deep group"));
    _defaultDeepGroupColor->setSimplified(true);
    _defaultDeepGroupColor->setInternalColorspaceName(kColorKnobDefaultUIColorspaceName);
    _defaultDeepGroupColor->setHintToolTip( tr("The color used for newly created Deep nodes.") );
    _defaultDeepGroupColor->setDefaultValue(0., DimIdx(0));
    _defaultDeepGroupColor->setDefaultValue(0., DimIdx(1));
    _defaultDeepGroupColor->setDefaultValue(0.38, DimIdx(2));

    _nodegraphColorsTab->addKnob(_defaultDeepGroupColor);

} // Settings::initializeKnobsNodeGraphColors

void
SettingsPrivate::initializeKnobsScriptEditorColors()
{
    KnobHolderPtr thisShared = _publicInterface->shared_from_this();
    _scriptEditorColorsTab = _publicInterface->createKnob<KnobPage>("scriptEditorAppearancePage");
    _scriptEditorColorsTab->setLabel(tr("Script Editor"));
    _scriptEditorColorsTab->setParentKnob(_appearanceTab);

    _scriptEditorFontChoice = _publicInterface->createKnob<KnobChoice>("scriptEditorFont");
    _scriptEditorFontChoice->setHintToolTip( tr("List of all fonts available on the system") );
    _scriptEditorFontChoice->setDefaultValueFromID(NATRON_SCRIPT_FONT);
    _scriptEditorFontChoice->setLabel(tr("Font"));

    _scriptEditorColorsTab->addKnob(_scriptEditorFontChoice);

    _scriptEditorFontSize = _publicInterface->createKnob<KnobInt>("scriptEditorFontSize");
    _scriptEditorFontSize->setHintToolTip( tr("The font size") );
    _scriptEditorFontSize->setLabel(tr("Font Size"));
    _scriptEditorFontSize->setDefaultValue(NATRON_FONT_SIZE_DEFAULT);

    _scriptEditorColorsTab->addKnob(_scriptEditorFontSize);

    _curLineColor = _publicInterface->createKnob<KnobColor>("currentLineColor", 3);
    _curLineColor->setLabel(tr("Current Line Color"));
    _curLineColor->setSimplified(true);
    _curLineColor->setInternalColorspaceName(kColorKnobDefaultUIColorspaceName);
    _curLineColor->setDefaultValue(0.35, DimIdx(0));
    _curLineColor->setDefaultValue(0.35, DimIdx(1));
    _curLineColor->setDefaultValue(0.35, DimIdx(2));

    _scriptEditorColorsTab->addKnob(_curLineColor);

    _keywordColor = _publicInterface->createKnob<KnobColor>("keywordColor", 3);
    _keywordColor->setLabel(tr("Keyword Color"));
    _keywordColor->setSimplified(true);
    _keywordColor->setInternalColorspaceName(kColorKnobDefaultUIColorspaceName);
    _keywordColor->setDefaultValue(0.7, DimIdx(0));
    _keywordColor->setDefaultValue(0.7, DimIdx(1));
    _keywordColor->setDefaultValue(0., DimIdx(2));

    _scriptEditorColorsTab->addKnob(_keywordColor);

    _operatorColor = _publicInterface->createKnob<KnobColor>("operatorColor", 3);
    _operatorColor->setLabel(tr("Operator Color"));
    _operatorColor->setSimplified(true);
    _operatorColor->setInternalColorspaceName(kColorKnobDefaultUIColorspaceName);
    _operatorColor->setDefaultValue(0.78, DimIdx(0));
    _operatorColor->setDefaultValue(0.78, DimIdx(1));
    _operatorColor->setDefaultValue(0.78, DimIdx(2));

    _scriptEditorColorsTab->addKnob(_operatorColor);

    _braceColor = _publicInterface->createKnob<KnobColor>("braceColor", 3);
    _braceColor->setLabel(tr("Brace Color"));
    _braceColor->setSimplified(true);
    _braceColor->setInternalColorspaceName(kColorKnobDefaultUIColorspaceName);
    _braceColor->setDefaultValue(0.85, DimIdx(0));
    _braceColor->setDefaultValue(0.85, DimIdx(1));
    _braceColor->setDefaultValue(0.85, DimIdx(2));

    _scriptEditorColorsTab->addKnob(_braceColor);

    _defClassColor = _publicInterface->createKnob<KnobColor>("classDefColor", 3);
    _defClassColor->setLabel(tr("Class Def Color"));
    _defClassColor->setSimplified(true);
    _defClassColor->setInternalColorspaceName(kColorKnobDefaultUIColorspaceName);
    _defClassColor->setDefaultValue(0.7, DimIdx(0));
    _defClassColor->setDefaultValue(0.7, DimIdx(1));
    _defClassColor->setDefaultValue(0., DimIdx(2));

    _scriptEditorColorsTab->addKnob(_defClassColor);

    _stringsColor = _publicInterface->createKnob<KnobColor>("stringsColor", 3);
    _stringsColor->setLabel( tr("Strings Color"));
    _stringsColor->setSimplified(true);
    _stringsColor->setInternalColorspaceName(kColorKnobDefaultUIColorspaceName);
    _stringsColor->setDefaultValue(0.8, DimIdx(0));
    _stringsColor->setDefaultValue(0.2, DimIdx(1));
    _stringsColor->setDefaultValue(0., DimIdx(2));

    _scriptEditorColorsTab->addKnob(_stringsColor);

    _commentsColor = _publicInterface->createKnob<KnobColor>("commentsColor", 3);
    _commentsColor->setLabel(tr("Comments Color"));
    _commentsColor->setSimplified(true);
    _commentsColor->setInternalColorspaceName(kColorKnobDefaultUIColorspaceName);
    _commentsColor->setDefaultValue(0.25, DimIdx(0));
    _commentsColor->setDefaultValue(0.6, DimIdx(1));
    _commentsColor->setDefaultValue(0.25, DimIdx(2));

    _scriptEditorColorsTab->addKnob(_commentsColor);

    _selfColor = _publicInterface->createKnob<KnobColor>("selfColor", 3);
    _selfColor->setLabel(tr("Self Color"));
    _selfColor->setSimplified(true);
    _selfColor->setInternalColorspaceName(kColorKnobDefaultUIColorspaceName);
    _selfColor->setDefaultValue(0.7, DimIdx(0));
    _selfColor->setDefaultValue(0.7, DimIdx(1));
    _selfColor->setDefaultValue(0., DimIdx(2));

    _scriptEditorColorsTab->addKnob(_selfColor);

    _numbersColor = _publicInterface->createKnob<KnobColor>("numbersColor", 3);
    _numbersColor->setLabel(tr("Numbers Color"));
    _numbersColor->setSimplified(true);
    _numbersColor->setInternalColorspaceName(kColorKnobDefaultUIColorspaceName);
    _numbersColor->setDefaultValue(0.25, DimIdx(0));
    _numbersColor->setDefaultValue(0.8, DimIdx(1));
    _numbersColor->setDefaultValue(0.9, DimIdx(2));

    _scriptEditorColorsTab->addKnob(_numbersColor);


} // Settings::initializeKnobsScriptEditorColors

void
SettingsPrivate::initializeKnobsViewers()
{
    KnobHolderPtr thisShared = _publicInterface->shared_from_this();
    _viewersTab = _publicInterface->createKnob<KnobPage>("viewerPage");
    _viewersTab->setLabel(tr("Viewer"));

    _texturesMode = _publicInterface->createKnob<KnobChoice>("texturesBitDepth");
    _texturesMode->setLabel(tr("Viewer textures bit depth"));
    std::vector<ChoiceOption> textureModes;
    textureModes.push_back(ChoiceOption("8u",
                                        tr("8-bit").toStdString(),
                                        tr("Post-processing done by the viewer (such as colorspace conversion) is done "
                                           "by the CPU. The size of cached textures is thus smaller.").toStdString() ));

    //textureModes.push_back("16bits half-float");
    //helpStringsTextureModes.push_back("Not available yet. Similar to 32bits fp.");
    textureModes.push_back(ChoiceOption("32f",
                                        tr("32-bit floating-point").toStdString(),
                                        tr("Post-processing done by the viewer (such as colorspace conversion) is done "
                                           "by the GPU, using GLSL. The size of cached textures is thus larger.").toStdString()));
    _texturesMode->populateChoices(textureModes);
    _texturesMode->setHintToolTip( tr("Bit depth of the viewer textures used for rendering."
                                      " Hover each option with the mouse for a detailed description.") );
    _texturesMode->setDefaultValue(0);
    _viewersTab->addKnob(_texturesMode);

    _checkerboardTileSize = _publicInterface->createKnob<KnobInt>("checkerboardTileSize");
    _checkerboardTileSize->setLabel(tr("Checkerboard tile size (pixels)"));
    _checkerboardTileSize->setRange(1, INT_MAX);
    _checkerboardTileSize->setHintToolTip( tr("The size (in screen pixels) of one tile of the checkerboard.") );
    _checkerboardTileSize->setDefaultValue(5);
    _viewersTab->addKnob(_checkerboardTileSize);

    _checkerboardColor1 = _publicInterface->createKnob<KnobColor>("checkerboardColor1", 4);
    _checkerboardColor1->setLabel(tr("Checkerboard color 1"));
    _checkerboardColor1->setHintToolTip( tr("The first color used by the checkerboard.") );
    _checkerboardColor1->setDefaultValue(0.5);
    _checkerboardColor1->setDefaultValue(0.5, DimIdx(1));
    _checkerboardColor1->setDefaultValue(0.5, DimIdx(2));
    _checkerboardColor1->setDefaultValue(0.5, DimIdx(3));

    _viewersTab->addKnob(_checkerboardColor1);

    _checkerboardColor2 = _publicInterface->createKnob<KnobColor>("checkerboardColor2", 4);
    _checkerboardColor2->setLabel(tr("Checkerboard color 2"));
    _checkerboardColor2->setHintToolTip( tr("The second color used by the checkerboard.") );
    _checkerboardColor2->setDefaultValue(0.);
    _checkerboardColor2->setDefaultValue(0., DimIdx(1));
    _checkerboardColor2->setDefaultValue(0., DimIdx(2));
    _checkerboardColor2->setDefaultValue(0., DimIdx(3));

    _viewersTab->addKnob(_checkerboardColor2);

    _autoWipe = _publicInterface->createKnob<KnobBool>("autoWipeForViewer");
    _autoWipe->setLabel(tr("Automatically enable wipe"));
    _autoWipe->setHintToolTip( tr("When checked, the wipe tool of the viewer will be automatically enabled "
                                  "when the mouse is hovering the viewer and changing an input of a viewer." ) );
    _autoWipe->setDefaultValue(true);

    _viewersTab->addKnob(_autoWipe);


    _autoProxyWhenScrubbingTimeline = _publicInterface->createKnob<KnobBool>("autoProxyScrubbing");
    _autoProxyWhenScrubbingTimeline->setLabel(tr("Automatically enable proxy when scrubbing the timeline"));
    _autoProxyWhenScrubbingTimeline->setHintToolTip( tr("When checked, the proxy mode will be at least at the level "
                                                        "indicated by the auto-proxy parameter.") );
    _autoProxyWhenScrubbingTimeline->setAddNewLine(false);
    _autoProxyWhenScrubbingTimeline->setDefaultValue(true);

    _viewersTab->addKnob(_autoProxyWhenScrubbingTimeline);


    _autoProxyLevel = _publicInterface->createKnob<KnobChoice>("autoProxyLevel");
    _autoProxyLevel->setLabel(tr("Auto-proxy level"));
    std::vector<ChoiceOption> autoProxyChoices;
    autoProxyChoices.push_back(ChoiceOption("2", "",""));
    autoProxyChoices.push_back(ChoiceOption("4", "",""));
    autoProxyChoices.push_back(ChoiceOption("8", "",""));
    autoProxyChoices.push_back(ChoiceOption("16", "",""));
    autoProxyChoices.push_back(ChoiceOption("32", "",""));
    _autoProxyLevel->populateChoices(autoProxyChoices);
    _autoProxyLevel->setDefaultValue(1);

    _viewersTab->addKnob(_autoProxyLevel);

    _maximumNodeViewerUIOpened = _publicInterface->createKnob<KnobInt>("maxNodeUiOpened");
    _maximumNodeViewerUIOpened->setLabel(tr("Max. opened node viewer interface"));
    _maximumNodeViewerUIOpened->setRange(1, INT_MAX);
    _maximumNodeViewerUIOpened->disableSlider();
    _maximumNodeViewerUIOpened->setHintToolTip( tr("Controls the maximum amount of nodes that can have their interface showing up at the same time in the viewer") );
    _maximumNodeViewerUIOpened->setDefaultValue(2);
    _viewersTab->addKnob(_maximumNodeViewerUIOpened);

    _viewerKeys = _publicInterface->createKnob<KnobBool>("viewerNumberKeys");
    _viewerKeys->setLabel(tr("Use number keys for the viewer"));
    _viewerKeys->setHintToolTip( tr("When enabled, the row of number keys on the keyboard "
                                    "is used for switching input (<key> connects input to A side, "
                                    "<shift-key> connects input to B side), even if the corresponding "
                                    "character in the current keyboard layout is not a number.\n"
                                    "This may have to be disabled when using a remote display connection "
                                    "to Linux from a different OS.") );
    _viewerKeys->setDefaultValue(true);
    _viewersTab->addKnob(_viewerKeys);




} // Settings::initializeKnobsViewers

void
SettingsPrivate::initializeKnobsNodeGraph()
{
    KnobHolderPtr thisShared = _publicInterface->shared_from_this();
    /////////// Nodegraph tab
    _nodegraphTab = _publicInterface->createKnob<KnobPage>("nodegraphTab");
    _nodegraphTab->setLabel(tr("Nodegraph"));

    _autoScroll = _publicInterface->createKnob<KnobBool>("autoScroll");
    _autoScroll->setLabel(tr("Auto Scroll"));
    _autoScroll->setHintToolTip( tr("When checked the node graph will auto scroll if you move a node outside the current graph view.") );
    _autoScroll->setDefaultValue(false);
    _nodegraphTab->addKnob(_autoScroll);

    _autoTurbo = _publicInterface->createKnob<KnobBool>("autoTurbo");
    _autoTurbo->setLabel( tr("Auto-turbo"));
    _autoTurbo->setHintToolTip( tr("When checked the Turbo-mode will be enabled automatically when playback is started and disabled "
                                   "when finished.") );
    _autoTurbo->setDefaultValue(false);
    _nodegraphTab->addKnob(_autoTurbo);

    _snapNodesToConnections = _publicInterface->createKnob<KnobBool>("enableSnapToNode");
    _snapNodesToConnections->setLabel(tr("Snap to node"));
    _snapNodesToConnections->setHintToolTip( tr("When moving nodes on the node graph, snap to positions where they are lined up "
                                                "with the inputs and output nodes.") );
    _snapNodesToConnections->setDefaultValue(true);
    _nodegraphTab->addKnob(_snapNodesToConnections);


    _maxUndoRedoNodeGraph = _publicInterface->createKnob<KnobInt>("maxUndoRedo");
    _maxUndoRedoNodeGraph->setLabel(tr("Maximum undo/redo for the node graph"));
    _maxUndoRedoNodeGraph->disableSlider();
    _maxUndoRedoNodeGraph->setRange(0, INT_MAX);
    _maxUndoRedoNodeGraph->setHintToolTip( tr("Set the maximum of events related to the node graph %1 "
                                              "remembers. Past this limit, older events will be deleted forever, "
                                              "allowing to re-use the RAM for other purposes. \n"
                                              "Changing this value will clear the undo/redo stack.").arg( QString::fromUtf8(NATRON_APPLICATION_NAME) ) );
    _maxUndoRedoNodeGraph->setDefaultValue(20);
    _nodegraphTab->addKnob(_maxUndoRedoNodeGraph);


    _disconnectedArrowLength = _publicInterface->createKnob<KnobInt>("disconnectedArrowLength");
    _disconnectedArrowLength->setLabel(tr("Disconnected arrow length"));
    _disconnectedArrowLength->setHintToolTip( tr("The size of a disconnected node input arrow in pixels.") );
    _disconnectedArrowLength->disableSlider();
    _disconnectedArrowLength->setDefaultValue(30);

    _nodegraphTab->addKnob(_disconnectedArrowLength);

    _hideOptionalInputsAutomatically = _publicInterface->createKnob<KnobBool>("autoHideInputs");
    _hideOptionalInputsAutomatically->setLabel(tr("Auto hide masks inputs"));
    _hideOptionalInputsAutomatically->setHintToolTip( tr("When checked, any diconnected mask input of a node in the nodegraph "
                                                         "will be visible only when the mouse is hovering the node or when it is "
                                                         "selected.") );
    _hideOptionalInputsAutomatically->setDefaultValue(true);
    _nodegraphTab->addKnob(_hideOptionalInputsAutomatically);

    _useInputAForMergeAutoConnect = _publicInterface->createKnob<KnobBool>("mergeConnectToA");
    _useInputAForMergeAutoConnect->setLabel(tr("Merge node connect to A input"));
    _useInputAForMergeAutoConnect->setHintToolTip( tr("If checked, upon creation of a new Merge node, or any other node with inputs named "
                                                      "A and B, input A is be preferred "
                                                      "for auto-connection. When the node is disabled, B is always output, whether this is checked or not.") );
    _useInputAForMergeAutoConnect->setDefaultValue(true);
    _nodegraphTab->addKnob(_useInputAForMergeAutoConnect);
} // Settings::initializeKnobsNodeGraph

void
SettingsPrivate::initializeKnobsCaching()
{
    KnobHolderPtr thisShared = _publicInterface->shared_from_this();
    /////////// Caching tab
    _cachingTab = _publicInterface->createKnob<KnobPage>("cachingPage");
    _cachingTab->setLabel(tr("Caching"));

    _aggressiveCaching = _publicInterface->createKnob<KnobBool>("aggressiveCaching");
    _aggressiveCaching->setLabel(tr("Aggressive Caching"));
    _aggressiveCaching->setHintToolTip( tr("When checked, %1 will cache the output of all images "
                                           "rendered by all nodes, regardless of their \"Force caching\" parameter. When enabling this option "
                                           "you need to have at least 8GiB of RAM, and 16GiB is recommended.\n"
                                           "If not checked, %1 will only cache the nodes when needed").arg( QString::fromUtf8(NATRON_APPLICATION_NAME) ) );
    _aggressiveCaching->setDefaultValue(false);

    _cachingTab->addKnob(_aggressiveCaching);


    _maxDiskCacheSizeGb = _publicInterface->createKnob<KnobInt>("maxDiskCacheGb");
    _maxDiskCacheSizeGb->setLabel(tr("Maximum Disk Cache Size (GiB)"));
    _maxDiskCacheSizeGb->disableSlider();

    // The disk should at least allow storage of 1000 tiles accross each bucket
    std::size_t cacheMinSize = NATRON_TILE_SIZE_BYTES;
    cacheMinSize = (cacheMinSize * 1024 * 256) / (1024 * 1024 * 1024);
    _maxDiskCacheSizeGb->setRange(cacheMinSize, INT_MAX);
    _maxDiskCacheSizeGb->setHintToolTip( tr("The maximum Disk size that may be used by the Cache (in GiB)") );
    _maxDiskCacheSizeGb->setDefaultValue(8);

    _cachingTab->addKnob(_maxDiskCacheSizeGb);


    _diskCachePath = _publicInterface->createKnob<KnobPath>("diskCachePath");
    _diskCachePath->setLabel(tr("Disk Cache Path (empty = default)"));
    _diskCachePath->setMultiPath(false);

    QString defaultLocation = StandardPaths::writableLocation(StandardPaths::eStandardLocationCache);
    QString diskCacheTt( tr("This is the location where the disk cache is. "
                            "This variable should point to your fastest disk. "
                            "You may override this setting by setting the NATRON_DISK_CACHE_PATH system environment variable when before launching Natron. "
                            "If the location is not specified or does not exist on the filesystem, "
                            "the default location will be used.\nThe default location is: %1\n").arg(defaultLocation) +
                         QLatin1Char('\n') +
                         tr("Changing this requires a restart of the application to take effect.") );

    _diskCachePath->setHintToolTip(diskCacheTt);
    _knobsRequiringRestart.insert(_diskCachePath);

    _cachingTab->addKnob(_diskCachePath);


} // Settings::initializeKnobsCaching

void
SettingsPrivate::initializeKnobsPlugins()
{
    KnobHolderPtr thisShared = _publicInterface->shared_from_this();
    _pluginsTab = _publicInterface->createKnob<KnobPage>("pluginsPage");
    _pluginsTab->setLabel(tr("Plug-ins"));

#if defined(__linux__) || defined(__FreeBSD__)
    std::string searchPath("/usr/OFX/Plugins");
#elif defined(__APPLE__)
    std::string searchPath("/Library/OFX/Plugins");
#elif defined(WINDOWS)

    std::wstring basePath = std::wstring( OFX::Host::PluginCache::getStdOFXPluginPath() );
    basePath.append( std::wstring(L" and C:\\Program Files\\Common Files\\OFX\\Plugins") );
    std::string searchPath = StrUtils::utf16_to_utf8(basePath);

#endif

    _loadBundledPlugins = _publicInterface->createKnob<KnobBool>("useBundledPlugins");
    _knobsRequiringRestart.insert(_loadBundledPlugins);
    _knobsRequiringOFXCacheClear.insert(_loadBundledPlugins);
    _loadBundledPlugins->setLabel(tr("Use bundled plug-ins"));
    _loadBundledPlugins->setHintToolTip( tr("When checked, %1 also uses the plug-ins bundled "
                                            "with the binary distribution.\n"
                                            "When unchecked, only system-wide plug-ins found in are loaded (more information can be "
                                            "found in the help for the \"Extra plug-ins search paths\" setting).").arg( QString::fromUtf8(NATRON_APPLICATION_NAME) ) +
                                         QLatin1Char('\n') +
                                         tr("Changing this requires a restart of the application to take effect.") );
    _loadBundledPlugins->setDefaultValue(true);
    _pluginsTab->addKnob(_loadBundledPlugins);

    _preferBundledPlugins = _publicInterface->createKnob<KnobBool>("preferBundledPlugins");
    _knobsRequiringRestart.insert(_preferBundledPlugins);
    _knobsRequiringOFXCacheClear.insert(_preferBundledPlugins);
    _preferBundledPlugins->setLabel(tr("Prefer bundled plug-ins over system-wide plug-ins"));
    _preferBundledPlugins->setHintToolTip( tr("When checked, and if \"Use bundled plug-ins\" is also checked, plug-ins bundled with "
                                              "the %1 binary distribution will take precedence over system-wide plug-ins "
                                              "if they have the same internal ID.").arg( QString::fromUtf8(NATRON_APPLICATION_NAME) ) +
                                           QLatin1Char('\n') +
                                           tr("Changing this requires a restart of the application to take effect.") );
    _preferBundledPlugins->setDefaultValue(true);
    _pluginsTab->addKnob(_preferBundledPlugins);

    _useStdOFXPluginsLocation = _publicInterface->createKnob<KnobBool>("useStdOFXPluginsLocation");
    _knobsRequiringRestart.insert(_useStdOFXPluginsLocation);
    _knobsRequiringOFXCacheClear.insert(_useStdOFXPluginsLocation);
    _useStdOFXPluginsLocation->setLabel(tr("Enable default OpenFX plugins location"));
    _useStdOFXPluginsLocation->setHintToolTip( tr("When checked, %1 also uses the OpenFX plug-ins found in the default location (%2).").arg( QString::fromUtf8(NATRON_APPLICATION_NAME) ).arg( QString::fromUtf8( searchPath.c_str() ) ) +
                                               QLatin1Char('\n') +
                                               tr("Changing this requires a restart of the application to take effect.") );
    _useStdOFXPluginsLocation->setDefaultValue(true);
    _pluginsTab->addKnob(_useStdOFXPluginsLocation);

    _extraPluginPaths = _publicInterface->createKnob<KnobPath>("extraPluginsSearchPaths");
    _knobsRequiringRestart.insert(_extraPluginPaths);
    _knobsRequiringOFXCacheClear.insert(_extraPluginPaths);
    _extraPluginPaths->setLabel(tr("OpenFX plug-ins search path"));
    _extraPluginPaths->setHintToolTip( tr("Extra search paths where %1 should scan for OpenFX plug-ins. "
                                          "Extra plug-ins search paths can also be specified using the OFX_PLUGIN_PATH environment variable.\n"
                                          "The priority order for system-wide plug-ins, from high to low, is:\n"
                                          "- plugins bundled with the binary distribution of %1 (if \"Prefer bundled plug-ins over "
                                          "system-wide plug-ins\" is checked)\n"
                                          "- plug-ins found in OFX_PLUGIN_PATH\n"
                                          "- plug-ins found in %2 (if \"Enable default OpenFX plug-ins location\" is checked)\n"
                                          "- plugins bundled with the binary distribution of %1 (if \"Prefer bundled plug-ins over "
                                          "system-wide plug-ins\" is not checked)").arg( QString::fromUtf8(NATRON_APPLICATION_NAME) ).arg( QString::fromUtf8( searchPath.c_str() ) ) +
                                       QLatin1Char('\n') +
                                       tr("Changing this requires a restart of the application to take effect.") );
    _extraPluginPaths->setMultiPath(true);
    _pluginsTab->addKnob(_extraPluginPaths);

    _templatesPluginPaths = _publicInterface->createKnob<KnobPath>("groupPluginsSearchPath");
    _templatesPluginPaths->setLabel(tr("PyPlugs search path"));
    _knobsRequiringRestart.insert(_templatesPluginPaths);
    _templatesPluginPaths->setHintToolTip( tr("Search path where %1 should scan for Python group scripts (PyPlugs). "
                                              "The search paths for groups can also be specified using the "
                                              "NATRON_PLUGIN_PATH environment variable.").arg( QString::fromUtf8(NATRON_APPLICATION_NAME) ) +
                                           QLatin1Char('\n') +
                                           tr("Changing this requires a restart of the application to take effect.") );
    _templatesPluginPaths->setMultiPath(true);
    _pluginsTab->addKnob(_templatesPluginPaths);


} // Settings::initializeKnobsPlugins

void
SettingsPrivate::initializeKnobsPython()
{
    KnobHolderPtr thisShared = _publicInterface->shared_from_this();
    _pythonPage = _publicInterface->createKnob<KnobPage>("pythonPage");
    _pythonPage->setLabel(tr("Python"));


    _onProjectCreated = _publicInterface->createKnob<KnobString>("afterProjectCreated");
    _onProjectCreated->setLabel(tr("After project created"));
    _onProjectCreated->setHintToolTip( tr("Callback called once a new project is created (this is never called "
                                          "when \"After project loaded\" is called.)\n"
                                          "The signature of the callback is: callback(app) where:\n"
                                          "- app: points to the current application instance\n") );
    _pythonPage->addKnob(_onProjectCreated);


    _defaultOnProjectLoaded = _publicInterface->createKnob<KnobString>("defOnProjectLoaded");
    _defaultOnProjectLoaded->setLabel(tr("Default after project loaded"));
    _defaultOnProjectLoaded->setHintToolTip( tr("The default afterProjectLoad callback that will be set for new projects.") );
    _pythonPage->addKnob(_defaultOnProjectLoaded);

    _defaultOnProjectSave = _publicInterface->createKnob<KnobString>("defOnProjectSave");
    _defaultOnProjectSave->setLabel(tr("Default before project save") );
    _defaultOnProjectSave->setHintToolTip( tr("The default beforeProjectSave callback that will be set for new projects.") );
    _pythonPage->addKnob(_defaultOnProjectSave);


    _defaultOnProjectClose = _publicInterface->createKnob<KnobString>("defOnProjectClose" );
    _defaultOnProjectClose->setLabel(tr("Default before project close"));
    _defaultOnProjectClose->setHintToolTip( tr("The default beforeProjectClose callback that will be set for new projects.") );
    _pythonPage->addKnob(_defaultOnProjectClose);


    _defaultOnNodeCreated = _publicInterface->createKnob<KnobString>("defOnNodeCreated");
    _defaultOnNodeCreated->setLabel(tr("Default after node created"));
    _defaultOnNodeCreated->setHintToolTip( tr("The default afterNodeCreated callback that will be set for new projects.") );
    _pythonPage->addKnob(_defaultOnNodeCreated);


    _defaultOnNodeDelete = _publicInterface->createKnob<KnobString>("defOnNodeDelete");
    _defaultOnNodeDelete->setLabel(tr("Default before node removal"));
    _defaultOnNodeDelete->setHintToolTip( tr("The default beforeNodeRemoval callback that will be set for new projects.") );
    _pythonPage->addKnob(_defaultOnNodeDelete);

<<<<<<< HEAD

    _echoVariableDeclarationToPython = _publicInterface->createKnob<KnobBool>("printAutoDeclaredVars");
    _echoVariableDeclarationToPython->setLabel(tr("Print auto-declared variables in the Script Editor"));
=======
    _loadPyPlugsFromPythonScript = AppManager::createKnob<KnobBool>( this, tr("Load PyPlugs in projects from .py if possible") );
    _loadPyPlugsFromPythonScript->setName("loadFromPyFile");
    _loadPyPlugsFromPythonScript->setHintToolTip( tr("When checked, if a project contains a PyPlug, it will try to first load the PyPlug "
                                                     "from the .py file. If the version of the PyPlug has changed Natron will ask you "
                                                     "whether you want to upgrade to the new version of the PyPlug in your project. "
                                                     "If the .py file is not found, it will fallback to the same behavior "
                                                     "as when this option is unchecked. When unchecked the PyPlug will load as a regular group "
                                                     "with the information embedded in the project file.") );
    _loadPyPlugsFromPythonScript->setDefaultValue(true);
    _pythonPage->addKnob(_loadPyPlugsFromPythonScript);

    _echoVariableDeclarationToPython = AppManager::createKnob<KnobBool>( this, tr("Print auto-declared variables in the Script Editor") );
    _echoVariableDeclarationToPython->setName("printAutoDeclaredVars");
>>>>>>> 09c81512
    _echoVariableDeclarationToPython->setHintToolTip( tr("When checked, %1 will print in the Script Editor all variables that are "
                                                         "automatically declared, such as the app variable or node attributes.").arg( QString::fromUtf8(NATRON_APPLICATION_NAME) ) );
    _echoVariableDeclarationToPython->setDefaultValue(false);
    _pythonPage->addKnob(_echoVariableDeclarationToPython);
} // initializeKnobs

std::string
SettingsPrivate::getSettingsAbsoluteFilepath(const std::string& userDataDirectoryPath)
{
    std::stringstream ss;
    ss << userDataDirectoryPath << NATRON_SETTINGS_FILENAME;
    return ss.str();
}

std::string
Settings::getSettingsAbsoluteFilePath() const
{
    std::string userDataDirPath = _imp->ensureUserDataDirectory();
    return _imp->getSettingsAbsoluteFilepath(userDataDirPath);
}

void
Settings::setSaveSettings(bool enable)
{
    _imp->saveSettings = enable;
}

bool
Settings::getSaveSettings() const
{
    return _imp->saveSettings;
}

void
Settings::saveSettingsToFile()
{
    if (!_imp->saveSettings) {
        return;
    }

    std::string userDataDirPath = _imp->ensureUserDataDirectory();
    std::string settingsFilePath = _imp->getSettingsAbsoluteFilepath(userDataDirPath);

    FStreamsSupport::ofstream ofile;
    FStreamsSupport::open(&ofile, settingsFilePath);

    if (!ofile) {
        std::string message = tr("Failed to save settings to %1").arg(QString::fromUtf8(settingsFilePath.c_str())).toStdString();
        Dialogs::errorDialog(tr("Settings").toStdString(), message);
        return;
    }

    bool hasWrittenSomething = false;


    SERIALIZATION_NAMESPACE::SettingsSerialization serialization;
    serialization.pluginsData = _imp->pluginsData;

    const KnobsVec& knobs = getKnobs();
    for (KnobsVec::const_iterator it = knobs.begin(); it != knobs.end(); ++it) {
        if (!(*it)->getIsPersistent()) {
            continue;
        }
        if (!(*it)->hasModifications()) {
            continue;
        }
        SERIALIZATION_NAMESPACE::KnobSerializationPtr k(new SERIALIZATION_NAMESPACE::KnobSerialization);
        (*it)->toSerialization(k.get());
        if (!k->_mustSerialize) {
            continue;
        }
        serialization.knobs.push_back(k);
        hasWrittenSomething = true;

    } // for all knobs

    const PluginsMap& plugins = appPTR->getPluginsList();
    for (PluginsMap::const_iterator it = plugins.begin(); it != plugins.end(); ++it) {
        assert(it->second.size() > 0);

        for (PluginVersionsOrdered::const_reverse_iterator itver = it->second.rbegin(); itver != it->second.rend(); ++itver) {
            const PluginPtr& plugin = *itver;

            SERIALIZATION_NAMESPACE::SettingsSerialization::PluginData data;
            data.enabled = plugin->isEnabled();
            data.renderScaleEnabled = plugin->isRenderScaleEnabled();
            data.multiThreadingEnabled = plugin->isMultiThreadingEnabled();
            data.openGLEnabled = plugin->isOpenGLEnabled();

            if (!data.enabled || !data.renderScaleEnabled || !data.multiThreadingEnabled || !data.openGLEnabled) {
                SERIALIZATION_NAMESPACE::SettingsSerialization::PluginID id;
                id.identifier = plugin->getPluginID();
                id.majorVersion = plugin->getMajorVersion();
                id.minorVersion = plugin->getMinorVersion();
                serialization.pluginsData[id] = data;
                hasWrittenSomething = true;
            }
        }
    }

    for (ApplicationShortcutsMap::const_iterator it = _imp->shortcuts.begin(); it != _imp->shortcuts.end(); ++it) {
        for (GroupShortcutsMap::const_iterator it2 = it->second.begin(); it2 != it->second.end(); ++it2) {


            if (it2->second.modifiers == it2->second.defaultModifiers && it2->second.currentShortcut == it2->second.defaultShortcut) {
                continue;
            }

            SERIALIZATION_NAMESPACE::SettingsSerialization::KeybindShortcut shortcut;
            SERIALIZATION_NAMESPACE::SettingsSerialization::KeybindShortcutKey key;
            key.grouping = it->first;
            key.actionID = it2->first;

            shortcut.modifiers = KeybindShortcut::modifiersToStringList(it2->second.modifiers);
            shortcut.symbol = KeybindShortcut::keySymbolToString(it2->second.currentShortcut);
            hasWrittenSomething = true;

        }
    }

    if (!hasWrittenSomething) {
        ofile.close();
        QFile::remove(QString::fromUtf8(settingsFilePath.c_str()));
    } else {
        SERIALIZATION_NAMESPACE::write(ofile, serialization, NATRON_SETTINGS_FILE_HEADER);
    }


} // saveSettingsToFile


void
SettingsPrivate::loadSettingsFromFileInternal(const SERIALIZATION_NAMESPACE::SettingsSerialization& serialization, int loadType)
{
    // Restore all knobs with a serialization
    const KnobsVec& knobs = _publicInterface->getKnobs();

    if (loadType & Settings::eLoadSettingsTypeKnobs) {
        for (SERIALIZATION_NAMESPACE::KnobSerializationList::const_iterator it = serialization.knobs.begin(); it != serialization.knobs.end(); ++it) {
            KnobIPtr knob;
            for (KnobsVec::const_iterator it2 = knobs.begin(); it2 != knobs.end(); ++it2) {
                if ((*it2)->getName() == (*it)->_scriptName) {
                    knob = *it2;
                    break;
                }
            }
            if (!knob) {
                continue;
            }
            knob->fromSerialization(**it);
        } // for all serialized knobs
    }

    pluginsData = serialization.pluginsData;

    if (loadType & Settings::eLoadSettingsTypePlugins) {
        for (SERIALIZATION_NAMESPACE::SettingsSerialization::PluginDataMap::const_iterator it = pluginsData.begin(); it != pluginsData.end(); ++it) {

            PluginPtr plugin;
            try {
                plugin = appPTR->getPluginBinary(QString::fromUtf8(it->first.identifier.c_str()), it->first.majorVersion, it->first.minorVersion);
            } catch (...) {
                continue;
            }
            if (!plugin) {
                continue;
            }

            plugin->setEnabled(it->second.enabled);
            plugin->setRenderScaleEnabled(it->second.renderScaleEnabled);
            plugin->setMultiThreadingEnabled(it->second.multiThreadingEnabled);
            plugin->setOpenGLEnabled(it->second.openGLEnabled);


        } // for all plug-ins data
    }

    if (loadType & Settings::eLoadSettingsTypeShortcuts) {
         for (SERIALIZATION_NAMESPACE::SettingsSerialization::KeybindsShortcutMap::const_iterator it = serialization.shortcuts.begin(); it != serialization.shortcuts.end(); ++it) {
             KeyboardModifiers modifiers = KeybindShortcut::modifiersFromStringList(it->second.modifiers);
             Key symbol = KeybindShortcut::keySymbolFromString(it->second.symbol);
             _publicInterface->setShortcutKeybind(it->first.grouping, it->first.actionID, modifiers, symbol);
         }
    }
} // loadSettingsFromFileInternal



void
Settings::loadSettingsFromFile(LoadSettingsType loadType)
{
    _imp->_restoringSettings = true;



    std::string userDataDirPath = _imp->ensureUserDataDirectory();
    std::string settingsFilePath = _imp->getSettingsAbsoluteFilepath(userDataDirPath);

    if (QFile::exists(QString::fromUtf8(settingsFilePath.c_str()))) {
        FStreamsSupport::ifstream ifile;
        FStreamsSupport::open(&ifile, settingsFilePath);

        SERIALIZATION_NAMESPACE::SettingsSerialization serialization;
        try {
            SERIALIZATION_NAMESPACE::read(NATRON_SETTINGS_FILE_HEADER, ifile, &serialization);
        } catch (SERIALIZATION_NAMESPACE::InvalidSerializationFileException& e) {
            Dialogs::errorDialog(tr("Settings").toStdString(), tr("Failed to open %1: This file does not appear to be a settings file").arg(QString::fromUtf8(settingsFilePath.c_str())).toStdString());
            return;
        } catch (...) {
            Dialogs::errorDialog(tr("Settings").toStdString(), tr("Failed to open %1: File could not be decoded").arg(QString::fromUtf8(settingsFilePath.c_str())).toStdString());
            return;
        }
        _imp->loadSettingsFromFileInternal(serialization, loadType);
    } // file exists


    if (loadType & Settings::eLoadSettingsTypeKnobs) {


        // Restore number of threads
        _imp->restoreNumThreads();


        // If the appearance changed, flag it
        try {
            int appearanceVersion = _imp->_defaultAppearanceVersion->getValue();
            if (appearanceVersion < NATRON_DEFAULT_APPEARANCE_VERSION) {
                _imp->_defaultAppearanceOutdated = true;
                _imp->_defaultAppearanceVersion->setValue(NATRON_DEFAULT_APPEARANCE_VERSION);
            }
        } catch (std::logic_error&) {
            // ignore
        }

        // Ensure the texture mode of the Viewer cannot be selected if the user gfx card
        // does not support 32 bit fp textures.
        if (!appPTR->isTextureFloatSupported()) {
            if (_imp->_texturesMode) {
                _imp->_texturesMode->setSecret(true);
            }
        }

    }

    if ((loadType & Settings::eLoadSettingsTypeKnobs) || loadType == Settings::eLoadSettingsNone) {

        // Load OCIO config even if there's no serialization
        _imp->tryLoadOpenColorIOConfig();

    }

    _imp->_restoringSettings = false;


} // loadSettingsFromFile

void
SettingsPrivate::setOpenGLRenderersInfo()
{
    std::vector<ChoiceOption> availableRenderers = _availableOpenGLRenderers->getEntries();
    QString missingGLError;
    bool hasGL = appPTR->hasOpenGLForRequirements(eOpenGLRequirementsTypeRendering, &missingGLError);

    if ( availableRenderers.empty() || !hasGL) {
        if (missingGLError.isEmpty()) {
            _openglRendererString->setValue( tr("OpenGL rendering disabled: No device meeting %1 requirements could be found.").arg( QString::fromUtf8(NATRON_APPLICATION_NAME) ).toStdString() );
        } else {
            _openglRendererString->setValue(missingGLError.toStdString());
        }
    }
    int curIndex = _availableOpenGLRenderers->getValue();
    if ( (curIndex < 0) || ( curIndex >= (int)availableRenderers.size() ) ) {
        return;
    }
    const std::list<OpenGLRendererInfo>& renderers = appPTR->getOpenGLRenderers();
    int i = 0;
    for (std::list<OpenGLRendererInfo>::const_iterator it = renderers.begin(); it != renderers.end(); ++it, ++i) {
        if (i == curIndex) {

            QString maxMemoryString = it->maxMemBytes == 0 ? tr("Unknown") : printAsRAM(it->maxMemBytes);
            QString curRenderer = (QString::fromUtf8("<p><h2>") +
                                   tr("OpenGL Renderer Infos:") +
                                   QString::fromUtf8("</h2></p><p><b>") +
                                   tr("Vendor:") +
                                   QString::fromUtf8("</b> %1</p><p><b>").arg( QString::fromUtf8( it->vendorName.c_str() ) ) +
                                   tr("Renderer:") +
                                   QString::fromUtf8("</b> %1</p><p><b>").arg( QString::fromUtf8( it->rendererName.c_str() ) ) +
                                   tr("OpenGL Version:") +
                                   QString::fromUtf8("</b> %1</p><p><b>").arg( QString::fromUtf8( it->glVersionString.c_str() ) ) +
                                   tr("GLSL Version:") +
                                   QString::fromUtf8("</b> %1</p><p><b>").arg( QString::fromUtf8( it->glslVersionString.c_str() ) ) +
                                   tr("Max. Memory:") +
                                   QString::fromUtf8("</b> %1</p><p><b>").arg(maxMemoryString) +
                                   tr("Max. Texture Size (px):") +
                                   QString::fromUtf8("</b> %5</p<").arg(it->maxTextureSize));
            _openglRendererString->setValue( curRenderer.toStdString() );
            break;
        }
    }

} // setOpenGLRenderersInfo

std::string
SettingsPrivate::ensureUserDataDirectory()
{
    // Create the ~/NatronUserData directory if it doesn't exist.
    QDir homeDir = QDir::home();
    QString userDataDirPath = QString::fromUtf8("%1UserData").arg(QString::fromUtf8(NATRON_APPLICATION_NAME));
    if (!homeDir.exists(userDataDirPath)) {
        homeDir.mkdir(userDataDirPath);
    }
    QString sep = QString::fromUtf8("/");
    return QString(homeDir.absolutePath() + sep + userDataDirPath + sep).toStdString();
}

bool
SettingsPrivate::tryLoadOpenColorIOConfig()
{
    // the default value is the environment variable "OCIO"
    QString configFile = QFile::decodeName( qgetenv(NATRON_OCIO_ENV_VAR_NAME) );

    // OCIO environment variable overrides everything, then try the custom config...
    if ( configFile.isEmpty() && _customOcioConfigFile->isEnabled() ) {
        ///try to load from the file
        std::string file;
        try {
            file = _customOcioConfigFile->getValue();
        } catch (...) {
            // ignore exceptions
        }
        if ( file.empty() ) {
            return false;
        }
        configFile = QString::fromUtf8( file.c_str() );
    }
    if ( !configFile.isEmpty() ) {
        if ( !QFile::exists(configFile) )  {
            Dialogs::errorDialog( "OpenColorIO", tr("%1: No such file.").arg(configFile).toStdString() );

            return false;
        }
    } else {
        // ... and finally try the setting from the choice menu.
        try {
            ///try to load from the combobox
            QString activeEntryText  = QString::fromUtf8( _ocioConfigKnob->getCurrentEntry().id.c_str() );
            QString configFileName = QString( activeEntryText + QString::fromUtf8(".ocio") );
            QStringList defaultConfigsPaths = getDefaultOcioConfigPaths();
            Q_FOREACH(const QString &defaultConfigsDirStr, defaultConfigsPaths) {
                QDir defaultConfigsDir(defaultConfigsDirStr);

                if ( !defaultConfigsDir.exists() ) {
                    qDebug() << "Attempt to read an OpenColorIO configuration but the configuration directory"
                             << defaultConfigsDirStr << "does not exist.";
                    continue;
                }
                ///try to open the .ocio config file first in the defaultConfigsDir
                ///if we can't find it, try to look in a subdirectory with the name of the config for the file config.ocio
                if ( !defaultConfigsDir.exists(configFileName) ) {
                    QDir subDir(defaultConfigsDirStr + QDir::separator() + activeEntryText);
                    if ( !subDir.exists() ) {
                        Dialogs::errorDialog( "OpenColorIO", tr("%1: No such file or directory.").arg( subDir.absoluteFilePath( QString::fromUtf8("config.ocio") ) ).toStdString() );

                        return false;
                    }
                    if ( !subDir.exists( QString::fromUtf8("config.ocio") ) ) {
                        Dialogs::errorDialog( "OpenColorIO", tr("%1: No such file or directory.").arg( subDir.absoluteFilePath( QString::fromUtf8("config.ocio") ) ).toStdString() );

                        return false;
                    }
                    configFile = subDir.absoluteFilePath( QString::fromUtf8("config.ocio") );
                } else {
                    configFile = defaultConfigsDir.absoluteFilePath(configFileName);
                }
            }
        } catch (...) {
            // ignore exceptions
        }

        if ( configFile.isEmpty() ) {
            return false;
        }
    }
#ifdef DEBUG
    qDebug() << "setting OCIO=" << configFile;
#endif
    std::string stdConfigFile = configFile.toStdString();
#if 0 //def __NATRON_WIN32__
    _wputenv_s(L"OCIO", StrUtils::utf8_to_utf16(stdConfigFile).c_str());
#else
    qputenv( NATRON_OCIO_ENV_VAR_NAME, stdConfigFile.c_str() );
#endif

    std::string configPath = SequenceParsing::removePath(stdConfigFile);
    if ( !configPath.empty() && (configPath[configPath.size() - 1] == '/') ) {
        configPath.erase(configPath.size() - 1, 1);
    }
    appPTR->onOCIOConfigPathChanged(configPath);

    return true;
} // tryLoadOpenColorIOConfig

#ifdef NATRON_USE_BREAKPAD
inline
void
crash_application()
{
    std::cerr << "CRASHING APPLICATION NOW UPON USER REQUEST!" << std::endl;
    volatile int* a = (int*)(NULL);

    // coverity[var_deref_op]
    *a = 1;
}
#endif

void
SettingsPrivate::restoreNumThreads()
{
    int nbThreads = _numberOfThreads->getValue();
#ifdef DEBUG
    if (nbThreads == -1) {
        nbThreads = 1;
    }
#endif
    assert(nbThreads >= 0);
    if (nbThreads == 0) {
        int idealCount = appPTR->getHardwareIdealThreadCount();
        assert(idealCount > 0);
        idealCount = std::max(idealCount, 1);
        QThreadPool::globalInstance()->setMaxThreadCount(idealCount);
    } else {
        QThreadPool::globalInstance()->setMaxThreadCount(nbThreads);
    }
}

void
SettingsPrivate::refreshCacheSize()
{
    CacheBasePtr tileCache = appPTR->getTileCache();
    if (tileCache) {
        tileCache->setMaximumCacheSize(_publicInterface->getTileCacheSize());
    }

    CacheBasePtr cache = appPTR->getGeneralPurposeCache();
    if (cache) {
        cache->setMaximumCacheSize(_publicInterface->getGeneralPurposeCacheSize());
    }
}

std::size_t
Settings::getGeneralPurposeCacheSize() const
{
    std::size_t kb = 1024;
    std::size_t mb = kb * kb;
    std::size_t maxGeneralPurposeCache = 128 * mb;
    return maxGeneralPurposeCache;
}

std::size_t
Settings::getTileCacheSize() const
{
    std::size_t kb = 1024;
    std::size_t mb = kb * kb;
    std::size_t gb = mb * kb;
    std::size_t maxDiskBytes = (std::size_t)_imp->_maxDiskCacheSizeGb->getValue() * gb;
    return maxDiskBytes;
}

bool
Settings::onKnobValueChanged(const KnobIPtr& k,
                             ValueChangedReasonEnum reason,
                             TimeValue /*time*/,
                             ViewSetSpec /*view*/)
{

    Q_EMIT settingChanged(k, reason);
    bool ret = true;

    if ( k == _imp->_maxDiskCacheSizeGb ) {
        _imp->refreshCacheSize();
    }  else if ( k == _imp->_numberOfThreads ) {
        _imp->restoreNumThreads();
    } else if ( k == _imp->_ocioConfigKnob ) {
        if (_imp->_ocioConfigKnob->getCurrentEntry().id == NATRON_CUSTOM_OCIO_CONFIG_NAME) {
            _imp->_customOcioConfigFile->setEnabled(true);
        } else {
            _imp->_customOcioConfigFile->setEnabled(false);
        }
        _imp->tryLoadOpenColorIOConfig();
    } else if ( k == _imp->_customOcioConfigFile ) {
        if ( _imp->_customOcioConfigFile->isEnabled() ) {
            _imp->tryLoadOpenColorIOConfig();
        }
    } else if ( k == _imp->_maxUndoRedoNodeGraph ) {
        appPTR->setUndoRedoStackLimit( _imp->_maxUndoRedoNodeGraph->getValue() );
    } else if ( k == _imp->_maxPanelsOpened ) {
        appPTR->onMaxPanelsOpenedChanged( _imp->_maxPanelsOpened->getValue() );
    } else if ( k == _imp->_queueRenders ) {
        appPTR->onQueueRendersChanged( _imp->_queueRenders->getValue() );
    } else if ( ( k == _imp->_checkerboardTileSize ) || ( k == _imp->_checkerboardColor1 ) || ( k == _imp->_checkerboardColor2 ) ) {
        appPTR->onCheckerboardSettingsChanged();
    } else if ( k == _imp->_texturesMode &&  !_imp->_restoringSettings) {
        appPTR->clearAllCaches();
    } else if ( ( k == _imp->_hideOptionalInputsAutomatically ) && !_imp->_restoringSettings && (reason == eValueChangedReasonUserEdited) ) {
        appPTR->toggleAutoHideGraphInputs();
    } else if ( k == _imp->_autoProxyWhenScrubbingTimeline ) {
        _imp->_autoProxyLevel->setSecret( !_imp->_autoProxyWhenScrubbingTimeline->getValue() );
    }  else if ( k == _imp->_hostName ) {
        ChoiceOption hostName = _imp->_hostName->getCurrentEntry();
        bool isCustom = hostName.id == NATRON_CUSTOM_HOST_NAME_ENTRY;
        _imp->_customHostName->setSecret(!isCustom);
#ifdef NATRON_USE_BREAKPAD
    } else if ( ( k == _imp->_testCrashReportButton ) && (reason == eValueChangedReasonUserEdited) ) {
        StandardButtonEnum reply = Dialogs::questionDialog( tr("Crash Test").toStdString(),
                                                           tr("You are about to make %1 crash to test the reporting system.\n"
                                                              "Do you really want to crash?").arg( QString::fromUtf8(NATRON_APPLICATION_NAME) ).toStdString(), false,
                                                           StandardButtons(eStandardButtonYes | eStandardButtonNo) );
        if (reply == eStandardButtonYes) {
            crash_application();
        }
#endif
    } else if ( ( k == _imp->_scriptEditorFontChoice ) || ( k == _imp->_scriptEditorFontSize ) ) {
        appPTR->reloadScriptEditorFonts();
    } else if ( k == _imp->_enableOpenGL ) {
        appPTR->refreshOpenGLRenderingFlagOnAllInstances();
        if (!_imp->_restoringSettings) {
            appPTR->clearPluginsLoadedCache();
        }
    } else {
        ret = false;
    }

    // Check if the knob is part of the appearance tab. If so
    // refresh stylesheet
    KnobPagePtr isPage = toKnobPage(k);
    if (!isPage) {
        KnobIPtr parent = k->getParentKnob();
        while (parent) {
            if (parent == _imp->_appearanceTab) {
                if (reason == eValueChangedReasonRestoreDefault) {
                    ++_imp->_nRedrawStyleSheetRequests;
                } else {
                    appPTR->reloadStylesheets();
                }
            }
            parent = parent->getParentKnob();
        }
    }
    return ret;
} // onKnobValueChanged

////////////////////////////////////////////////////////
// "Viewers" pane
KnobChoicePtr
Settings::getViewerBitDepthKnob() const
{
    return _imp->_texturesMode;
}

ImageBitDepthEnum
Settings::getViewersBitDepth() const
{
    if (!appPTR->isTextureFloatSupported()) {
        return eImageBitDepthByte;
    }
    int v = _imp->_texturesMode->getValue();

    if (v == 0) {
        return eImageBitDepthByte;
    } else if (v == 1) {
        return eImageBitDepthFloat;
    } else {
        return eImageBitDepthByte;
    }
}

int
Settings::getCheckerboardTileSize() const
{
    return _imp->_checkerboardTileSize->getValue();
}

void
Settings::getCheckerboardColor1(double* r,
                                double* g,
                                double* b,
                                double* a) const
{
    *r = _imp->_checkerboardColor1->getValue(DimIdx(0));
    *g = _imp->_checkerboardColor1->getValue(DimIdx(1));
    *b = _imp->_checkerboardColor1->getValue(DimIdx(2));
    *a = _imp->_checkerboardColor1->getValue(DimIdx(3));
}

void
Settings::getCheckerboardColor2(double* r,
                                double* g,
                                double* b,
                                double* a) const
{
    *r = _imp->_checkerboardColor2->getValue(DimIdx(0));
    *g = _imp->_checkerboardColor2->getValue(DimIdx(1));
    *b = _imp->_checkerboardColor2->getValue(DimIdx(2));
    *a = _imp->_checkerboardColor2->getValue(DimIdx(3));
}

bool
Settings::isAutoWipeEnabled() const
{
    return _imp->_autoWipe->getValue();
}

bool
Settings::isAutoProxyEnabled() const
{
    return _imp->_autoProxyWhenScrubbingTimeline->getValue();
}

unsigned int
Settings::getAutoProxyMipMapLevel() const
{
    return (unsigned int)_imp->_autoProxyLevel->getValue() + 1;
}

int
Settings::getMaxOpenedNodesViewerContext() const
{
    return _imp->_maximumNodeViewerUIOpened->getValue();
}

bool
Settings::isViewerKeysEnabled() const
{
    return _imp->_viewerKeys->getValue();
}

///////////////////////////////////////////////////////
// "Caching" pane

std::string
Settings::getDiskCachePath() const
{
    return _imp->_diskCachePath->getValue();
}

bool
Settings::isAggressiveCachingEnabled() const
{
    return _imp->_aggressiveCaching->getValue();
}

bool
Settings::getColorPickerLinear() const
{
    return _imp->_linearPickers->getValue();
}

int
Settings::getNumberOfThreads() const
{
    return _imp->_numberOfThreads->getValue();
}

void
Settings::setNumberOfThreads(int threadsNb)
{
    _imp->_numberOfThreads->setValue(threadsNb);
}

bool
Settings::isAutoPreviewOnForNewProjects() const
{
    return _imp->_autoPreviewEnabledForNewProjects->getValue();
}

#ifdef NATRON_DOCUMENTATION_ONLINE
int
Settings::getDocumentationSource() const
{
    return _imp->_documentationSource->getValue();
}
#endif

int
Settings::getServerPort() const
{
    return _imp->_wwwServerPort->getValue();
}

void
Settings::setServerPort(int port) const
{
    _imp->_wwwServerPort->setValue(port);
}

bool
Settings::isAutoScrollEnabled() const
{
    return _imp->_autoScroll->getValue();
}

QString
Settings::makeHTMLDocumentation(bool genHTML) const
{
    QString ret;
    QString markdown;
    QTextStream ts(&ret);
    QTextStream ms(&markdown);

    ms << ( QString::fromUtf8(".. ") + tr("Do not edit this file! It is generated automatically by %1 itself.").arg ( QString::fromUtf8( NATRON_APPLICATION_NAME) ) + QString::fromUtf8("\n\n") );
    ms << tr("Preferences") << "\n==========\n\n";

    const KnobsVec& knobs = getKnobs_mt_safe();
    for (KnobsVec::const_iterator it = knobs.begin(); it != knobs.end(); ++it) {
#pragma message WARN("TODO: restore getDefaultIsSecret from RB-2.2")
        //if ( (*it)->getDefaultIsSecret() ) {
        if ( (*it)->getIsSecret() ) {
            continue;
        }
        //QString knobScriptName = QString::fromUtf8( (*it)->getName().c_str() );
        QString knobLabel = convertFromPlainTextToMarkdown( QString::fromStdString( (*it)->getLabel() ), genHTML, false );
        QString knobHint = convertFromPlainTextToMarkdown( QString::fromStdString( (*it)->getHintToolTip() ), genHTML, false );
        KnobPage* isPage = dynamic_cast<KnobPage*>( it->get() );
        KnobSeparator* isSep = dynamic_cast<KnobSeparator*>( it->get() );
        if (isPage) {
            if (isPage->getParentKnob()) {
                ms << "### " << knobLabel << "\n\n";
            } else {
                ms << knobLabel << "\n----------\n\n";
            }
        } else if (isSep) {
            ms << "**" << knobLabel << "**\n\n";
        } else if ( !knobLabel.isEmpty() && !knobHint.isEmpty() ) {
            if ( ( knobLabel != QString::fromUtf8("Enabled") ) && ( knobLabel != QString::fromUtf8("Zoom support") ) ) {
                ms << "**" << knobLabel << "**\n\n";
                ms << knobHint << "\n\n";
            }
        }
    }

    if (genHTML) {
        ts << ("<!DOCTYPE html PUBLIC \"-//W3C//DTD XHTML 1.0 Transitional//EN\"\n"
               "  \"http://www.w3.org/TR/xhtml1/DTD/xhtml1-transitional.dtd\">\n"
               "\n"
               "\n"
               "<html xmlns=\"http://www.w3.org/1999/xhtml\">\n"
               "  <head>\n"
               "    <meta http-equiv=\"Content-Type\" content=\"text/html; charset=utf-8\" />\n"
               "    \n"
               "    <title>") << tr("Preferences") << " &#8212; NATRON_DOCUMENTATION</title>\n";
        ts << ("    \n"
               "    <link rel=\"stylesheet\" href=\"_static/markdown.css\" type=\"text/css\" />\n"
               "    \n"
               "    <script type=\"text/javascript\" src=\"_static/jquery.js\"></script>\n"
               "    <script type=\"text/javascript\" src=\"_static/dropdown.js\"></script>\n"
               "    <link rel=\"index\" title=\"Index\" href=\"genindex.html\" />\n"
               "    <link rel=\"search\" title=\"Search\" href=\"search.html\" />\n"
               "  </head>\n"
               "  <body role=\"document\">\n"
               "    <div class=\"related\" role=\"navigation\" aria-label=\"related navigation\">\n"
               "      <h3>") << tr("Navigation") << "</h3>\n";
        ts << ("      <ul>\n"
               "        <li class=\"right\" style=\"margin-right: 10px\">\n"
               "          <a href=\"genindex.html\" title=\"General Index\"\n"
               "             accesskey=\"I\">") << tr("index") << "</a></li>\n";
        ts << ("        <li class=\"right\" >\n"
               "          <a href=\"py-modindex.html\" title=\"Python Module Index\"\n"
               "             >") << tr("modules") << "</a> |</li>\n";
        ts << ("        <li class=\"nav-item nav-item-0\"><a href=\"index.html\">NATRON_DOCUMENTATION</a> &#187;</li>\n"
               "          <li class=\"nav-item nav-item-1\"><a href=\"_group.html\" >") << tr("Reference Guide") << "</a> &#187;</li>\n";
        ts << ("      </ul>\n"
               "    </div>  \n"
               "\n"
               "    <div class=\"document\">\n"
               "      <div class=\"documentwrapper\">\n"
               "          <div class=\"body\" role=\"main\">\n"
               "            \n"
               "  <div class=\"section\">\n");
        QString html = Markdown::convert2html(markdown);
        ts << Markdown::fixSettingsHTML(html);
        ts << ("</div>\n"
               "\n"
               "\n"
               "          </div>\n"
               "      </div>\n"
               "      <div class=\"clearer\"></div>\n"
               "    </div>\n"
               "\n"
               "    <div class=\"footer\" role=\"contentinfo\">\n"
               "        &#169; Copyright 2013-2018 The Natron documentation authors, licensed under CC BY-SA 4.0.\n"
               "    </div>\n"
               "  </body>\n"
               "</html>");
    } else {
        ts << markdown;
    }

    return ret;
} // Settings::makeHTMLDocumentation

void
Settings::populateSystemFonts(const std::vector<std::string>& fonts)
{
    std::vector<ChoiceOption> options(fonts.size());
    for (std::size_t i = 0; i < fonts.size(); ++i) {
        options[i].id = fonts[i];
    }
    _imp->_systemFontChoice->populateChoices(options);
    _imp->_scriptEditorFontChoice->populateChoices(options);
}

void
Settings::getOpenFXPluginsSearchPaths(std::list<std::string>* paths) const
{
    assert(paths);
    try {
        _imp->_extraPluginPaths->getPaths(paths);
    } catch (std::logic_error&) {
        paths->clear();
    }
}

bool
Settings::getUseStdOFXPluginsLocation() const
{
    return _imp->_useStdOFXPluginsLocation->getValue();
}

void
Settings::restoreAllSettingsToDefaults()
{
    restoreDefaultAppearance();
    restoreDefaultShortcuts();
    const KnobsVec& knobs = getKnobs();
    for (KnobsVec::const_iterator it = knobs.begin(); it != knobs.end(); ++it) {
        KnobPagePtr isPage = toKnobPage(*it);
        if (!isPage) {
            continue;
        }
        restorePageToDefaults(isPage);
    }
}

void
Settings::restorePageToDefaults(const KnobPagePtr& tab)
{

    _imp->_nRedrawStyleSheetRequests = 0;
    {
        ScopedChanges_RAII changes(this);
        const KnobsVec & knobs = tab->getChildren();
        for (U32 i = 0; i < knobs.size(); ++i) {
            knobs[i]->resetToDefaultValue(DimSpec::all(), ViewSetSpec::all());
        }
    }

    if (tab == _imp->_pluginsTab) {
        const PluginsMap& allPlugins = appPTR->getPluginsList();
        for (PluginsMap::const_iterator it = allPlugins.begin(); it != allPlugins.end(); ++it) {
            for (PluginVersionsOrdered::const_iterator it2 = it->second.begin(); it2 != it->second.end(); ++it2) {
                (*it2)->setEnabled(true);
                (*it2)->setRenderScaleEnabled(true);
                (*it2)->setMultiThreadingEnabled(true);
                (*it2)->setOpenGLEnabled(true);
            }
        }
        _imp->pluginsData.clear();
    }

    if (_imp->_nRedrawStyleSheetRequests > 0) {
        appPTR->reloadStylesheets();
        _imp->_nRedrawStyleSheetRequests = 0;
    }
} // restorePageToDefaults

bool
Settings::isRenderInSeparatedProcessEnabled() const
{
    return _imp->_renderInSeparateProcess->getValue();
}

int
Settings::getMaximumUndoRedoNodeGraph() const
{
    return _imp->_maxUndoRedoNodeGraph->getValue();
}

int
Settings::getAutoSaveDelayMS() const
{
    return _imp->_autoSaveDelay->getValue() * 1000;
}

bool
Settings::isAutoSaveEnabledForUnsavedProjects() const
{
    return _imp->_autoSaveUnSavedProjects->getValue();
}

bool
Settings::isSnapToNodeEnabled() const
{
    return _imp->_snapNodesToConnections->getValue();
}

bool
Settings::isCheckForUpdatesEnabled() const
{
    return _imp->_checkForUpdates->getValue();
}

void
Settings::setCheckUpdatesEnabled(bool enabled)
{
    _imp->_checkForUpdates->setValue(enabled);
}

#ifdef NATRON_USE_BREAKPAD
bool
Settings::isCrashReportingEnabled() const
{
    return _imp->_enableCrashReports->getValue();
}
#endif

int
Settings::getMaxPanelsOpened() const
{
    return _imp->_maxPanelsOpened->getValue();
}

void
Settings::setMaxPanelsOpened(int maxPanels)
{
    _imp->_maxPanelsOpened->setValue(maxPanels);
}

bool
Settings::loadBundledPlugins() const
{
    return _imp->_loadBundledPlugins->getValue();
}

bool
Settings::preferBundledPlugins() const
{
    return _imp->_preferBundledPlugins->getValue();
}

void
Settings::getDefaultNodeColor(float *r,
                              float *g,
                              float *b) const
{
    *r = _imp->_defaultNodeColor->getValue(DimIdx(0));
    *g = _imp->_defaultNodeColor->getValue(DimIdx(1));
    *b = _imp->_defaultNodeColor->getValue(DimIdx(2));
}

void
Settings::getDefaultBackdropColor(float *r,
                                  float *g,
                                  float *b) const
{
    *r = _imp->_defaultBackdropColor->getValue(DimIdx(0));
    *g = _imp->_defaultBackdropColor->getValue(DimIdx(1));
    *b = _imp->_defaultBackdropColor->getValue(DimIdx(2));
}

void
Settings::getGeneratorColor(float *r,
                            float *g,
                            float *b) const
{
    *r = _imp->_defaultGeneratorColor->getValue(DimIdx(0));
    *g = _imp->_defaultGeneratorColor->getValue(DimIdx(1));
    *b = _imp->_defaultGeneratorColor->getValue(DimIdx(2));
}

void
Settings::getReaderColor(float *r,
                         float *g,
                         float *b) const
{
    *r = _imp->_defaultReaderColor->getValue(DimIdx(0));
    *g = _imp->_defaultReaderColor->getValue(DimIdx(1));
    *b = _imp->_defaultReaderColor->getValue(DimIdx(2));
}

void
Settings::getWriterColor(float *r,
                         float *g,
                         float *b) const
{
    *r = _imp->_defaultWriterColor->getValue(DimIdx(0));
    *g = _imp->_defaultWriterColor->getValue(DimIdx(1));
    *b = _imp->_defaultWriterColor->getValue(DimIdx(2));
}

void
Settings::getColorGroupColor(float *r,
                             float *g,
                             float *b) const
{
    *r = _imp->_defaultColorGroupColor->getValue(DimIdx(0));
    *g = _imp->_defaultColorGroupColor->getValue(DimIdx(1));
    *b = _imp->_defaultColorGroupColor->getValue(DimIdx(2));
}

void
Settings::getFilterGroupColor(float *r,
                              float *g,
                              float *b) const
{
    *r = _imp->_defaultFilterGroupColor->getValue(DimIdx(0));
    *g = _imp->_defaultFilterGroupColor->getValue(DimIdx(1));
    *b = _imp->_defaultFilterGroupColor->getValue(DimIdx(2));
}

void
Settings::getTransformGroupColor(float *r,
                                 float *g,
                                 float *b) const
{
    *r = _imp->_defaultTransformGroupColor->getValue(DimIdx(0));
    *g = _imp->_defaultTransformGroupColor->getValue(DimIdx(1));
    *b = _imp->_defaultTransformGroupColor->getValue(DimIdx(2));
}

void
Settings::getTimeGroupColor(float *r,
                            float *g,
                            float *b) const
{
    *r = _imp->_defaultTimeGroupColor->getValue(DimIdx(0));
    *g = _imp->_defaultTimeGroupColor->getValue(DimIdx(1));
    *b = _imp->_defaultTimeGroupColor->getValue(DimIdx(2));
}

void
Settings::getDrawGroupColor(float *r,
                            float *g,
                            float *b) const
{
    *r = _imp->_defaultDrawGroupColor->getValue(DimIdx(0));
    *g = _imp->_defaultDrawGroupColor->getValue(DimIdx(1));
    *b = _imp->_defaultDrawGroupColor->getValue(DimIdx(2));
}

void
Settings::getKeyerGroupColor(float *r,
                             float *g,
                             float *b) const
{
    *r = _imp->_defaultKeyerGroupColor->getValue(DimIdx(0));
    *g = _imp->_defaultKeyerGroupColor->getValue(DimIdx(1));
    *b = _imp->_defaultKeyerGroupColor->getValue(DimIdx(2));
}

void
Settings::getChannelGroupColor(float *r,
                               float *g,
                               float *b) const
{
    *r = _imp->_defaultChannelGroupColor->getValue(DimIdx(0));
    *g = _imp->_defaultChannelGroupColor->getValue(DimIdx(1));
    *b = _imp->_defaultChannelGroupColor->getValue(DimIdx(2));
}

void
Settings::getMergeGroupColor(float *r,
                             float *g,
                             float *b) const
{
    *r = _imp->_defaultMergeGroupColor->getValue(DimIdx(0));
    *g = _imp->_defaultMergeGroupColor->getValue(DimIdx(1));
    *b = _imp->_defaultMergeGroupColor->getValue(DimIdx(2));
}

void
Settings::getViewsGroupColor(float *r,
                             float *g,
                             float *b) const
{
    *r = _imp->_defaultViewsGroupColor->getValue(DimIdx(0));
    *g = _imp->_defaultViewsGroupColor->getValue(DimIdx(1));
    *b = _imp->_defaultViewsGroupColor->getValue(DimIdx(2));
}

void
Settings::getDeepGroupColor(float *r,
                            float *g,
                            float *b) const
{
    *r = _imp->_defaultDeepGroupColor->getValue(DimIdx(0));
    *g = _imp->_defaultDeepGroupColor->getValue(DimIdx(1));
    *b = _imp->_defaultDeepGroupColor->getValue(DimIdx(2));
}

int
Settings::getDisconnectedArrowLength() const
{
    return _imp->_disconnectedArrowLength->getValue();
}

std::string
Settings::getHostName() const
{
    int entry_i =  _imp->_hostName->getValue();
    std::vector<ChoiceOption> entries = _imp->_hostName->getEntries();

    if ( (entry_i >= 0) && ( entry_i < (int)entries.size() ) && (entries[entry_i].id == NATRON_CUSTOM_HOST_NAME_ENTRY) ) {
        return _imp->_customHostName->getValue();
    } else {
        if ( (entry_i >= 0) && ( entry_i < (int)_imp->_knownHostNames.size() ) ) {
            return _imp->_knownHostNames[entry_i].id;

        }

        return std::string();
    }
}

const std::string&
Settings::getKnownHostName(KnownHostNameEnum e) const
{
    return _imp->_knownHostNames[(int)e].id;
}

bool
Settings::getRenderOnEditingFinishedOnly() const
{
    return _imp->_renderOnEditingFinished->getValue();
}

void
Settings::setRenderOnEditingFinishedOnly(bool render)
{
    _imp->_renderOnEditingFinished->setValue(render);
}

bool
Settings::getIconsBlackAndWhite() const
{
    return _imp->_useBWIcons->getValue();
}

std::string
Settings::getDefaultLayoutFile() const
{
    return _imp->_defaultLayoutFile->getValue();
}

bool
Settings::getLoadProjectWorkspce() const
{
    return _imp->_loadProjectsWorkspace->getValue();
}

bool
Settings::useCursorPositionIncrements() const
{
    return _imp->_useCursorPositionIncrements->getValue();
}

bool
Settings::isAutoProjectFormatEnabled() const
{
    return _imp->_firstReadSetProjectFormat->getValue();
}

bool
Settings::isAutoFixRelativeFilePathEnabled() const
{
    return _imp->_fixPathsOnProjectPathChanged->getValue();
}

bool
Settings::areRGBPixelComponentsSupported() const
{
    return _imp->_activateRGBSupport->getValue();
}

bool
Settings::isTransformConcatenationEnabled() const
{
    return _imp->_activateTransformConcatenationSupport->getValue();
}

bool
Settings::useInputAForMergeAutoConnect() const
{
    return _imp->_useInputAForMergeAutoConnect->getValue();
}

void
Settings::doOCIOStartupCheckIfNeeded()
{
    bool docheck = _imp->_ocioStartupCheck->getValue();
    AppInstancePtr mainInstance = appPTR->getTopLevelInstance();

    if (!mainInstance) {
        qDebug() << "WARNING: doOCIOStartupCheckIfNeeded() called without a AppInstance";

        return;
    }

    if (docheck && mainInstance) {
        int entry_i = _imp->_ocioConfigKnob->getValue();
        std::vector<ChoiceOption> entries = _imp->_ocioConfigKnob->getEntries();
        std::string warnText;
        if ( (entry_i < 0) || ( entry_i >= (int)entries.size() ) ) {
            warnText = tr("The current OCIO config selected in the preferences is invalid, would you like to set it to the default config (%1)?").arg( QString::fromUtf8(NATRON_DEFAULT_OCIO_CONFIG_NAME) ).toStdString();
        } else if (entries[entry_i].id != NATRON_DEFAULT_OCIO_CONFIG_NAME) {
            warnText = tr("The current OCIO config selected in the preferences is not the default one (%1), would you like to set it to the default config?").arg( QString::fromUtf8(NATRON_DEFAULT_OCIO_CONFIG_NAME) ).toStdString();
        } else {
            return;
        }

        bool stopAsking = false;
        StandardButtonEnum reply = mainInstance->questionDialog("OCIO config", warnText, false,
                                                                StandardButtons(eStandardButtonYes | eStandardButtonNo),
                                                                eStandardButtonYes,
                                                                &stopAsking);
        if (stopAsking != !docheck) {
            _imp->_ocioStartupCheck->setValue(!stopAsking);
        }

        if (reply == eStandardButtonYes) {
            int defaultIndex = -1;
            for (unsigned i = 0; i < entries.size(); ++i) {
                if (entries[i].id.find(NATRON_DEFAULT_OCIO_CONFIG_NAME) != std::string::npos) {
                    defaultIndex = i;
                    break;
                }
            }
            if (defaultIndex != -1) {
                _imp->_ocioConfigKnob->setValue(defaultIndex);
            } else {
                Dialogs::warningDialog( "OCIO config", tr("The %2 OCIO config could not be found.\n"
                                                          "This is probably because you're not using the OpenColorIO-Configs folder that should "
                                                          "be bundled with your %1 installation.").arg( QString::fromUtf8(NATRON_APPLICATION_NAME) ).arg( QString::fromUtf8(NATRON_DEFAULT_OCIO_CONFIG_NAME) ).toStdString() );
            }
        }
    }
} // Settings::doOCIOStartupCheckIfNeeded

bool
Settings::notifyOnFileChange() const
{
    return _imp->_notifyOnFileChange->getValue();
}

bool
Settings::isAutoTurboEnabled() const
{
    return _imp->_autoTurbo->getValue();
}

void
Settings::setAutoTurboModeEnabled(bool e)
{
    _imp->_autoTurbo->setValue(e);
}

void
Settings::setOptionalInputsAutoHidden(bool hidden)
{
    _imp->_hideOptionalInputsAutomatically->setValue(hidden);
}

bool
Settings::areOptionalInputsAutoHidden() const
{
    return _imp->_hideOptionalInputsAutomatically->getValue();
}

void
Settings::getPythonGroupsSearchPaths(std::list<std::string>* templates) const
{
    _imp->_templatesPluginPaths->getPaths(templates);
}

void
Settings::appendPythonGroupsPath(const std::string& path)
{
    _imp->_templatesPluginPaths->appendPath(path);
    QSettings settings( QString::fromUtf8(NATRON_ORGANIZATION_NAME), QString::fromUtf8(NATRON_APPLICATION_NAME) );
    settings.setValue( QString::fromUtf8( _imp->_templatesPluginPaths->getName().c_str() ), QVariant( QString::fromUtf8( _imp->_templatesPluginPaths->getValue(DimIdx(0)).c_str() ) ) );
}

std::string
Settings::getDefaultOnProjectLoadedCB()
{
    return _imp->_defaultOnProjectLoaded->getValue();
}

std::string
Settings::getDefaultOnProjectSaveCB()
{
    return _imp->_defaultOnProjectSave->getValue();
}

std::string
Settings::getDefaultOnProjectCloseCB()
{
    return _imp->_defaultOnProjectClose->getValue();
}

std::string
Settings::getDefaultOnNodeCreatedCB()
{
    return _imp->_defaultOnNodeCreated->getValue();
}

std::string
Settings::getDefaultOnNodeDeleteCB()
{
    return _imp->_defaultOnNodeDelete->getValue();
}

std::string
Settings::getOnProjectCreatedCB()
{
    return _imp->_onProjectCreated->getValue();
}

bool
Settings::isAutoDeclaredVariablePrintActivated() const
{
    return _imp->_echoVariableDeclarationToPython->getValue();
}

void
Settings::setAutoDeclaredVariablePrintEnabled(bool enabled)
{
    _imp->_echoVariableDeclarationToPython->setValue(enabled);
}

bool
Settings::isPluginIconActivatedOnNodeGraph() const
{
    return _imp->_usePluginIconsInNodeGraph->getValue();
}

bool
Settings::isNodeGraphAntiAliasingEnabled() const
{
    return _imp->_useAntiAliasing->getValue();
}

void
Settings::getSunkenColor(double* r,
                         double* g,
                         double* b) const
{
    *r = _imp->_sunkenColor->getValue(DimIdx(0));
    *g = _imp->_sunkenColor->getValue(DimIdx(1));
    *b = _imp->_sunkenColor->getValue(DimIdx(2));
}

void
Settings::getBaseColor(double* r,
                       double* g,
                       double* b) const
{
    *r = _imp->_baseColor->getValue(DimIdx(0));
    *g = _imp->_baseColor->getValue(DimIdx(1));
    *b = _imp->_baseColor->getValue(DimIdx(2));
}

void
Settings::getRaisedColor(double* r,
                         double* g,
                         double* b) const
{
    *r = _imp->_raisedColor->getValue(DimIdx(0));
    *g = _imp->_raisedColor->getValue(DimIdx(1));
    *b = _imp->_raisedColor->getValue(DimIdx(2));
}

void
Settings::getSelectionColor(double* r,
                            double* g,
                            double* b) const
{
    *r = _imp->_selectionColor->getValue(DimIdx(0));
    *g = _imp->_selectionColor->getValue(DimIdx(1));
    *b = _imp->_selectionColor->getValue(DimIdx(2));
}

void
Settings::getInterpolatedColor(double* r,
                               double* g,
                               double* b) const
{
    *r = _imp->_interpolatedColor->getValue(DimIdx(0));
    *g = _imp->_interpolatedColor->getValue(DimIdx(1));
    *b = _imp->_interpolatedColor->getValue(DimIdx(2));
}

void
Settings::getKeyframeColor(double* r,
                           double* g,
                           double* b) const
{
    *r = _imp->_keyframeColor->getValue(DimIdx(0));
    *g = _imp->_keyframeColor->getValue(DimIdx(1));
    *b = _imp->_keyframeColor->getValue(DimIdx(2));
}

void
Settings::getTrackerKeyframeColor(double* r,
                                  double* g,
                                  double* b) const
{
    *r = _imp->_trackerKeyframeColor->getValue(DimIdx(0));
    *g = _imp->_trackerKeyframeColor->getValue(DimIdx(1));
    *b = _imp->_trackerKeyframeColor->getValue(DimIdx(2));
}

void
Settings::getExprColor(double* r,
                       double* g,
                       double* b) const
{
    *r = _imp->_exprColor->getValue(DimIdx(0));
    *g = _imp->_exprColor->getValue(DimIdx(1));
    *b = _imp->_exprColor->getValue(DimIdx(2));
}


void
Settings::getCloneColor(double* r,
                       double* g,
                       double* b) const
{
    *r = _imp->_cloneColor->getValue(DimIdx(0));
    *g = _imp->_cloneColor->getValue(DimIdx(1));
    *b = _imp->_cloneColor->getValue(DimIdx(2));
}

void
Settings::getTextColor(double* r,
                       double* g,
                       double* b) const
{
    *r = _imp->_textColor->getValue(DimIdx(0));
    *g = _imp->_textColor->getValue(DimIdx(1));
    *b = _imp->_textColor->getValue(DimIdx(2));
}

void
Settings::getAltTextColor(double* r,
                          double* g,
                          double* b) const
{
    *r = _imp->_altTextColor->getValue(DimIdx(0));
    *g = _imp->_altTextColor->getValue(DimIdx(1));
    *b = _imp->_altTextColor->getValue(DimIdx(2));
}

void
Settings::getTimelinePlayheadColor(double* r,
                                   double* g,
                                   double* b) const
{
    *r = _imp->_timelinePlayheadColor->getValue(DimIdx(0));
    *g = _imp->_timelinePlayheadColor->getValue(DimIdx(1));
    *b = _imp->_timelinePlayheadColor->getValue(DimIdx(2));
}

void
Settings::getTimelineBoundsColor(double* r,
                                 double* g,
                                 double* b) const
{
    *r = _imp->_timelineBoundsColor->getValue(DimIdx(0));
    *g = _imp->_timelineBoundsColor->getValue(DimIdx(1));
    *b = _imp->_timelineBoundsColor->getValue(DimIdx(2));
}

void
Settings::getTimelineBGColor(double* r,
                             double* g,
                             double* b) const
{
    *r = _imp->_timelineBGColor->getValue(DimIdx(0));
    *g = _imp->_timelineBGColor->getValue(DimIdx(1));
    *b = _imp->_timelineBGColor->getValue(DimIdx(2));
}

void
Settings::getCachedFrameColor(double* r,
                              double* g,
                              double* b) const
{
    *r = _imp->_cachedFrameColor->getValue(DimIdx(0));
    *g = _imp->_cachedFrameColor->getValue(DimIdx(1));
    *b = _imp->_cachedFrameColor->getValue(DimIdx(2));
}


void
Settings::getAnimationModuleEditorBackgroundColor(double *r,
                                            double *g,
                                            double *b) const
{
    *r = _imp->_animationViewBackgroundColor->getValue(DimIdx(0));
    *g = _imp->_animationViewBackgroundColor->getValue(DimIdx(1));
    *b = _imp->_animationViewBackgroundColor->getValue(DimIdx(2));
}

void
Settings::getAnimationModuleEditorRootRowBackgroundColor(double *r,
                                                   double *g,
                                                   double *b,
                                                   double *a) const
{
    *r = _imp->_dopesheetRootSectionBackgroundColor->getValue(DimIdx(0));
    *g = _imp->_dopesheetRootSectionBackgroundColor->getValue(DimIdx(1));
    *b = _imp->_dopesheetRootSectionBackgroundColor->getValue(DimIdx(2));
    *a = _imp->_dopesheetRootSectionBackgroundColor->getValue(DimIdx(3));
}

void
Settings::getAnimationModuleEditorKnobRowBackgroundColor(double *r,
                                                   double *g,
                                                   double *b,
                                                   double *a) const
{
    *r = _imp->_dopesheetKnobSectionBackgroundColor->getValue(DimIdx(0));
    *g = _imp->_dopesheetKnobSectionBackgroundColor->getValue(DimIdx(1));
    *b = _imp->_dopesheetKnobSectionBackgroundColor->getValue(DimIdx(2));
    *a = _imp->_dopesheetKnobSectionBackgroundColor->getValue(DimIdx(3));
}

void
Settings::getAnimationModuleEditorScaleColor(double *r,
                                       double *g,
                                       double *b) const
{
    *r = _imp->_animationViewScaleColor->getValue(DimIdx(0));
    *g = _imp->_animationViewScaleColor->getValue(DimIdx(1));
    *b = _imp->_animationViewScaleColor->getValue(DimIdx(2));
}

void
Settings::getAnimationModuleEditorGridColor(double *r,
                                      double *g,
                                      double *b) const
{
    *r = _imp->_animationViewGridColor->getValue(DimIdx(0));
    *g = _imp->_animationViewGridColor->getValue(DimIdx(1));
    *b = _imp->_animationViewGridColor->getValue(DimIdx(2));
}

void
Settings::getSEKeywordColor(double* r,
                            double* g,
                            double* b) const
{
    *r = _imp->_keywordColor->getValue(DimIdx(0));
    *g = _imp->_keywordColor->getValue(DimIdx(1));
    *b = _imp->_keywordColor->getValue(DimIdx(2));
}

void
Settings::getSEOperatorColor(double* r,
                             double* g,
                             double* b) const
{
    *r = _imp->_operatorColor->getValue(DimIdx(0));
    *g = _imp->_operatorColor->getValue(DimIdx(1));
    *b = _imp->_operatorColor->getValue(DimIdx(2));
}

void
Settings::getSEBraceColor(double* r,
                          double* g,
                          double* b) const
{
    *r = _imp->_braceColor->getValue(DimIdx(0));
    *g = _imp->_braceColor->getValue(DimIdx(1));
    *b = _imp->_braceColor->getValue(DimIdx(2));
}

void
Settings::getSEDefClassColor(double* r,
                             double* g,
                             double* b) const
{
    *r = _imp->_defClassColor->getValue(DimIdx(0));
    *g = _imp->_defClassColor->getValue(DimIdx(1));
    *b = _imp->_defClassColor->getValue(DimIdx(2));
}

void
Settings::getSEStringsColor(double* r,
                            double* g,
                            double* b) const
{
    *r = _imp->_stringsColor->getValue(DimIdx(0));
    *g = _imp->_stringsColor->getValue(DimIdx(1));
    *b = _imp->_stringsColor->getValue(DimIdx(2));
}

void
Settings::getSECommentsColor(double* r,
                             double* g,
                             double* b) const
{
    *r = _imp->_commentsColor->getValue(DimIdx(0));
    *g = _imp->_commentsColor->getValue(DimIdx(1));
    *b = _imp->_commentsColor->getValue(DimIdx(2));
}

void
Settings::getSESelfColor(double* r,
                         double* g,
                         double* b) const
{
    *r = _imp->_selfColor->getValue(DimIdx(0));
    *g = _imp->_selfColor->getValue(DimIdx(1));
    *b = _imp->_selfColor->getValue(DimIdx(2));
}

void
Settings::getSENumbersColor(double* r,
                            double* g,
                            double* b) const
{
    *r = _imp->_numbersColor->getValue(DimIdx(0));
    *g = _imp->_numbersColor->getValue(DimIdx(1));
    *b = _imp->_numbersColor->getValue(DimIdx(2));
}

void
Settings::getSECurLineColor(double* r,
                            double* g,
                            double* b) const
{
    *r = _imp->_curLineColor->getValue(DimIdx(0));
    *g = _imp->_curLineColor->getValue(DimIdx(1));
    *b = _imp->_curLineColor->getValue(DimIdx(2));
}

void
Settings::getSliderColor(double* r,
                            double* g,
                            double* b) const
{
    *r = _imp->_sliderColor->getValue(DimIdx(0));
    *g = _imp->_sliderColor->getValue(DimIdx(1));
    *b = _imp->_sliderColor->getValue(DimIdx(2));
}

int
Settings::getSEFontSize() const
{
    return _imp->_scriptEditorFontSize->getValue();
}

std::string
Settings::getSEFontFamily() const
{
    return _imp->_scriptEditorFontChoice->getCurrentEntry().id;
}

std::string
Settings::getApplicationFontFamily() const
{
    return _imp->_systemFontChoice->getCurrentEntry().id;
}

int
Settings::getApplicationFontSize() const
{
    return _imp->_fontSize->getValue();
}

void
Settings::getPluginIconFrameColor(int *r,
                                  int *g,
                                  int *b) const
{
    *r = 50;
    *g = 50;
    *b = 50;
}

bool
Settings::isNaNHandlingEnabled() const
{
    return _imp->_convertNaNValues->getValue();
}

void
Settings::setOnProjectCreatedCB(const std::string& func)
{
    _imp->_onProjectCreated->setValue(func);
}

void
Settings::setOnProjectLoadedCB(const std::string& func)
{
    _imp->_defaultOnProjectLoaded->setValue(func);
}

bool
Settings::isDefaultAppearanceOutdated() const
{
    return _imp->_defaultAppearanceOutdated;
}

void
Settings::restoreDefaultAppearance()
{
    restorePageToDefaults(_imp->_appearanceTab);
}

std::string
Settings::getUserStyleSheetFilePath() const
{
    return _imp->_qssFile->getValue();
}

void
Settings::setRenderQueuingEnabled(bool enabled)
{
    _imp->_queueRenders->setValue(enabled);
}

bool
Settings::isRenderQueuingEnabled() const
{
    return _imp->_queueRenders->getValue();
}

bool
Settings::isFileDialogEnabledForNewWriters() const
{
    return _imp->_filedialogForWriters->getValue();
}

bool
Settings::isDriveLetterToUNCPathConversionEnabled() const
{
    return !_imp->_enableMappingFromDriveLettersToUNCShareNames->getValue();
}


bool
Settings::getIsFullRecoverySaveModeEnabled() const
{
    return _imp->_saveSafetyMode->getValue();
}

KnobPathPtr
Settings::getFileDialogFavoritePathsKnob() const
{
    return _imp->_fileDialogSavedPaths;
}


NATRON_NAMESPACE_EXIT


NATRON_NAMESPACE_USING
#include "moc_Settings.cpp"<|MERGE_RESOLUTION|>--- conflicted
+++ resolved
@@ -2330,25 +2330,9 @@
     _defaultOnNodeDelete->setHintToolTip( tr("The default beforeNodeRemoval callback that will be set for new projects.") );
     _pythonPage->addKnob(_defaultOnNodeDelete);
 
-<<<<<<< HEAD
 
     _echoVariableDeclarationToPython = _publicInterface->createKnob<KnobBool>("printAutoDeclaredVars");
     _echoVariableDeclarationToPython->setLabel(tr("Print auto-declared variables in the Script Editor"));
-=======
-    _loadPyPlugsFromPythonScript = AppManager::createKnob<KnobBool>( this, tr("Load PyPlugs in projects from .py if possible") );
-    _loadPyPlugsFromPythonScript->setName("loadFromPyFile");
-    _loadPyPlugsFromPythonScript->setHintToolTip( tr("When checked, if a project contains a PyPlug, it will try to first load the PyPlug "
-                                                     "from the .py file. If the version of the PyPlug has changed Natron will ask you "
-                                                     "whether you want to upgrade to the new version of the PyPlug in your project. "
-                                                     "If the .py file is not found, it will fallback to the same behavior "
-                                                     "as when this option is unchecked. When unchecked the PyPlug will load as a regular group "
-                                                     "with the information embedded in the project file.") );
-    _loadPyPlugsFromPythonScript->setDefaultValue(true);
-    _pythonPage->addKnob(_loadPyPlugsFromPythonScript);
-
-    _echoVariableDeclarationToPython = AppManager::createKnob<KnobBool>( this, tr("Print auto-declared variables in the Script Editor") );
-    _echoVariableDeclarationToPython->setName("printAutoDeclaredVars");
->>>>>>> 09c81512
     _echoVariableDeclarationToPython->setHintToolTip( tr("When checked, %1 will print in the Script Editor all variables that are "
                                                          "automatically declared, such as the app variable or node attributes.").arg( QString::fromUtf8(NATRON_APPLICATION_NAME) ) );
     _echoVariableDeclarationToPython->setDefaultValue(false);
