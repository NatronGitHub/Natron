--- conflicted
+++ resolved
@@ -113,7 +113,6 @@
     _numberOfThreads->setDisplayMinimum(-1);
     _generalTab->addKnob(_numberOfThreads);
     
-<<<<<<< HEAD
     _numberOfParallelRenders = Natron::createKnob<Int_Knob>(this, "Number of parallel renders");
     _numberOfParallelRenders->setHintToolTip("Controls the number of parallel frame that will be rendered at the same time by the renderer."
                                              "A value of 0 indicate that " NATRON_APPLICATION_NAME " should automatically determine "
@@ -125,7 +124,7 @@
     _numberOfParallelRenders->disableSlider();
     _numberOfParallelRenders->setAnimationEnabled(false);
     _generalTab->addKnob(_numberOfParallelRenders);
-=======
+
     _nThreadsPerEffect = Natron::createKnob<Int_Knob>(this, "Max threads usable per effect (0=\"guess\")");
     _nThreadsPerEffect->setName("nThreadsPerEffect");
     _nThreadsPerEffect->setAnimationEnabled(false);
@@ -136,7 +135,6 @@
                                        "for an effect");
     _nThreadsPerEffect->setMinimum(0);
     _generalTab->addKnob(_nThreadsPerEffect);
->>>>>>> aa897bbc
 
     _renderInSeparateProcess = Natron::createKnob<Bool_Knob>(this, "Render in a separate process");
     _renderInSeparateProcess->setName("renderNewProcess");
@@ -644,11 +642,8 @@
     _useBWIcons->setDefaultValue(false);
     _useNodeGraphHints->setDefaultValue(true);
     _numberOfThreads->setDefaultValue(0,0);
-<<<<<<< HEAD
     _numberOfParallelRenders->setDefaultValue(0,0);
-=======
     _nThreadsPerEffect->setDefaultValue(0);
->>>>>>> aa897bbc
     _renderInSeparateProcess->setDefaultValue(true,0);
     _autoPreviewEnabledForNewProjects->setDefaultValue(true,0);
     _firstReadSetProjectFormat->setDefaultValue(true);
@@ -881,14 +876,11 @@
         ///Load even though there's no settings!
         tryLoadOpenColorIOConfig();
     }
-<<<<<<< HEAD
-
-=======
+
     
     appPTR->setNThreadsPerEffect(getNumberOfThreadsPerEffect());
     appPTR->setNThreadsToRender(getNumberOfThreads());
     
->>>>>>> aa897bbc
     _restoringSettings = false;
 } // restoreSettings
 
