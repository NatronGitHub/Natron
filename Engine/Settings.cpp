/* ***** BEGIN LICENSE BLOCK *****
 * This file is part of Natron <http://www.natron.fr/>,
 * Copyright (C) 2013-2017 INRIA and Alexandre Gauthier-Foichat
 *
 * Natron is free software: you can redistribute it and/or modify
 * it under the terms of the GNU General Public License as published by
 * the Free Software Foundation; either version 2 of the License, or
 * (at your option) any later version.
 *
 * Natron is distributed in the hope that it will be useful,
 * but WITHOUT ANY WARRANTY; without even the implied warranty of
 * MERCHANTABILITY or FITNESS FOR A PARTICULAR PURPOSE.  See the
 * GNU General Public License for more details.
 *
 * You should have received a copy of the GNU General Public License
 * along with Natron.  If not, see <http://www.gnu.org/licenses/gpl-2.0.html>
 * ***** END LICENSE BLOCK ***** */

// ***** BEGIN PYTHON BLOCK *****
// from <https://docs.python.org/3/c-api/intro.html#include-files>:
// "Since Python may define some pre-processor definitions which affect the standard headers on some systems, you must include Python.h before any standard headers are included."
#include <Python.h>
// ***** END PYTHON BLOCK *****

#include "Settings.h"

#include <cassert>
#include <stdexcept>
#include <sstream>

#include <QtCore/QDebug>
#include <QtCore/QDir>
#include <QtCore/QSettings>
#include <QtCore/QThreadPool>
#include <QtCore/QThread>
#include <QtCore/QTextStream>

#ifdef WINDOWS
#include <tchar.h>
#endif

#include "Global/StrUtils.h"

#include "Engine/AppManager.h"
#include "Engine/AppInstance.h"
#include "Engine/Cache.h"
#include "Global/FStreamsSupport.h"
#include "Engine/KeybindShortcut.h"
#include "Engine/KnobFactory.h"
#include "Engine/KnobFile.h"
#include "Engine/KnobTypes.h"
#include "Engine/LibraryBinary.h"
#include "Engine/MemoryInfo.h" // getSystemTotalRAM, isApplication32Bits, printAsRAM
#include "Engine/Node.h"
#include "Engine/OSGLContext.h"
#include "Engine/OutputSchedulerThread.h"
#include "Engine/Plugin.h"
#include "Engine/Project.h"
#include "Engine/StandardPaths.h"
#include "Engine/Utils.h"
#include "Engine/ViewIdx.h"
#include "Engine/ViewerInstance.h"

#include "Serialization/SettingsSerialization.h"
#include "Serialization/SerializationIO.h"

#include "Gui/GuiDefines.h"

#include <SequenceParsing.h> // for SequenceParsing::removePath

#ifdef WINDOWS
#include <ofxhPluginCache.h>
#endif

#ifdef HAVE_OSMESA
#include "Engine/OSGLFunctions_mesa.h"
#endif

#define NATRON_SETTINGS_FILENAME "settings." NATRON_SETTINGS_FILE_EXT

#define NATRON_DEFAULT_OCIO_CONFIG_NAME "blender"


#define NATRON_CUSTOM_OCIO_CONFIG_NAME "Custom config"

// Increment this everytime a default value for a color in the Appearance tab is changed
// If the user was running Natron is a default appearance of an older version, it will prompt
// to update to the newer appearance.
#define NATRON_DEFAULT_APPEARANCE_VERSION 1

#define NATRON_CUSTOM_HOST_NAME_ENTRY "Custom..."

NATRON_NAMESPACE_ENTER;

enum CPUDriverEnum {
    eCPUDriverSoftPipe = 0,
    eCPUDriverLLVMPipe
};

static const CPUDriverEnum defaultMesaDriver = eCPUDriverLLVMPipe;



struct SettingsPrivate
{

    Q_DECLARE_TR_FUNCTIONS(Settings)

public:

    // General
    KnobPagePtr _generalTab;
    KnobBoolPtr _checkForUpdates;
    KnobBoolPtr _enableCrashReports;
    KnobButtonPtr _testCrashReportButton;
    KnobBoolPtr _autoSaveUnSavedProjects;
    KnobPathPtr _fileDialogSavedPaths;
    KnobIntPtr _autoSaveDelay;
    KnobBoolPtr _saveSafetyMode;
    KnobChoicePtr _hostName;
    KnobStringPtr _customHostName;

    // General/Threading
    KnobPagePtr _threadingPage;
    KnobIntPtr _numberOfThreads;
    KnobBoolPtr _renderInSeparateProcess;
    KnobBoolPtr _queueRenders;

    // General/Rendering
    KnobPagePtr _renderingPage;
    KnobBoolPtr _convertNaNValues;
    KnobBoolPtr _activateRGBSupport;
    KnobBoolPtr _activateTransformConcatenationSupport;

    // General/GPU rendering
    KnobPagePtr _gpuPage;
    KnobStringPtr _openglRendererString;
    KnobChoicePtr _availableOpenGLRenderers;
    KnobChoicePtr _osmesaRenderers;
    KnobIntPtr _nOpenGLContexts;
    KnobChoicePtr _enableOpenGL;



    // General/Projects setup
    KnobPagePtr _projectsPage;
    KnobBoolPtr _firstReadSetProjectFormat;
    KnobBoolPtr _autoPreviewEnabledForNewProjects;
    KnobBoolPtr _fixPathsOnProjectPathChanged;
    KnobBoolPtr _enableMappingFromDriveLettersToUNCShareNames;

    // General/Documentation
    KnobPagePtr _documentationPage;
    KnobIntPtr _wwwServerPort;
#ifdef NATRON_DOCUMENTATION_ONLINE
    KnobChoicePtr _documentationSource;
#endif

    // General/User Interface
    KnobPagePtr _uiPage;
    KnobBoolPtr _notifyOnFileChange;

    KnobBoolPtr _filedialogForWriters;

    KnobBoolPtr _renderOnEditingFinished;
    KnobBoolPtr _linearPickers;
    KnobIntPtr _maxPanelsOpened;
    KnobBoolPtr _useCursorPositionIncrements;
    KnobFilePtr _defaultLayoutFile;
    KnobBoolPtr _loadProjectsWorkspace;

    // Color-Management
    KnobPagePtr _ocioTab;
    KnobChoicePtr _ocioConfigKnob;
    KnobBoolPtr _ocioStartupCheck;
    KnobFilePtr _customOcioConfigFile;

    // Caching
    KnobPagePtr _cachingTab;
    KnobBoolPtr _aggressiveCaching;

    // The total disk space allowed for all Natron's caches
    KnobIntPtr _maxDiskCacheSizeGb;
    KnobPathPtr _diskCachePath;

    // Viewer
    KnobPagePtr _viewersTab;
    KnobChoicePtr _texturesMode;
    KnobIntPtr _checkerboardTileSize;
    KnobColorPtr _checkerboardColor1;
    KnobColorPtr _checkerboardColor2;
    KnobBoolPtr _autoWipe;
    KnobBoolPtr _autoProxyWhenScrubbingTimeline;
    KnobChoicePtr _autoProxyLevel;
    KnobIntPtr _maximumNodeViewerUIOpened;
    KnobBoolPtr _viewerKeys;

    // Nodegraph
    KnobPagePtr _nodegraphTab;
    KnobBoolPtr _autoScroll;
    KnobBoolPtr _autoTurbo;
    KnobBoolPtr _snapNodesToConnections;
    KnobBoolPtr _useBWIcons;
    KnobIntPtr _maxUndoRedoNodeGraph;
    KnobIntPtr _disconnectedArrowLength;
    KnobBoolPtr _hideOptionalInputsAutomatically;
    KnobBoolPtr _useInputAForMergeAutoConnect;
    KnobBoolPtr _usePluginIconsInNodeGraph;
    KnobBoolPtr _useAntiAliasing;


    // Plugins
    KnobPagePtr _pluginsTab;
    KnobPathPtr _extraPluginPaths;
    KnobBoolPtr _useStdOFXPluginsLocation;
    KnobPathPtr _templatesPluginPaths;
    KnobBoolPtr _preferBundledPlugins;
    KnobBoolPtr _loadBundledPlugins;

    // Python
    KnobPagePtr _pythonPage;
    KnobStringPtr _onProjectCreated;
    KnobStringPtr _defaultOnProjectLoaded;
    KnobStringPtr _defaultOnProjectSave;
    KnobStringPtr _defaultOnProjectClose;
    KnobStringPtr _defaultOnNodeCreated;
    KnobStringPtr _defaultOnNodeDelete;
    KnobBoolPtr _echoVariableDeclarationToPython;

    // Appearance
    KnobPagePtr _appearanceTab;
    KnobChoicePtr _systemFontChoice;
    KnobIntPtr _fontSize;
    KnobFilePtr _qssFile;
    KnobIntPtr _defaultAppearanceVersion;

    // Appearance/Main Window
    KnobPagePtr _guiColorsTab;
    KnobColorPtr _sunkenColor;
    KnobColorPtr _baseColor;
    KnobColorPtr _raisedColor;
    KnobColorPtr _selectionColor;
    KnobColorPtr _textColor;
    KnobColorPtr _altTextColor;
    KnobColorPtr _timelinePlayheadColor;
    KnobColorPtr _timelineBGColor;
    KnobColorPtr _timelineBoundsColor;
    KnobColorPtr _interpolatedColor;
    KnobColorPtr _keyframeColor;
    KnobColorPtr _trackerKeyframeColor;
    KnobColorPtr _exprColor;
    KnobColorPtr _cachedFrameColor;
    KnobColorPtr _sliderColor;

    // Appearance/Dope Sheet
    KnobPagePtr _animationColorsTab;
    KnobColorPtr _animationViewBackgroundColor;
    KnobColorPtr _dopesheetRootSectionBackgroundColor;
    KnobColorPtr _dopesheetKnobSectionBackgroundColor;
    KnobColorPtr _animationViewScaleColor;
    KnobColorPtr _animationViewGridColor;

    // Appearance/Script Editor
    KnobPagePtr _scriptEditorColorsTab;
    KnobColorPtr _curLineColor;
    KnobColorPtr _keywordColor;
    KnobColorPtr _operatorColor;
    KnobColorPtr _braceColor;
    KnobColorPtr _defClassColor;
    KnobColorPtr _stringsColor;
    KnobColorPtr _commentsColor;
    KnobColorPtr _selfColor;
    KnobColorPtr _numbersColor;
    KnobChoicePtr _scriptEditorFontChoice;
    KnobIntPtr _scriptEditorFontSize;

    // Appearance/Node Graph
    KnobPagePtr _nodegraphColorsTab;
    KnobColorPtr _cloneColor;
    KnobColorPtr _defaultNodeColor;
    KnobColorPtr _defaultBackdropColor;
    KnobColorPtr _defaultGeneratorColor;
    KnobColorPtr _defaultReaderColor;
    KnobColorPtr _defaultWriterColor;
    KnobColorPtr _defaultColorGroupColor;
    KnobColorPtr _defaultFilterGroupColor;
    KnobColorPtr _defaultTransformGroupColor;
    KnobColorPtr _defaultTimeGroupColor;
    KnobColorPtr _defaultDrawGroupColor;
    KnobColorPtr _defaultKeyerGroupColor;
    KnobColorPtr _defaultChannelGroupColor;
    KnobColorPtr _defaultMergeGroupColor;
    KnobColorPtr _defaultViewsGroupColor;
    KnobColorPtr _defaultDeepGroupColor;
    std::vector<ChoiceOption> _knownHostNames;

    Settings* _publicInterface;

    std::set<KnobIWPtr> _knobsRequiringRestart;
    std::set<KnobIWPtr> _knobsRequiringOFXCacheClear;

    // Data for each plug-in, saved in the settings file
    SERIALIZATION_NAMESPACE::SettingsSerialization::PluginDataMap pluginsData;

    ApplicationShortcutsMap shortcuts;


    // Count the number of stylesheet changes during restore defaults
    // to avoid reloading it many times
    int _nRedrawStyleSheetRequests;
    bool _restoringSettings;
    bool _ocioRestored;
    bool _defaultAppearanceOutdated;



    SettingsPrivate(Settings* publicInterface)
    : _publicInterface(publicInterface)
    , _knobsRequiringRestart()
    , _knobsRequiringOFXCacheClear()
    , _nRedrawStyleSheetRequests(0)
    , _restoringSettings(false)
    , _ocioRestored(false)
    , _defaultAppearanceOutdated(false)
    {
        
    }

    void initializeKnobsGeneral();
    void initializeKnobsThreading();
    void initializeKnobsRendering();
    void initializeKnobsGPU();
    void initializeKnobsProjectSetup();
    void initializeKnobsDocumentation();
    void initializeKnobsUserInterface();
    void initializeKnobsColorManagement();
    void initializeKnobsCaching();
    void initializeKnobsViewers();
    void initializeKnobsNodeGraph();
    void initializeKnobsPlugins();
    void initializeKnobsPython();
    void initializeKnobsAppearance();
    void initializeKnobsGuiColors();
    void initializeKnobsDopeSheetColors();
    void initializeKnobsNodeGraphColors();
    void initializeKnobsScriptEditorColors();

    bool tryLoadOpenColorIOConfig();

    std::string ensureUserDataDirectory();

    std::string getSettingsAbsoluteFilepath(const std::string& userDataDirectoryPath);

    void loadSettingsFromFileInternal(const SERIALIZATION_NAMESPACE::SettingsSerialization& serialization, int loadType);

    void restoreOpenGLRenderer();

    void restoreNumThreads();

    void refreshCacheSize();

};


Settings::Settings()
: KnobHolder( AppInstancePtr() ) // < Settings are process wide and do not belong to a single AppInstance
, _imp(new SettingsPrivate(this))
{
}

Settings::~Settings()
{
}


static QStringList
getDefaultOcioConfigPaths()
{
    QString binaryPath = QString::fromUtf8(appPTR->getApplicationBinaryDirPath().c_str());
    StrUtils::ensureLastPathSeparator(binaryPath);

#ifdef __NATRON_LINUX__
    QStringList ret;
    ret.push_back( QString::fromUtf8("/usr/share/OpenColorIO-Configs") );
    ret.push_back( QString( binaryPath + QString::fromUtf8("../share/OpenColorIO-Configs") ) );
    ret.push_back( QString( binaryPath + QString::fromUtf8("../Resources/OpenColorIO-Configs") ) );

    return ret;
#elif defined(__NATRON_WIN32__)

    return QStringList( QString( binaryPath + QString::fromUtf8("../Resources/OpenColorIO-Configs") ) );
#elif defined(__NATRON_OSX__)

    return QStringList( QString( binaryPath + QString::fromUtf8("../Resources/OpenColorIO-Configs") ) );
#endif
}

bool
Settings::doesKnobChangeRequireRestart(const KnobIPtr& knob)
{
    std::set<KnobIWPtr>::iterator found = _imp->_knobsRequiringRestart.find(knob);
    if (found == _imp->_knobsRequiringRestart.end()) {
        return false;
    }
    return true;
}

bool
Settings::doesKnobChangeRequireOFXCacheClear(const KnobIPtr& knob)
{
    std::set<KnobIWPtr>::iterator found = _imp->_knobsRequiringOFXCacheClear.find(knob);
    if (found == _imp->_knobsRequiringOFXCacheClear.end()) {
        return false;
    }
    return true;
}

void
Settings::addKeybind(const std::string & grouping,
                     const std::string & id,
                     const std::string& label,
                     const std::string & description,
                     const KeyboardModifiers & modifiers,
                     Key symbol,
                     const KeyboardModifiers & modifiersMask)
{
    GroupShortcutsMap& groupMap = _imp->shortcuts[grouping];
    KeybindShortcut& kA = groupMap[id];

    kA.actionID = id;
    kA.actionLabel = label;
    kA.grouping = grouping;
    kA.description = description;
    kA.defaultModifiers = modifiers;
    kA.modifiers = modifiers;
    kA.defaultShortcut = symbol;
    kA.currentShortcut = symbol;
    kA.ignoreMask = modifiersMask;

    Q_EMIT shortcutsChanged();
    
} // addKeybind

void
Settings::removeKeybind(const std::string& grouping, const std::string& id)
{
    ApplicationShortcutsMap::iterator foundGroup = _imp->shortcuts.find(grouping);
    if (foundGroup == _imp->shortcuts.end()) {
        return;
    }
    GroupShortcutsMap::iterator foundShortcut = foundGroup->second.find(id);
    if (foundShortcut != foundGroup->second.end()) {
        foundGroup->second.erase(foundShortcut);
    }
}

bool
Settings::getShortcutKeybind(const std::string & grouping,
                             const std::string & id,
                             KeyboardModifiers* modifiers,
                             Key* symbol) const
{
    ApplicationShortcutsMap::iterator foundGroup = _imp->shortcuts.find(grouping);
    if (foundGroup == _imp->shortcuts.end()) {
        return false;
    }
    GroupShortcutsMap::iterator foundShortcut = foundGroup->second.find(id);
    if (foundShortcut == foundGroup->second.end()) {
        return false;
    }
    *modifiers = foundShortcut->second.modifiers;
    *symbol = foundShortcut->second.currentShortcut;
    return true;
}

void
Settings::setShortcutKeybind(const std::string & grouping,
                             const std::string & id,
                             const KeyboardModifiers & modifiers,
                             Key symbol)
{
    ApplicationShortcutsMap::iterator foundGroup = _imp->shortcuts.find(grouping);
    if (foundGroup == _imp->shortcuts.end()) {
        return ;
    }
    GroupShortcutsMap::iterator foundShortcut = foundGroup->second.find(id);
    if (foundShortcut == foundGroup->second.end()) {
        return ;
    }
    foundShortcut->second.modifiers = modifiers;
    foundShortcut->second.currentShortcut = symbol;
    foundShortcut->second.updateActionsShortcut();

    Q_EMIT shortcutsChanged();

}

void
Settings::addShortcutAction(const std::string & grouping, const std::string & id, KeybindListenerI* action)
{
    ApplicationShortcutsMap::iterator foundGroup = _imp->shortcuts.find(grouping);
    if (foundGroup == _imp->shortcuts.end()) {
        return;
    }
    GroupShortcutsMap::iterator foundShortcut = foundGroup->second.find(id);
    if (foundShortcut == foundGroup->second.end()) {
        return;
    }
    foundShortcut->second.actions.push_back(action);
}

void
Settings::removeShortcutAction(const std::string & grouping, const std::string & id, KeybindListenerI* action)
{
    ApplicationShortcutsMap::iterator foundGroup = _imp->shortcuts.find(grouping);
    if (foundGroup == _imp->shortcuts.end()) {
        return;
    }
    GroupShortcutsMap::iterator foundShortcut = foundGroup->second.find(id);
    if (foundShortcut == foundGroup->second.end()) {
        return;
    }
    std::list<KeybindListenerI*>::iterator found = std::find(foundShortcut->second.actions.begin(), foundShortcut->second.actions.end(), action);
    if (found != foundShortcut->second.actions.end()) {
        foundShortcut->second.actions.erase(found);
    }
}

const ApplicationShortcutsMap&
Settings::getAllShortcuts() const
{
    return _imp->shortcuts;
}

static bool
matchesModifers(const KeyboardModifiers & lhs,
                const KeyboardModifiers & rhs,
                const KeyboardModifiers& ignoreMask)
{
    bool hasMask = ignoreMask != eKeyboardModifierNone;

    return (!hasMask && lhs == rhs) ||
    (hasMask && (lhs & ~ignoreMask) == rhs);
}

static bool
matchesKey(Key lhs,
           Key rhs)
{
    if (lhs == rhs) {
        return true;
    }
    ///special case for the backspace and delete keys that mean the same thing generally
    else if ( ( (lhs == Key_BackSpace) && (rhs == Key_Delete) ) ||
             ( ( lhs == Key_Delete) && ( rhs == Key_BackSpace) ) ) {
        return true;
    }

    return false;
}


bool
Settings::matchesKeybind(const std::string & grouping,
                         const std::string & id,
                         const KeyboardModifiers & modifiers,
                         Key symbol) const
{
    ApplicationShortcutsMap::iterator foundGroup = _imp->shortcuts.find(grouping);
    if (foundGroup == _imp->shortcuts.end()) {
        return false;
    }
    GroupShortcutsMap::iterator foundShortcut = foundGroup->second.find(id);
    if (foundShortcut == foundGroup->second.end()) {
        return false;
    }


    // the following macro only tests the Control, Alt, and Shift modifiers, and discards the others
    KeyboardModifiers onlyCAS = modifiers & (eKeyboardModifierControl | eKeyboardModifierAlt | eKeyboardModifierShift);

    if ( matchesModifers(onlyCAS, foundShortcut->second.modifiers, foundShortcut->second.ignoreMask) ) {
        // modifiers are equal, now test symbol
        return matchesKey(symbol, foundShortcut->second.currentShortcut );
    }

    return false;
}

void
Settings::restoreDefaultShortcuts()
{
    for (ApplicationShortcutsMap::iterator it = _imp->shortcuts.begin(); it != _imp->shortcuts.end(); ++it) {
        for (GroupShortcutsMap::iterator it2 = it->second.begin(); it2 != it->second.end(); ++it2) {
            it2->second.modifiers = it2->second.defaultModifiers;
            it2->second.currentShortcut = it2->second.defaultShortcut;
            it2->second.updateActionsShortcut();
        }
    }
    Q_EMIT shortcutsChanged();
}

void
Settings::populateShortcuts()
{

    // General
    addKeybind(kShortcutGroupGlobal, kShortcutActionNewProject, kShortcutActionNewProjectLabel, kShortcutActionNewProjectHint, eKeyboardModifierControl, Key_N);
    addKeybind(kShortcutGroupGlobal, kShortcutActionOpenProject, kShortcutActionOpenProjectLabel, kShortcutActionOpenProjectHint, eKeyboardModifierControl, Key_O);
    addKeybind(kShortcutGroupGlobal, kShortcutActionSaveProject, kShortcutActionSaveProjectLabel, kShortcutActionSaveProjectHint, eKeyboardModifierControl, Key_S);
    addKeybind(kShortcutGroupGlobal, kShortcutActionSaveAsProject, kShortcutActionSaveAsProjectLabel, kShortcutActionSaveAsProjectHint, KeyboardModifiers(eKeyboardModifierControl | eKeyboardModifierShift), Key_S);
    addKeybind(kShortcutGroupGlobal, kShortcutActionCloseProject, kShortcutActionCloseProjectLabel, kShortcutActionCloseProjectHint, eKeyboardModifierControl, Key_W);
    addKeybind(kShortcutGroupGlobal, kShortcutActionPreferences, kShortcutActionPreferencesLabel, kShortcutActionPreferencesHint, eKeyboardModifierShift, Key_S);
    addKeybind(kShortcutGroupGlobal, kShortcutActionQuit, kShortcutActionQuitLabel, kShortcutActionQuitHint, eKeyboardModifierControl, Key_Q);

    addKeybind(kShortcutGroupGlobal, kShortcutActionSaveAndIncrVersion, kShortcutActionSaveAndIncrVersionLabel, kShortcutActionSaveAndIncrVersionHint, KeyboardModifiers(eKeyboardModifierControl | eKeyboardModifierShift |
                    eKeyboardModifierAlt), Key_S);
    addKeybind(kShortcutGroupGlobal, kShortcutActionReloadProject, kShortcutActionReloadProjectLabel, kShortcutActionReloadProjectHint, KeyboardModifiers(eKeyboardModifierControl | eKeyboardModifierShift), Key_R);
    addKeybind(kShortcutGroupGlobal, kShortcutActionShowAbout, kShortcutActionShowAboutLabel, kShortcutActionShowAboutHint, eKeyboardModifierNone, (Key)0);

    addKeybind(kShortcutGroupGlobal, kShortcutActionImportLayout, kShortcutActionImportLayoutLabel, kShortcutActionImportLayoutHint, eKeyboardModifierNone, (Key)0);
    addKeybind(kShortcutGroupGlobal, kShortcutActionExportLayout, kShortcutActionExportLayoutLabel, kShortcutActionExportLayoutHint, eKeyboardModifierNone, (Key)0);
    addKeybind(kShortcutGroupGlobal, kShortcutActionDefaultLayout, kShortcutActionDefaultLayoutLabel, kShortcutActionDefaultLayoutHint, eKeyboardModifierNone, (Key)0);

    addKeybind(kShortcutGroupGlobal, kShortcutActionProjectSettings, kShortcutActionProjectSettingsLabel, kShortcutActionProjectSettingsHint, eKeyboardModifierNone, Key_S);
    addKeybind(kShortcutGroupGlobal, kShortcutActionShowErrorLog, kShortcutActionShowErrorLogLabel, kShortcutActionShowErrorLogHint, eKeyboardModifierNone, (Key)0);

    addKeybind(kShortcutGroupGlobal, kShortcutActionNewViewer, kShortcutActionNewViewerLabel, kShortcutActionNewViewerHint, eKeyboardModifierControl, Key_I);
    addKeybind(kShortcutGroupGlobal, kShortcutActionFullscreen, kShortcutActionFullscreenLabel, kShortcutActionFullscreenHint, eKeyboardModifierAlt, Key_S); // as in Nuke
    //addKeybind(kShortcutGroupGlobal, kShortcutActionFullscreen, kShortcutActionFullscreen, eKeyboardModifierControl | eKeyboardModifierAlt, Key_F);

    addKeybind(kShortcutGroupGlobal, kShortcutActionClearPluginsLoadCache, kShortcutActionClearPluginsLoadCacheLabel, kShortcutActionClearPluginsLoadCacheHint, eKeyboardModifierNone, (Key)0);
    addKeybind(kShortcutGroupGlobal, kShortcutActionClearCache, kShortcutActionClearCacheLabel, kShortcutActionClearCacheHint, KeyboardModifiers(eKeyboardModifierControl | eKeyboardModifierShift), Key_K);
    addKeybind(kShortcutGroupGlobal, kShortcutActionRenderSelected, kShortcutActionRenderSelectedLabel, kShortcutActionRenderSelectedHint, eKeyboardModifierNone, Key_F7);

    addKeybind(kShortcutGroupGlobal, kShortcutActionRenderAll, kShortcutActionRenderAllLabel, kShortcutActionRenderAllHint, eKeyboardModifierNone, Key_F5);

    addKeybind(kShortcutGroupGlobal, kShortcutActionEnableRenderStats, kShortcutActionEnableRenderStatsLabel, kShortcutActionEnableRenderStatsHint, eKeyboardModifierNone, Key_F2);

    // Note: keys 0-1 are handled by Gui::handleNativeKeys(), and should thus work even on international keyboards
    addKeybind(kShortcutGroupGlobal, kShortcutActionConnectViewerToInput1, kShortcutActionConnectViewerToInput1Label, kShortcutActionConnectViewerToInput1Hint, eKeyboardModifierNone, Key_1);
    addKeybind(kShortcutGroupGlobal, kShortcutActionConnectViewerToInput2, kShortcutActionConnectViewerToInput2Label, kShortcutActionConnectViewerToInput2Hint, eKeyboardModifierNone, Key_2);
    addKeybind(kShortcutGroupGlobal, kShortcutActionConnectViewerToInput3, kShortcutActionConnectViewerToInput3Label, kShortcutActionConnectViewerToInput3Hint, eKeyboardModifierNone, Key_3);
    addKeybind(kShortcutGroupGlobal, kShortcutActionConnectViewerToInput4, kShortcutActionConnectViewerToInput4Label, kShortcutActionConnectViewerToInput4Hint, eKeyboardModifierNone, Key_4);
    addKeybind(kShortcutGroupGlobal, kShortcutActionConnectViewerToInput5, kShortcutActionConnectViewerToInput5Label, kShortcutActionConnectViewerToInput5Hint, eKeyboardModifierNone, Key_5);
    addKeybind(kShortcutGroupGlobal, kShortcutActionConnectViewerToInput6, kShortcutActionConnectViewerToInput6Label, kShortcutActionConnectViewerToInput6Hint, eKeyboardModifierNone, Key_6);
    addKeybind(kShortcutGroupGlobal, kShortcutActionConnectViewerToInput7, kShortcutActionConnectViewerToInput7Label, kShortcutActionConnectViewerToInput7Hint, eKeyboardModifierNone, Key_7);
    addKeybind(kShortcutGroupGlobal, kShortcutActionConnectViewerToInput8, kShortcutActionConnectViewerToInput8Label, kShortcutActionConnectViewerToInput8Hint, eKeyboardModifierNone, Key_8);
    addKeybind(kShortcutGroupGlobal, kShortcutActionConnectViewerToInput9, kShortcutActionConnectViewerToInput9Label, kShortcutActionConnectViewerToInput9Hint, eKeyboardModifierNone, Key_9);
    addKeybind(kShortcutGroupGlobal, kShortcutActionConnectViewerToInput10, kShortcutActionConnectViewerToInput10Label, kShortcutActionConnectViewerToInput10Hint, eKeyboardModifierNone, Key_0);
    addKeybind(kShortcutGroupGlobal, kShortcutActionConnectViewerBToInput1, kShortcutActionConnectViewerBToInput1Label, kShortcutActionConnectViewerBToInput1Hint, eKeyboardModifierShift, Key_1);
    addKeybind(kShortcutGroupGlobal, kShortcutActionConnectViewerBToInput2, kShortcutActionConnectViewerBToInput2Label, kShortcutActionConnectViewerBToInput2Hint, eKeyboardModifierShift, Key_2);
    addKeybind(kShortcutGroupGlobal, kShortcutActionConnectViewerBToInput3, kShortcutActionConnectViewerBToInput3Label, kShortcutActionConnectViewerBToInput3Hint, eKeyboardModifierShift, Key_3);
    addKeybind(kShortcutGroupGlobal, kShortcutActionConnectViewerBToInput4, kShortcutActionConnectViewerBToInput4Label, kShortcutActionConnectViewerBToInput4Hint, eKeyboardModifierShift, Key_4);
    addKeybind(kShortcutGroupGlobal, kShortcutActionConnectViewerBToInput5, kShortcutActionConnectViewerBToInput5Label, kShortcutActionConnectViewerBToInput5Hint, eKeyboardModifierShift, Key_5);
    addKeybind(kShortcutGroupGlobal, kShortcutActionConnectViewerBToInput6, kShortcutActionConnectViewerBToInput6Label, kShortcutActionConnectViewerBToInput6Hint, eKeyboardModifierShift, Key_6);
    addKeybind(kShortcutGroupGlobal, kShortcutActionConnectViewerBToInput7, kShortcutActionConnectViewerBToInput7Label, kShortcutActionConnectViewerBToInput7Hint, eKeyboardModifierShift, Key_7);
    addKeybind(kShortcutGroupGlobal, kShortcutActionConnectViewerBToInput8, kShortcutActionConnectViewerBToInput8Label, kShortcutActionConnectViewerBToInput8Hint, eKeyboardModifierShift, Key_8);
    addKeybind(kShortcutGroupGlobal, kShortcutActionConnectViewerBToInput9, kShortcutActionConnectViewerBToInput9Label, kShortcutActionConnectViewerBToInput9Hint, eKeyboardModifierShift, Key_9);
    addKeybind(kShortcutGroupGlobal, kShortcutActionConnectViewerBToInput10, kShortcutActionConnectViewerBToInput10Label, kShortcutActionConnectViewerBToInput10Hint, eKeyboardModifierShift, Key_0);

    addKeybind(kShortcutGroupGlobal, kShortcutActionShowPaneFullScreen, kShortcutActionShowPaneFullScreenLabel, kShortcutActionShowPaneFullScreenHint, eKeyboardModifierNone, Key_space);
    addKeybind(kShortcutGroupGlobal, kShortcutActionNextTab, kShortcutActionNextTabLabel, kShortcutActionNextTabHint, eKeyboardModifierControl, Key_T);
    addKeybind(kShortcutGroupGlobal, kShortcutActionPrevTab, kShortcutActionPrevTabLabel, kShortcutActionPrevTabHint, KeyboardModifiers(eKeyboardModifierShift | eKeyboardModifierControl), Key_T);
    addKeybind(kShortcutGroupGlobal, kShortcutActionCloseTab, kShortcutActionCloseTabLabel, kShortcutActionCloseTabHint, eKeyboardModifierShift, Key_Escape);


    ///Nodegraph

    addKeybind(kShortcutGroupNodegraph, kShortcutActionGraphRearrangeNodes, kShortcutActionGraphRearrangeNodesLabel, kShortcutActionGraphRearrangeNodesHint, eKeyboardModifierNone, Key_L);
    addKeybind(kShortcutGroupNodegraph, kShortcutActionGraphDisableNodes, kShortcutActionGraphDisableNodesLabel, kShortcutActionGraphDisableNodesHint, eKeyboardModifierNone, Key_D);
    addKeybind(kShortcutGroupNodegraph, kShortcutActionGraphRemoveNodes, kShortcutActionGraphRemoveNodesLabel, kShortcutActionGraphRemoveNodesHint, eKeyboardModifierNone, Key_BackSpace);
    addKeybind(kShortcutGroupNodegraph, kShortcutActionGraphShowExpressions, kShortcutActionGraphShowExpressionsLabel, kShortcutActionGraphShowExpressionsHint, eKeyboardModifierShift, Key_E);
    addKeybind(kShortcutGroupNodegraph, kShortcutActionGraphSelectUp, kShortcutActionGraphSelectUpLabel, kShortcutActionGraphSelectUpHint, eKeyboardModifierShift, Key_Up);
    addKeybind(kShortcutGroupNodegraph, kShortcutActionGraphSelectDown, kShortcutActionGraphSelectDownLabel, kShortcutActionGraphSelectDownHint, eKeyboardModifierShift, Key_Down);
    addKeybind(kShortcutGroupNodegraph, kShortcutActionGraphSelectAll, kShortcutActionGraphSelectAllLabel, kShortcutActionGraphSelectAllHint, eKeyboardModifierControl, Key_A);
    addKeybind(kShortcutGroupNodegraph, kShortcutActionGraphSelectAllVisible, kShortcutActionGraphSelectAllVisibleLabel, kShortcutActionGraphSelectAllVisibleHint, KeyboardModifiers(eKeyboardModifierShift | eKeyboardModifierControl), Key_A);
    addKeybind(kShortcutGroupNodegraph, kShortcutActionGraphAutoHideInputs, kShortcutActionGraphAutoHideInputsLabel, kShortcutActionGraphAutoHideInputsHint, eKeyboardModifierNone, (Key)0);
    addKeybind(kShortcutGroupNodegraph, kShortcutActionGraphHideInputs, kShortcutActionGraphHideInputsLabel, kShortcutActionGraphHideInputsHint, eKeyboardModifierNone, (Key)0);
    addKeybind(kShortcutGroupNodegraph, kShortcutActionGraphSwitchInputs, kShortcutActionGraphSwitchInputsLabel, kShortcutActionGraphSwitchInputsHint, eKeyboardModifierShift, Key_X);
    addKeybind(kShortcutGroupNodegraph, kShortcutActionGraphCopy, kShortcutActionGraphCopyLabel, kShortcutActionGraphCopyHint, eKeyboardModifierControl, Key_C);
    addKeybind(kShortcutGroupNodegraph, kShortcutActionGraphPaste, kShortcutActionGraphPasteLabel, kShortcutActionGraphPasteHint, eKeyboardModifierControl, Key_V);
    addKeybind(kShortcutGroupNodegraph, kShortcutActionGraphCut, kShortcutActionGraphCutLabel, kShortcutActionGraphCutHint, eKeyboardModifierControl, Key_X);
    addKeybind(kShortcutGroupNodegraph, kShortcutActionGraphClone, kShortcutActionGraphCloneLabel, kShortcutActionGraphCloneHint, eKeyboardModifierAlt, Key_K);
    addKeybind(kShortcutGroupNodegraph, kShortcutActionGraphDeclone, kShortcutActionGraphDecloneLabel, kShortcutActionGraphDecloneHint, KeyboardModifiers(eKeyboardModifierAlt | eKeyboardModifierShift), Key_K);
    addKeybind(kShortcutGroupNodegraph, kShortcutActionGraphDuplicate, kShortcutActionGraphDuplicateLabel, kShortcutActionGraphDuplicateHint, eKeyboardModifierAlt, Key_C);
    addKeybind(kShortcutGroupNodegraph, kShortcutActionGraphForcePreview, kShortcutActionGraphForcePreviewLabel, kShortcutActionGraphForcePreviewHint, eKeyboardModifierShift, Key_P);
    addKeybind(kShortcutGroupNodegraph, kShortcutActionGraphTogglePreview, kShortcutActionGraphTogglePreviewLabel, kShortcutActionGraphToggleAutoPreviewHint, eKeyboardModifierAlt, Key_P);
    addKeybind(kShortcutGroupNodegraph, kShortcutActionGraphToggleAutoPreview, kShortcutActionGraphToggleAutoPreviewLabel, kShortcutActionGraphToggleAutoPreviewHint, eKeyboardModifierNone, (Key)0);
    addKeybind(kShortcutGroupNodegraph, kShortcutActionGraphToggleAutoTurbo, kShortcutActionGraphToggleAutoTurboLabel, kShortcutActionGraphToggleAutoTurboHint, eKeyboardModifierNone, (Key)0);
    addKeybind(kShortcutGroupNodegraph, kShortcutActionGraphFrameNodes, kShortcutActionGraphFrameNodesLabel, kShortcutActionGraphFrameNodesHint, eKeyboardModifierNone, Key_F);
    addKeybind(kShortcutGroupNodegraph, kShortcutActionGraphShowCacheSize, kShortcutActionGraphShowCacheSizeLabel, kShortcutActionGraphShowCacheSizeHint, eKeyboardModifierNone, (Key)0);
    addKeybind(kShortcutGroupNodegraph, kShortcutActionGraphFindNode, kShortcutActionGraphFindNodeLabel, kShortcutActionGraphFindNodeHint, eKeyboardModifierControl, Key_F);
    addKeybind(kShortcutGroupNodegraph, kShortcutActionGraphRenameNode, kShortcutActionGraphRenameNodeLabel, kShortcutActionGraphRenameNodeHint, eKeyboardModifierNone, Key_N);
    addKeybind(kShortcutGroupNodegraph, kShortcutActionGraphExtractNode, kShortcutActionGraphExtractNodeLabel, kShortcutActionGraphExtractNodeHint, KeyboardModifiers(eKeyboardModifierControl | eKeyboardModifierShift),
                    Key_X);
    addKeybind(kShortcutGroupNodegraph, kShortcutActionGraphMakeGroup, kShortcutActionGraphMakeGroupLabel, kShortcutActionGraphMakeGroupHint, eKeyboardModifierControl,
                    Key_G);
    addKeybind(kShortcutGroupNodegraph, kShortcutActionGraphExpandGroup, kShortcutActionGraphExpandGroupLabel, kShortcutActionGraphExpandGroupHint, KeyboardModifiers(eKeyboardModifierControl | eKeyboardModifierAlt),
                    Key_G);

    addKeybind(kShortcutGroupNodegraph, kShortcutActionGraphOpenNodePanel, kShortcutActionGraphOpenNodePanelLabel, kShortcutActionGraphOpenNodePanelHint, eKeyboardModifierNone, Key_Return);


    // Animation Module
    addKeybind(kShortcutGroupAnimationModule, kShortcutActionAnimationModuleRemoveKeys, kShortcutActionAnimationModuleRemoveKeysLabel, kShortcutActionAnimationModuleRemoveKeysHint, eKeyboardModifierNone, Key_BackSpace);
    addKeybind(kShortcutGroupAnimationModule, kShortcutActionAnimationModuleConstant, kShortcutActionAnimationModuleConstantLabel, kShortcutActionAnimationModuleConstantHint, eKeyboardModifierNone, Key_K);
    addKeybind(kShortcutGroupAnimationModule, kShortcutActionAnimationModuleSmooth, kShortcutActionAnimationModuleSmoothLabel, kShortcutActionAnimationModuleSmoothHint, eKeyboardModifierNone, Key_Z);
    addKeybind(kShortcutGroupAnimationModule, kShortcutActionAnimationModuleLinear, kShortcutActionAnimationModuleLinearLabel, kShortcutActionAnimationModuleLinearHint, eKeyboardModifierNone, Key_L);
    addKeybind(kShortcutGroupAnimationModule, kShortcutActionAnimationModuleCatmullrom, kShortcutActionAnimationModuleCatmullromLabel, kShortcutActionAnimationModuleCatmullromHint, eKeyboardModifierNone, Key_R);
    addKeybind(kShortcutGroupAnimationModule, kShortcutActionAnimationModuleCubic, kShortcutActionAnimationModuleCubicLabel, kShortcutActionAnimationModuleCubicHint, eKeyboardModifierNone, Key_C);
    addKeybind(kShortcutGroupAnimationModule, kShortcutActionAnimationModuleHorizontal, kShortcutActionAnimationModuleHorizontalLabel, kShortcutActionAnimationModuleHorizontalHint, eKeyboardModifierNone, Key_H);
    addKeybind(kShortcutGroupAnimationModule, kShortcutActionAnimationModuleBreak, kShortcutActionAnimationModuleBreakLabel, kShortcutActionAnimationModuleBreakHint, eKeyboardModifierNone, Key_X);
    addKeybind(kShortcutGroupAnimationModule, kShortcutActionAnimationModuleSelectAll, kShortcutActionAnimationModuleSelectAllLabel, kShortcutActionAnimationModuleSelectAllHint, eKeyboardModifierControl, Key_A);
    addKeybind(kShortcutGroupAnimationModule, kShortcutActionAnimationModuleCenterAll, kShortcutActionAnimationModuleCenterAllLabel, kShortcutActionAnimationModuleCenterAllHint
                    , eKeyboardModifierNone, Key_A);
    addKeybind(kShortcutGroupAnimationModule, kShortcutActionAnimationModuleCenter, kShortcutActionAnimationModuleCenterLabel, kShortcutActionAnimationModuleCenterHint
                    , eKeyboardModifierNone, Key_F);
    addKeybind(kShortcutGroupAnimationModule, kShortcutActionAnimationModuleCopy, kShortcutActionAnimationModuleCopyLabel, kShortcutActionAnimationModuleCopyHint, eKeyboardModifierControl, Key_C);
    addKeybind(kShortcutGroupAnimationModule, kShortcutActionAnimationModulePasteKeyframes, kShortcutActionAnimationModulePasteKeyframesLabel, kShortcutActionAnimationModulePasteKeyframesHint, eKeyboardModifierControl, Key_V);
    addKeybind(kShortcutGroupAnimationModule, kShortcutActionAnimationModulePasteKeyframesAbsolute, kShortcutActionAnimationModulePasteKeyframesAbsoluteLabel, kShortcutActionAnimationModulePasteKeyframesAbsoluteHint, KeyboardModifiers(eKeyboardModifierControl | eKeyboardModifierShift), Key_V);

    addKeybind(kShortcutGroupAnimationModule, kShortcutActionAnimationModuleStackView, kShortcutActionAnimationModuleStackViewLabel, kShortcutActionAnimationModuleStackViewHint, eKeyboardModifierNone, Key_S);
    addKeybind(kShortcutGroupAnimationModule, kShortcutActionAnimationModuleShowOnlyAnimated, kShortcutActionAnimationModuleShowOnlyAnimatedLabel, kShortcutActionAnimationModuleShowOnlyAnimatedHint, eKeyboardModifierNone, (Key)0);

    //Script editor
    addKeybind(kShortcutGroupScriptEditor, kShortcutActionScriptEditorPrevScript, kShortcutActionScriptEditorPrevScriptLabel, kShortcutActionScriptEditorPrevScriptHint, eKeyboardModifierControl, Key_bracketleft, KeyboardModifiers(eKeyboardModifierShift | eKeyboardModifierAlt));
    addKeybind(kShortcutGroupScriptEditor, kShortcutActionScriptEditorNextScript, kShortcutActionScriptEditorNextScriptLabel, kShortcutActionScriptEditorNextScriptHint, eKeyboardModifierControl, Key_bracketright, KeyboardModifiers(eKeyboardModifierShift | eKeyboardModifierAlt));
    addKeybind(kShortcutGroupScriptEditor, kShortcutActionScriptEditorClearHistory, kShortcutActionScriptEditorClearHistoryLabel, kShortcutActionScriptEditorClearHistoryHint, eKeyboardModifierNone, (Key)0);
    addKeybind(kShortcutGroupScriptEditor, kShortcutActionScriptExecScript, kShortcutActionScriptExecScriptLabel, kShortcutActionScriptExecScriptHint, eKeyboardModifierControl, Key_Return);
    addKeybind(kShortcutGroupScriptEditor, kShortcutActionScriptClearOutput, kShortcutActionScriptClearOutputLabel, kShortcutActionScriptClearOutputHint, eKeyboardModifierControl, Key_BackSpace);
    addKeybind(kShortcutGroupScriptEditor, kShortcutActionScriptShowOutput, kShortcutActionScriptShowOutputLabel, kShortcutActionScriptShowOutputHint, eKeyboardModifierNone, (Key)0);
} // populateShortcuts

void
Settings::initializeKnobs()
{
<<<<<<< HEAD
    _imp->initializeKnobsGeneral();
    _imp->initializeKnobsThreading();
    _imp->initializeKnobsRendering();
    _imp->initializeKnobsGPU();
    _imp->initializeKnobsProjectSetup();
    _imp->initializeKnobsDocumentation();
    _imp->initializeKnobsUserInterface();
    _imp->initializeKnobsColorManagement();
    _imp->initializeKnobsCaching();
    _imp->initializeKnobsViewers();
    _imp->initializeKnobsNodeGraph();
    _imp->initializeKnobsPlugins();
    _imp->initializeKnobsPython();
    _imp->initializeKnobsAppearance();
    _imp->initializeKnobsGuiColors();
    _imp->initializeKnobsDopeSheetColors();
    _imp->initializeKnobsNodeGraphColors();
    _imp->initializeKnobsScriptEditorColors();

    populateShortcuts();
}

void
SettingsPrivate::initializeKnobsGeneral()
{
    KnobHolderPtr thisShared = _publicInterface->shared_from_this();
    _generalTab = _publicInterface->createKnob<KnobPage>("generalPage");
    _generalTab->setLabel(tr("General"));

    _checkForUpdates = _publicInterface->createKnob<KnobBool>("checkForUpdates");
    _checkForUpdates->setLabel(tr("Always check for updates on start-up"));
    _checkForUpdates->setHintToolTip( tr("When checked, %1 will check for new updates on start-up of the application.").arg( QString::fromUtf8(NATRON_APPLICATION_NAME) ) +
                                      QLatin1Char('\n') +
                                      tr("Changing this requires a restart of the application to take effect.") );
    _knobsRequiringRestart.insert(_checkForUpdates);
=======
    initializeKnobsGeneral();
    initializeKnobsThreading();
    initializeKnobsRendering();
    initializeKnobsGPU();
    initializeKnobsProjectSetup();
    initializeKnobsDocumentation();
    initializeKnobsUserInterface();
    initializeKnobsColorManagement();
    initializeKnobsCaching();
    initializeKnobsViewers();
    initializeKnobsNodeGraph();
    initializeKnobsPlugins();
    initializeKnobsPython();
    initializeKnobsAppearance();
    initializeKnobsGuiColors();
    initializeKnobsCurveEditorColors();
    initializeKnobsDopeSheetColors();
    initializeKnobsNodeGraphColors();
    initializeKnobsScriptEditorColors();

    setDefaultValues();
}

void
Settings::initializeKnobsGeneral()
{
    _generalTab = AppManager::createKnob<KnobPage>( this, tr("General") );

    _natronSettingsExist = AppManager::createKnob<KnobBool>( this, tr("Existing settings") );
    _natronSettingsExist->setName("existingSettings");
    _natronSettingsExist->setSecretByDefault(true);
    _generalTab->addKnob(_natronSettingsExist);

    _saveSettings = AppManager::createKnob<KnobBool>( this, tr("Save settings on change") );
    _saveSettings->setName("saveSettings");
    _saveSettings->setDefaultValue(true);
    _saveSettings->setSecretByDefault(true);
    _generalTab->addKnob(_saveSettings);

    _checkForUpdates = AppManager::createKnob<KnobBool>( this, tr("Always check for updates on start-up") );
    _checkForUpdates->setName("checkForUpdates");
    _checkForUpdates->setHintToolTip( tr("When checked, %1 will check for new updates on start-up of the application.").arg( QString::fromUtf8(NATRON_APPLICATION_NAME) ) );
>>>>>>> c5051698
    _generalTab->addKnob(_checkForUpdates);

    _enableCrashReports = _publicInterface->createKnob<KnobBool>("enableCrashReports");
    _enableCrashReports->setLabel(tr("Enable crash reporting"));
    _enableCrashReports->setHintToolTip( tr("When checked, if %1 crashes a window will pop-up asking you "
                                            "whether you want to upload the crash dump to the developers or not. "
                                            "This can help them track down the bug.\n"
                                            "If you need to turn the crash reporting system off, uncheck this.\n"
                                            "Note that when using the application in command-line mode, if crash reports are "
                                            "enabled, they will be automatically uploaded.").arg( QString::fromUtf8(NATRON_APPLICATION_NAME) ) +
                                          QLatin1Char('\n') +
                                          tr("Changing this requires a restart of the application to take effect.") );
    _enableCrashReports->setDefaultValue(true);
    _enableCrashReports->setAddNewLine(false);
    _knobsRequiringRestart.insert(_enableCrashReports);
    _generalTab->addKnob(_enableCrashReports);

    _testCrashReportButton = _publicInterface->createKnob<KnobButton>("testCrashReporting");
    _testCrashReportButton->setLabel(tr("Test Crash Reporting"));
    _testCrashReportButton->setHintToolTip( tr("This button is for developers only to test whether the crash reporting system "
                                               "works correctly. Do not use this.") );
    _generalTab->addKnob(_testCrashReportButton);


    _autoSaveDelay = _publicInterface->createKnob<KnobInt>("autoSaveDelay");
    _autoSaveDelay->setLabel(tr("Auto-save trigger delay"));
    _autoSaveDelay->disableSlider();
    _autoSaveDelay->setRange(0, 60);
    _autoSaveDelay->setHintToolTip( tr("The number of seconds after an event that %1 should wait before "
                                       " auto-saving. Note that if a render is in progress, %1 will "
                                       " wait until it is done to actually auto-save.").arg( QString::fromUtf8(NATRON_APPLICATION_NAME) ) );
    _generalTab->addKnob(_autoSaveDelay);


    _autoSaveUnSavedProjects = _publicInterface->createKnob<KnobBool>("autoSaveUnSavedProjects");
    _autoSaveUnSavedProjects->setLabel(tr("Enable Auto-save for unsaved projects"));
    _autoSaveUnSavedProjects->setHintToolTip( tr("When activated %1 will auto-save projects that have never been "
                                                 "saved and will prompt you on startup if an auto-save of that unsaved project was found. "
                                                 "Disabling this will no longer save un-saved project.").arg( QString::fromUtf8(NATRON_APPLICATION_NAME) ) );
    _autoSaveUnSavedProjects->setDefaultValue(false);
    _generalTab->addKnob(_autoSaveUnSavedProjects);

    _fileDialogSavedPaths = _publicInterface->createKnob<KnobPath>("fileDialogPaths");
    _fileDialogSavedPaths->setLabel(tr("File Dialog Paths"));
    _fileDialogSavedPaths->setHintToolTip(tr("These are the paths to directories visible in the favorite view of the file dialog"));
    _fileDialogSavedPaths->setSecret(true);
    _fileDialogSavedPaths->setAsStringList(true);
    _generalTab->addKnob(_fileDialogSavedPaths);


    _saveSafetyMode = _publicInterface->createKnob<KnobBool>("fullRecoverySave");
    _saveSafetyMode->setLabel(tr("Full Recovery Save"));
    _saveSafetyMode->setHintToolTip(tr("The save safety is used when saving projects. When checked all default values of parameters will be saved in the project, even if they did not change. This is useful "
                                       "in the case a default value in a plug-in was changed by its developers, to ensure that the value is still the same when loading a project."
                                       "By default this should not be needed as default values change are very rare. In a scenario where a project cannot be recovered in a newer version because "
                                       "the default values for a node have changed, just save your project in an older version of %1 with this parameter checked so that it reloads correctly in the newer version.\n"
                                       "Note that checking this parameter can make project files significantly larger.").arg(QString::fromUtf8(NATRON_APPLICATION_NAME)));
    _generalTab->addKnob(_saveSafetyMode);


    _hostName = _publicInterface->createKnob<KnobChoice>("pluginHostName");
    _hostName->setLabel(tr("Appear to plug-ins as"));
    _knobsRequiringRestart.insert(_hostName);
    _knobsRequiringOFXCacheClear.insert(_hostName);
    _hostName->setHintToolTip( tr("%1 will appear with the name of the selected application to the OpenFX plug-ins. "
                                  "Changing it to the name of another application can help loading plugins which "
                                  "restrict their usage to specific OpenFX host(s). "
                                  "If a Host is not listed here, use the \"Custom\" entry to enter a custom host name.").arg( QString::fromUtf8(NATRON_APPLICATION_NAME) ) +
                               QLatin1Char('\n') +
                               tr("Changing this requires a restart of the application to take effect.")  );
    _knownHostNames.clear();
    std::vector<ChoiceOption> visibleHostEntries;
    assert(visibleHostEntries.size() == (int)eKnownHostNameNatron);
<<<<<<< HEAD
    visibleHostEntries.push_back(ChoiceOption(NATRON_ORGANIZATION_DOMAIN_TOPLEVEL "." NATRON_ORGANIZATION_DOMAIN_SUB "." NATRON_APPLICATION_NAME, NATRON_APPLICATION_NAME, ""));
=======
    visibleHostEntries.push_back(ChoiceOption(NATRON_APPLICATION_NAME, NATRON_ORGANIZATION_DOMAIN_TOPLEVEL "." NATRON_ORGANIZATION_DOMAIN_SUB "." NATRON_APPLICATION_NAME, ""));
>>>>>>> c5051698
    assert(visibleHostEntries.size() == (int)eKnownHostNameNuke);
    visibleHostEntries.push_back(ChoiceOption("uk.co.thefoundry.nuke", "Nuke", ""));
    assert(visibleHostEntries.size() == (int)eKnownHostNameFusion);
    visibleHostEntries.push_back(ChoiceOption("com.eyeonline.Fusion", "Fusion", ""));
    assert(visibleHostEntries.size() == (int)eKnownHostNameCatalyst);
    visibleHostEntries.push_back(ChoiceOption("com.sony.Catalyst.Edit", "Sony Catalyst Edit", ""));
    assert(visibleHostEntries.size() == (int)eKnownHostNameVegas);
    visibleHostEntries.push_back(ChoiceOption("com.sonycreativesoftware.vegas", "Sony Vegas", ""));
    assert(visibleHostEntries.size() == (int)eKnownHostNameToxik);
    visibleHostEntries.push_back(ChoiceOption("Autodesk Toxik", "Toxik", ""));
    assert(visibleHostEntries.size() == (int)eKnownHostNameScratch);
    visibleHostEntries.push_back(ChoiceOption("Assimilator", "Scratch", ""));
    assert(visibleHostEntries.size() == (int)eKnownHostNameDustBuster);
    visibleHostEntries.push_back(ChoiceOption("Dustbuster", "DustBuster", ""));
    assert(visibleHostEntries.size() == (int)eKnownHostNameResolve);
    visibleHostEntries.push_back(ChoiceOption("DaVinciResolve", "Da Vinci Resolve", ""));
    assert(visibleHostEntries.size() == (int)eKnownHostNameResolveLite);
    visibleHostEntries.push_back(ChoiceOption("DaVinciResolveLite", "Da Vinci Resolve Lite", ""));
    assert(visibleHostEntries.size() == (int)eKnownHostNameMistika);
    visibleHostEntries.push_back(ChoiceOption("Mistika", "SGO Mistika", ""));
    assert(visibleHostEntries.size() == (int)eKnownHostNamePablo);
    visibleHostEntries.push_back(ChoiceOption("com.quantel.genq", "Quantel Pablo Rio", ""));
    assert(visibleHostEntries.size() == (int)eKnownHostNameMotionStudio);
    visibleHostEntries.push_back(ChoiceOption("com.idtvision.MotionStudio", "IDT Motion Studio", ""));
    assert(visibleHostEntries.size() == (int)eKnownHostNameShake);
    visibleHostEntries.push_back(ChoiceOption("com.apple.shake", "Shake", ""));
    assert(visibleHostEntries.size() == (int)eKnownHostNameBaselight);
    visibleHostEntries.push_back(ChoiceOption("Baselight", "Baselight", ""));
    assert(visibleHostEntries.size() == (int)eKnownHostNameFrameCycler);
    visibleHostEntries.push_back(ChoiceOption("IRIDAS Framecycler", "FrameCycler", ""));
    assert(visibleHostEntries.size() == (int)eKnownHostNameNucoda);
    visibleHostEntries.push_back(ChoiceOption("Nucoda", "Nucoda Film Master", ""));
    assert(visibleHostEntries.size() == (int)eKnownHostNameAvidDS);
    visibleHostEntries.push_back(ChoiceOption("DS OFX HOST", "Avid DS", ""));
    assert(visibleHostEntries.size() == (int)eKnownHostNameDX);
    visibleHostEntries.push_back(ChoiceOption("com.chinadigitalvideo.dx", "China Digital Video DX", ""));
    assert(visibleHostEntries.size() == (int)eKnownHostNameTitlerPro);
    visibleHostEntries.push_back(ChoiceOption("com.newblue.titlerpro", "NewBlueFX Titler Pro", ""));
    assert(visibleHostEntries.size() == (int)eKnownHostNameNewBlueOFXBridge);
    visibleHostEntries.push_back(ChoiceOption("com.newblue.ofxbridge", "NewBlueFX OFX Bridge", ""));
    assert(visibleHostEntries.size() == (int)eKnownHostNameRamen);
    visibleHostEntries.push_back(ChoiceOption("Ramen", "Ramen", ""));
    assert(visibleHostEntries.size() == (int)eKnownHostNameTuttleOfx);
    visibleHostEntries.push_back(ChoiceOption("TuttleOfx", "TuttleOFX", ""));

    _knownHostNames = visibleHostEntries;

    visibleHostEntries.push_back(ChoiceOption(NATRON_CUSTOM_HOST_NAME_ENTRY, "Custom host name", ""));

    _hostName->populateChoices(visibleHostEntries);
    _hostName->setAddNewLine(false);
    _generalTab->addKnob(_hostName);

    _customHostName = _publicInterface->createKnob<KnobString>("customHostName");
    _customHostName->setLabel(tr("Custom Host name"));
    _knobsRequiringRestart.insert(_customHostName);
    _knobsRequiringOFXCacheClear.insert(_customHostName);
    _customHostName->setHintToolTip( tr("This is the name of the OpenFX host (application) as it appears to the OpenFX plugins. "
                                        "Changing it to the name of another application can help loading some plugins which "
                                        "restrict their usage to specific OpenFX hosts. You shoud leave "
                                        "this to its default value, unless a specific plugin refuses to load or run. "
                                        "The default host name is: \n%1").arg( QString::fromUtf8(NATRON_ORGANIZATION_DOMAIN_TOPLEVEL "." NATRON_ORGANIZATION_DOMAIN_SUB "." NATRON_APPLICATION_NAME) ) +
                                     QLatin1Char('\n') +
                                     tr("Changing this requires a restart of the application to take effect.")  );
    _customHostName->setSecret(true);
    _generalTab->addKnob(_customHostName);
} // Settings::initializeKnobsGeneral

void
SettingsPrivate::initializeKnobsThreading()
{
    KnobHolderPtr thisShared = _publicInterface->shared_from_this();
    _threadingPage = _publicInterface->createKnob<KnobPage>("threadingPage");
    _threadingPage->setLabel(tr("Threading"));

    _numberOfThreads = _publicInterface->createKnob<KnobInt>("numRenderThreads");
    _numberOfThreads->setLabel(tr("Number of render threads (0=\"guess\")"));

    int hwThreadsCount = appPTR->getHardwareIdealThreadCount();
    QString numberOfThreadsToolTip = tr("Controls how many threads %1 should use to render. \n"
                                        "0: Guess the thread count from the number of cores. The ideal threads count for this hardware is %2.").arg( QString::fromUtf8(NATRON_APPLICATION_NAME) ).arg( hwThreadsCount );
    _numberOfThreads->setHintToolTip( numberOfThreadsToolTip.toStdString() );
    _numberOfThreads->disableSlider();
#ifdef DEBUG
    // -1: Disable multithreading totally (useful for debugging)
    _numberOfThreads->setRange(-1, hwThreadsCount);
#else
    _numberOfThreads->setRange(0, hwThreadsCount);
#endif
    _numberOfThreads->setDisplayRange(0, hwThreadsCount);
    _numberOfThreads->setDefaultValue(0);
    _threadingPage->addKnob(_numberOfThreads);


    _renderInSeparateProcess = _publicInterface->createKnob<KnobBool>("renderNewProcess");
    _renderInSeparateProcess->setLabel(tr("Render in a separate process"));
    _renderInSeparateProcess->setHintToolTip( tr("If checked, %1 will render frames to disk in "
                                                 "a separate process so that if the main application crashes, the render goes on.").arg( QString::fromUtf8(NATRON_APPLICATION_NAME) ) );
    _threadingPage->addKnob(_renderInSeparateProcess);

    _queueRenders = _publicInterface->createKnob<KnobBool>("queueRenders");
    _queueRenders->setLabel(tr("Append new renders to queue"));
    _queueRenders->setHintToolTip( tr("When checked, renders will be queued in the Progress Panel and will start only when all "
                                      "other prior tasks are done.") );
    _threadingPage->addKnob(_queueRenders);
} // Settings::initializeKnobsThreading

void
SettingsPrivate::initializeKnobsRendering()
{
    KnobHolderPtr thisShared = _publicInterface->shared_from_this();
    _renderingPage = _publicInterface->createKnob<KnobPage>("renderingPage");
    _renderingPage->setLabel(tr("Rendering"));

    _convertNaNValues = _publicInterface->createKnob<KnobBool>("convertNaNs");
    _convertNaNValues->setLabel(tr("Convert NaN values"));
    _convertNaNValues->setHintToolTip( tr("When activated, any pixel that is a Not-a-Number will be converted to 1 to avoid potential crashes from "
                                          "downstream nodes. These values can be produced by faulty plug-ins when they use wrong arithmetic such as "
                                          "division by zero. Disabling this option will keep the NaN(s) in the buffers: this may lead to an "
                                          "undefined behavior.") );
    _convertNaNValues->setDefaultValue(true);
    _renderingPage->addKnob(_convertNaNValues);

    _activateRGBSupport = _publicInterface->createKnob<KnobBool>("rgbSupport");
    _activateRGBSupport->setLabel(tr("RGB components support"));
    _activateRGBSupport->setHintToolTip( tr("When checked %1 is able to process images with only RGB components "
                                            "(support for images with RGBA and Alpha components is always enabled). "
                                            "Un-checking this option may prevent plugins that do not well support RGB components from crashing %1. "
                                            "Changing this option requires a restart of the application.").arg( QString::fromUtf8(NATRON_APPLICATION_NAME) ) );
    _activateRGBSupport->setDefaultValue(true);
    _renderingPage->addKnob(_activateRGBSupport);


    _activateTransformConcatenationSupport = _publicInterface->createKnob<KnobBool>("transformCatSupport");
    _activateTransformConcatenationSupport->setLabel(tr("Transforms concatenation support"));
    _activateTransformConcatenationSupport->setHintToolTip( tr("When checked %1 is able to concatenate transform effects "
                                                               "when they are chained in the compositing tree. This yields better results and faster "
                                                               "render times because the image is only filtered once instead of as many times as there are "
                                                               "transformations.").arg( QString::fromUtf8(NATRON_APPLICATION_NAME) ) );
    _activateTransformConcatenationSupport->setDefaultValue(true);
    _renderingPage->addKnob(_activateTransformConcatenationSupport);
}

void
Settings::populateOpenGLRenderers(const std::list<OpenGLRendererInfo>& renderers)
{
    if ( renderers.empty() ) {
        _imp->_availableOpenGLRenderers->setSecret(true);
        _imp->_nOpenGLContexts->setSecret(true);
        _imp->_enableOpenGL->setSecret(true);
        return;
    }

    _imp->_nOpenGLContexts->setSecret(false);
    _imp->_enableOpenGL->setSecret(false);

    std::vector<ChoiceOption> entries( renderers.size() );
    int i = 0;
    for (std::list<OpenGLRendererInfo>::const_iterator it = renderers.begin(); it != renderers.end(); ++it, ++i) {
        std::string option = it->vendorName + ' ' + it->rendererName + ' ' + it->glVersionString;
<<<<<<< HEAD
        entries[i].id = option;
    }
    _imp->_availableOpenGLRenderers->populateChoices(entries);
    _imp->_availableOpenGLRenderers->setSecret(renderers.size() == 1);


#ifdef HAVE_OSMESA
#ifdef OSMESA_GALLIUM_DRIVER
    std::vector<ChoiceOption> mesaDrivers;
    mesaDrivers.push_back(ChoiceOption("softpipe", "",""));
    mesaDrivers.push_back(ChoiceOption("llvmpipe", "",""));
    _imp->_osmesaRenderers->populateChoices(mesaDrivers);
    _imp->_osmesaRenderers->setSecret(false);
#else
    _imp->_osmesaRenderers->setSecret(false);
#endif
#else
    _imp->_osmesaRenderers->setSecret(true);
#endif
}

GLRendererID
Settings::getOpenGLCPUDriver() const
{
    GLRendererID ret;
    if (!_imp->_osmesaRenderers->getIsSecret()) {
        ret.renderID =  _imp->_osmesaRenderers->getValue();
    } else {
        ret.renderID = 0;

=======
        entries[i] = ChoiceOption(option);
>>>>>>> c5051698
    }
    return ret;
}

bool
Settings::isOpenGLRenderingEnabled() const
{
    if (_imp->_enableOpenGL->getIsSecret()) {
        return false;
    }
    EnableOpenGLEnum enableOpenGL = (EnableOpenGLEnum)_imp->_enableOpenGL->getValue();
    return enableOpenGL == eEnableOpenGLEnabled || (enableOpenGL == eEnableOpenGLDisabledIfBackground && !appPTR->isBackground());
}

int
Settings::getMaxOpenGLContexts() const
{
    return _imp->_nOpenGLContexts->getValue();
}

GLRendererID
Settings::getActiveOpenGLRendererID() const
{
    if ( _imp->_availableOpenGLRenderers->getIsSecret() ) {
        // We were not able to detect multiple renderers, use default
        return GLRendererID();
    }
    int activeIndex = _imp->_availableOpenGLRenderers->getValue();
    const std::list<OpenGLRendererInfo>& renderers = appPTR->getOpenGLRenderers();
    if ( (activeIndex < 0) || ( activeIndex >= (int)renderers.size() ) ) {
        // Invalid index
        return GLRendererID();
    }
    int i = 0;
    for (std::list<OpenGLRendererInfo>::const_iterator it = renderers.begin(); it != renderers.end(); ++it, ++i) {
        if (i == activeIndex) {
            return it->rendererID;
        }
    }

    return GLRendererID();
}

void
SettingsPrivate::initializeKnobsGPU()
{
    KnobHolderPtr thisShared = _publicInterface->shared_from_this();
    _gpuPage = _publicInterface->createKnob<KnobPage>("gpuPage");
    _gpuPage->setLabel(tr("GPU Rendering"));
    _openglRendererString = _publicInterface->createKnob<KnobString>("activeOpenGLRenderer");

    _openglRendererString->setLabel(tr("Active OpenGL renderer"));
    _openglRendererString->setHintToolTip( tr("The currently active OpenGL renderer") );
    _openglRendererString->setAsLabel();
    _gpuPage->addKnob(_openglRendererString);

    _availableOpenGLRenderers = _publicInterface->createKnob<KnobChoice>("chooseOpenGLRenderer");
    _availableOpenGLRenderers->setLabel(tr("OpenGL renderer"));
    _availableOpenGLRenderers->setHintToolTip( tr("The renderer used to perform OpenGL rendering.") +
                                               QLatin1Char('\n') +
                                               tr("Changing this requires a restart of the application to take effect.")  );
    _knobsRequiringRestart.insert(_availableOpenGLRenderers);
    _gpuPage->addKnob(_availableOpenGLRenderers);

    _osmesaRenderers = _publicInterface->createKnob<KnobChoice>("cpuOpenGLRenderer");
    _osmesaRenderers->setLabel(tr("CPU OpenGL renderer"));
    _knobsRequiringRestart.insert(_osmesaRenderers);
    _osmesaRenderers->setHintToolTip( tr("Internally, %1 can render OpenGL plug-ins on the CPU by using the OSMesa open-source library. "
                                         "You may select which driver OSMesa uses to perform it's CPU rendering. "
                                         "llvm-pipe is more efficient but may contain some bugs.").arg(QString::fromUtf8(NATRON_APPLICATION_NAME)) +
                                      QLatin1Char('\n') +
                                      tr("Changing this requires a restart of the application to take effect.") );
    _osmesaRenderers->setDefaultValue(defaultMesaDriver);
    _gpuPage->addKnob(_osmesaRenderers);


    _nOpenGLContexts = _publicInterface->createKnob<KnobInt>("maxOpenGLContexts");
    _nOpenGLContexts->setLabel(tr("No. of OpenGL Contexts"));
    _nOpenGLContexts->setRange(1, 8);
    _nOpenGLContexts->setDisplayRange(1, 8);;
    _nOpenGLContexts->setHintToolTip( tr("The number of OpenGL contexts created to perform OpenGL rendering. Each OpenGL context can be attached to a CPU thread, allowing for more frames to be rendered simultaneously. Increasing this value may increase performances for graphs with mixed CPU/GPU nodes but can drastically reduce performances if too many OpenGL contexts are active at once.") );
    _nOpenGLContexts->setDefaultValue(2);
    _gpuPage->addKnob(_nOpenGLContexts);


    _enableOpenGL = _publicInterface->createKnob<KnobChoice>("enableOpenGLRendering");
    _enableOpenGL->setLabel(tr("OpenGL Rendering"));
    {
        std::vector<ChoiceOption> entries;
        assert(entries.size() == (int)Settings::eEnableOpenGLEnabled);
        entries.push_back(ChoiceOption("Enabled", "",  tr("If a plug-in support GPU rendering, prefer rendering using the GPU if possible.").toStdString()));
        assert(entries.size() == (int)Settings::eEnableOpenGLDisabled);
        entries.push_back(ChoiceOption("Disabled", "", tr("Disable GPU rendering for all plug-ins.").toStdString()));
        assert(entries.size() == (int)Settings::eEnableOpenGLDisabledIfBackground);
        entries.push_back(ChoiceOption("Disabled If Background", "", tr("Disable GPU rendering when rendering with NatronRenderer but not in GUI mode.").toStdString()));
        _enableOpenGL->populateChoices(entries);
    }
    _enableOpenGL->setHintToolTip( tr("Select whether to activate OpenGL rendering or not. If disabled, even though a Project enable GPU rendering, it will not be activated.") );
#if NATRON_VERSION_MAJOR < 2 || (NATRON_VERSION_MAJOR == 2 && NATRON_VERSION_MINOR < 2)
    _enableOpenGL->setDefaultValue((int)eEnableOpenGLDisabled);
#else
#  if NATRON_VERSION_MAJOR >= 3
    _enableOpenGL->setDefaultValue((int)Settings::eEnableOpenGLEnabled);
#  else
    _enableOpenGL->setDefaultValue((int)eEnableOpenGLDisabledIfBackground);
#  endif
#endif
    _gpuPage->addKnob(_enableOpenGL);

}

void
SettingsPrivate::initializeKnobsProjectSetup()
{

    KnobHolderPtr thisShared = _publicInterface->shared_from_this();
    _projectsPage = _publicInterface->createKnob<KnobPage>("projectSetupPage");
    _projectsPage->setLabel(tr("Project Setup"));

    _firstReadSetProjectFormat = _publicInterface->createKnob<KnobBool>("autoProjectFormat");
    _firstReadSetProjectFormat->setLabel(tr("First image read set project format"));
    _firstReadSetProjectFormat->setHintToolTip( tr("If checked, the project size is set to this of the first image or video read within the project.") );
    _firstReadSetProjectFormat->setDefaultValue(true);

    _projectsPage->addKnob(_firstReadSetProjectFormat);


    _autoPreviewEnabledForNewProjects = _publicInterface->createKnob<KnobBool>("enableAutoPreviewNewProjects");
    _autoPreviewEnabledForNewProjects->setLabel(tr("Auto-preview enabled by default for new projects"));
    _autoPreviewEnabledForNewProjects->setHintToolTip( tr("If checked, then when creating a new project, the Auto-preview option"
                                                          " is enabled.") );
    _autoPreviewEnabledForNewProjects->setDefaultValue(true);

    _projectsPage->addKnob(_autoPreviewEnabledForNewProjects);


    _fixPathsOnProjectPathChanged = _publicInterface->createKnob<KnobBool>("autoFixRelativePaths");
    _fixPathsOnProjectPathChanged->setHintToolTip( tr("If checked, when a project-path changes (either the name or the value pointed to), %1 checks all file-path parameters in the project and tries to fix them.").arg( QString::fromUtf8(NATRON_APPLICATION_NAME) ) );
    _fixPathsOnProjectPathChanged->setLabel(tr("Auto fix relative file-paths"));
    _fixPathsOnProjectPathChanged->setDefaultValue(true);

    _projectsPage->addKnob(_fixPathsOnProjectPathChanged);

    _enableMappingFromDriveLettersToUNCShareNames = _publicInterface->createKnob<KnobBool>("useDriverLetters");
    _enableMappingFromDriveLettersToUNCShareNames->setHintToolTip( tr("This is only relevant for Windows: If checked, %1 will not convert a path starting with a drive letter from the file dialog to a network share name. You may use this if for example you want to share a same project with several users across facilities with different servers but where users have all the same drive attached to a server.").arg( QString::fromUtf8(NATRON_APPLICATION_NAME) ) );
    _enableMappingFromDriveLettersToUNCShareNames->setLabel(tr("Use drive letters instead of server names (Windows only)"));
#ifndef __NATRON_WIN32__
    _enableMappingFromDriveLettersToUNCShareNames->setEnabled(false);
#endif
    _projectsPage->addKnob(_enableMappingFromDriveLettersToUNCShareNames);
}

void
SettingsPrivate::initializeKnobsDocumentation()
{
    KnobHolderPtr thisShared = _publicInterface->shared_from_this();
    _documentationPage = _publicInterface->createKnob<KnobPage>("documentationPage");
    _documentationPage->setLabel(tr("Documentation"));

#ifdef NATRON_DOCUMENTATION_ONLINE
    _documentationSource = _publicInterface->createKnob<KnobChoice>("documentationSource");
    _documentationSource->setLabel( tr("Documentation Source"));
    _documentationSource->setHintToolTip( tr("Documentation source.") );
<<<<<<< HEAD
    _documentationSource->appendChoice(ChoiceOption("Local", "",""));
    _documentationSource->appendChoice(ChoiceOption("Online", "",""));
    _documentationSource->appendChoice(ChoiceOption("None", "",""));
    _documentationSource->setDefaultValue(0);
=======
    _documentationSource->appendChoice(ChoiceOption("Local"));
    _documentationSource->appendChoice(ChoiceOption("Online"));
    _documentationSource->appendChoice(ChoiceOption("None"));
>>>>>>> c5051698
    _documentationPage->addKnob(_documentationSource);
#endif

    /// used to store temp port for local webserver
    _wwwServerPort = _publicInterface->createKnob<KnobInt>("webserverPort");
    _wwwServerPort->setLabel(tr("Documentation local port (0=auto)"));
    _wwwServerPort->setHintToolTip( tr("The port onto which the documentation server will listen to. A value of 0 indicate that the documentation should automatically find a port by itself.") );
    _wwwServerPort->setDefaultValue(0);
    _documentationPage->addKnob(_wwwServerPort);
}

void
SettingsPrivate::initializeKnobsUserInterface()
{
    KnobHolderPtr thisShared = _publicInterface->shared_from_this();
    _uiPage = _publicInterface->createKnob<KnobPage>("uiPage");
    _uiPage->setLabel(tr("User Interface"));

    _notifyOnFileChange = _publicInterface->createKnob<KnobBool>("warnOnExternalChange");
    _notifyOnFileChange->setLabel(tr("Warn when a file changes externally"));
    _notifyOnFileChange->setHintToolTip( tr("When checked, if a file read from a file parameter changes externally, a warning will be displayed "
                                            "on the viewer. Turning this off will suspend the notification system.") );
    _notifyOnFileChange->setDefaultValue(true);
    _uiPage->addKnob(_notifyOnFileChange);

    _filedialogForWriters = _publicInterface->createKnob<KnobBool>("writeUseDialog");
    _filedialogForWriters->setLabel(tr("Prompt with file dialog when creating Write node"));
    _filedialogForWriters->setDefaultValue(true);
    _filedialogForWriters->setHintToolTip( tr("When checked, opens-up a file dialog when creating a Write node") );
    _uiPage->addKnob(_filedialogForWriters);


    _renderOnEditingFinished = _publicInterface->createKnob<KnobBool>("renderOnEditingFinished");
    _renderOnEditingFinished->setLabel(tr("Refresh viewer only when editing is finished"));
    _renderOnEditingFinished->setHintToolTip( tr("When checked, the viewer triggers a new render only when mouse is released when editing parameters, curves "
                                                 " or the timeline. This setting doesn't apply to roto splines editing.") );
    _uiPage->addKnob(_renderOnEditingFinished);


    _linearPickers = _publicInterface->createKnob<KnobBool>("linearPickers");
    _linearPickers->setLabel(tr("Linear color pickers"));
    _linearPickers->setHintToolTip( tr("When activated, all colors picked from the color parameters are linearized "
                                       "before being fetched. Otherwise they are in the same colorspace "
                                       "as the viewer they were picked from.") );
    _linearPickers->setDefaultValue(true);
    _uiPage->addKnob(_linearPickers);

    _maxPanelsOpened = _publicInterface->createKnob<KnobInt>("maxPanels");
    _maxPanelsOpened->setLabel(tr("Maximum number of open settings panels (0=\"unlimited\")"));
    _maxPanelsOpened->setHintToolTip( tr("This property holds the maximum number of settings panels that can be "
                                         "held by the properties dock at the same time."
                                         "The special value of 0 indicates there can be an unlimited number of panels opened.") );
    _maxPanelsOpened->disableSlider();
    _maxPanelsOpened->setRange(1, 100);
    _maxPanelsOpened->setDefaultValue(10);
    _uiPage->addKnob(_maxPanelsOpened);

    _useCursorPositionIncrements = _publicInterface->createKnob<KnobBool>("cursorPositionAwareFields");
    _useCursorPositionIncrements->setLabel(tr("Value increments based on cursor position"));
    _useCursorPositionIncrements->setHintToolTip( tr("When enabled, incrementing the value fields of parameters with the "
                                                     "mouse wheel or with arrow keys will increment the digits on the right "
                                                     "of the cursor. \n"
                                                     "When disabled, the value fields are incremented given what the plug-in "
                                                     "decided it should be. You can alter this increment by holding "
                                                     "Shift (x10) or Control (/10) while incrementing.") );
    _useCursorPositionIncrements->setDefaultValue(true);
    _uiPage->addKnob(_useCursorPositionIncrements);

    _defaultLayoutFile = _publicInterface->createKnob<KnobFile>("defaultLayout");
    _defaultLayoutFile->setLabel(tr("Default layout file"));
    _defaultLayoutFile->setHintToolTip( tr("When set, %1 uses the given layout file "
                                           "as default layout for new projects. You can export/import a layout to/from a file "
                                           "from the Layout menu. If empty, the default application layout is used.").arg( QString::fromUtf8(NATRON_APPLICATION_NAME) ) );
    _uiPage->addKnob(_defaultLayoutFile);

    _loadProjectsWorkspace = _publicInterface->createKnob<KnobBool>("loadProjectWorkspace");
    _loadProjectsWorkspace->setLabel(tr("Load workspace embedded within projects"));
    _loadProjectsWorkspace->setHintToolTip( tr("When checked, when loading a project, the workspace (windows layout) will also be loaded, otherwise it "
                                               "will use your current layout.") );
    _uiPage->addKnob(_loadProjectsWorkspace);
} // Settings::initializeKnobsUserInterface

void
SettingsPrivate::initializeKnobsColorManagement()
{
    KnobHolderPtr thisShared = _publicInterface->shared_from_this();
    _ocioTab = _publicInterface->createKnob<KnobPage>("ocioPage");
    _ocioTab->setLabel(tr("Color Management"));
    _ocioConfigKnob = _publicInterface->createKnob<KnobChoice>("ocioConfig");
    _knobsRequiringRestart.insert(_ocioConfigKnob);
    _ocioConfigKnob->setLabel(tr("OpenColorIO configuration"));

    std::vector<ChoiceOption> configs;
    int defaultIndex = 0;
    QStringList defaultOcioConfigsPaths = getDefaultOcioConfigPaths();
    Q_FOREACH(const QString &defaultOcioConfigsDir, defaultOcioConfigsPaths) {
        QDir ocioConfigsDir(defaultOcioConfigsDir);

        if ( ocioConfigsDir.exists() ) {
            QStringList entries = ocioConfigsDir.entryList(QDir::AllDirs | QDir::NoDotAndDotDot);
            for (int j = 0; j < entries.size(); ++j) {
                if ( entries[j] == QString::fromUtf8(NATRON_DEFAULT_OCIO_CONFIG_NAME) ) {
                    defaultIndex = j;
                }
<<<<<<< HEAD
                configs.push_back(ChoiceOption( entries[j].toStdString(), "",""));

=======
                configs.push_back(ChoiceOption( entries[j].toStdString() ));
>>>>>>> c5051698
            }

            break; //if we found 1 OpenColorIO-Configs directory, skip the next
        }
    }
<<<<<<< HEAD
    configs.push_back(ChoiceOption(NATRON_CUSTOM_OCIO_CONFIG_NAME, "", ""));

=======
    configs.push_back(ChoiceOption(NATRON_CUSTOM_OCIO_CONFIG_NAME));
>>>>>>> c5051698
    _ocioConfigKnob->populateChoices(configs);
    _ocioConfigKnob->setDefaultValue(defaultIndex);
    _ocioConfigKnob->setHintToolTip( tr("Select the OpenColorIO configuration you would like to use globally for all "
                                        "operators and plugins that use OpenColorIO, by setting the \"OCIO\" "
                                        "environment variable. Only nodes created after changing this parameter will take "
                                        "it into account. "
                                        "When \"%1\" is selected, the "
                                        "\"Custom OpenColorIO config file\" parameter is used.").arg( QString::fromUtf8(NATRON_CUSTOM_OCIO_CONFIG_NAME) ) +
                                     QLatin1Char('\n') +
                                     tr("Changing this requires a restart of the application to take effect.")  );

    _ocioTab->addKnob(_ocioConfigKnob);

    _customOcioConfigFile = _publicInterface->createKnob<KnobFile>("ocioCustomConfigFile");

    _customOcioConfigFile->setLabel( tr("Custom OpenColorIO configuration file"));
    _knobsRequiringRestart.insert(_customOcioConfigFile);

    if (_ocioConfigKnob->getNumEntries() == 1) {
        _customOcioConfigFile->setEnabled(true);
    } else {
        _customOcioConfigFile->setEnabled(false);
    }

    _customOcioConfigFile->setHintToolTip( tr("OpenColorIO configuration file (*.ocio) to use when \"%1\" "
                                              "is selected as the OpenColorIO config.").arg( QString::fromUtf8(NATRON_CUSTOM_OCIO_CONFIG_NAME) ) +
                                           QLatin1Char('\n') +
                                           tr("Changing this requires a restart of the application to take effect.") );
    _ocioTab->addKnob(_customOcioConfigFile);


    _ocioStartupCheck = _publicInterface->createKnob<KnobBool>("sartupCheckOCIO");
    _ocioStartupCheck->setLabel(tr("Warn on startup if OpenColorIO config is not the default"));
    _ocioStartupCheck->setDefaultValue(true);

    _ocioTab->addKnob(_ocioStartupCheck);
} // Settings::initializeKnobsColorManagement

void
SettingsPrivate::initializeKnobsAppearance()
{

    KnobHolderPtr thisShared = _publicInterface->shared_from_this();
    _appearanceTab = _publicInterface->createKnob<KnobPage>("appearancePage");
    _appearanceTab->setLabel(tr("Appearance"));

    _defaultAppearanceVersion = _publicInterface->createKnob<KnobInt>("appearanceVersion");
    _defaultAppearanceVersion->setLabel(tr("Appearance version"));
    _defaultAppearanceVersion->setDefaultValue(NATRON_DEFAULT_APPEARANCE_VERSION);
    _defaultAppearanceVersion->setSecret(true);
    _appearanceTab->addKnob(_defaultAppearanceVersion);

    _systemFontChoice = _publicInterface->createKnob<KnobChoice>("systemFont");
    _systemFontChoice->setHintToolTip( tr("List of all fonts available on the system.") +
                                      QLatin1Char('\n') +
                                      tr("Changing this requires a restart of the application to take effect.")  );
    _systemFontChoice->setLabel(tr("Font"));
    _systemFontChoice->setAddNewLine(false);
    _systemFontChoice->setDefaultValueFromID(NATRON_FONT);
    _knobsRequiringRestart.insert(_systemFontChoice);
    _appearanceTab->addKnob(_systemFontChoice);

    _fontSize = _publicInterface->createKnob<KnobInt>("fontSize");
    _fontSize->setLabel(tr("Font size"));
    _fontSize->setHintToolTip( tr("The application font size") +
                               QLatin1Char('\n') +
                              tr("Changing this requires a restart of the application to take effect.") );
    _fontSize->setDefaultValue(NATRON_FONT_SIZE_DEFAULT);
    _knobsRequiringRestart.insert(_fontSize);
    _appearanceTab->addKnob(_fontSize);

    _qssFile = _publicInterface->createKnob<KnobFile>("stylesheetFile");
    _qssFile->setLabel(tr("Stylesheet file (.qss)"));
    _knobsRequiringRestart.insert(_qssFile);
    _qssFile->setHintToolTip( tr("When pointing to a valid .qss file, the stylesheet of the application will be set according to this file instead of the default "
                                 "stylesheet. You can adapt the default stylesheet that can be found in your distribution of %1.").arg( QString::fromUtf8(NATRON_APPLICATION_NAME) ) +
                              QLatin1Char('\n') +
                              tr("Changing this requires a restart of the application to take effect.") );
    _appearanceTab->addKnob(_qssFile);
} // Settings::initializeKnobsAppearance

void
SettingsPrivate::initializeKnobsGuiColors()
{
    KnobHolderPtr thisShared = _publicInterface->shared_from_this();
    _guiColorsTab =_publicInterface-> createKnob<KnobPage>("mainWindowAppearancePage");
    _guiColorsTab->setLabel(tr("Main Window"));
    _appearanceTab->addKnob(_guiColorsTab);

    _useBWIcons = _publicInterface->createKnob<KnobBool>("useBwIcons");
    _useBWIcons->setLabel(tr("Use black & white toolbutton icons"));
    _useBWIcons->setHintToolTip( tr("When checked, the tools icons in the left toolbar are greyscale. Changing this takes "
                                    "effect upon the next launch of the application.") );
    _useBWIcons->setDefaultValue(false);
    _guiColorsTab->addKnob(_useBWIcons);


    _sunkenColor =  _publicInterface->createKnob<KnobColor>("sunken", 3);
    _sunkenColor->setLabel(tr("Sunken"));
    _sunkenColor->setSimplified(true);
    _sunkenColor->setInternalColorspaceName(kColorKnobDefaultUIColorspaceName);
    _sunkenColor->setDefaultValue(0.12, DimIdx(0));
    _sunkenColor->setDefaultValue(0.12, DimIdx(1));
    _sunkenColor->setDefaultValue(0.12, DimIdx(2));

    _guiColorsTab->addKnob(_sunkenColor);

    _baseColor =  _publicInterface->createKnob<KnobColor>("base", 3);
    _baseColor->setLabel(tr("Base"));
    _baseColor->setSimplified(true);
    _baseColor->setInternalColorspaceName(kColorKnobDefaultUIColorspaceName);
    _baseColor->setDefaultValue(0.19, DimIdx(0));
    _baseColor->setDefaultValue(0.19, DimIdx(1));
    _baseColor->setDefaultValue(0.19, DimIdx(2));

    _guiColorsTab->addKnob(_baseColor);

    _raisedColor =  _publicInterface->createKnob<KnobColor>("raised", 3);
    _raisedColor->setLabel(tr("Raised"));
    _raisedColor->setSimplified(true);
    _raisedColor->setInternalColorspaceName(kColorKnobDefaultUIColorspaceName);
    _raisedColor->setDefaultValue(0.28, DimIdx(0));
    _raisedColor->setDefaultValue(0.28, DimIdx(1));
    _raisedColor->setDefaultValue(0.28, DimIdx(2));

    _guiColorsTab->addKnob(_raisedColor);

    _selectionColor =  _publicInterface->createKnob<KnobColor>("selection", 3);
    _selectionColor->setLabel(tr("Selection"));
    _selectionColor->setSimplified(true);
    _selectionColor->setInternalColorspaceName(kColorKnobDefaultUIColorspaceName);
    _selectionColor->setDefaultValue(0.95, DimIdx(0));
    _selectionColor->setDefaultValue(0.54, DimIdx(1));
    _selectionColor->setDefaultValue(0., DimIdx(2));

    _guiColorsTab->addKnob(_selectionColor);

    _textColor =  _publicInterface->createKnob<KnobColor>("text", 3);
    _textColor->setLabel(tr("Text"));
    _textColor->setSimplified(true);
    _textColor->setInternalColorspaceName(kColorKnobDefaultUIColorspaceName);
    _textColor->setDefaultValue(0.78, DimIdx(0));
    _textColor->setDefaultValue(0.78, DimIdx(1));
    _textColor->setDefaultValue(0.78, DimIdx(2));

    _guiColorsTab->addKnob(_textColor);

    _altTextColor =  _publicInterface->createKnob<KnobColor>("unmodifiedText", 3);
    _altTextColor->setLabel(tr("Unmodified text"));
    _altTextColor->setSimplified(true);
    _altTextColor->setInternalColorspaceName(kColorKnobDefaultUIColorspaceName);
    _altTextColor->setDefaultValue(0.6, DimIdx(0));
    _altTextColor->setDefaultValue(0.6, DimIdx(1));
    _altTextColor->setDefaultValue(0.6, DimIdx(2));

    _guiColorsTab->addKnob(_altTextColor);

    _timelinePlayheadColor =  _publicInterface->createKnob<KnobColor>("timelinePlayhead", 3);
    _timelinePlayheadColor->setLabel(tr("Timeline playhead"));
    _timelinePlayheadColor->setSimplified(true);
    _timelinePlayheadColor->setInternalColorspaceName(kColorKnobDefaultUIColorspaceName);
    _timelinePlayheadColor->setDefaultValue(0.95, DimIdx(0));
    _timelinePlayheadColor->setDefaultValue(0.54, DimIdx(1));
    _timelinePlayheadColor->setDefaultValue(0., DimIdx(2));

    _guiColorsTab->addKnob(_timelinePlayheadColor);


    _timelineBGColor =  _publicInterface->createKnob<KnobColor>("timelineBG", 3);
    _timelineBGColor->setLabel(tr("Timeline background"));
    _timelineBGColor->setSimplified(true);
    _timelineBGColor->setInternalColorspaceName(kColorKnobDefaultUIColorspaceName);
    _timelineBGColor->setDefaultValue(0, DimIdx(0));
    _timelineBGColor->setDefaultValue(0, DimIdx(1));
    _timelineBGColor->setDefaultValue(0., DimIdx(2));

    _guiColorsTab->addKnob(_timelineBGColor);

    _timelineBoundsColor =  _publicInterface->createKnob<KnobColor>("timelineBound", 3);
    _timelineBoundsColor->setLabel(tr("Timeline bounds"));
    _timelineBoundsColor->setSimplified(true);
    _timelineBoundsColor->setInternalColorspaceName(kColorKnobDefaultUIColorspaceName);
    _timelineBoundsColor->setDefaultValue(0.81, DimIdx(0));
    _timelineBoundsColor->setDefaultValue(0.27, DimIdx(1));
    _timelineBoundsColor->setDefaultValue(0.02, DimIdx(2));

    _guiColorsTab->addKnob(_timelineBoundsColor);

    _cachedFrameColor =  _publicInterface->createKnob<KnobColor>("cachedFrame", 3);
    _cachedFrameColor->setLabel(tr("Cached frame"));
    _cachedFrameColor->setSimplified(true);
    _cachedFrameColor->setInternalColorspaceName(kColorKnobDefaultUIColorspaceName);
    _cachedFrameColor->setDefaultValue(0.56, DimIdx(0));
    _cachedFrameColor->setDefaultValue(0.79, DimIdx(1));
    _cachedFrameColor->setDefaultValue(0.4, DimIdx(2));

    _guiColorsTab->addKnob(_cachedFrameColor);


    _interpolatedColor =  _publicInterface->createKnob<KnobColor>("interpValue", 3);
    _interpolatedColor->setLabel(tr("Interpolated value"));
    _interpolatedColor->setSimplified(true);
    _interpolatedColor->setInternalColorspaceName(kColorKnobDefaultUIColorspaceName);
    _interpolatedColor->setDefaultValue(0.34, DimIdx(0));
    _interpolatedColor->setDefaultValue(0.46, DimIdx(1));
    _interpolatedColor->setDefaultValue(0.6, DimIdx(2));

    _guiColorsTab->addKnob(_interpolatedColor);

    _keyframeColor =  _publicInterface->createKnob<KnobColor>("keyframe", 3);
    _keyframeColor->setLabel(tr("Keyframe"));
    _keyframeColor->setSimplified(true);
    _keyframeColor->setInternalColorspaceName(kColorKnobDefaultUIColorspaceName);
    _keyframeColor->setDefaultValue(0.08, DimIdx(0));
    _keyframeColor->setDefaultValue(0.38, DimIdx(1));
    _keyframeColor->setDefaultValue(0.97, DimIdx(2));

    _guiColorsTab->addKnob(_keyframeColor);

    _trackerKeyframeColor =  _publicInterface->createKnob<KnobColor>("trackUserKeyframe", 3);
    _trackerKeyframeColor->setLabel(tr("Track User Keyframes"));
    _trackerKeyframeColor->setSimplified(true);
    _trackerKeyframeColor->setInternalColorspaceName(kColorKnobDefaultUIColorspaceName);
    _trackerKeyframeColor->setDefaultValue(0.7, DimIdx(0));
    _trackerKeyframeColor->setDefaultValue(0.78, DimIdx(1));
    _trackerKeyframeColor->setDefaultValue(0.39, DimIdx(2));

    _guiColorsTab->addKnob(_trackerKeyframeColor);

    _exprColor =  _publicInterface->createKnob<KnobColor>("exprCoor", 3);
    _exprColor->setLabel(tr("Expression"));
    _exprColor->setSimplified(true);
    _exprColor->setInternalColorspaceName(kColorKnobDefaultUIColorspaceName);
    _exprColor->setDefaultValue(0.7, DimIdx(0));
    _exprColor->setDefaultValue(0.78, DimIdx(1));
    _exprColor->setDefaultValue(0.39, DimIdx(2));

    _guiColorsTab->addKnob(_exprColor);

    _sliderColor =  _publicInterface->createKnob<KnobColor>("slider", 3);
    _sliderColor->setLabel(tr("Slider"));
    _sliderColor->setSimplified(true);
    _sliderColor->setInternalColorspaceName(kColorKnobDefaultUIColorspaceName);
    _sliderColor->setDefaultValue(0.33, DimIdx(0));
    _sliderColor->setDefaultValue(0.45, DimIdx(1));
    _sliderColor->setDefaultValue(0.44, DimIdx(2));

    _guiColorsTab->addKnob(_sliderColor);

} // Settings::initializeKnobsGuiColors


void
SettingsPrivate::initializeKnobsDopeSheetColors()
{
    KnobHolderPtr thisShared = _publicInterface->shared_from_this();
    _animationColorsTab = _publicInterface->createKnob<KnobPage>("animationModuleColorPage");
    _animationColorsTab->setLabel(tr("Animation Module"));
    _appearanceTab->addKnob(_animationColorsTab);

    _animationViewBackgroundColor = _publicInterface->createKnob<KnobColor>("animationViewBGColor", 3);
    _animationViewBackgroundColor->setLabel(tr("Background Color"));
    _animationViewBackgroundColor->setSimplified(true);
    _animationViewBackgroundColor->setInternalColorspaceName(kColorKnobDefaultUIColorspaceName);
    _animationViewBackgroundColor->setDefaultValue(0.19, DimIdx(0));
    _animationViewBackgroundColor->setDefaultValue(0.19, DimIdx(1));
    _animationViewBackgroundColor->setDefaultValue(0.19, DimIdx(2));

    _animationColorsTab->addKnob(_animationViewBackgroundColor);

    _dopesheetRootSectionBackgroundColor = _publicInterface->createKnob<KnobColor>("dopesheetRootSectionBackground", 4);
    _dopesheetRootSectionBackgroundColor->setLabel(tr("Root section background color"));
    _dopesheetRootSectionBackgroundColor->setSimplified(true);
    _dopesheetRootSectionBackgroundColor->setInternalColorspaceName(kColorKnobDefaultUIColorspaceName);
    _dopesheetRootSectionBackgroundColor->setDefaultValue(0.204, DimIdx(0));
    _dopesheetRootSectionBackgroundColor->setDefaultValue(0.204, DimIdx(1));
    _dopesheetRootSectionBackgroundColor->setDefaultValue(0.204, DimIdx(2));
    _dopesheetRootSectionBackgroundColor->setDefaultValue(0.2, DimIdx(3));

    _animationColorsTab->addKnob(_dopesheetRootSectionBackgroundColor);

    _dopesheetKnobSectionBackgroundColor = _publicInterface->createKnob<KnobColor>("dopesheetParamSectionBackground", 4);
    _dopesheetKnobSectionBackgroundColor->setLabel(tr("Parameter background color"));
    _dopesheetKnobSectionBackgroundColor->setSimplified(true);
    _dopesheetKnobSectionBackgroundColor->setInternalColorspaceName(kColorKnobDefaultUIColorspaceName);
    _dopesheetKnobSectionBackgroundColor->setDefaultValue(0.443, DimIdx(0));
    _dopesheetKnobSectionBackgroundColor->setDefaultValue(0.443, DimIdx(1));
    _dopesheetKnobSectionBackgroundColor->setDefaultValue(0.443, DimIdx(2));
    _dopesheetKnobSectionBackgroundColor->setDefaultValue(0.2, DimIdx(2));

    _animationColorsTab->addKnob(_dopesheetKnobSectionBackgroundColor);

    _animationViewScaleColor = _publicInterface->createKnob<KnobColor>("animationViewScaleColor", 3);
    _animationViewScaleColor->setLabel(tr("Scale Text Color"));
    _animationViewScaleColor->setSimplified(true);
    _animationViewScaleColor->setInternalColorspaceName(kColorKnobDefaultUIColorspaceName);
    _animationViewScaleColor->setDefaultValue(0.714, DimIdx(0));
    _animationViewScaleColor->setDefaultValue(0.718, DimIdx(1));
    _animationViewScaleColor->setDefaultValue(0.714, DimIdx(2));

    _animationColorsTab->addKnob(_animationViewScaleColor);

    _animationViewGridColor = _publicInterface->createKnob<KnobColor>("animationViewGridColor", 3);
    _animationViewGridColor->setLabel(tr("Grid Color"));
    _animationViewGridColor->setSimplified(true);
    _animationViewGridColor->setInternalColorspaceName(kColorKnobDefaultUIColorspaceName);
    _animationViewGridColor->setDefaultValue(0.35, DimIdx(0));
    _animationViewGridColor->setDefaultValue(0.35, DimIdx(1));
    _animationViewGridColor->setDefaultValue(0.35, DimIdx(2));
    _animationColorsTab->addKnob(_animationViewGridColor);

} // initializeKnobsDopeSheetColors

void
SettingsPrivate::initializeKnobsNodeGraphColors()
{
    KnobHolderPtr thisShared = _publicInterface->shared_from_this();
    _nodegraphColorsTab = _publicInterface->createKnob<KnobPage>("nodeGraphColorsPage");
    _nodegraphColorsTab->setLabel(tr("Node Graph"));
    _appearanceTab->addKnob(_nodegraphColorsTab);

    _usePluginIconsInNodeGraph = _publicInterface->createKnob<KnobBool>("usePluginIcons");
    _usePluginIconsInNodeGraph->setLabel(tr("Display plug-in icon on node-graph"));
    _usePluginIconsInNodeGraph->setHintToolTip( tr("When checked, each node that has a plug-in icon will display it in the node-graph."
                                                   "Changing this option will not affect already existing nodes, unless a restart of Natron is made.") );
    _usePluginIconsInNodeGraph->setAddNewLine(false);
    _usePluginIconsInNodeGraph->setDefaultValue(true);

    _nodegraphColorsTab->addKnob(_usePluginIconsInNodeGraph);

    _useAntiAliasing = _publicInterface->createKnob<KnobBool>("antiAliasing");
    _useAntiAliasing->setLabel(tr("Anti-Aliasing"));
    _useAntiAliasing->setHintToolTip( tr("When checked, the node graph will be painted using anti-aliasing. Unchecking it may increase performances."
                                         " Changing this requires a restart of Natron") );
    _useAntiAliasing->setDefaultValue(true);

    _nodegraphColorsTab->addKnob(_useAntiAliasing);


    _defaultNodeColor = _publicInterface->createKnob<KnobColor>("defaultNodeColor", 3);
    _defaultNodeColor->setLabel(tr("Default node color"));
    _defaultNodeColor->setSimplified(true);
    _defaultNodeColor->setInternalColorspaceName(kColorKnobDefaultUIColorspaceName);
    _defaultNodeColor->setHintToolTip( tr("The default color used for newly created nodes.") );
    _defaultNodeColor->setDefaultValue(0.7, DimIdx(0));
    _defaultNodeColor->setDefaultValue(0.7, DimIdx(1));
    _defaultNodeColor->setDefaultValue(0.7, DimIdx(2));

    _nodegraphColorsTab->addKnob(_defaultNodeColor);


    _cloneColor = _publicInterface->createKnob<KnobColor>("cloneColor", 3);
    _cloneColor->setLabel(tr("Clone Color"));
    _cloneColor->setSimplified(true);
    _cloneColor->setInternalColorspaceName(kColorKnobDefaultUIColorspaceName);
    _cloneColor->setHintToolTip( tr("The default color used for clone nodes.") );
    _cloneColor->setDefaultValue(0.78, DimIdx(0));
    _cloneColor->setDefaultValue(0.27, DimIdx(1));
    _cloneColor->setDefaultValue(0.39, DimIdx(2));

    _nodegraphColorsTab->addKnob(_cloneColor);



    _defaultBackdropColor =  _publicInterface->createKnob<KnobColor>("backdropColor", 3);
    _defaultBackdropColor->setLabel(tr("Default backdrop color"));
    _defaultBackdropColor->setSimplified(true);
    _defaultBackdropColor->setInternalColorspaceName(kColorKnobDefaultUIColorspaceName);
    _defaultBackdropColor->setHintToolTip( tr("The default color used for newly created backdrop nodes.") );
    _defaultBackdropColor->setDefaultValue(0.45, DimIdx(0));
    _defaultBackdropColor->setDefaultValue(0.45, DimIdx(1));
    _defaultBackdropColor->setDefaultValue(0.45, DimIdx(2));

    _nodegraphColorsTab->addKnob(_defaultBackdropColor);

    _defaultReaderColor =  _publicInterface->createKnob<KnobColor>("readerColor", 3);
    _defaultReaderColor->setLabel(tr(PLUGIN_GROUP_IMAGE_READERS));
    _defaultReaderColor->setSimplified(true);
    _defaultReaderColor->setInternalColorspaceName(kColorKnobDefaultUIColorspaceName);
    _defaultReaderColor->setHintToolTip( tr("The color used for newly created Reader nodes.") );
    _defaultReaderColor->setDefaultValue(0.7, DimIdx(0));
    _defaultReaderColor->setDefaultValue(0.7, DimIdx(1));
    _defaultReaderColor->setDefaultValue(0.7, DimIdx(2));

    _nodegraphColorsTab->addKnob(_defaultReaderColor);

    _defaultWriterColor =  _publicInterface->createKnob<KnobColor>("writerColor", 3);
    _defaultWriterColor->setLabel(tr(PLUGIN_GROUP_IMAGE_WRITERS));
    _defaultWriterColor->setSimplified(true);
    _defaultWriterColor->setInternalColorspaceName(kColorKnobDefaultUIColorspaceName);
    _defaultWriterColor->setHintToolTip( tr("The color used for newly created Writer nodes.") );
    _defaultWriterColor->setDefaultValue(0.75, DimIdx(0));
    _defaultWriterColor->setDefaultValue(0.75, DimIdx(1));
    _defaultWriterColor->setDefaultValue(0., DimIdx(2));

    _nodegraphColorsTab->addKnob(_defaultWriterColor);

    _defaultGeneratorColor =  _publicInterface->createKnob<KnobColor>("generatorColor", 3);
    _defaultGeneratorColor->setLabel(tr("Generators"));
    _defaultGeneratorColor->setSimplified(true);
    _defaultGeneratorColor->setInternalColorspaceName(kColorKnobDefaultUIColorspaceName);
    _defaultGeneratorColor->setHintToolTip( tr("The color used for newly created Generator nodes.") );
    _defaultGeneratorColor->setDefaultValue(0.3, DimIdx(0));
    _defaultGeneratorColor->setDefaultValue(0.5, DimIdx(1));
    _defaultGeneratorColor->setDefaultValue(0.2, DimIdx(2));

    _nodegraphColorsTab->addKnob(_defaultGeneratorColor);

    _defaultColorGroupColor =  _publicInterface->createKnob<KnobColor>("colorNodesColor", 3);
    _defaultColorGroupColor->setLabel(tr("Color group"));
    _defaultColorGroupColor->setSimplified(true);
    _defaultColorGroupColor->setInternalColorspaceName(kColorKnobDefaultUIColorspaceName);
    _defaultColorGroupColor->setHintToolTip( tr("The color used for newly created Color nodes.") );
    _defaultColorGroupColor->setDefaultValue(0.48, DimIdx(0));
    _defaultColorGroupColor->setDefaultValue(0.66, DimIdx(1));
    _defaultColorGroupColor->setDefaultValue(1., DimIdx(2));

    _nodegraphColorsTab->addKnob(_defaultColorGroupColor);

    _defaultFilterGroupColor =  _publicInterface->createKnob<KnobColor>("filterNodesColor", 3);
    _defaultFilterGroupColor->setLabel(tr("Filter group"));
    _defaultFilterGroupColor->setSimplified(true);
    _defaultFilterGroupColor->setInternalColorspaceName(kColorKnobDefaultUIColorspaceName);
    _defaultFilterGroupColor->setHintToolTip( tr("The color used for newly created Filter nodes.") );
    _defaultFilterGroupColor->setDefaultValue(0.8, DimIdx(0));
    _defaultFilterGroupColor->setDefaultValue(0.5, DimIdx(1));
    _defaultFilterGroupColor->setDefaultValue(0.3, DimIdx(2));

    _nodegraphColorsTab->addKnob(_defaultFilterGroupColor);

    _defaultTransformGroupColor =  _publicInterface->createKnob<KnobColor>("transformNodesColor", 3);
    _defaultTransformGroupColor->setLabel(tr("Transform group"));
    _defaultTransformGroupColor->setSimplified(true);
    _defaultTransformGroupColor->setInternalColorspaceName(kColorKnobDefaultUIColorspaceName);
    _defaultTransformGroupColor->setHintToolTip( tr("The color used for newly created Transform nodes.") );
    _defaultTransformGroupColor->setDefaultValue(0.7, DimIdx(0));
    _defaultTransformGroupColor->setDefaultValue(0.3, DimIdx(1));
    _defaultTransformGroupColor->setDefaultValue(0.1, DimIdx(2));

    _nodegraphColorsTab->addKnob(_defaultTransformGroupColor);

    _defaultTimeGroupColor =  _publicInterface->createKnob<KnobColor>("timeNodesColor", 3);
    _defaultTimeGroupColor->setLabel(tr("Time group"));
    _defaultTimeGroupColor->setSimplified(true);
    _defaultTimeGroupColor->setInternalColorspaceName(kColorKnobDefaultUIColorspaceName);
    _defaultTimeGroupColor->setHintToolTip( tr("The color used for newly created Time nodes.") );
    _defaultTimeGroupColor->setDefaultValue(0.7, DimIdx(0));
    _defaultTimeGroupColor->setDefaultValue(0.65, DimIdx(1));
    _defaultTimeGroupColor->setDefaultValue(0.35, DimIdx(2));

    _nodegraphColorsTab->addKnob(_defaultTimeGroupColor);

    _defaultDrawGroupColor =  _publicInterface->createKnob<KnobColor>("drawNodesColor", 3);
    _defaultDrawGroupColor->setLabel(tr("Draw group"));
    _defaultDrawGroupColor->setSimplified(true);
    _defaultDrawGroupColor->setInternalColorspaceName(kColorKnobDefaultUIColorspaceName);
    _defaultDrawGroupColor->setHintToolTip( tr("The color used for newly created Draw nodes.") );
    _defaultDrawGroupColor->setDefaultValue(0.75, DimIdx(0));
    _defaultDrawGroupColor->setDefaultValue(0.75, DimIdx(1));
    _defaultDrawGroupColor->setDefaultValue(0.75, DimIdx(2));

    _nodegraphColorsTab->addKnob(_defaultDrawGroupColor);

    _defaultKeyerGroupColor =  _publicInterface->createKnob<KnobColor>("keyerNodesColor", 3);
    _defaultKeyerGroupColor->setLabel( tr("Keyer group"));
    _defaultKeyerGroupColor->setSimplified(true);
    _defaultKeyerGroupColor->setInternalColorspaceName(kColorKnobDefaultUIColorspaceName);
    _defaultKeyerGroupColor->setHintToolTip( tr("The color used for newly created Keyer nodes.") );
    _defaultKeyerGroupColor->setDefaultValue(0., DimIdx(0));
    _defaultKeyerGroupColor->setDefaultValue(1, DimIdx(1));
    _defaultKeyerGroupColor->setDefaultValue(0., DimIdx(2));

    _nodegraphColorsTab->addKnob(_defaultKeyerGroupColor);

    _defaultChannelGroupColor =  _publicInterface->createKnob<KnobColor>("channelNodesColor", 3);
    _defaultChannelGroupColor->setLabel(tr("Channel group"));
    _defaultChannelGroupColor->setSimplified(true);
    _defaultChannelGroupColor->setInternalColorspaceName(kColorKnobDefaultUIColorspaceName);
    _defaultChannelGroupColor->setHintToolTip( tr("The color used for newly created Channel nodes.") );
    _defaultChannelGroupColor->setDefaultValue(0.6, DimIdx(0));
    _defaultChannelGroupColor->setDefaultValue(0.24, DimIdx(1));
    _defaultChannelGroupColor->setDefaultValue(0.39, DimIdx(2));

    _nodegraphColorsTab->addKnob(_defaultChannelGroupColor);

    _defaultMergeGroupColor =  _publicInterface->createKnob<KnobColor>("defaultMergeColor", 3);
    _defaultMergeGroupColor->setLabel(tr("Merge group"));
    _defaultMergeGroupColor->setSimplified(true);
    _defaultMergeGroupColor->setInternalColorspaceName(kColorKnobDefaultUIColorspaceName);
    _defaultMergeGroupColor->setHintToolTip( tr("The color used for newly created Merge nodes.") );
    _defaultMergeGroupColor->setDefaultValue(0.3, DimIdx(0));
    _defaultMergeGroupColor->setDefaultValue(0.37, DimIdx(1));
    _defaultMergeGroupColor->setDefaultValue(0.776, DimIdx(2));

    _nodegraphColorsTab->addKnob(_defaultMergeGroupColor);

    _defaultViewsGroupColor =  _publicInterface->createKnob<KnobColor>("defaultViewsColor", 3);
    _defaultViewsGroupColor->setLabel(tr("Views group"));
    _defaultViewsGroupColor->setSimplified(true);
    _defaultViewsGroupColor->setInternalColorspaceName(kColorKnobDefaultUIColorspaceName);
    _defaultViewsGroupColor->setHintToolTip( tr("The color used for newly created Views nodes.") );
    _defaultViewsGroupColor->setDefaultValue(0.5, DimIdx(0));
    _defaultViewsGroupColor->setDefaultValue(0.9, DimIdx(1));
    _defaultViewsGroupColor->setDefaultValue(0.7, DimIdx(2));

    _nodegraphColorsTab->addKnob(_defaultViewsGroupColor);

    _defaultDeepGroupColor =  _publicInterface->createKnob<KnobColor>("defaultDeepColor", 3);
    _defaultDeepGroupColor->setLabel(tr("Deep group"));
    _defaultDeepGroupColor->setSimplified(true);
    _defaultDeepGroupColor->setInternalColorspaceName(kColorKnobDefaultUIColorspaceName);
    _defaultDeepGroupColor->setHintToolTip( tr("The color used for newly created Deep nodes.") );
    _defaultDeepGroupColor->setDefaultValue(0., DimIdx(0));
    _defaultDeepGroupColor->setDefaultValue(0., DimIdx(1));
    _defaultDeepGroupColor->setDefaultValue(0.38, DimIdx(2));

    _nodegraphColorsTab->addKnob(_defaultDeepGroupColor);

} // Settings::initializeKnobsNodeGraphColors

void
SettingsPrivate::initializeKnobsScriptEditorColors()
{
    KnobHolderPtr thisShared = _publicInterface->shared_from_this();
    _scriptEditorColorsTab = _publicInterface->createKnob<KnobPage>("scriptEditorAppearancePage");
    _scriptEditorColorsTab->setLabel(tr("Script Editor"));
    _scriptEditorColorsTab->setParentKnob(_appearanceTab);

    _scriptEditorFontChoice = _publicInterface->createKnob<KnobChoice>("scriptEditorFont");
    _scriptEditorFontChoice->setHintToolTip( tr("List of all fonts available on the system") );
    _scriptEditorFontChoice->setDefaultValueFromID(NATRON_SCRIPT_FONT);
    _scriptEditorFontChoice->setLabel(tr("Font"));

    _scriptEditorColorsTab->addKnob(_scriptEditorFontChoice);

    _scriptEditorFontSize = _publicInterface->createKnob<KnobInt>("scriptEditorFontSize");
    _scriptEditorFontSize->setHintToolTip( tr("The font size") );
    _scriptEditorFontSize->setLabel(tr("Font Size"));
    _scriptEditorFontSize->setDefaultValue(NATRON_FONT_SIZE_DEFAULT);

    _scriptEditorColorsTab->addKnob(_scriptEditorFontSize);

    _curLineColor = _publicInterface->createKnob<KnobColor>("currentLineColor", 3);
    _curLineColor->setLabel(tr("Current Line Color"));
    _curLineColor->setSimplified(true);
    _curLineColor->setInternalColorspaceName(kColorKnobDefaultUIColorspaceName);
    _curLineColor->setDefaultValue(0.35, DimIdx(0));
    _curLineColor->setDefaultValue(0.35, DimIdx(1));
    _curLineColor->setDefaultValue(0.35, DimIdx(2));

    _scriptEditorColorsTab->addKnob(_curLineColor);

    _keywordColor = _publicInterface->createKnob<KnobColor>("keywordColor", 3);
    _keywordColor->setLabel(tr("Keyword Color"));
    _keywordColor->setSimplified(true);
    _keywordColor->setInternalColorspaceName(kColorKnobDefaultUIColorspaceName);
    _keywordColor->setDefaultValue(0.7, DimIdx(0));
    _keywordColor->setDefaultValue(0.7, DimIdx(1));
    _keywordColor->setDefaultValue(0., DimIdx(2));

    _scriptEditorColorsTab->addKnob(_keywordColor);

    _operatorColor = _publicInterface->createKnob<KnobColor>("operatorColor", 3);
    _operatorColor->setLabel(tr("Operator Color"));
    _operatorColor->setSimplified(true);
    _operatorColor->setInternalColorspaceName(kColorKnobDefaultUIColorspaceName);
    _operatorColor->setDefaultValue(0.78, DimIdx(0));
    _operatorColor->setDefaultValue(0.78, DimIdx(1));
    _operatorColor->setDefaultValue(0.78, DimIdx(2));

    _scriptEditorColorsTab->addKnob(_operatorColor);

    _braceColor = _publicInterface->createKnob<KnobColor>("braceColor", 3);
    _braceColor->setLabel(tr("Brace Color"));
    _braceColor->setSimplified(true);
    _braceColor->setInternalColorspaceName(kColorKnobDefaultUIColorspaceName);
    _braceColor->setDefaultValue(0.85, DimIdx(0));
    _braceColor->setDefaultValue(0.85, DimIdx(1));
    _braceColor->setDefaultValue(0.85, DimIdx(2));

    _scriptEditorColorsTab->addKnob(_braceColor);

    _defClassColor = _publicInterface->createKnob<KnobColor>("classDefColor", 3);
    _defClassColor->setLabel(tr("Class Def Color"));
    _defClassColor->setSimplified(true);
    _defClassColor->setInternalColorspaceName(kColorKnobDefaultUIColorspaceName);
    _defClassColor->setDefaultValue(0.7, DimIdx(0));
    _defClassColor->setDefaultValue(0.7, DimIdx(1));
    _defClassColor->setDefaultValue(0., DimIdx(2));

    _scriptEditorColorsTab->addKnob(_defClassColor);

    _stringsColor = _publicInterface->createKnob<KnobColor>("stringsColor", 3);
    _stringsColor->setLabel( tr("Strings Color"));
    _stringsColor->setSimplified(true);
    _stringsColor->setInternalColorspaceName(kColorKnobDefaultUIColorspaceName);
    _stringsColor->setDefaultValue(0.8, DimIdx(0));
    _stringsColor->setDefaultValue(0.2, DimIdx(1));
    _stringsColor->setDefaultValue(0., DimIdx(2));

    _scriptEditorColorsTab->addKnob(_stringsColor);

    _commentsColor = _publicInterface->createKnob<KnobColor>("commentsColor", 3);
    _commentsColor->setLabel(tr("Comments Color"));
    _commentsColor->setSimplified(true);
    _commentsColor->setInternalColorspaceName(kColorKnobDefaultUIColorspaceName);
    _commentsColor->setDefaultValue(0.25, DimIdx(0));
    _commentsColor->setDefaultValue(0.6, DimIdx(1));
    _commentsColor->setDefaultValue(0.25, DimIdx(2));

    _scriptEditorColorsTab->addKnob(_commentsColor);

    _selfColor = _publicInterface->createKnob<KnobColor>("selfColor", 3);
    _selfColor->setLabel(tr("Self Color"));
    _selfColor->setSimplified(true);
    _selfColor->setInternalColorspaceName(kColorKnobDefaultUIColorspaceName);
    _selfColor->setDefaultValue(0.7, DimIdx(0));
    _selfColor->setDefaultValue(0.7, DimIdx(1));
    _selfColor->setDefaultValue(0., DimIdx(2));

    _scriptEditorColorsTab->addKnob(_selfColor);

    _numbersColor = _publicInterface->createKnob<KnobColor>("numbersColor", 3);
    _numbersColor->setLabel(tr("Numbers Color"));
    _numbersColor->setSimplified(true);
    _numbersColor->setInternalColorspaceName(kColorKnobDefaultUIColorspaceName);
    _numbersColor->setDefaultValue(0.25, DimIdx(0));
    _numbersColor->setDefaultValue(0.8, DimIdx(1));
    _numbersColor->setDefaultValue(0.9, DimIdx(2));

    _scriptEditorColorsTab->addKnob(_numbersColor);


} // Settings::initializeKnobsScriptEditorColors

void
SettingsPrivate::initializeKnobsViewers()
{
    KnobHolderPtr thisShared = _publicInterface->shared_from_this();
    _viewersTab = _publicInterface->createKnob<KnobPage>("viewerPage");
    _viewersTab->setLabel(tr("Viewer"));

    _texturesMode = _publicInterface->createKnob<KnobChoice>("texturesBitDepth");
    _texturesMode->setLabel(tr("Viewer textures bit depth"));
    std::vector<ChoiceOption> textureModes;
    textureModes.push_back(ChoiceOption("Byte", "", tr("Post-processing done by the viewer (such as colorspace conversion) is done "
                                                        "by the CPU. As a results, the size of cached textures is smaller.").toStdString() ));

<<<<<<< HEAD
=======
    _texturesMode = AppManager::createKnob<KnobChoice>( this, tr("Viewer textures bit depth") );
    _texturesMode->setName("texturesBitDepth");
    std::vector<ChoiceOption> textureModes;
    textureModes.push_back(ChoiceOption("Byte", "", tr("Post-processing done by the viewer (such as colorspace conversion) is done "
                                                       "by the CPU. As a results, the size of cached textures is smaller.").toStdString() ));
>>>>>>> c5051698
    //textureModes.push_back("16bits half-float");
    //helpStringsTextureModes.push_back("Not available yet. Similar to 32bits fp.");
    textureModes.push_back(ChoiceOption("32bits floating-point", "",tr("Post-processing done by the viewer (such as colorspace conversion) is done "
                                                                       "by the GPU, using GLSL. As a results, the size of cached textures is larger.").toStdString()));
    _texturesMode->populateChoices(textureModes);
<<<<<<< HEAD
=======


>>>>>>> c5051698
    _texturesMode->setHintToolTip( tr("Bit depth of the viewer textures used for rendering."
                                      " Hover each option with the mouse for a detailed description.") );
    _texturesMode->setDefaultValue(0);
    _viewersTab->addKnob(_texturesMode);

    _checkerboardTileSize = _publicInterface->createKnob<KnobInt>("checkerboardTileSize");
    _checkerboardTileSize->setLabel(tr("Checkerboard tile size (pixels)"));
    _checkerboardTileSize->setRange(1, INT_MAX);
    _checkerboardTileSize->setHintToolTip( tr("The size (in screen pixels) of one tile of the checkerboard.") );
    _checkerboardTileSize->setDefaultValue(5);
    _viewersTab->addKnob(_checkerboardTileSize);

    _checkerboardColor1 = _publicInterface->createKnob<KnobColor>("checkerboardColor1", 4);
    _checkerboardColor1->setLabel(tr("Checkerboard color 1"));
    _checkerboardColor1->setHintToolTip( tr("The first color used by the checkerboard.") );
    _checkerboardColor1->setDefaultValue(0.5);
    _checkerboardColor1->setDefaultValue(0.5, DimIdx(1));
    _checkerboardColor1->setDefaultValue(0.5, DimIdx(2));
    _checkerboardColor1->setDefaultValue(0.5, DimIdx(3));

    _viewersTab->addKnob(_checkerboardColor1);

    _checkerboardColor2 = _publicInterface->createKnob<KnobColor>("checkerboardColor2", 4);
    _checkerboardColor2->setLabel(tr("Checkerboard color 2"));
    _checkerboardColor2->setHintToolTip( tr("The second color used by the checkerboard.") );
    _checkerboardColor2->setDefaultValue(0.);
    _checkerboardColor2->setDefaultValue(0., DimIdx(1));
    _checkerboardColor2->setDefaultValue(0., DimIdx(2));
    _checkerboardColor2->setDefaultValue(0., DimIdx(3));

    _viewersTab->addKnob(_checkerboardColor2);

    _autoWipe = _publicInterface->createKnob<KnobBool>("autoWipeForViewer");
    _autoWipe->setLabel(tr("Automatically enable wipe"));
    _autoWipe->setHintToolTip( tr("When checked, the wipe tool of the viewer will be automatically enabled "
                                  "when the mouse is hovering the viewer and changing an input of a viewer." ) );
    _autoWipe->setDefaultValue(true);

    _viewersTab->addKnob(_autoWipe);


    _autoProxyWhenScrubbingTimeline = _publicInterface->createKnob<KnobBool>("autoProxyScrubbing");
    _autoProxyWhenScrubbingTimeline->setLabel(tr("Automatically enable proxy when scrubbing the timeline"));
    _autoProxyWhenScrubbingTimeline->setHintToolTip( tr("When checked, the proxy mode will be at least at the level "
                                                        "indicated by the auto-proxy parameter.") );
    _autoProxyWhenScrubbingTimeline->setAddNewLine(false);
    _autoProxyWhenScrubbingTimeline->setDefaultValue(true);

    _viewersTab->addKnob(_autoProxyWhenScrubbingTimeline);


<<<<<<< HEAD
    _autoProxyLevel = _publicInterface->createKnob<KnobChoice>("autoProxyLevel");
    _autoProxyLevel->setLabel(tr("Auto-proxy level"));
=======
    _autoProxyLevel = AppManager::createKnob<KnobChoice>( this, tr("Auto-proxy level") );
    _autoProxyLevel->setName("autoProxyLevel");
>>>>>>> c5051698
    std::vector<ChoiceOption> autoProxyChoices;
    autoProxyChoices.push_back(ChoiceOption("2", "",""));
    autoProxyChoices.push_back(ChoiceOption("4", "",""));
    autoProxyChoices.push_back(ChoiceOption("8", "",""));
    autoProxyChoices.push_back(ChoiceOption("16", "",""));
    autoProxyChoices.push_back(ChoiceOption("32", "",""));
    _autoProxyLevel->populateChoices(autoProxyChoices);
<<<<<<< HEAD
    _autoProxyLevel->setDefaultValue(1);
=======
>>>>>>> c5051698

    _viewersTab->addKnob(_autoProxyLevel);

    _maximumNodeViewerUIOpened = _publicInterface->createKnob<KnobInt>("maxNodeUiOpened");
    _maximumNodeViewerUIOpened->setLabel(tr("Max. opened node viewer interface"));
    _maximumNodeViewerUIOpened->setRange(1, INT_MAX);
    _maximumNodeViewerUIOpened->disableSlider();
    _maximumNodeViewerUIOpened->setHintToolTip( tr("Controls the maximum amount of nodes that can have their interface showing up at the same time in the viewer") );
    _maximumNodeViewerUIOpened->setDefaultValue(2);
    _viewersTab->addKnob(_maximumNodeViewerUIOpened);

    _viewerKeys = _publicInterface->createKnob<KnobBool>("viewerNumberKeys");
    _viewerKeys->setLabel(tr("Use number keys for the viewer"));
    _viewerKeys->setHintToolTip( tr("When enabled, the row of number keys on the keyboard "
                                    "is used for switching input (<key> connects input to A side, "
                                    "<shift-key> connects input to B side), even if the corresponding "
                                    "character in the current keyboard layout is not a number.\n"
                                    "This may have to be disabled when using a remote display connection "
                                    "to Linux from a different OS.") );
    _viewerKeys->setDefaultValue(true);
    _viewersTab->addKnob(_viewerKeys);




} // Settings::initializeKnobsViewers

void
SettingsPrivate::initializeKnobsNodeGraph()
{
    KnobHolderPtr thisShared = _publicInterface->shared_from_this();
    /////////// Nodegraph tab
    _nodegraphTab = _publicInterface->createKnob<KnobPage>("nodegraphTab");
    _nodegraphTab->setLabel(tr("Nodegraph"));

    _autoScroll = _publicInterface->createKnob<KnobBool>("autoScroll");
    _autoScroll->setLabel(tr("Auto Scroll"));
    _autoScroll->setHintToolTip( tr("When checked the node graph will auto scroll if you move a node outside the current graph view.") );
    _autoScroll->setDefaultValue(false);
    _nodegraphTab->addKnob(_autoScroll);

    _autoTurbo = _publicInterface->createKnob<KnobBool>("autoTurbo");
    _autoTurbo->setLabel( tr("Auto-turbo"));
    _autoTurbo->setHintToolTip( tr("When checked the Turbo-mode will be enabled automatically when playback is started and disabled "
                                   "when finished.") );
    _autoTurbo->setDefaultValue(false);
    _nodegraphTab->addKnob(_autoTurbo);

    _snapNodesToConnections = _publicInterface->createKnob<KnobBool>("enableSnapToNode");
    _snapNodesToConnections->setLabel(tr("Snap to node"));
    _snapNodesToConnections->setHintToolTip( tr("When moving nodes on the node graph, snap to positions where they are lined up "
                                                "with the inputs and output nodes.") );
    _snapNodesToConnections->setDefaultValue(true);
    _nodegraphTab->addKnob(_snapNodesToConnections);


    _maxUndoRedoNodeGraph = _publicInterface->createKnob<KnobInt>("maxUndoRedo");
    _maxUndoRedoNodeGraph->setLabel(tr("Maximum undo/redo for the node graph"));
    _maxUndoRedoNodeGraph->disableSlider();
    _maxUndoRedoNodeGraph->setRange(0, INT_MAX);
    _maxUndoRedoNodeGraph->setHintToolTip( tr("Set the maximum of events related to the node graph %1 "
                                              "remembers. Past this limit, older events will be deleted forever, "
                                              "allowing to re-use the RAM for other purposes. \n"
                                              "Changing this value will clear the undo/redo stack.").arg( QString::fromUtf8(NATRON_APPLICATION_NAME) ) );
    _maxUndoRedoNodeGraph->setDefaultValue(20);
    _nodegraphTab->addKnob(_maxUndoRedoNodeGraph);


    _disconnectedArrowLength = _publicInterface->createKnob<KnobInt>("disconnectedArrowLength");
    _disconnectedArrowLength->setLabel(tr("Disconnected arrow length"));
    _disconnectedArrowLength->setHintToolTip( tr("The size of a disconnected node input arrow in pixels.") );
    _disconnectedArrowLength->disableSlider();
    _disconnectedArrowLength->setDefaultValue(30);

    _nodegraphTab->addKnob(_disconnectedArrowLength);

    _hideOptionalInputsAutomatically = _publicInterface->createKnob<KnobBool>("autoHideInputs");
    _hideOptionalInputsAutomatically->setLabel(tr("Auto hide masks inputs"));
    _hideOptionalInputsAutomatically->setHintToolTip( tr("When checked, any diconnected mask input of a node in the nodegraph "
                                                         "will be visible only when the mouse is hovering the node or when it is "
                                                         "selected.") );
    _hideOptionalInputsAutomatically->setDefaultValue(true);
    _nodegraphTab->addKnob(_hideOptionalInputsAutomatically);

    _useInputAForMergeAutoConnect = _publicInterface->createKnob<KnobBool>("mergeConnectToA");
    _useInputAForMergeAutoConnect->setLabel(tr("Merge node connect to A input"));
    _useInputAForMergeAutoConnect->setHintToolTip( tr("If checked, upon creation of a new Merge node, the input A will be preferred "
                                                      "for auto-connection and when disabling the node instead of the input B. "
                                                      "This also applies to any other node with inputs named A and B.") );
    _useInputAForMergeAutoConnect->setDefaultValue(false);
    _nodegraphTab->addKnob(_useInputAForMergeAutoConnect);



} // Settings::initializeKnobsNodeGraph

void
SettingsPrivate::initializeKnobsCaching()
{
    KnobHolderPtr thisShared = _publicInterface->shared_from_this();
    /////////// Caching tab
    _cachingTab = _publicInterface->createKnob<KnobPage>("cachingPage");
    _cachingTab->setLabel(tr("Caching"));

    _aggressiveCaching = _publicInterface->createKnob<KnobBool>("aggressiveCaching");
    _aggressiveCaching->setLabel(tr("Aggressive Caching"));
    _aggressiveCaching->setHintToolTip( tr("When checked, %1 will cache the output of all images "
                                           "rendered by all nodes, regardless of their \"Force caching\" parameter. When enabling this option "
                                           "you need to have at least 8GiB of RAM, and 16GiB is recommended.\n"
                                           "If not checked, %1 will only cache the nodes when needed").arg( QString::fromUtf8(NATRON_APPLICATION_NAME) ) );
    _aggressiveCaching->setDefaultValue(false);

    _cachingTab->addKnob(_aggressiveCaching);


    _maxDiskCacheSizeGb = _publicInterface->createKnob<KnobInt>("maxDiskCacheGb");
    _maxDiskCacheSizeGb->setLabel(tr("Maximum Disk Cache Size (GiB)"));
    _maxDiskCacheSizeGb->disableSlider();

    // The disk should at least allow storage of 1000 tiles accross each bucket
    std::size_t cacheMinSize = NATRON_TILE_SIZE_BYTES;
    cacheMinSize = cacheMinSize * 1024 * 256;
    _maxDiskCacheSizeGb->setRange(cacheMinSize, INT_MAX);
    _maxDiskCacheSizeGb->setHintToolTip( tr("The maximum Disk size that may be used by the Cache (in GiB)") );
    _maxDiskCacheSizeGb->setDefaultValue(8);

    _cachingTab->addKnob(_maxDiskCacheSizeGb);


    _diskCachePath = _publicInterface->createKnob<KnobPath>("diskCachePath");
    _diskCachePath->setLabel(tr("Disk Cache Path (empty = default)"));
    _diskCachePath->setMultiPath(false);

    QString defaultLocation = StandardPaths::writableLocation(StandardPaths::eStandardLocationCache);
    QString diskCacheTt( tr("This is the location where the disk cache is. "
                            "This variable should point to your fastest disk. If the parameter is left empty or the location set is invalid, "
                            "the default location will be used. The default location is: %1\n").arg(defaultLocation) +
                         QLatin1Char('\n') +
                         tr("Changing this requires a restart of the application to take effect.") );

    _diskCachePath->setHintToolTip(diskCacheTt);
    _knobsRequiringRestart.insert(_diskCachePath);

    _cachingTab->addKnob(_diskCachePath);


} // Settings::initializeKnobsCaching

void
SettingsPrivate::initializeKnobsPlugins()
{
    KnobHolderPtr thisShared = _publicInterface->shared_from_this();
    _pluginsTab = _publicInterface->createKnob<KnobPage>("pluginsPage");
    _pluginsTab->setLabel(tr("Plug-ins"));

#if defined(__linux__) || defined(__FreeBSD__)
    std::string searchPath("/usr/OFX/Plugins");
#elif defined(__APPLE__)
    std::string searchPath("/Library/OFX/Plugins");
#elif defined(WINDOWS)

    std::wstring basePath = std::wstring( OFX::Host::PluginCache::getStdOFXPluginPath() );
    basePath.append( std::wstring(L" and C:\\Program Files\\Common Files\\OFX\\Plugins") );
    std::string searchPath = StrUtils::utf16_to_utf8(basePath);

#endif

    _loadBundledPlugins = _publicInterface->createKnob<KnobBool>("useBundledPlugins");
    _knobsRequiringRestart.insert(_loadBundledPlugins);
    _knobsRequiringOFXCacheClear.insert(_loadBundledPlugins);
    _loadBundledPlugins->setLabel(tr("Use bundled plug-ins"));
    _loadBundledPlugins->setHintToolTip( tr("When checked, %1 also uses the plug-ins bundled "
                                            "with the binary distribution.\n"
                                            "When unchecked, only system-wide plug-ins found in are loaded (more information can be "
                                            "found in the help for the \"Extra plug-ins search paths\" setting).").arg( QString::fromUtf8(NATRON_APPLICATION_NAME) ) +
                                         QLatin1Char('\n') +
                                         tr("Changing this requires a restart of the application to take effect.") );
    _loadBundledPlugins->setDefaultValue(true);
    _pluginsTab->addKnob(_loadBundledPlugins);

    _preferBundledPlugins = _publicInterface->createKnob<KnobBool>("preferBundledPlugins");
    _knobsRequiringRestart.insert(_preferBundledPlugins);
    _knobsRequiringOFXCacheClear.insert(_preferBundledPlugins);
    _preferBundledPlugins->setLabel(tr("Prefer bundled plug-ins over system-wide plug-ins"));
    _preferBundledPlugins->setHintToolTip( tr("When checked, and if \"Use bundled plug-ins\" is also checked, plug-ins bundled with "
                                              "the %1 binary distribution will take precedence over system-wide plug-ins "
                                              "if they have the same internal ID.").arg( QString::fromUtf8(NATRON_APPLICATION_NAME) ) +
                                           QLatin1Char('\n') +
                                           tr("Changing this requires a restart of the application to take effect.") );
    _preferBundledPlugins->setDefaultValue(true);
    _pluginsTab->addKnob(_preferBundledPlugins);

    _useStdOFXPluginsLocation = _publicInterface->createKnob<KnobBool>("useStdOFXPluginsLocation");
    _knobsRequiringRestart.insert(_useStdOFXPluginsLocation);
    _knobsRequiringOFXCacheClear.insert(_useStdOFXPluginsLocation);
    _useStdOFXPluginsLocation->setLabel(tr("Enable default OpenFX plugins location"));
    _useStdOFXPluginsLocation->setHintToolTip( tr("When checked, %1 also uses the OpenFX plug-ins found in the default location (%2).").arg( QString::fromUtf8(NATRON_APPLICATION_NAME) ).arg( QString::fromUtf8( searchPath.c_str() ) ) +
                                               QLatin1Char('\n') +
                                               tr("Changing this requires a restart of the application to take effect.") );
    _useStdOFXPluginsLocation->setDefaultValue(true);
    _pluginsTab->addKnob(_useStdOFXPluginsLocation);

    _extraPluginPaths = _publicInterface->createKnob<KnobPath>("extraPluginsSearchPaths");
    _knobsRequiringRestart.insert(_extraPluginPaths);
    _knobsRequiringOFXCacheClear.insert(_extraPluginPaths);
    _extraPluginPaths->setLabel(tr("OpenFX plug-ins search path"));
    _extraPluginPaths->setHintToolTip( tr("Extra search paths where %1 should scan for OpenFX plug-ins. "
                                          "Extra plug-ins search paths can also be specified using the OFX_PLUGIN_PATH environment variable.\n"
                                          "The priority order for system-wide plug-ins, from high to low, is:\n"
                                          "- plugins bundled with the binary distribution of %1 (if \"Prefer bundled plug-ins over "
                                          "system-wide plug-ins\" is checked)\n"
                                          "- plug-ins found in OFX_PLUGIN_PATH\n"
                                          "- plug-ins found in %2 (if \"Enable default OpenFX plug-ins location\" is checked)\n"
                                          "- plugins bundled with the binary distribution of %1 (if \"Prefer bundled plug-ins over "
                                          "system-wide plug-ins\" is not checked)").arg( QString::fromUtf8(NATRON_APPLICATION_NAME) ).arg( QString::fromUtf8( searchPath.c_str() ) ) +
                                       QLatin1Char('\n') +
                                       tr("Changing this requires a restart of the application to take effect.") );
    _extraPluginPaths->setMultiPath(true);
    _pluginsTab->addKnob(_extraPluginPaths);

    _templatesPluginPaths = _publicInterface->createKnob<KnobPath>("groupPluginsSearchPath");
    _templatesPluginPaths->setLabel(tr("PyPlugs search path"));
    _knobsRequiringRestart.insert(_templatesPluginPaths);
    _templatesPluginPaths->setHintToolTip( tr("Search path where %1 should scan for Python group scripts (PyPlugs). "
                                              "The search paths for groups can also be specified using the "
                                              "NATRON_PLUGIN_PATH environment variable.").arg( QString::fromUtf8(NATRON_APPLICATION_NAME) ) +
                                           QLatin1Char('\n') +
                                           tr("Changing this requires a restart of the application to take effect.") );
    _templatesPluginPaths->setMultiPath(true);
    _pluginsTab->addKnob(_templatesPluginPaths);


} // Settings::initializeKnobsPlugins

void
SettingsPrivate::initializeKnobsPython()
{
    KnobHolderPtr thisShared = _publicInterface->shared_from_this();
    _pythonPage = _publicInterface->createKnob<KnobPage>("pythonPage");
    _pythonPage->setLabel(tr("Python"));


    _onProjectCreated = _publicInterface->createKnob<KnobString>("afterProjectCreated");
    _onProjectCreated->setLabel(tr("After project created"));
    _onProjectCreated->setHintToolTip( tr("Callback called once a new project is created (this is never called "
                                          "when \"After project loaded\" is called.)\n"
                                          "The signature of the callback is : callback(app) where:\n"
                                          "- app: points to the current application instance\n") );
    _pythonPage->addKnob(_onProjectCreated);


    _defaultOnProjectLoaded = _publicInterface->createKnob<KnobString>("defOnProjectLoaded");
    _defaultOnProjectLoaded->setLabel(tr("Default after project loaded"));
    _defaultOnProjectLoaded->setHintToolTip( tr("The default afterProjectLoad callback that will be set for new projects.") );
    _pythonPage->addKnob(_defaultOnProjectLoaded);

    _defaultOnProjectSave = _publicInterface->createKnob<KnobString>("defOnProjectSave");
    _defaultOnProjectSave->setLabel(tr("Default before project save") );
    _defaultOnProjectSave->setHintToolTip( tr("The default beforeProjectSave callback that will be set for new projects.") );
    _pythonPage->addKnob(_defaultOnProjectSave);


    _defaultOnProjectClose = _publicInterface->createKnob<KnobString>("defOnProjectClose" );
    _defaultOnProjectClose->setLabel(tr("Default before project close"));
    _defaultOnProjectClose->setHintToolTip( tr("The default beforeProjectClose callback that will be set for new projects.") );
    _pythonPage->addKnob(_defaultOnProjectClose);


    _defaultOnNodeCreated = _publicInterface->createKnob<KnobString>("defOnNodeCreated");
    _defaultOnNodeCreated->setLabel(tr("Default after node created"));
    _defaultOnNodeCreated->setHintToolTip( tr("The default afterNodeCreated callback that will be set for new projects.") );
    _pythonPage->addKnob(_defaultOnNodeCreated);


    _defaultOnNodeDelete = _publicInterface->createKnob<KnobString>("defOnNodeDelete");
    _defaultOnNodeDelete->setLabel(tr("Default before node removal"));
    _defaultOnNodeDelete->setHintToolTip( tr("The default beforeNodeRemoval callback that will be set for new projects.") );
    _pythonPage->addKnob(_defaultOnNodeDelete);


    _echoVariableDeclarationToPython = _publicInterface->createKnob<KnobBool>("printAutoDeclaredVars");
    _echoVariableDeclarationToPython->setLabel(tr("Print auto-declared variables in the Script Editor"));
    _echoVariableDeclarationToPython->setHintToolTip( tr("When checked, %1 will print in the Script Editor all variables that are "
                                                         "automatically declared, such as the app variable or node attributes.").arg( QString::fromUtf8(NATRON_APPLICATION_NAME) ) );
    _echoVariableDeclarationToPython->setDefaultValue(false);
    _pythonPage->addKnob(_echoVariableDeclarationToPython);
} // initializeKnobs

std::string
SettingsPrivate::getSettingsAbsoluteFilepath(const std::string& userDataDirectoryPath)
{
    std::stringstream ss;
    ss << userDataDirectoryPath << NATRON_SETTINGS_FILENAME;
    return ss.str();
}

std::string
Settings::getSettingsAbsoluteFilePath() const
{
    std::string userDataDirPath = _imp->ensureUserDataDirectory();
    return _imp->getSettingsAbsoluteFilepath(userDataDirPath);
}

void
Settings::saveSettingsToFile()
{

    std::string userDataDirPath = _imp->ensureUserDataDirectory();
    std::string settingsFilePath = _imp->getSettingsAbsoluteFilepath(userDataDirPath);

    FStreamsSupport::ofstream ofile;
    FStreamsSupport::open(&ofile, settingsFilePath);

    if (!ofile) {
        std::string message = tr("Failed to save settings to %1").arg(QString::fromUtf8(settingsFilePath.c_str())).toStdString();
        Dialogs::errorDialog(tr("Settings").toStdString(), message);
        return;
    }
<<<<<<< HEAD
=======
} // Settings::warnChangedKnobs

void
Settings::saveAllSettings()
{
    if ( !_saveSettings->getValue() ) {
        return;
    }
    const KnobsVec &knobs = getKnobs();
    std::vector<KnobI*> k( knobs.size() );
>>>>>>> c5051698

    bool hasWrittenSomething = false;

    SERIALIZATION_NAMESPACE::SettingsSerialization serialization;
    serialization.pluginsData = _imp->pluginsData;

    const KnobsVec& knobs = getKnobs();
    for (KnobsVec::const_iterator it = knobs.begin(); it != knobs.end(); ++it) {
        if (!(*it)->getIsPersistent()) {
            continue;
        }
        if (!(*it)->hasModifications()) {
            continue;
        }
        SERIALIZATION_NAMESPACE::KnobSerializationPtr k(new SERIALIZATION_NAMESPACE::KnobSerialization);
        (*it)->toSerialization(k.get());
        if (!k->_mustSerialize) {
            continue;
        }
        serialization.knobs.push_back(k);
        hasWrittenSomething = true;

    } // for all knobs

    const PluginsMap& plugins = appPTR->getPluginsList();
    for (PluginsMap::const_iterator it = plugins.begin(); it != plugins.end(); ++it) {
        assert(it->second.size() > 0);

        for (PluginVersionsOrdered::const_reverse_iterator itver = it->second.rbegin(); itver != it->second.rend(); ++itver) {
            const PluginPtr& plugin = *itver;

            SERIALIZATION_NAMESPACE::SettingsSerialization::PluginData data;
            data.enabled = plugin->isEnabled();
            data.renderScaleEnabled = plugin->isRenderScaleEnabled();
            data.multiThreadingEnabled = plugin->isMultiThreadingEnabled();
            data.openGLEnabled = plugin->isOpenGLEnabled();

            if (!data.enabled || !data.renderScaleEnabled || !data.multiThreadingEnabled || !data.openGLEnabled) {
                SERIALIZATION_NAMESPACE::SettingsSerialization::PluginID id;
                id.identifier = plugin->getPluginID();
                id.majorVersion = plugin->getMajorVersion();
                id.minorVersion = plugin->getMinorVersion();
                serialization.pluginsData[id] = data;
                hasWrittenSomething = true;
            }
        }
    }

<<<<<<< HEAD
    for (ApplicationShortcutsMap::const_iterator it = _imp->shortcuts.begin(); it != _imp->shortcuts.end(); ++it) {
        for (GroupShortcutsMap::const_iterator it2 = it->second.begin(); it2 != it->second.end(); ++it2) {

            if (it2->second.modifiers == it2->second.defaultModifiers && it2->second.currentShortcut == it2->second.defaultShortcut) {
                continue;
=======
void
Settings::setSaveSettings(bool v)
{
    _saveSettings->setValue(v);
}

bool
Settings::getSaveSettings() const
{
    return _saveSettings->getValue();
}

void
Settings::saveSettings(const std::vector<KnobI*>& knobs,
                       bool doWarnings,
                       bool pluginSettings)
{
    if ( !_saveSettings->getValue() ) {
        return;
    }
    if (pluginSettings) {
        savePluginsSettings();
    }
    std::vector<KnobI*> changedKnobs;
    QSettings settings( QString::fromUtf8(NATRON_ORGANIZATION_NAME), QString::fromUtf8(NATRON_APPLICATION_NAME) );

    settings.setValue(QString::fromUtf8(kQSettingsSoftwareMajorVersionSettingName), NATRON_VERSION_MAJOR);
    for (U32 i = 0; i < knobs.size(); ++i) {
        Knob<std::string>* isString = dynamic_cast<Knob<std::string>*>(knobs[i]);
        Knob<int>* isInt = dynamic_cast<Knob<int>*>(knobs[i]);
        KnobChoice* isChoice = dynamic_cast<KnobChoice*>(knobs[i]);
        Knob<double>* isDouble = dynamic_cast<Knob<double>*>(knobs[i]);
        Knob<bool>* isBool = dynamic_cast<Knob<bool>*>(knobs[i]);

        const std::string& name = knobs[i]->getName();
        for (int j = 0; j < knobs[i]->getDimension(); ++j) {
            QString dimensionName;
            if (knobs[i]->getDimension() > 1) {
                dimensionName =  QString::fromUtf8( name.c_str() ) + QLatin1Char('.') + QString::fromUtf8( knobs[i]->getDimensionName(j).c_str() );
            } else {
                dimensionName = QString::fromUtf8( name.c_str() );
            }
            try {
                if (isString) {
                    QString old = settings.value(dimensionName).toString();
                    QString newValue = QString::fromUtf8( isString->getValue(j).c_str() );
                    if (old != newValue) {
                        changedKnobs.push_back(knobs[i]);
                    }
                    settings.setValue( dimensionName, QVariant(newValue) );
                } else if (isInt) {
                    if (isChoice) {
                        ///For choices,serialize the choice name instead
                        int newIndex = isChoice->getValue(j);
                        const std::vector<ChoiceOption> entries = isChoice->getEntries_mt_safe();
                        if ( newIndex < (int)entries.size() ) {
                            QString oldValue = settings.value(dimensionName).toString();
                            QString newValue = QString::fromUtf8( entries[newIndex].id.c_str());
                            if (oldValue != newValue) {
                                changedKnobs.push_back(knobs[i]);
                            }
                            settings.setValue( dimensionName, QVariant(newValue) );
                        }
                    } else {
                        int newValue = isInt->getValue(j);
                        int oldValue = settings.value( dimensionName, QVariant(INT_MIN) ).toInt();
                        if (newValue != oldValue) {
                            changedKnobs.push_back(knobs[i]);
                        }
                        settings.setValue( dimensionName, QVariant(newValue) );
                    }
                } else if (isDouble) {
                    double newValue = isDouble->getValue(j);
                    double oldValue = settings.value( dimensionName, QVariant(INT_MIN) ).toDouble();
                    if (newValue != oldValue) {
                        changedKnobs.push_back(knobs[i]);
                    }
                    settings.setValue( dimensionName, QVariant(newValue) );
                } else if (isBool) {
                    bool newValue = isBool->getValue(j);
                    bool oldValue = settings.value(dimensionName).toBool();
                    if (newValue != oldValue) {
                        changedKnobs.push_back(knobs[i]);
                    }
                    settings.setValue( dimensionName, QVariant(newValue) );
                } else {
                    assert(false);
                }
            } catch (std::logic_error) {
                // ignore
>>>>>>> c5051698
            }
            
            SERIALIZATION_NAMESPACE::SettingsSerialization::KeybindShortcut shortcut;
            SERIALIZATION_NAMESPACE::SettingsSerialization::KeybindShortcutKey key;
            key.grouping = it->first;
            key.actionID = it2->first;

            shortcut.modifiers = KeybindShortcut::modifiersToStringList(it2->second.modifiers);
            shortcut.symbol = KeybindShortcut::keySymbolToString(it2->second.currentShortcut);
            hasWrittenSomething = true;

        }
    }

    if (!hasWrittenSomething) {
        ofile.close();
        QFile::remove(QString::fromUtf8(settingsFilePath.c_str()));
    } else {
        SERIALIZATION_NAMESPACE::write(ofile, serialization, NATRON_SETTINGS_FILE_HEADER);
    }


} // saveSettingsToFile


void
SettingsPrivate::loadSettingsFromFileInternal(const SERIALIZATION_NAMESPACE::SettingsSerialization& serialization, int loadType)
{
    // Restore all knobs with a serialization
    const KnobsVec& knobs = _publicInterface->getKnobs();

<<<<<<< HEAD
    if (loadType & Settings::eLoadSettingsTypeKnobs) {
        for (SERIALIZATION_NAMESPACE::KnobSerializationList::const_iterator it = serialization.knobs.begin(); it != serialization.knobs.end(); ++it) {
            KnobIPtr knob;
            for (KnobsVec::const_iterator it2 = knobs.begin(); it2 != knobs.end(); ++it2) {
                if ((*it2)->getName() == (*it)->_scriptName) {
                    knob = *it2;
                    break;
=======
    for (U32 i = 0; i < knobs.size(); ++i) {
        Knob<std::string>* isString = dynamic_cast<Knob<std::string>*>(knobs[i]);
        Knob<int>* isInt = dynamic_cast<Knob<int>*>(knobs[i]);
        KnobChoice* isChoice = dynamic_cast<KnobChoice*>(knobs[i]);
        Knob<double>* isDouble = dynamic_cast<Knob<double>*>(knobs[i]);
        Knob<bool>* isBool = dynamic_cast<Knob<bool>*>(knobs[i]);

        const std::string& name = knobs[i]->getName();

        for (int j = 0; j < knobs[i]->getDimension(); ++j) {
            std::string dimensionName = knobs[i]->getDimension() > 1 ? name + '.' + knobs[i]->getDimensionName(j) : name;
            QString qDimName = QString::fromUtf8( dimensionName.c_str() );

            if ( settings.contains(qDimName) ) {
                if (isString) {
                    isString->setValue(settings.value(qDimName).toString().toStdString(), ViewSpec::all(), j);
                } else if (isInt) {
                    if (isChoice) {
                        ///For choices,serialize the choice name instead
                        std::string value = settings.value(qDimName).toString().toStdString();
                        const std::vector<ChoiceOption> entries = isChoice->getEntries_mt_safe();
                        int found = -1;

                        for (U32 k = 0; k < entries.size(); ++k) {
                            if (entries[k].id == value) {
                                found = (int)k;
                                break;
                            }
                        }

                        if (found >= 0) {
                            isChoice->setValue(found, ViewSpec::all(), j);
                        }
                    } else {
                        isInt->setValue(settings.value(qDimName).toInt(), ViewSpec::all(), j);
                    }
                } else if (isDouble) {
                    isDouble->setValue(settings.value(qDimName).toDouble(), ViewSpec::all(), j);
                } else if (isBool) {
                    isBool->setValue(settings.value(qDimName).toBool(), ViewSpec::all(), j);
                } else {
                    assert(false);
>>>>>>> c5051698
                }
            }
            if (!knob) {
                continue;
            }
            knob->fromSerialization(**it);
        } // for all serialized knobs
    }

    pluginsData = serialization.pluginsData;

    if (loadType & Settings::eLoadSettingsTypePlugins) {
        for (SERIALIZATION_NAMESPACE::SettingsSerialization::PluginDataMap::const_iterator it = pluginsData.begin(); it != pluginsData.end(); ++it) {

            PluginPtr plugin = appPTR->getPluginBinary(QString::fromUtf8(it->first.identifier.c_str()), it->first.majorVersion, it->first.minorVersion);
            if (!plugin) {
                continue;
            }

            plugin->setEnabled(it->second.enabled);
            plugin->setRenderScaleEnabled(it->second.renderScaleEnabled);
            plugin->setMultiThreadingEnabled(it->second.multiThreadingEnabled);
            plugin->setOpenGLEnabled(it->second.openGLEnabled);
            
            
        } // for all plug-ins data
    }

    if (loadType & Settings::eLoadSettingsTypeShortcuts) {
         for (SERIALIZATION_NAMESPACE::SettingsSerialization::KeybindsShortcutMap::const_iterator it = serialization.shortcuts.begin(); it != serialization.shortcuts.end(); ++it) {
             KeyboardModifiers modifiers = KeybindShortcut::modifiersFromStringList(it->second.modifiers);
             Key symbol = KeybindShortcut::keySymbolFromString(it->second.symbol);
             _publicInterface->setShortcutKeybind(it->first.grouping, it->first.actionID, modifiers, symbol);
         }
    }
} // loadSettingsFromFileInternal


void
<<<<<<< HEAD
Settings::loadSettingsFromFile(int loadType)
=======
Settings::restoreSettings(bool useDefault)
>>>>>>> c5051698
{
    _imp->_restoringSettings = true;

<<<<<<< HEAD
=======
    // call restoreKnobsFromSettings only if --no-settings is not part of the command-line arguments
    if (!useDefault) {
        const KnobsVec& knobs = getKnobs();
        restoreKnobsFromSettings(knobs);
    }
>>>>>>> c5051698

    std::string userDataDirPath = _imp->ensureUserDataDirectory();
    std::string settingsFilePath = _imp->getSettingsAbsoluteFilepath(userDataDirPath);

<<<<<<< HEAD
    if (QFile::exists(QString::fromUtf8(settingsFilePath.c_str()))) {
        FStreamsSupport::ifstream ifile;
        FStreamsSupport::open(&ifile, settingsFilePath);
=======
    // Restore opengl renderer
    {
        std::vector<ChoiceOption> availableRenderers = _availableOpenGLRenderers->getEntries_mt_safe();
        QString missingGLError;
        bool hasGL = appPTR->hasOpenGLForRequirements(eOpenGLRequirementsTypeRendering, &missingGLError);
>>>>>>> c5051698

        SERIALIZATION_NAMESPACE::SettingsSerialization serialization;
        try {
            SERIALIZATION_NAMESPACE::read(NATRON_SETTINGS_FILE_HEADER, ifile, &serialization);
        } catch (SERIALIZATION_NAMESPACE::InvalidSerializationFileException& e) {
            Dialogs::errorDialog(tr("Settings").toStdString(), tr("Failed to open %1: This file does not appear to be a settings file").arg(QString::fromUtf8(settingsFilePath.c_str())).toStdString());
            return;
        } catch (...) {
            Dialogs::errorDialog(tr("Settings").toStdString(), tr("Failed to open %1: File could not be decoded").arg(QString::fromUtf8(settingsFilePath.c_str())).toStdString());
            return;
        }
        _imp->loadSettingsFromFileInternal(serialization, loadType);
    } // file exists


    if (loadType & Settings::eLoadSettingsTypeKnobs) {
        // Load OCIO config even if there's no serialization
        if (!_imp->_ocioRestored) {
            _imp->tryLoadOpenColorIOConfig();
        }

        // Restore number of threads
        _imp->restoreNumThreads();


        // If the appearance changed, flag it
        try {
            int appearanceVersion = _imp->_defaultAppearanceVersion->getValue();
            if (appearanceVersion < NATRON_DEFAULT_APPEARANCE_VERSION) {
                _imp->_defaultAppearanceOutdated = true;
                _imp->_defaultAppearanceVersion->setValue(NATRON_DEFAULT_APPEARANCE_VERSION);
            }
        } catch (std::logic_error) {
            // ignore
        }

        // Ensure the texture mode of the Viewer cannot be selected if the user gfx card
        // does not support 32 bit fp textures.
        if (!appPTR->isTextureFloatSupported()) {
            if (_imp->_texturesMode) {
                _imp->_texturesMode->setSecret(true);
            }
        }
    }

    _imp->_restoringSettings = false;


} // loadSettingsFromFile

void
SettingsPrivate::restoreOpenGLRenderer()
{
    std::vector<ChoiceOption> availableRenderers = _availableOpenGLRenderers->getEntries();
    QString missingGLError;
    bool hasGL = appPTR->hasOpenGLForRequirements(eOpenGLRequirementsTypeRendering, &missingGLError);

    if ( availableRenderers.empty() || !hasGL) {
        if (missingGLError.isEmpty()) {
            _openglRendererString->setValue( tr("OpenGL rendering disabled: No device meeting %1 requirements could be found.").arg( QString::fromUtf8(NATRON_APPLICATION_NAME) ).toStdString() );
        } else {
            _openglRendererString->setValue(missingGLError.toStdString());
        }
    }
    int curIndex = _availableOpenGLRenderers->getValue();
    if ( (curIndex < 0) || ( curIndex >= (int)availableRenderers.size() ) ) {
        return;
    }
    const std::list<OpenGLRendererInfo>& renderers = appPTR->getOpenGLRenderers();
    int i = 0;
    for (std::list<OpenGLRendererInfo>::const_iterator it = renderers.begin(); it != renderers.end(); ++it, ++i) {
        if (i == curIndex) {

            QString maxMemoryString = it->maxMemBytes == 0 ? tr("Unknown") : printAsRAM(it->maxMemBytes);
            QString curRenderer = (QString::fromUtf8("<p><h2>") +
                                   tr("OpenGL Renderer Infos:") +
                                   QString::fromUtf8("</h2></p><p><b>") +
                                   tr("Vendor:") +
                                   QString::fromUtf8("</b> %1</p><p><b>").arg( QString::fromUtf8( it->vendorName.c_str() ) ) +
                                   tr("Renderer:") +
                                   QString::fromUtf8("</b> %1</p><p><b>").arg( QString::fromUtf8( it->rendererName.c_str() ) ) +
                                   tr("OpenGL Version:") +
                                   QString::fromUtf8("</b> %1</p><p><b>").arg( QString::fromUtf8( it->glVersionString.c_str() ) ) +
                                   tr("GLSL Version:") +
                                   QString::fromUtf8("</b> %1</p><p><b>").arg( QString::fromUtf8( it->glslVersionString.c_str() ) ) +
                                   tr("Max. Memory:") +
                                   QString::fromUtf8("</b> %1</p><p><b>").arg(maxMemoryString) +
                                   tr("Max. Texture Size (px):") +
                                   QString::fromUtf8("</b> %5</p<").arg(it->maxTextureSize));
            _openglRendererString->setValue( curRenderer.toStdString() );
            break;
        }
    }

} // restoreOpenGLRenderer

std::string
SettingsPrivate::ensureUserDataDirectory()
{
    // Create the ~/NatronUserData directory if it doesn't exist.
    QDir homeDir = QDir::home();
    QString userDataDirPath = QString::fromUtf8("%1UserData").arg(QString::fromUtf8(NATRON_APPLICATION_NAME));
    if (!homeDir.exists(userDataDirPath)) {
        homeDir.mkdir(userDataDirPath);
    }
    QString sep = QString::fromUtf8("/");
    return QString(homeDir.absolutePath() + sep + userDataDirPath + sep).toStdString();
}

bool
SettingsPrivate::tryLoadOpenColorIOConfig()
{
    // the default value is the environment variable "OCIO"
    QString configFile = QFile::decodeName( qgetenv(NATRON_OCIO_ENV_VAR_NAME) );

<<<<<<< HEAD
    if ( _customOcioConfigFile->isEnabled() ) {
=======
    // OCIO environment variable overrides everything, then try the custom config...
    if ( configFile.isEmpty() && _customOcioConfigFile->isEnabled(0) ) {
>>>>>>> c5051698
        ///try to load from the file
        std::string file;
        try {
            file = _customOcioConfigFile->getValue();
        } catch (...) {
            // ignore exceptions
        }
        if ( file.empty() ) {
            return false;
        }
        configFile = QString::fromUtf8( file.c_str() );
    }
    if ( !configFile.isEmpty() ) {
        if ( !QFile::exists(configFile) )  {
            Dialogs::errorDialog( "OpenColorIO", tr("%1: No such file.").arg(configFile).toStdString() );

            return false;
        }
    } else {
        // ... and finally try the setting from the choice menu.
        try {
            ///try to load from the combobox
            QString activeEntryText  = QString::fromUtf8( _ocioConfigKnob->getActiveEntry().id.c_str() );
            QString configFileName = QString( activeEntryText + QString::fromUtf8(".ocio") );
            QStringList defaultConfigsPaths = getDefaultOcioConfigPaths();
            Q_FOREACH(const QString &defaultConfigsDirStr, defaultConfigsPaths) {
                QDir defaultConfigsDir(defaultConfigsDirStr);

                if ( !defaultConfigsDir.exists() ) {
                    qDebug() << "Attempt to read an OpenColorIO configuration but the configuration directory"
                             << defaultConfigsDirStr << "does not exist.";
                    continue;
                }
                ///try to open the .ocio config file first in the defaultConfigsDir
                ///if we can't find it, try to look in a subdirectory with the name of the config for the file config.ocio
                if ( !defaultConfigsDir.exists(configFileName) ) {
                    QDir subDir(defaultConfigsDirStr + QDir::separator() + activeEntryText);
                    if ( !subDir.exists() ) {
                        Dialogs::errorDialog( "OpenColorIO", tr("%1: No such file or directory.").arg( subDir.absoluteFilePath( QString::fromUtf8("config.ocio") ) ).toStdString() );

                        return false;
                    }
                    if ( !subDir.exists( QString::fromUtf8("config.ocio") ) ) {
                        Dialogs::errorDialog( "OpenColorIO", tr("%1: No such file or directory.").arg( subDir.absoluteFilePath( QString::fromUtf8("config.ocio") ) ).toStdString() );

                        return false;
                    }
                    configFile = subDir.absoluteFilePath( QString::fromUtf8("config.ocio") );
                } else {
                    configFile = defaultConfigsDir.absoluteFilePath(configFileName);
                }
            }
        } catch (...) {
            // ignore exceptions
        }

        if ( configFile.isEmpty() ) {
            return false;
        }
    }
    _ocioRestored = true;
#ifdef DEBUG
    qDebug() << "setting OCIO=" << configFile;
#endif
    std::string stdConfigFile = configFile.toStdString();
#if 0 //def __NATRON_WIN32__
    _wputenv_s(L"OCIO", StrUtils::utf8_to_utf16(stdConfigFile).c_str());
#else
    qputenv( NATRON_OCIO_ENV_VAR_NAME, stdConfigFile.c_str() );
#endif

    std::string configPath = SequenceParsing::removePath(stdConfigFile);
    if ( !configPath.empty() && (configPath[configPath.size() - 1] == '/') ) {
        configPath.erase(configPath.size() - 1, 1);
    }
    appPTR->onOCIOConfigPathChanged(configPath);

    return true;
} // tryLoadOpenColorIOConfig

inline
void
crash_application()
{
    std::cerr << "CRASHING APPLICATION NOW UPON USER REQUEST!" << std::endl;
    volatile int* a = (int*)(NULL);

    // coverity[var_deref_op]
    *a = 1;
}

void
SettingsPrivate::restoreNumThreads()
{
    int nbThreads = _numberOfThreads->getValue();
#ifdef DEBUG
    if (nbThreads == -1) {
        nbThreads = 1;
    }
#endif
    assert(nbThreads >= 0);
    if (nbThreads == 0) {
        int idealCount = appPTR->getHardwareIdealThreadCount();
        assert(idealCount > 0);
        idealCount = std::max(idealCount, 1);
        QThreadPool::globalInstance()->setMaxThreadCount(idealCount);
    } else {
        QThreadPool::globalInstance()->setMaxThreadCount(nbThreads);
    }
}

void
SettingsPrivate::refreshCacheSize()
{
    CacheBasePtr tileCache = appPTR->getTileCache();
    if (tileCache) {
        tileCache->setMaximumCacheSize(_publicInterface->getTileCacheSize());
    }

    CacheBasePtr cache = appPTR->getGeneralPurposeCache();
    if (cache) {
        cache->setMaximumCacheSize(_publicInterface->getGeneralPurposeCacheSize());
    }
}

std::size_t
Settings::getGeneralPurposeCacheSize() const
{
    std::size_t kb = 1024;
    std::size_t mb = kb * kb;
    std::size_t diskCacheSize = getTileCacheSize();
    std::size_t maxGeneralPurposeCache = (std::size_t)std::max(128. * mb, (double)diskCacheSize * 0.1);;
    return maxGeneralPurposeCache;
}

std::size_t
Settings::getTileCacheSize() const
{
    std::size_t kb = 1024;
    std::size_t mb = kb * kb;
    std::size_t gb = mb * kb;
    std::size_t maxDiskBytes = (std::size_t)_imp->_maxDiskCacheSizeGb->getValue() * gb;
    return maxDiskBytes;
}

bool
Settings::onKnobValueChanged(const KnobIPtr& k,
                             ValueChangedReasonEnum reason,
                             TimeValue /*time*/,
                             ViewSetSpec /*view*/)
{

    Q_EMIT settingChanged(k, reason);
    bool ret = true;

<<<<<<< HEAD
    if ( k == _imp->_maxDiskCacheSizeGb ) {
        _imp->refreshCacheSize();
    }  else if ( k == _imp->_numberOfThreads ) {
        _imp->restoreNumThreads();
    } else if ( k == _imp->_ocioConfigKnob ) {
        if (_imp->_ocioConfigKnob->getActiveEntry().id == NATRON_CUSTOM_OCIO_CONFIG_NAME) {
            _imp->_customOcioConfigFile->setEnabled(true);

=======
    if ( k == _maxViewerDiskCacheGB.get() ) {
        if (!_restoringSettings) {
            appPTR->setApplicationsCachesMaximumViewerDiskSpace( getMaximumViewerDiskCacheSize() );
        }
    } else if ( k == _maxDiskCacheNodeGB.get() ) {
        if (!_restoringSettings) {
            appPTR->setApplicationsCachesMaximumDiskSpace( getMaximumDiskCacheNodeSize() );
        }
    } else if ( k == _maxRAMPercent.get() ) {
        if (!_restoringSettings) {
            appPTR->setApplicationsCachesMaximumMemoryPercent( getRamMaximumPercent() );
        }
        setCachingLabels();
    } else if ( k == _diskCachePath.get() ) {
        appPTR->setDiskCacheLocation( QString::fromUtf8( _diskCachePath->getValue().c_str() ) );
    } else if ( k == _wipeDiskCache.get() ) {
        appPTR->wipeAndCreateDiskCacheStructure();
    } else if ( k == _numberOfThreads.get() ) {
        int nbThreads = getNumberOfThreads();
        appPTR->setNThreadsToRender(nbThreads);
        if (nbThreads == -1) {
            QThreadPool::globalInstance()->setMaxThreadCount(1);
            appPTR->abortAnyProcessing();
        } else if (nbThreads == 0) {
            QThreadPool::globalInstance()->setMaxThreadCount( QThread::idealThreadCount() );
        } else {
            QThreadPool::globalInstance()->setMaxThreadCount(nbThreads);
        }
    } else if ( k == _nThreadsPerEffect.get() ) {
        appPTR->setNThreadsPerEffect( getNumberOfThreadsPerEffect() );
    } else if ( k == _ocioConfigKnob.get() ) {
        if (_ocioConfigKnob->getActiveEntry().id == NATRON_CUSTOM_OCIO_CONFIG_NAME) {
            _customOcioConfigFile->setAllDimensionsEnabled(true);
>>>>>>> c5051698
        } else {
            _imp->_customOcioConfigFile->setEnabled(false);
        }
        _imp->tryLoadOpenColorIOConfig();
    } else if ( k == _imp->_customOcioConfigFile ) {
        if ( _imp->_customOcioConfigFile->isEnabled() ) {
            _imp->tryLoadOpenColorIOConfig();
        }
    } else if ( k == _imp->_maxUndoRedoNodeGraph ) {
        appPTR->setUndoRedoStackLimit( _imp->_maxUndoRedoNodeGraph->getValue() );
    } else if ( k == _imp->_maxPanelsOpened ) {
        appPTR->onMaxPanelsOpenedChanged( _imp->_maxPanelsOpened->getValue() );
    } else if ( k == _imp->_queueRenders ) {
        appPTR->onQueueRendersChanged( _imp->_queueRenders->getValue() );
    } else if ( ( k == _imp->_checkerboardTileSize ) || ( k == _imp->_checkerboardColor1 ) || ( k == _imp->_checkerboardColor2 ) ) {
        appPTR->onCheckerboardSettingsChanged();
    } else if ( k == _imp->_texturesMode &&  !_imp->_restoringSettings) {
        appPTR->clearAllCaches();
    } else if ( ( k == _imp->_hideOptionalInputsAutomatically ) && !_imp->_restoringSettings && (reason == eValueChangedReasonUserEdited) ) {
        appPTR->toggleAutoHideGraphInputs();
<<<<<<< HEAD
    } else if ( k == _imp->_autoProxyWhenScrubbingTimeline ) {
        _imp->_autoProxyLevel->setSecret( !_imp->_autoProxyWhenScrubbingTimeline->getValue() );
    }  else if ( k == _imp->_hostName ) {
        ChoiceOption hostName = _imp->_hostName->getActiveEntry();
        bool isCustom = hostName.id == NATRON_CUSTOM_HOST_NAME_ENTRY;
        _imp->_customHostName->setSecret(!isCustom);
    } else if ( ( k == _imp->_testCrashReportButton ) && (reason == eValueChangedReasonUserEdited) ) {
=======
    } else if ( k == _autoProxyWhenScrubbingTimeline.get() ) {
        _autoProxyLevel->setSecret( !_autoProxyWhenScrubbingTimeline->getValue() );
    } else if ( !_restoringSettings &&
                ( ( k == _sunkenColor.get() ) ||
                  ( k == _baseColor.get() ) ||
                  ( k == _raisedColor.get() ) ||
                  ( k == _selectionColor.get() ) ||
                  ( k == _textColor.get() ) ||
                  ( k == _altTextColor.get() ) ||
                  ( k == _timelinePlayheadColor.get() ) ||
                  ( k == _timelineBoundsColor.get() ) ||
                  ( k == _timelineBGColor.get() ) ||
                  ( k == _interpolatedColor.get() ) ||
                  ( k == _keyframeColor.get() ) ||
                  ( k == _trackerKeyframeColor.get() ) ||
                  ( k == _cachedFrameColor.get() ) ||
                  ( k == _diskCachedFrameColor.get() ) ||
                  ( k == _curveEditorBGColor.get() ) ||
                  ( k == _gridColor.get() ) ||
                  ( k == _curveEditorScaleColor.get() ) ||
                  ( k == _dopeSheetEditorBackgroundColor.get() ) ||
                  ( k == _dopeSheetEditorRootSectionBackgroundColor.get() ) ||
                  ( k == _dopeSheetEditorKnobSectionBackgroundColor.get() ) ||
                  ( k == _dopeSheetEditorScaleColor.get() ) ||
                  ( k == _dopeSheetEditorGridColor.get() ) ||
                  ( k == _keywordColor.get() ) ||
                  ( k == _operatorColor.get() ) ||
                  ( k == _curLineColor.get() ) ||
                  ( k == _braceColor.get() ) ||
                  ( k == _defClassColor.get() ) ||
                  ( k == _stringsColor.get() ) ||
                  ( k == _commentsColor.get() ) ||
                  ( k == _selfColor.get() ) ||
                  ( k == _sliderColor.get() ) ||
                  ( k == _numbersColor.get() ) ) ) {
        appPTR->reloadStylesheets();
    } else if ( k == _qssFile.get() ) {
        appPTR->reloadStylesheets();
    } else if ( k == _hostName.get() ) {
        std::string hostName = _hostName->getActiveEntry().id;
        bool isCustom = hostName == NATRON_CUSTOM_HOST_NAME_ENTRY;
        _customHostName->setSecret(!isCustom);
    } else if ( ( k == _testCrashReportButton.get() ) && (reason == eValueChangedReasonUserEdited) ) {
>>>>>>> c5051698
        StandardButtonEnum reply = Dialogs::questionDialog( tr("Crash Test").toStdString(),
                                                           tr("You are about to make %1 crash to test the reporting system.\n"
                                                              "Do you really want to crash?").arg( QString::fromUtf8(NATRON_APPLICATION_NAME) ).toStdString(), false,
                                                           StandardButtons(eStandardButtonYes | eStandardButtonNo) );
        if (reply == eStandardButtonYes) {
            crash_application();
        }
    } else if ( ( k == _imp->_scriptEditorFontChoice ) || ( k == _imp->_scriptEditorFontSize ) ) {
        appPTR->reloadScriptEditorFonts();
    } else if ( k == _imp->_enableOpenGL ) {
        appPTR->refreshOpenGLRenderingFlagOnAllInstances();
        if (!_imp->_restoringSettings) {
            appPTR->clearPluginsLoadedCache();
        }
    } else {
        ret = false;
    }

    // Check if the knob is part of the appearance tab. If so
    // refresh stylesheet
    KnobPagePtr isPage = toKnobPage(k);
    if (!isPage) {
        KnobIPtr parent = k->getParentKnob();
        while (parent) {
            if (parent == _imp->_appearanceTab) {
                if (reason == eValueChangedReasonRestoreDefault) {
                    ++_imp->_nRedrawStyleSheetRequests;
                } else {
                    appPTR->reloadStylesheets();
                }
            }
            parent = parent->getParentKnob();
        }
    }
    return ret;
} // onKnobValueChanged

////////////////////////////////////////////////////////
// "Viewers" pane
KnobChoicePtr
Settings::getViewerBitDepthKnob() const
{
    return _imp->_texturesMode;
}

ImageBitDepthEnum
Settings::getViewersBitDepth() const
{
    if (!appPTR->isTextureFloatSupported()) {
        return eImageBitDepthByte;
    }
    int v = _imp->_texturesMode->getValue();

    if (v == 0) {
        return eImageBitDepthByte;
    } else if (v == 1) {
        return eImageBitDepthFloat;
    } else {
        return eImageBitDepthByte;
    }
}

int
Settings::getCheckerboardTileSize() const
{
    return _imp->_checkerboardTileSize->getValue();
}

void
Settings::getCheckerboardColor1(double* r,
                                double* g,
                                double* b,
                                double* a) const
{
    *r = _imp->_checkerboardColor1->getValue(DimIdx(0));
    *g = _imp->_checkerboardColor1->getValue(DimIdx(1));
    *b = _imp->_checkerboardColor1->getValue(DimIdx(2));
    *a = _imp->_checkerboardColor1->getValue(DimIdx(3));
}

void
Settings::getCheckerboardColor2(double* r,
                                double* g,
                                double* b,
                                double* a) const
{
    *r = _imp->_checkerboardColor2->getValue(DimIdx(0));
    *g = _imp->_checkerboardColor2->getValue(DimIdx(1));
    *b = _imp->_checkerboardColor2->getValue(DimIdx(2));
    *a = _imp->_checkerboardColor2->getValue(DimIdx(3));
}

bool
Settings::isAutoWipeEnabled() const
{
    return _imp->_autoWipe->getValue();
}

bool
Settings::isAutoProxyEnabled() const
{
    return _imp->_autoProxyWhenScrubbingTimeline->getValue();
}

unsigned int
Settings::getAutoProxyMipMapLevel() const
{
    return (unsigned int)_imp->_autoProxyLevel->getValue() + 1;
}

int
Settings::getMaxOpenedNodesViewerContext() const
{
    return _imp->_maximumNodeViewerUIOpened->getValue();
}

bool
Settings::isViewerKeysEnabled() const
{
    return _imp->_viewerKeys->getValue();
}

///////////////////////////////////////////////////////
// "Caching" pane

std::string
Settings::getDiskCachePath() const
{
    return _imp->_diskCachePath->getValue();
}

bool
Settings::isAggressiveCachingEnabled() const
{
    return _imp->_aggressiveCaching->getValue();
}

bool
Settings::getColorPickerLinear() const
{
    return _imp->_linearPickers->getValue();
}

int
Settings::getNumberOfThreads() const
{
    return _imp->_numberOfThreads->getValue();
}

void
Settings::setNumberOfThreads(int threadsNb)
{
    _imp->_numberOfThreads->setValue(threadsNb);
}

bool
Settings::isAutoPreviewOnForNewProjects() const
{
    return _imp->_autoPreviewEnabledForNewProjects->getValue();
}

#ifdef NATRON_DOCUMENTATION_ONLINE
int
Settings::getDocumentationSource() const
{
    return _imp->_documentationSource->getValue();
}
#endif

int
Settings::getServerPort() const
{
    return _imp->_wwwServerPort->getValue();
}

void
Settings::setServerPort(int port) const
{
    _imp->_wwwServerPort->setValue(port);
}

bool
Settings::isAutoScrollEnabled() const
{
    return _imp->_autoScroll->getValue();
}

QString
Settings::makeHTMLDocumentation(bool genHTML) const
{
    QString ret;
    QString markdown;
    QTextStream ts(&ret);
    QTextStream ms(&markdown);

    ms << tr("Preferences") << "\n==========\n\n";

    const KnobsVec& knobs = getKnobs_mt_safe();
    for (KnobsVec::const_iterator it = knobs.begin(); it != knobs.end(); ++it) {
#pragma message WARN("TODO: restore getDefaultIsSecret from RB-2.2")
        //if ( (*it)->getDefaultIsSecret() ) {
        if ( (*it)->getIsSecret() ) {
            continue;
        }
        //QString knobScriptName = QString::fromUtf8( (*it)->getName().c_str() );
        QString knobLabel = convertFromPlainTextToMarkdown( QString::fromStdString( (*it)->getLabel() ), genHTML, false );
        QString knobHint = convertFromPlainTextToMarkdown( QString::fromStdString( (*it)->getHintToolTip() ), genHTML, false );
        KnobPage* isPage = dynamic_cast<KnobPage*>( it->get() );
        KnobSeparator* isSep = dynamic_cast<KnobSeparator*>( it->get() );
        if (isPage) {
            if (isPage->getParentKnob()) {
                ms << "### " << knobLabel << "\n\n";
            } else {
                ms << knobLabel << "\n----------\n\n";
            }
        } else if (isSep) {
            ms << "**" << knobLabel << "**\n\n";
        } else if ( !knobLabel.isEmpty() && !knobHint.isEmpty() ) {
            if ( ( knobLabel != QString::fromUtf8("Enabled") ) && ( knobLabel != QString::fromUtf8("Zoom support") ) ) {
                ms << "**" << knobLabel << "**\n\n";
                ms << knobHint << "\n\n";
            }
        }
    }

    if (genHTML) {
        ts << ("<!DOCTYPE html PUBLIC \"-//W3C//DTD XHTML 1.0 Transitional//EN\"\n"
               "  \"http://www.w3.org/TR/xhtml1/DTD/xhtml1-transitional.dtd\">\n"
               "\n"
               "\n"
               "<html xmlns=\"http://www.w3.org/1999/xhtml\">\n"
               "  <head>\n"
               "    <meta http-equiv=\"Content-Type\" content=\"text/html; charset=utf-8\" />\n"
               "    \n"
               "    <title>") << tr("Preferences") << " &#8212; NATRON_DOCUMENTATION</title>\n";
        ts << ("    \n"
               "    <link rel=\"stylesheet\" href=\"_static/markdown.css\" type=\"text/css\" />\n"
               "    \n"
               "    <script type=\"text/javascript\" src=\"_static/jquery.js\"></script>\n"
               "    <script type=\"text/javascript\" src=\"_static/dropdown.js\"></script>\n"
               "    <link rel=\"index\" title=\"Index\" href=\"genindex.html\" />\n"
               "    <link rel=\"search\" title=\"Search\" href=\"search.html\" />\n"
               "  </head>\n"
               "  <body role=\"document\">\n"
               "    <div class=\"related\" role=\"navigation\" aria-label=\"related navigation\">\n"
               "      <h3>") << tr("Navigation") << "</h3>\n";
        ts << ("      <ul>\n"
               "        <li class=\"right\" style=\"margin-right: 10px\">\n"
               "          <a href=\"genindex.html\" title=\"General Index\"\n"
               "             accesskey=\"I\">") << tr("index") << "</a></li>\n";
        ts << ("        <li class=\"right\" >\n"
               "          <a href=\"py-modindex.html\" title=\"Python Module Index\"\n"
               "             >") << tr("modules") << "</a> |</li>\n";
        ts << ("        <li class=\"nav-item nav-item-0\"><a href=\"index.html\">NATRON_DOCUMENTATION</a> &#187;</li>\n"
               "          <li class=\"nav-item nav-item-1\"><a href=\"_group.html\" >") << tr("Reference Guide") << "</a> &#187;</li>\n";
        ts << ("      </ul>\n"
               "    </div>  \n"
               "\n"
               "    <div class=\"document\">\n"
               "      <div class=\"documentwrapper\">\n"
               "          <div class=\"body\" role=\"main\">\n"
               "            \n"
               "  <div class=\"section\">\n");
        QString html = Markdown::convert2html(markdown);
        ts << Markdown::fixSettingsHTML(html);
        ts << ("</div>\n"
               "\n"
               "\n"
               "          </div>\n"
               "      </div>\n"
               "      <div class=\"clearer\"></div>\n"
               "    </div>\n"
               "\n"
               "    <div class=\"footer\" role=\"contentinfo\">\n"
               "        &#169; Copyright 2013-2017 The Natron documentation authors, licensed under CC BY-SA 4.0.\n"
               "    </div>\n"
               "  </body>\n"
               "</html>");
    } else {
        ts << markdown;
    }

    return ret;
} // Settings::makeHTMLDocumentation

void
Settings::populateSystemFonts(const std::vector<std::string>& fonts)
{
    std::vector<ChoiceOption> options(fonts.size());
    for (std::size_t i = 0; i < fonts.size(); ++i) {
        options[i].id = fonts[i];
<<<<<<< HEAD
=======
    }
    _systemFontChoice->populateChoices(options);
    _scriptEditorFontChoice->populateChoices(options);

    for (U32 i = 0; i < fonts.size(); ++i) {
        if (fonts[i] == NATRON_FONT) {
            _systemFontChoice->setDefaultValue(i);
        }
        if (fonts[i] == NATRON_SCRIPT_FONT) {
            _scriptEditorFontChoice->setDefaultValue(i);
        }
    }
    ///Now restore properly the system font choice
    {
        QString name = QString::fromUtf8( _systemFontChoice->getName().c_str() );
        if ( settings.contains(name) ) {
            std::string value = settings.value(name).toString().toStdString();
            for (U32 i = 0; i < fonts.size(); ++i) {
                if (fonts[i] == value) {
                    _systemFontChoice->setValue(i);
                    break;
                }
            }
        }
    }
    {
        QString name = QString::fromUtf8( _scriptEditorFontChoice->getName().c_str() );
        if ( settings.contains(name) ) {
            std::string value = settings.value(name).toString().toStdString();
            for (U32 i = 0; i < fonts.size(); ++i) {
                if (fonts[i] == value) {
                    _scriptEditorFontChoice->setValue(i);
                    break;
                }
            }
        }
>>>>>>> c5051698
    }
    _imp->_systemFontChoice->populateChoices(options);
    _imp->_scriptEditorFontChoice->populateChoices(options);
}

void
Settings::getOpenFXPluginsSearchPaths(std::list<std::string>* paths) const
{
    assert(paths);
    try {
        _imp->_extraPluginPaths->getPaths(paths);
    } catch (std::logic_error) {
        paths->clear();
    }
}

bool
Settings::getUseStdOFXPluginsLocation() const
{
    return _imp->_useStdOFXPluginsLocation->getValue();
}

void
Settings::restoreAllSettingsToDefaults()
{
    restoreDefaultAppearance();
    restoreDefaultShortcuts();
    const KnobsVec& knobs = getKnobs();
    for (KnobsVec::const_iterator it = knobs.begin(); it != knobs.end(); ++it) {
        KnobPagePtr isPage = toKnobPage(*it);
        if (!isPage) {
            continue;
        }
        restorePageToDefaults(isPage);
    }
}

void
Settings::restorePageToDefaults(const KnobPagePtr& tab)
{

    _imp->_nRedrawStyleSheetRequests = 0;
    {
        ScopedChanges_RAII changes(this);
        const KnobsVec & knobs = tab->getChildren();
        for (U32 i = 0; i < knobs.size(); ++i) {
            knobs[i]->resetToDefaultValue(DimSpec::all(), ViewSetSpec::all());
        }
    }

    if (tab == _imp->_pluginsTab) {
        const PluginsMap& allPlugins = appPTR->getPluginsList();
        for (PluginsMap::const_iterator it = allPlugins.begin(); it != allPlugins.end(); ++it) {
            for (PluginVersionsOrdered::const_iterator it2 = it->second.begin(); it2 != it->second.end(); ++it2) {
                (*it2)->setEnabled(true);
                (*it2)->setRenderScaleEnabled(true);
                (*it2)->setMultiThreadingEnabled(true);
                (*it2)->setOpenGLEnabled(true);
            }
        }
        _imp->pluginsData.clear();
    }

    if (_imp->_nRedrawStyleSheetRequests > 0) {
        appPTR->reloadStylesheets();
        _imp->_nRedrawStyleSheetRequests = 0;
    }
} // restorePageToDefaults

bool
Settings::isRenderInSeparatedProcessEnabled() const
{
    return _imp->_renderInSeparateProcess->getValue();
}

int
Settings::getMaximumUndoRedoNodeGraph() const
{
    return _imp->_maxUndoRedoNodeGraph->getValue();
}

int
Settings::getAutoSaveDelayMS() const
{
    return _imp->_autoSaveDelay->getValue() * 1000;
}

bool
Settings::isAutoSaveEnabledForUnsavedProjects() const
{
    return _imp->_autoSaveUnSavedProjects->getValue();
}

bool
Settings::isSnapToNodeEnabled() const
{
    return _imp->_snapNodesToConnections->getValue();
}

bool
Settings::isCheckForUpdatesEnabled() const
{
    return _imp->_checkForUpdates->getValue();
}

void
Settings::setCheckUpdatesEnabled(bool enabled)
{
    _imp->_checkForUpdates->setValue(enabled);
}

bool
Settings::isCrashReportingEnabled() const
{
    return _imp->_enableCrashReports->getValue();
}

int
Settings::getMaxPanelsOpened() const
{
    return _imp->_maxPanelsOpened->getValue();
}

void
Settings::setMaxPanelsOpened(int maxPanels)
{
    _imp->_maxPanelsOpened->setValue(maxPanels);
}

bool
Settings::loadBundledPlugins() const
{
    return _imp->_loadBundledPlugins->getValue();
}

bool
Settings::preferBundledPlugins() const
{
    return _imp->_preferBundledPlugins->getValue();
}

void
Settings::getDefaultNodeColor(float *r,
                              float *g,
                              float *b) const
{
    *r = _imp->_defaultNodeColor->getValue(DimIdx(0));
    *g = _imp->_defaultNodeColor->getValue(DimIdx(1));
    *b = _imp->_defaultNodeColor->getValue(DimIdx(2));
}

void
Settings::getDefaultBackdropColor(float *r,
                                  float *g,
                                  float *b) const
{
    *r = _imp->_defaultBackdropColor->getValue(DimIdx(0));
    *g = _imp->_defaultBackdropColor->getValue(DimIdx(1));
    *b = _imp->_defaultBackdropColor->getValue(DimIdx(2));
}

void
Settings::getGeneratorColor(float *r,
                            float *g,
                            float *b) const
{
    *r = _imp->_defaultGeneratorColor->getValue(DimIdx(0));
    *g = _imp->_defaultGeneratorColor->getValue(DimIdx(1));
    *b = _imp->_defaultGeneratorColor->getValue(DimIdx(2));
}

void
Settings::getReaderColor(float *r,
                         float *g,
                         float *b) const
{
    *r = _imp->_defaultReaderColor->getValue(DimIdx(0));
    *g = _imp->_defaultReaderColor->getValue(DimIdx(1));
    *b = _imp->_defaultReaderColor->getValue(DimIdx(2));
}

void
Settings::getWriterColor(float *r,
                         float *g,
                         float *b) const
{
    *r = _imp->_defaultWriterColor->getValue(DimIdx(0));
    *g = _imp->_defaultWriterColor->getValue(DimIdx(1));
    *b = _imp->_defaultWriterColor->getValue(DimIdx(2));
}

void
Settings::getColorGroupColor(float *r,
                             float *g,
                             float *b) const
{
    *r = _imp->_defaultColorGroupColor->getValue(DimIdx(0));
    *g = _imp->_defaultColorGroupColor->getValue(DimIdx(1));
    *b = _imp->_defaultColorGroupColor->getValue(DimIdx(2));
}

void
Settings::getFilterGroupColor(float *r,
                              float *g,
                              float *b) const
{
    *r = _imp->_defaultFilterGroupColor->getValue(DimIdx(0));
    *g = _imp->_defaultFilterGroupColor->getValue(DimIdx(1));
    *b = _imp->_defaultFilterGroupColor->getValue(DimIdx(2));
}

void
Settings::getTransformGroupColor(float *r,
                                 float *g,
                                 float *b) const
{
    *r = _imp->_defaultTransformGroupColor->getValue(DimIdx(0));
    *g = _imp->_defaultTransformGroupColor->getValue(DimIdx(1));
    *b = _imp->_defaultTransformGroupColor->getValue(DimIdx(2));
}

void
Settings::getTimeGroupColor(float *r,
                            float *g,
                            float *b) const
{
    *r = _imp->_defaultTimeGroupColor->getValue(DimIdx(0));
    *g = _imp->_defaultTimeGroupColor->getValue(DimIdx(1));
    *b = _imp->_defaultTimeGroupColor->getValue(DimIdx(2));
}

void
Settings::getDrawGroupColor(float *r,
                            float *g,
                            float *b) const
{
    *r = _imp->_defaultDrawGroupColor->getValue(DimIdx(0));
    *g = _imp->_defaultDrawGroupColor->getValue(DimIdx(1));
    *b = _imp->_defaultDrawGroupColor->getValue(DimIdx(2));
}

void
Settings::getKeyerGroupColor(float *r,
                             float *g,
                             float *b) const
{
    *r = _imp->_defaultKeyerGroupColor->getValue(DimIdx(0));
    *g = _imp->_defaultKeyerGroupColor->getValue(DimIdx(1));
    *b = _imp->_defaultKeyerGroupColor->getValue(DimIdx(2));
}

void
Settings::getChannelGroupColor(float *r,
                               float *g,
                               float *b) const
{
    *r = _imp->_defaultChannelGroupColor->getValue(DimIdx(0));
    *g = _imp->_defaultChannelGroupColor->getValue(DimIdx(1));
    *b = _imp->_defaultChannelGroupColor->getValue(DimIdx(2));
}

void
Settings::getMergeGroupColor(float *r,
                             float *g,
                             float *b) const
{
    *r = _imp->_defaultMergeGroupColor->getValue(DimIdx(0));
    *g = _imp->_defaultMergeGroupColor->getValue(DimIdx(1));
    *b = _imp->_defaultMergeGroupColor->getValue(DimIdx(2));
}

void
Settings::getViewsGroupColor(float *r,
                             float *g,
                             float *b) const
{
    *r = _imp->_defaultViewsGroupColor->getValue(DimIdx(0));
    *g = _imp->_defaultViewsGroupColor->getValue(DimIdx(1));
    *b = _imp->_defaultViewsGroupColor->getValue(DimIdx(2));
}

void
Settings::getDeepGroupColor(float *r,
                            float *g,
                            float *b) const
{
    *r = _imp->_defaultDeepGroupColor->getValue(DimIdx(0));
    *g = _imp->_defaultDeepGroupColor->getValue(DimIdx(1));
    *b = _imp->_defaultDeepGroupColor->getValue(DimIdx(2));
}

int
Settings::getDisconnectedArrowLength() const
{
    return _imp->_disconnectedArrowLength->getValue();
}

std::string
Settings::getHostName() const
{
<<<<<<< HEAD
    int entry_i =  _imp->_hostName->getValue();
    std::vector<ChoiceOption> entries = _imp->_hostName->getEntries();

    if ( (entry_i >= 0) && ( entry_i < (int)entries.size() ) && (entries[entry_i].id == NATRON_CUSTOM_HOST_NAME_ENTRY) ) {
        return _imp->_customHostName->getValue();
    } else {
        if ( (entry_i >= 0) && ( entry_i < (int)_imp->_knownHostNames.size() ) ) {
            return _imp->_knownHostNames[entry_i].id;

=======
    int entry_i =  _hostName->getValue();
    std::vector<ChoiceOption> entries = _hostName->getEntries_mt_safe();

    if ( (entry_i >= 0) && ( entry_i < (int)entries.size() ) && (entries[entry_i].id == NATRON_CUSTOM_HOST_NAME_ENTRY) ) {
        return _customHostName->getValue();
    } else {
        if ( (entry_i >= 0) && ( entry_i < (int)_knownHostNames.size() ) ) {
            return _knownHostNames[entry_i].id;
>>>>>>> c5051698
        }

        return std::string();
    }
}

const std::string&
Settings::getKnownHostName(KnownHostNameEnum e) const
{
    return _imp->_knownHostNames[(int)e].id;
}

bool
Settings::getRenderOnEditingFinishedOnly() const
{
    return _imp->_renderOnEditingFinished->getValue();
}

void
Settings::setRenderOnEditingFinishedOnly(bool render)
{
    _imp->_renderOnEditingFinished->setValue(render);
}

bool
Settings::getIconsBlackAndWhite() const
{
    return _imp->_useBWIcons->getValue();
}

std::string
Settings::getDefaultLayoutFile() const
{
    return _imp->_defaultLayoutFile->getValue();
}

bool
Settings::getLoadProjectWorkspce() const
{
    return _imp->_loadProjectsWorkspace->getValue();
}

bool
Settings::useCursorPositionIncrements() const
{
    return _imp->_useCursorPositionIncrements->getValue();
}

bool
Settings::isAutoProjectFormatEnabled() const
{
    return _imp->_firstReadSetProjectFormat->getValue();
}

bool
Settings::isAutoFixRelativeFilePathEnabled() const
{
    return _imp->_fixPathsOnProjectPathChanged->getValue();
}

bool
Settings::areRGBPixelComponentsSupported() const
{
    return _imp->_activateRGBSupport->getValue();
}

bool
Settings::isTransformConcatenationEnabled() const
{
    return _imp->_activateTransformConcatenationSupport->getValue();
}

bool
Settings::isMergeAutoConnectingToAInput() const
{
    return _imp->_useInputAForMergeAutoConnect->getValue();
}

void
Settings::doOCIOStartupCheckIfNeeded()
{
    bool docheck = _imp->_ocioStartupCheck->getValue();
    AppInstancePtr mainInstance = appPTR->getTopLevelInstance();

    if (!mainInstance) {
        qDebug() << "WARNING: doOCIOStartupCheckIfNeeded() called without a AppInstance";

        return;
    }

    if (docheck && mainInstance) {
<<<<<<< HEAD
        int entry_i = _imp->_ocioConfigKnob->getValue();
        std::vector<ChoiceOption> entries = _imp->_ocioConfigKnob->getEntries();
=======
        int entry_i = _ocioConfigKnob->getValue();
        std::vector<ChoiceOption> entries = _ocioConfigKnob->getEntries_mt_safe();
>>>>>>> c5051698
        std::string warnText;
        if ( (entry_i < 0) || ( entry_i >= (int)entries.size() ) ) {
            warnText = tr("The current OCIO config selected in the preferences is invalid, would you like to set it to the default config (%1)?").arg( QString::fromUtf8(NATRON_DEFAULT_OCIO_CONFIG_NAME) ).toStdString();
        } else if (entries[entry_i].id != NATRON_DEFAULT_OCIO_CONFIG_NAME) {
            warnText = tr("The current OCIO config selected in the preferences is not the default one (%1), would you like to set it to the default config?").arg( QString::fromUtf8(NATRON_DEFAULT_OCIO_CONFIG_NAME) ).toStdString();
        } else {
            return;
        }

        bool stopAsking = false;
        StandardButtonEnum reply = mainInstance->questionDialog("OCIO config", warnText, false,
                                                                StandardButtons(eStandardButtonYes | eStandardButtonNo),
                                                                eStandardButtonYes,
                                                                &stopAsking);
        if (stopAsking != !docheck) {
            _imp->_ocioStartupCheck->setValue(!stopAsking);
        }

        if (reply == eStandardButtonYes) {
            int defaultIndex = -1;
            for (unsigned i = 0; i < entries.size(); ++i) {
                if (entries[i].id.find(NATRON_DEFAULT_OCIO_CONFIG_NAME) != std::string::npos) {
                    defaultIndex = i;
                    break;
                }
            }
            if (defaultIndex != -1) {
                _imp->_ocioConfigKnob->setValue(defaultIndex);
            } else {
                Dialogs::warningDialog( "OCIO config", tr("The %2 OCIO config could not be found.\n"
                                                          "This is probably because you're not using the OpenColorIO-Configs folder that should "
                                                          "be bundled with your %1 installation.").arg( QString::fromUtf8(NATRON_APPLICATION_NAME) ).arg( QString::fromUtf8(NATRON_DEFAULT_OCIO_CONFIG_NAME) ).toStdString() );
            }
        }
    }
} // Settings::doOCIOStartupCheckIfNeeded

bool
Settings::notifyOnFileChange() const
{
    return _imp->_notifyOnFileChange->getValue();
}

bool
Settings::isAutoTurboEnabled() const
{
    return _imp->_autoTurbo->getValue();
}

void
Settings::setAutoTurboModeEnabled(bool e)
{
    _imp->_autoTurbo->setValue(e);
}

void
Settings::setOptionalInputsAutoHidden(bool hidden)
{
    _imp->_hideOptionalInputsAutomatically->setValue(hidden);
}

bool
Settings::areOptionalInputsAutoHidden() const
{
    return _imp->_hideOptionalInputsAutomatically->getValue();
}

void
Settings::getPythonGroupsSearchPaths(std::list<std::string>* templates) const
{
    _imp->_templatesPluginPaths->getPaths(templates);
}

void
Settings::appendPythonGroupsPath(const std::string& path)
{
    _imp->_templatesPluginPaths->appendPath(path);
    QSettings settings( QString::fromUtf8(NATRON_ORGANIZATION_NAME), QString::fromUtf8(NATRON_APPLICATION_NAME) );
    settings.setValue( QString::fromUtf8( _imp->_templatesPluginPaths->getName().c_str() ), QVariant( QString::fromUtf8( _imp->_templatesPluginPaths->getValue(DimIdx(0)).c_str() ) ) );
}

std::string
Settings::getDefaultOnProjectLoadedCB()
{
    return _imp->_defaultOnProjectLoaded->getValue();
}

std::string
Settings::getDefaultOnProjectSaveCB()
{
    return _imp->_defaultOnProjectSave->getValue();
}

std::string
Settings::getDefaultOnProjectCloseCB()
{
    return _imp->_defaultOnProjectClose->getValue();
}

std::string
Settings::getDefaultOnNodeCreatedCB()
{
    return _imp->_defaultOnNodeCreated->getValue();
}

std::string
Settings::getDefaultOnNodeDeleteCB()
{
    return _imp->_defaultOnNodeDelete->getValue();
}

std::string
Settings::getOnProjectCreatedCB()
{
    return _imp->_onProjectCreated->getValue();
}

bool
Settings::isAutoDeclaredVariablePrintActivated() const
{
    return _imp->_echoVariableDeclarationToPython->getValue();
}

void
Settings::setAutoDeclaredVariablePrintEnabled(bool enabled)
{
    _imp->_echoVariableDeclarationToPython->setValue(enabled);
}

bool
Settings::isPluginIconActivatedOnNodeGraph() const
{
    return _imp->_usePluginIconsInNodeGraph->getValue();
}

bool
Settings::isNodeGraphAntiAliasingEnabled() const
{
    return _imp->_useAntiAliasing->getValue();
}

void
Settings::getSunkenColor(double* r,
                         double* g,
                         double* b) const
{
    *r = _imp->_sunkenColor->getValue(DimIdx(0));
    *g = _imp->_sunkenColor->getValue(DimIdx(1));
    *b = _imp->_sunkenColor->getValue(DimIdx(2));
}

void
Settings::getBaseColor(double* r,
                       double* g,
                       double* b) const
{
    *r = _imp->_baseColor->getValue(DimIdx(0));
    *g = _imp->_baseColor->getValue(DimIdx(1));
    *b = _imp->_baseColor->getValue(DimIdx(2));
}

void
Settings::getRaisedColor(double* r,
                         double* g,
                         double* b) const
{
    *r = _imp->_raisedColor->getValue(DimIdx(0));
    *g = _imp->_raisedColor->getValue(DimIdx(1));
    *b = _imp->_raisedColor->getValue(DimIdx(2));
}

void
Settings::getSelectionColor(double* r,
                            double* g,
                            double* b) const
{
    *r = _imp->_selectionColor->getValue(DimIdx(0));
    *g = _imp->_selectionColor->getValue(DimIdx(1));
    *b = _imp->_selectionColor->getValue(DimIdx(2));
}

void
Settings::getInterpolatedColor(double* r,
                               double* g,
                               double* b) const
{
    *r = _imp->_interpolatedColor->getValue(DimIdx(0));
    *g = _imp->_interpolatedColor->getValue(DimIdx(1));
    *b = _imp->_interpolatedColor->getValue(DimIdx(2));
}

void
Settings::getKeyframeColor(double* r,
                           double* g,
                           double* b) const
{
    *r = _imp->_keyframeColor->getValue(DimIdx(0));
    *g = _imp->_keyframeColor->getValue(DimIdx(1));
    *b = _imp->_keyframeColor->getValue(DimIdx(2));
}

void
Settings::getTrackerKeyframeColor(double* r,
                                  double* g,
                                  double* b) const
{
    *r = _imp->_trackerKeyframeColor->getValue(DimIdx(0));
    *g = _imp->_trackerKeyframeColor->getValue(DimIdx(1));
    *b = _imp->_trackerKeyframeColor->getValue(DimIdx(2));
}

void
Settings::getExprColor(double* r,
                       double* g,
                       double* b) const
{
    *r = _imp->_exprColor->getValue(DimIdx(0));
    *g = _imp->_exprColor->getValue(DimIdx(1));
    *b = _imp->_exprColor->getValue(DimIdx(2));
}


void
Settings::getCloneColor(double* r,
                       double* g,
                       double* b) const
{
    *r = _imp->_cloneColor->getValue(DimIdx(0));
    *g = _imp->_cloneColor->getValue(DimIdx(1));
    *b = _imp->_cloneColor->getValue(DimIdx(2));
}

void
Settings::getTextColor(double* r,
                       double* g,
                       double* b) const
{
    *r = _imp->_textColor->getValue(DimIdx(0));
    *g = _imp->_textColor->getValue(DimIdx(1));
    *b = _imp->_textColor->getValue(DimIdx(2));
}

void
Settings::getAltTextColor(double* r,
                          double* g,
                          double* b) const
{
    *r = _imp->_altTextColor->getValue(DimIdx(0));
    *g = _imp->_altTextColor->getValue(DimIdx(1));
    *b = _imp->_altTextColor->getValue(DimIdx(2));
}

void
Settings::getTimelinePlayheadColor(double* r,
                                   double* g,
                                   double* b) const
{
    *r = _imp->_timelinePlayheadColor->getValue(DimIdx(0));
    *g = _imp->_timelinePlayheadColor->getValue(DimIdx(1));
    *b = _imp->_timelinePlayheadColor->getValue(DimIdx(2));
}

void
Settings::getTimelineBoundsColor(double* r,
                                 double* g,
                                 double* b) const
{
    *r = _imp->_timelineBoundsColor->getValue(DimIdx(0));
    *g = _imp->_timelineBoundsColor->getValue(DimIdx(1));
    *b = _imp->_timelineBoundsColor->getValue(DimIdx(2));
}

void
Settings::getTimelineBGColor(double* r,
                             double* g,
                             double* b) const
{
    *r = _imp->_timelineBGColor->getValue(DimIdx(0));
    *g = _imp->_timelineBGColor->getValue(DimIdx(1));
    *b = _imp->_timelineBGColor->getValue(DimIdx(2));
}

void
Settings::getCachedFrameColor(double* r,
                              double* g,
                              double* b) const
{
    *r = _imp->_cachedFrameColor->getValue(DimIdx(0));
    *g = _imp->_cachedFrameColor->getValue(DimIdx(1));
    *b = _imp->_cachedFrameColor->getValue(DimIdx(2));
}


void
Settings::getAnimationModuleEditorBackgroundColor(double *r,
                                            double *g,
                                            double *b) const
{
    *r = _imp->_animationViewBackgroundColor->getValue(DimIdx(0));
    *g = _imp->_animationViewBackgroundColor->getValue(DimIdx(1));
    *b = _imp->_animationViewBackgroundColor->getValue(DimIdx(2));
}

void
Settings::getAnimationModuleEditorRootRowBackgroundColor(double *r,
                                                   double *g,
                                                   double *b,
                                                   double *a) const
{
    *r = _imp->_dopesheetRootSectionBackgroundColor->getValue(DimIdx(0));
    *g = _imp->_dopesheetRootSectionBackgroundColor->getValue(DimIdx(1));
    *b = _imp->_dopesheetRootSectionBackgroundColor->getValue(DimIdx(2));
    *a = _imp->_dopesheetRootSectionBackgroundColor->getValue(DimIdx(3));
}

void
Settings::getAnimationModuleEditorKnobRowBackgroundColor(double *r,
                                                   double *g,
                                                   double *b,
                                                   double *a) const
{
    *r = _imp->_dopesheetKnobSectionBackgroundColor->getValue(DimIdx(0));
    *g = _imp->_dopesheetKnobSectionBackgroundColor->getValue(DimIdx(1));
    *b = _imp->_dopesheetKnobSectionBackgroundColor->getValue(DimIdx(2));
    *a = _imp->_dopesheetKnobSectionBackgroundColor->getValue(DimIdx(3));
}

void
Settings::getAnimationModuleEditorScaleColor(double *r,
                                       double *g,
                                       double *b) const
{
    *r = _imp->_animationViewScaleColor->getValue(DimIdx(0));
    *g = _imp->_animationViewScaleColor->getValue(DimIdx(1));
    *b = _imp->_animationViewScaleColor->getValue(DimIdx(2));
}

void
Settings::getAnimationModuleEditorGridColor(double *r,
                                      double *g,
                                      double *b) const
{
    *r = _imp->_animationViewGridColor->getValue(DimIdx(0));
    *g = _imp->_animationViewGridColor->getValue(DimIdx(1));
    *b = _imp->_animationViewGridColor->getValue(DimIdx(2));
}

void
Settings::getSEKeywordColor(double* r,
                            double* g,
                            double* b) const
{
    *r = _imp->_keywordColor->getValue(DimIdx(0));
    *g = _imp->_keywordColor->getValue(DimIdx(1));
    *b = _imp->_keywordColor->getValue(DimIdx(2));
}

void
Settings::getSEOperatorColor(double* r,
                             double* g,
                             double* b) const
{
    *r = _imp->_operatorColor->getValue(DimIdx(0));
    *g = _imp->_operatorColor->getValue(DimIdx(1));
    *b = _imp->_operatorColor->getValue(DimIdx(2));
}

void
Settings::getSEBraceColor(double* r,
                          double* g,
                          double* b) const
{
    *r = _imp->_braceColor->getValue(DimIdx(0));
    *g = _imp->_braceColor->getValue(DimIdx(1));
    *b = _imp->_braceColor->getValue(DimIdx(2));
}

void
Settings::getSEDefClassColor(double* r,
                             double* g,
                             double* b) const
{
    *r = _imp->_defClassColor->getValue(DimIdx(0));
    *g = _imp->_defClassColor->getValue(DimIdx(1));
    *b = _imp->_defClassColor->getValue(DimIdx(2));
}

void
Settings::getSEStringsColor(double* r,
                            double* g,
                            double* b) const
{
    *r = _imp->_stringsColor->getValue(DimIdx(0));
    *g = _imp->_stringsColor->getValue(DimIdx(1));
    *b = _imp->_stringsColor->getValue(DimIdx(2));
}

void
Settings::getSECommentsColor(double* r,
                             double* g,
                             double* b) const
{
    *r = _imp->_commentsColor->getValue(DimIdx(0));
    *g = _imp->_commentsColor->getValue(DimIdx(1));
    *b = _imp->_commentsColor->getValue(DimIdx(2));
}

void
Settings::getSESelfColor(double* r,
                         double* g,
                         double* b) const
{
    *r = _imp->_selfColor->getValue(DimIdx(0));
    *g = _imp->_selfColor->getValue(DimIdx(1));
    *b = _imp->_selfColor->getValue(DimIdx(2));
}

void
Settings::getSENumbersColor(double* r,
                            double* g,
                            double* b) const
{
    *r = _imp->_numbersColor->getValue(DimIdx(0));
    *g = _imp->_numbersColor->getValue(DimIdx(1));
    *b = _imp->_numbersColor->getValue(DimIdx(2));
}

void
Settings::getSECurLineColor(double* r,
                            double* g,
                            double* b) const
{
    *r = _imp->_curLineColor->getValue(DimIdx(0));
    *g = _imp->_curLineColor->getValue(DimIdx(1));
    *b = _imp->_curLineColor->getValue(DimIdx(2));
}

void
Settings::getSliderColor(double* r,
                            double* g,
                            double* b) const
{
    *r = _imp->_sliderColor->getValue(DimIdx(0));
    *g = _imp->_sliderColor->getValue(DimIdx(1));
    *b = _imp->_sliderColor->getValue(DimIdx(2));
}

int
Settings::getSEFontSize() const
{
    return _imp->_scriptEditorFontSize->getValue();
}

std::string
Settings::getSEFontFamily() const
{
<<<<<<< HEAD
    return _imp->_scriptEditorFontChoice->getActiveEntry().id;
}

std::string
Settings::getApplicationFontFamily() const
{
    return _imp->_systemFontChoice->getActiveEntry().id;
}

int
Settings::getApplicationFontSize() const
{
    return _imp->_fontSize->getValue();
=======
    return _scriptEditorFontChoice->getActiveEntry().id;
>>>>>>> c5051698
}

void
Settings::getPluginIconFrameColor(int *r,
                                  int *g,
                                  int *b) const
{
    *r = 50;
    *g = 50;
    *b = 50;
}

bool
Settings::isNaNHandlingEnabled() const
{
    return _imp->_convertNaNValues->getValue();
}

void
Settings::setOnProjectCreatedCB(const std::string& func)
{
    _imp->_onProjectCreated->setValue(func);
}

void
Settings::setOnProjectLoadedCB(const std::string& func)
{
    _imp->_defaultOnProjectLoaded->setValue(func);
}

bool
Settings::isDefaultAppearanceOutdated() const
{
    return _imp->_defaultAppearanceOutdated;
}

void
Settings::restoreDefaultAppearance()
{
    restorePageToDefaults(_imp->_appearanceTab);
}

std::string
Settings::getUserStyleSheetFilePath() const
{
    return _imp->_qssFile->getValue();
}

void
Settings::setRenderQueuingEnabled(bool enabled)
{
    _imp->_queueRenders->setValue(enabled);
}

bool
Settings::isRenderQueuingEnabled() const
{
    return _imp->_queueRenders->getValue();
}

bool
Settings::isFileDialogEnabledForNewWriters() const
{
    return _imp->_filedialogForWriters->getValue();
}

bool
Settings::isDriveLetterToUNCPathConversionEnabled() const
{
    return !_imp->_enableMappingFromDriveLettersToUNCShareNames->getValue();
}

bool
Settings::getIsFullRecoverySaveModeEnabled() const
{
    return _imp->_saveSafetyMode->getValue();
}

KnobPathPtr
Settings::getFileDialogFavoritePathsKnob() const
{
    return _imp->_fileDialogSavedPaths;
}


NATRON_NAMESPACE_EXIT;

NATRON_NAMESPACE_USING;
#include "moc_Settings.cpp"<|MERGE_RESOLUTION|>--- conflicted
+++ resolved
@@ -311,6 +311,7 @@
     bool _restoringSettings;
     bool _ocioRestored;
     bool _defaultAppearanceOutdated;
+    bool saveSettings;
 
 
 
@@ -322,6 +323,7 @@
     , _restoringSettings(false)
     , _ocioRestored(false)
     , _defaultAppearanceOutdated(false)
+    , saveSettings(true)
     {
         
     }
@@ -735,7 +737,6 @@
 void
 Settings::initializeKnobs()
 {
-<<<<<<< HEAD
     _imp->initializeKnobsGeneral();
     _imp->initializeKnobsThreading();
     _imp->initializeKnobsRendering();
@@ -771,50 +772,6 @@
                                       QLatin1Char('\n') +
                                       tr("Changing this requires a restart of the application to take effect.") );
     _knobsRequiringRestart.insert(_checkForUpdates);
-=======
-    initializeKnobsGeneral();
-    initializeKnobsThreading();
-    initializeKnobsRendering();
-    initializeKnobsGPU();
-    initializeKnobsProjectSetup();
-    initializeKnobsDocumentation();
-    initializeKnobsUserInterface();
-    initializeKnobsColorManagement();
-    initializeKnobsCaching();
-    initializeKnobsViewers();
-    initializeKnobsNodeGraph();
-    initializeKnobsPlugins();
-    initializeKnobsPython();
-    initializeKnobsAppearance();
-    initializeKnobsGuiColors();
-    initializeKnobsCurveEditorColors();
-    initializeKnobsDopeSheetColors();
-    initializeKnobsNodeGraphColors();
-    initializeKnobsScriptEditorColors();
-
-    setDefaultValues();
-}
-
-void
-Settings::initializeKnobsGeneral()
-{
-    _generalTab = AppManager::createKnob<KnobPage>( this, tr("General") );
-
-    _natronSettingsExist = AppManager::createKnob<KnobBool>( this, tr("Existing settings") );
-    _natronSettingsExist->setName("existingSettings");
-    _natronSettingsExist->setSecretByDefault(true);
-    _generalTab->addKnob(_natronSettingsExist);
-
-    _saveSettings = AppManager::createKnob<KnobBool>( this, tr("Save settings on change") );
-    _saveSettings->setName("saveSettings");
-    _saveSettings->setDefaultValue(true);
-    _saveSettings->setSecretByDefault(true);
-    _generalTab->addKnob(_saveSettings);
-
-    _checkForUpdates = AppManager::createKnob<KnobBool>( this, tr("Always check for updates on start-up") );
-    _checkForUpdates->setName("checkForUpdates");
-    _checkForUpdates->setHintToolTip( tr("When checked, %1 will check for new updates on start-up of the application.").arg( QString::fromUtf8(NATRON_APPLICATION_NAME) ) );
->>>>>>> c5051698
     _generalTab->addKnob(_checkForUpdates);
 
     _enableCrashReports = _publicInterface->createKnob<KnobBool>("enableCrashReports");
@@ -888,11 +845,7 @@
     _knownHostNames.clear();
     std::vector<ChoiceOption> visibleHostEntries;
     assert(visibleHostEntries.size() == (int)eKnownHostNameNatron);
-<<<<<<< HEAD
     visibleHostEntries.push_back(ChoiceOption(NATRON_ORGANIZATION_DOMAIN_TOPLEVEL "." NATRON_ORGANIZATION_DOMAIN_SUB "." NATRON_APPLICATION_NAME, NATRON_APPLICATION_NAME, ""));
-=======
-    visibleHostEntries.push_back(ChoiceOption(NATRON_APPLICATION_NAME, NATRON_ORGANIZATION_DOMAIN_TOPLEVEL "." NATRON_ORGANIZATION_DOMAIN_SUB "." NATRON_APPLICATION_NAME, ""));
->>>>>>> c5051698
     assert(visibleHostEntries.size() == (int)eKnownHostNameNuke);
     visibleHostEntries.push_back(ChoiceOption("uk.co.thefoundry.nuke", "Nuke", ""));
     assert(visibleHostEntries.size() == (int)eKnownHostNameFusion);
@@ -1053,7 +1006,6 @@
     int i = 0;
     for (std::list<OpenGLRendererInfo>::const_iterator it = renderers.begin(); it != renderers.end(); ++it, ++i) {
         std::string option = it->vendorName + ' ' + it->rendererName + ' ' + it->glVersionString;
-<<<<<<< HEAD
         entries[i].id = option;
     }
     _imp->_availableOpenGLRenderers->populateChoices(entries);
@@ -1084,9 +1036,6 @@
     } else {
         ret.renderID = 0;
 
-=======
-        entries[i] = ChoiceOption(option);
->>>>>>> c5051698
     }
     return ret;
 }
@@ -1250,16 +1199,10 @@
     _documentationSource = _publicInterface->createKnob<KnobChoice>("documentationSource");
     _documentationSource->setLabel( tr("Documentation Source"));
     _documentationSource->setHintToolTip( tr("Documentation source.") );
-<<<<<<< HEAD
     _documentationSource->appendChoice(ChoiceOption("Local", "",""));
     _documentationSource->appendChoice(ChoiceOption("Online", "",""));
     _documentationSource->appendChoice(ChoiceOption("None", "",""));
     _documentationSource->setDefaultValue(0);
-=======
-    _documentationSource->appendChoice(ChoiceOption("Local"));
-    _documentationSource->appendChoice(ChoiceOption("Online"));
-    _documentationSource->appendChoice(ChoiceOption("None"));
->>>>>>> c5051698
     _documentationPage->addKnob(_documentationSource);
 #endif
 
@@ -1364,23 +1307,15 @@
                 if ( entries[j] == QString::fromUtf8(NATRON_DEFAULT_OCIO_CONFIG_NAME) ) {
                     defaultIndex = j;
                 }
-<<<<<<< HEAD
                 configs.push_back(ChoiceOption( entries[j].toStdString(), "",""));
 
-=======
-                configs.push_back(ChoiceOption( entries[j].toStdString() ));
->>>>>>> c5051698
             }
 
             break; //if we found 1 OpenColorIO-Configs directory, skip the next
         }
     }
-<<<<<<< HEAD
     configs.push_back(ChoiceOption(NATRON_CUSTOM_OCIO_CONFIG_NAME, "", ""));
 
-=======
-    configs.push_back(ChoiceOption(NATRON_CUSTOM_OCIO_CONFIG_NAME));
->>>>>>> c5051698
     _ocioConfigKnob->populateChoices(configs);
     _ocioConfigKnob->setDefaultValue(defaultIndex);
     _ocioConfigKnob->setHintToolTip( tr("Select the OpenColorIO configuration you would like to use globally for all "
@@ -2029,24 +1964,11 @@
     textureModes.push_back(ChoiceOption("Byte", "", tr("Post-processing done by the viewer (such as colorspace conversion) is done "
                                                         "by the CPU. As a results, the size of cached textures is smaller.").toStdString() ));
 
-<<<<<<< HEAD
-=======
-    _texturesMode = AppManager::createKnob<KnobChoice>( this, tr("Viewer textures bit depth") );
-    _texturesMode->setName("texturesBitDepth");
-    std::vector<ChoiceOption> textureModes;
-    textureModes.push_back(ChoiceOption("Byte", "", tr("Post-processing done by the viewer (such as colorspace conversion) is done "
-                                                       "by the CPU. As a results, the size of cached textures is smaller.").toStdString() ));
->>>>>>> c5051698
     //textureModes.push_back("16bits half-float");
     //helpStringsTextureModes.push_back("Not available yet. Similar to 32bits fp.");
     textureModes.push_back(ChoiceOption("32bits floating-point", "",tr("Post-processing done by the viewer (such as colorspace conversion) is done "
                                                                        "by the GPU, using GLSL. As a results, the size of cached textures is larger.").toStdString()));
     _texturesMode->populateChoices(textureModes);
-<<<<<<< HEAD
-=======
-
-
->>>>>>> c5051698
     _texturesMode->setHintToolTip( tr("Bit depth of the viewer textures used for rendering."
                                       " Hover each option with the mouse for a detailed description.") );
     _texturesMode->setDefaultValue(0);
@@ -2098,13 +2020,8 @@
     _viewersTab->addKnob(_autoProxyWhenScrubbingTimeline);
 
 
-<<<<<<< HEAD
     _autoProxyLevel = _publicInterface->createKnob<KnobChoice>("autoProxyLevel");
     _autoProxyLevel->setLabel(tr("Auto-proxy level"));
-=======
-    _autoProxyLevel = AppManager::createKnob<KnobChoice>( this, tr("Auto-proxy level") );
-    _autoProxyLevel->setName("autoProxyLevel");
->>>>>>> c5051698
     std::vector<ChoiceOption> autoProxyChoices;
     autoProxyChoices.push_back(ChoiceOption("2", "",""));
     autoProxyChoices.push_back(ChoiceOption("4", "",""));
@@ -2112,10 +2029,7 @@
     autoProxyChoices.push_back(ChoiceOption("16", "",""));
     autoProxyChoices.push_back(ChoiceOption("32", "",""));
     _autoProxyLevel->populateChoices(autoProxyChoices);
-<<<<<<< HEAD
     _autoProxyLevel->setDefaultValue(1);
-=======
->>>>>>> c5051698
 
     _viewersTab->addKnob(_autoProxyLevel);
 
@@ -2420,8 +2334,23 @@
 }
 
 void
+Settings::setSaveSettings(bool enable)
+{
+    _imp->saveSettings = enable;
+}
+
+bool
+Settings::getSaveSettings() const
+{
+    return _imp->saveSettings;
+}
+
+void
 Settings::saveSettingsToFile()
 {
+    if (!_imp->saveSettings) {
+        return;
+    }
 
     std::string userDataDirPath = _imp->ensureUserDataDirectory();
     std::string settingsFilePath = _imp->getSettingsAbsoluteFilepath(userDataDirPath);
@@ -2434,21 +2363,9 @@
         Dialogs::errorDialog(tr("Settings").toStdString(), message);
         return;
     }
-<<<<<<< HEAD
-=======
-} // Settings::warnChangedKnobs
-
-void
-Settings::saveAllSettings()
-{
-    if ( !_saveSettings->getValue() ) {
-        return;
-    }
-    const KnobsVec &knobs = getKnobs();
-    std::vector<KnobI*> k( knobs.size() );
->>>>>>> c5051698
 
     bool hasWrittenSomething = false;
+
 
     SERIALIZATION_NAMESPACE::SettingsSerialization serialization;
     serialization.pluginsData = _imp->pluginsData;
@@ -2495,104 +2412,12 @@
         }
     }
 
-<<<<<<< HEAD
     for (ApplicationShortcutsMap::const_iterator it = _imp->shortcuts.begin(); it != _imp->shortcuts.end(); ++it) {
         for (GroupShortcutsMap::const_iterator it2 = it->second.begin(); it2 != it->second.end(); ++it2) {
 
+
             if (it2->second.modifiers == it2->second.defaultModifiers && it2->second.currentShortcut == it2->second.defaultShortcut) {
                 continue;
-=======
-void
-Settings::setSaveSettings(bool v)
-{
-    _saveSettings->setValue(v);
-}
-
-bool
-Settings::getSaveSettings() const
-{
-    return _saveSettings->getValue();
-}
-
-void
-Settings::saveSettings(const std::vector<KnobI*>& knobs,
-                       bool doWarnings,
-                       bool pluginSettings)
-{
-    if ( !_saveSettings->getValue() ) {
-        return;
-    }
-    if (pluginSettings) {
-        savePluginsSettings();
-    }
-    std::vector<KnobI*> changedKnobs;
-    QSettings settings( QString::fromUtf8(NATRON_ORGANIZATION_NAME), QString::fromUtf8(NATRON_APPLICATION_NAME) );
-
-    settings.setValue(QString::fromUtf8(kQSettingsSoftwareMajorVersionSettingName), NATRON_VERSION_MAJOR);
-    for (U32 i = 0; i < knobs.size(); ++i) {
-        Knob<std::string>* isString = dynamic_cast<Knob<std::string>*>(knobs[i]);
-        Knob<int>* isInt = dynamic_cast<Knob<int>*>(knobs[i]);
-        KnobChoice* isChoice = dynamic_cast<KnobChoice*>(knobs[i]);
-        Knob<double>* isDouble = dynamic_cast<Knob<double>*>(knobs[i]);
-        Knob<bool>* isBool = dynamic_cast<Knob<bool>*>(knobs[i]);
-
-        const std::string& name = knobs[i]->getName();
-        for (int j = 0; j < knobs[i]->getDimension(); ++j) {
-            QString dimensionName;
-            if (knobs[i]->getDimension() > 1) {
-                dimensionName =  QString::fromUtf8( name.c_str() ) + QLatin1Char('.') + QString::fromUtf8( knobs[i]->getDimensionName(j).c_str() );
-            } else {
-                dimensionName = QString::fromUtf8( name.c_str() );
-            }
-            try {
-                if (isString) {
-                    QString old = settings.value(dimensionName).toString();
-                    QString newValue = QString::fromUtf8( isString->getValue(j).c_str() );
-                    if (old != newValue) {
-                        changedKnobs.push_back(knobs[i]);
-                    }
-                    settings.setValue( dimensionName, QVariant(newValue) );
-                } else if (isInt) {
-                    if (isChoice) {
-                        ///For choices,serialize the choice name instead
-                        int newIndex = isChoice->getValue(j);
-                        const std::vector<ChoiceOption> entries = isChoice->getEntries_mt_safe();
-                        if ( newIndex < (int)entries.size() ) {
-                            QString oldValue = settings.value(dimensionName).toString();
-                            QString newValue = QString::fromUtf8( entries[newIndex].id.c_str());
-                            if (oldValue != newValue) {
-                                changedKnobs.push_back(knobs[i]);
-                            }
-                            settings.setValue( dimensionName, QVariant(newValue) );
-                        }
-                    } else {
-                        int newValue = isInt->getValue(j);
-                        int oldValue = settings.value( dimensionName, QVariant(INT_MIN) ).toInt();
-                        if (newValue != oldValue) {
-                            changedKnobs.push_back(knobs[i]);
-                        }
-                        settings.setValue( dimensionName, QVariant(newValue) );
-                    }
-                } else if (isDouble) {
-                    double newValue = isDouble->getValue(j);
-                    double oldValue = settings.value( dimensionName, QVariant(INT_MIN) ).toDouble();
-                    if (newValue != oldValue) {
-                        changedKnobs.push_back(knobs[i]);
-                    }
-                    settings.setValue( dimensionName, QVariant(newValue) );
-                } else if (isBool) {
-                    bool newValue = isBool->getValue(j);
-                    bool oldValue = settings.value(dimensionName).toBool();
-                    if (newValue != oldValue) {
-                        changedKnobs.push_back(knobs[i]);
-                    }
-                    settings.setValue( dimensionName, QVariant(newValue) );
-                } else {
-                    assert(false);
-                }
-            } catch (std::logic_error) {
-                // ignore
->>>>>>> c5051698
             }
             
             SERIALIZATION_NAMESPACE::SettingsSerialization::KeybindShortcut shortcut;
@@ -2624,7 +2449,6 @@
     // Restore all knobs with a serialization
     const KnobsVec& knobs = _publicInterface->getKnobs();
 
-<<<<<<< HEAD
     if (loadType & Settings::eLoadSettingsTypeKnobs) {
         for (SERIALIZATION_NAMESPACE::KnobSerializationList::const_iterator it = serialization.knobs.begin(); it != serialization.knobs.end(); ++it) {
             KnobIPtr knob;
@@ -2632,50 +2456,6 @@
                 if ((*it2)->getName() == (*it)->_scriptName) {
                     knob = *it2;
                     break;
-=======
-    for (U32 i = 0; i < knobs.size(); ++i) {
-        Knob<std::string>* isString = dynamic_cast<Knob<std::string>*>(knobs[i]);
-        Knob<int>* isInt = dynamic_cast<Knob<int>*>(knobs[i]);
-        KnobChoice* isChoice = dynamic_cast<KnobChoice*>(knobs[i]);
-        Knob<double>* isDouble = dynamic_cast<Knob<double>*>(knobs[i]);
-        Knob<bool>* isBool = dynamic_cast<Knob<bool>*>(knobs[i]);
-
-        const std::string& name = knobs[i]->getName();
-
-        for (int j = 0; j < knobs[i]->getDimension(); ++j) {
-            std::string dimensionName = knobs[i]->getDimension() > 1 ? name + '.' + knobs[i]->getDimensionName(j) : name;
-            QString qDimName = QString::fromUtf8( dimensionName.c_str() );
-
-            if ( settings.contains(qDimName) ) {
-                if (isString) {
-                    isString->setValue(settings.value(qDimName).toString().toStdString(), ViewSpec::all(), j);
-                } else if (isInt) {
-                    if (isChoice) {
-                        ///For choices,serialize the choice name instead
-                        std::string value = settings.value(qDimName).toString().toStdString();
-                        const std::vector<ChoiceOption> entries = isChoice->getEntries_mt_safe();
-                        int found = -1;
-
-                        for (U32 k = 0; k < entries.size(); ++k) {
-                            if (entries[k].id == value) {
-                                found = (int)k;
-                                break;
-                            }
-                        }
-
-                        if (found >= 0) {
-                            isChoice->setValue(found, ViewSpec::all(), j);
-                        }
-                    } else {
-                        isInt->setValue(settings.value(qDimName).toInt(), ViewSpec::all(), j);
-                    }
-                } else if (isDouble) {
-                    isDouble->setValue(settings.value(qDimName).toDouble(), ViewSpec::all(), j);
-                } else if (isBool) {
-                    isBool->setValue(settings.value(qDimName).toBool(), ViewSpec::all(), j);
-                } else {
-                    assert(false);
->>>>>>> c5051698
                 }
             }
             if (!knob) {
@@ -2715,37 +2495,18 @@
 
 
 void
-<<<<<<< HEAD
 Settings::loadSettingsFromFile(int loadType)
-=======
-Settings::restoreSettings(bool useDefault)
->>>>>>> c5051698
 {
     _imp->_restoringSettings = true;
 
-<<<<<<< HEAD
-=======
-    // call restoreKnobsFromSettings only if --no-settings is not part of the command-line arguments
-    if (!useDefault) {
-        const KnobsVec& knobs = getKnobs();
-        restoreKnobsFromSettings(knobs);
-    }
->>>>>>> c5051698
+
 
     std::string userDataDirPath = _imp->ensureUserDataDirectory();
     std::string settingsFilePath = _imp->getSettingsAbsoluteFilepath(userDataDirPath);
 
-<<<<<<< HEAD
     if (QFile::exists(QString::fromUtf8(settingsFilePath.c_str()))) {
         FStreamsSupport::ifstream ifile;
         FStreamsSupport::open(&ifile, settingsFilePath);
-=======
-    // Restore opengl renderer
-    {
-        std::vector<ChoiceOption> availableRenderers = _availableOpenGLRenderers->getEntries_mt_safe();
-        QString missingGLError;
-        bool hasGL = appPTR->hasOpenGLForRequirements(eOpenGLRequirementsTypeRendering, &missingGLError);
->>>>>>> c5051698
 
         SERIALIZATION_NAMESPACE::SettingsSerialization serialization;
         try {
@@ -2861,12 +2622,8 @@
     // the default value is the environment variable "OCIO"
     QString configFile = QFile::decodeName( qgetenv(NATRON_OCIO_ENV_VAR_NAME) );
 
-<<<<<<< HEAD
-    if ( _customOcioConfigFile->isEnabled() ) {
-=======
     // OCIO environment variable overrides everything, then try the custom config...
-    if ( configFile.isEmpty() && _customOcioConfigFile->isEnabled(0) ) {
->>>>>>> c5051698
+    if ( configFile.isEmpty() && _customOcioConfigFile->isEnabled() ) {
         ///try to load from the file
         std::string file;
         try {
@@ -3022,7 +2779,6 @@
     Q_EMIT settingChanged(k, reason);
     bool ret = true;
 
-<<<<<<< HEAD
     if ( k == _imp->_maxDiskCacheSizeGb ) {
         _imp->refreshCacheSize();
     }  else if ( k == _imp->_numberOfThreads ) {
@@ -3031,41 +2787,6 @@
         if (_imp->_ocioConfigKnob->getActiveEntry().id == NATRON_CUSTOM_OCIO_CONFIG_NAME) {
             _imp->_customOcioConfigFile->setEnabled(true);
 
-=======
-    if ( k == _maxViewerDiskCacheGB.get() ) {
-        if (!_restoringSettings) {
-            appPTR->setApplicationsCachesMaximumViewerDiskSpace( getMaximumViewerDiskCacheSize() );
-        }
-    } else if ( k == _maxDiskCacheNodeGB.get() ) {
-        if (!_restoringSettings) {
-            appPTR->setApplicationsCachesMaximumDiskSpace( getMaximumDiskCacheNodeSize() );
-        }
-    } else if ( k == _maxRAMPercent.get() ) {
-        if (!_restoringSettings) {
-            appPTR->setApplicationsCachesMaximumMemoryPercent( getRamMaximumPercent() );
-        }
-        setCachingLabels();
-    } else if ( k == _diskCachePath.get() ) {
-        appPTR->setDiskCacheLocation( QString::fromUtf8( _diskCachePath->getValue().c_str() ) );
-    } else if ( k == _wipeDiskCache.get() ) {
-        appPTR->wipeAndCreateDiskCacheStructure();
-    } else if ( k == _numberOfThreads.get() ) {
-        int nbThreads = getNumberOfThreads();
-        appPTR->setNThreadsToRender(nbThreads);
-        if (nbThreads == -1) {
-            QThreadPool::globalInstance()->setMaxThreadCount(1);
-            appPTR->abortAnyProcessing();
-        } else if (nbThreads == 0) {
-            QThreadPool::globalInstance()->setMaxThreadCount( QThread::idealThreadCount() );
-        } else {
-            QThreadPool::globalInstance()->setMaxThreadCount(nbThreads);
-        }
-    } else if ( k == _nThreadsPerEffect.get() ) {
-        appPTR->setNThreadsPerEffect( getNumberOfThreadsPerEffect() );
-    } else if ( k == _ocioConfigKnob.get() ) {
-        if (_ocioConfigKnob->getActiveEntry().id == NATRON_CUSTOM_OCIO_CONFIG_NAME) {
-            _customOcioConfigFile->setAllDimensionsEnabled(true);
->>>>>>> c5051698
         } else {
             _imp->_customOcioConfigFile->setEnabled(false);
         }
@@ -3086,7 +2807,6 @@
         appPTR->clearAllCaches();
     } else if ( ( k == _imp->_hideOptionalInputsAutomatically ) && !_imp->_restoringSettings && (reason == eValueChangedReasonUserEdited) ) {
         appPTR->toggleAutoHideGraphInputs();
-<<<<<<< HEAD
     } else if ( k == _imp->_autoProxyWhenScrubbingTimeline ) {
         _imp->_autoProxyLevel->setSecret( !_imp->_autoProxyWhenScrubbingTimeline->getValue() );
     }  else if ( k == _imp->_hostName ) {
@@ -3094,51 +2814,6 @@
         bool isCustom = hostName.id == NATRON_CUSTOM_HOST_NAME_ENTRY;
         _imp->_customHostName->setSecret(!isCustom);
     } else if ( ( k == _imp->_testCrashReportButton ) && (reason == eValueChangedReasonUserEdited) ) {
-=======
-    } else if ( k == _autoProxyWhenScrubbingTimeline.get() ) {
-        _autoProxyLevel->setSecret( !_autoProxyWhenScrubbingTimeline->getValue() );
-    } else if ( !_restoringSettings &&
-                ( ( k == _sunkenColor.get() ) ||
-                  ( k == _baseColor.get() ) ||
-                  ( k == _raisedColor.get() ) ||
-                  ( k == _selectionColor.get() ) ||
-                  ( k == _textColor.get() ) ||
-                  ( k == _altTextColor.get() ) ||
-                  ( k == _timelinePlayheadColor.get() ) ||
-                  ( k == _timelineBoundsColor.get() ) ||
-                  ( k == _timelineBGColor.get() ) ||
-                  ( k == _interpolatedColor.get() ) ||
-                  ( k == _keyframeColor.get() ) ||
-                  ( k == _trackerKeyframeColor.get() ) ||
-                  ( k == _cachedFrameColor.get() ) ||
-                  ( k == _diskCachedFrameColor.get() ) ||
-                  ( k == _curveEditorBGColor.get() ) ||
-                  ( k == _gridColor.get() ) ||
-                  ( k == _curveEditorScaleColor.get() ) ||
-                  ( k == _dopeSheetEditorBackgroundColor.get() ) ||
-                  ( k == _dopeSheetEditorRootSectionBackgroundColor.get() ) ||
-                  ( k == _dopeSheetEditorKnobSectionBackgroundColor.get() ) ||
-                  ( k == _dopeSheetEditorScaleColor.get() ) ||
-                  ( k == _dopeSheetEditorGridColor.get() ) ||
-                  ( k == _keywordColor.get() ) ||
-                  ( k == _operatorColor.get() ) ||
-                  ( k == _curLineColor.get() ) ||
-                  ( k == _braceColor.get() ) ||
-                  ( k == _defClassColor.get() ) ||
-                  ( k == _stringsColor.get() ) ||
-                  ( k == _commentsColor.get() ) ||
-                  ( k == _selfColor.get() ) ||
-                  ( k == _sliderColor.get() ) ||
-                  ( k == _numbersColor.get() ) ) ) {
-        appPTR->reloadStylesheets();
-    } else if ( k == _qssFile.get() ) {
-        appPTR->reloadStylesheets();
-    } else if ( k == _hostName.get() ) {
-        std::string hostName = _hostName->getActiveEntry().id;
-        bool isCustom = hostName == NATRON_CUSTOM_HOST_NAME_ENTRY;
-        _customHostName->setSecret(!isCustom);
-    } else if ( ( k == _testCrashReportButton.get() ) && (reason == eValueChangedReasonUserEdited) ) {
->>>>>>> c5051698
         StandardButtonEnum reply = Dialogs::questionDialog( tr("Crash Test").toStdString(),
                                                            tr("You are about to make %1 crash to test the reporting system.\n"
                                                               "Do you really want to crash?").arg( QString::fromUtf8(NATRON_APPLICATION_NAME) ).toStdString(), false,
@@ -3430,45 +3105,6 @@
     std::vector<ChoiceOption> options(fonts.size());
     for (std::size_t i = 0; i < fonts.size(); ++i) {
         options[i].id = fonts[i];
-<<<<<<< HEAD
-=======
-    }
-    _systemFontChoice->populateChoices(options);
-    _scriptEditorFontChoice->populateChoices(options);
-
-    for (U32 i = 0; i < fonts.size(); ++i) {
-        if (fonts[i] == NATRON_FONT) {
-            _systemFontChoice->setDefaultValue(i);
-        }
-        if (fonts[i] == NATRON_SCRIPT_FONT) {
-            _scriptEditorFontChoice->setDefaultValue(i);
-        }
-    }
-    ///Now restore properly the system font choice
-    {
-        QString name = QString::fromUtf8( _systemFontChoice->getName().c_str() );
-        if ( settings.contains(name) ) {
-            std::string value = settings.value(name).toString().toStdString();
-            for (U32 i = 0; i < fonts.size(); ++i) {
-                if (fonts[i] == value) {
-                    _systemFontChoice->setValue(i);
-                    break;
-                }
-            }
-        }
-    }
-    {
-        QString name = QString::fromUtf8( _scriptEditorFontChoice->getName().c_str() );
-        if ( settings.contains(name) ) {
-            std::string value = settings.value(name).toString().toStdString();
-            for (U32 i = 0; i < fonts.size(); ++i) {
-                if (fonts[i] == value) {
-                    _scriptEditorFontChoice->setValue(i);
-                    break;
-                }
-            }
-        }
->>>>>>> c5051698
     }
     _imp->_systemFontChoice->populateChoices(options);
     _imp->_scriptEditorFontChoice->populateChoices(options);
@@ -3769,7 +3405,6 @@
 std::string
 Settings::getHostName() const
 {
-<<<<<<< HEAD
     int entry_i =  _imp->_hostName->getValue();
     std::vector<ChoiceOption> entries = _imp->_hostName->getEntries();
 
@@ -3779,16 +3414,6 @@
         if ( (entry_i >= 0) && ( entry_i < (int)_imp->_knownHostNames.size() ) ) {
             return _imp->_knownHostNames[entry_i].id;
 
-=======
-    int entry_i =  _hostName->getValue();
-    std::vector<ChoiceOption> entries = _hostName->getEntries_mt_safe();
-
-    if ( (entry_i >= 0) && ( entry_i < (int)entries.size() ) && (entries[entry_i].id == NATRON_CUSTOM_HOST_NAME_ENTRY) ) {
-        return _customHostName->getValue();
-    } else {
-        if ( (entry_i >= 0) && ( entry_i < (int)_knownHostNames.size() ) ) {
-            return _knownHostNames[entry_i].id;
->>>>>>> c5051698
         }
 
         return std::string();
@@ -3880,13 +3505,8 @@
     }
 
     if (docheck && mainInstance) {
-<<<<<<< HEAD
         int entry_i = _imp->_ocioConfigKnob->getValue();
         std::vector<ChoiceOption> entries = _imp->_ocioConfigKnob->getEntries();
-=======
-        int entry_i = _ocioConfigKnob->getValue();
-        std::vector<ChoiceOption> entries = _ocioConfigKnob->getEntries_mt_safe();
->>>>>>> c5051698
         std::string warnText;
         if ( (entry_i < 0) || ( entry_i >= (int)entries.size() ) ) {
             warnText = tr("The current OCIO config selected in the preferences is invalid, would you like to set it to the default config (%1)?").arg( QString::fromUtf8(NATRON_DEFAULT_OCIO_CONFIG_NAME) ).toStdString();
@@ -4343,7 +3963,6 @@
 std::string
 Settings::getSEFontFamily() const
 {
-<<<<<<< HEAD
     return _imp->_scriptEditorFontChoice->getActiveEntry().id;
 }
 
@@ -4357,9 +3976,6 @@
 Settings::getApplicationFontSize() const
 {
     return _imp->_fontSize->getValue();
-=======
-    return _scriptEditorFontChoice->getActiveEntry().id;
->>>>>>> c5051698
 }
 
 void
