--- conflicted
+++ resolved
@@ -111,8 +111,10 @@
     // General
     KnobPagePtr _generalTab;
     KnobBoolPtr _checkForUpdates;
+#ifdef NATRON_USE_BREAKPAD
     KnobBoolPtr _enableCrashReports;
     KnobButtonPtr _testCrashReportButton;
+#endif
     KnobBoolPtr _autoSaveUnSavedProjects;
     KnobPathPtr _fileDialogSavedPaths;
     KnobIntPtr _autoSaveDelay;
@@ -778,14 +780,9 @@
     _knobsRequiringRestart.insert(_checkForUpdates);
     _generalTab->addKnob(_checkForUpdates);
 
-<<<<<<< HEAD
+#ifdef NATRON_USE_BREAKPAD
     _enableCrashReports = _publicInterface->createKnob<KnobBool>("enableCrashReports");
     _enableCrashReports->setLabel(tr("Enable crash reporting"));
-=======
-#ifdef NATRON_USE_BREAKPAD
-    _enableCrashReports = AppManager::createKnob<KnobBool>( this, tr("Enable crash reporting") );
-    _enableCrashReports->setName("enableCrashReports");
->>>>>>> eba4716b
     _enableCrashReports->setHintToolTip( tr("When checked, if %1 crashes a window will pop-up asking you "
                                             "whether you want to upload the crash dump to the developers or not. "
                                             "This can help them track down the bug.\n"
@@ -2353,355 +2350,9 @@
 std::string
 Settings::getSettingsAbsoluteFilePath() const
 {
-<<<<<<< HEAD
     std::string userDataDirPath = _imp->ensureUserDataDirectory();
     return _imp->getSettingsAbsoluteFilepath(userDataDirPath);
 }
-=======
-    beginChanges();
-
-    _natronSettingsExist->setDefaultValue(false);
-
-    // General
-    _checkForUpdates->setDefaultValue(false);
-#ifdef NATRON_USE_BREAKPAD
-    _enableCrashReports->setDefaultValue(true);
-#endif
-    _autoSaveUnSavedProjects->setDefaultValue(true);
-    _autoSaveDelay->setDefaultValue(5, 0);
-    _hostName->setDefaultValue(0);
-    _customHostName->setDefaultValue(NATRON_ORGANIZATION_DOMAIN_TOPLEVEL "." NATRON_ORGANIZATION_DOMAIN_SUB "." NATRON_APPLICATION_NAME);
-
-    // General/Threading
-    _numberOfThreads->setDefaultValue(0, 0);
-#ifndef NATRON_PLAYBACK_USES_THREAD_POOL
-    _numberOfParallelRenders->setDefaultValue(0, 0);
-#endif
-    _useThreadPool->setDefaultValue(true);
-    _nThreadsPerEffect->setDefaultValue(0);
-    _renderInSeparateProcess->setDefaultValue(false, 0);
-    _queueRenders->setDefaultValue(false);
-
-    // General/Rendering
-    _convertNaNValues->setDefaultValue(true);
-    _pluginUseImageCopyForSource->setDefaultValue(false);
-    _activateRGBSupport->setDefaultValue(true);
-    _activateTransformConcatenationSupport->setDefaultValue(true);
-
-    // General/GPU rendering
-    //_openglRendererString
-    _nOpenGLContexts->setDefaultValue(2);
-#if NATRON_VERSION_MAJOR < 2 || (NATRON_VERSION_MAJOR == 2 && NATRON_VERSION_MINOR < 2)
-    _enableOpenGL->setDefaultValue((int)eEnableOpenGLDisabled);
-#else
-    _enableOpenGL->setDefaultValue((int)eEnableOpenGLDisabledIfBackground);
-#endif
-
-    // General/Projects setup
-    _firstReadSetProjectFormat->setDefaultValue(true);
-    _autoPreviewEnabledForNewProjects->setDefaultValue(true, 0);
-    _fixPathsOnProjectPathChanged->setDefaultValue(true);
-    //_enableMappingFromDriveLettersToUNCShareNames
-
-    // General/Documentation
-    _wwwServerPort->setDefaultValue(0);
-#ifdef NATRON_DOCUMENTATION_ONLINE
-    _documentationSource->setDefaultValue(0);
-#endif
-
-    // General/User Interface
-    _notifyOnFileChange->setDefaultValue(true);
-#ifdef NATRON_ENABLE_IO_META_NODES
-    //_filedialogForWriters
-#endif
-    _renderOnEditingFinished->setDefaultValue(false);
-    _linearPickers->setDefaultValue(true, 0);
-    _maxPanelsOpened->setDefaultValue(10, 0);
-    _useCursorPositionIncrements->setDefaultValue(true);
-    //_defaultLayoutFile
-    _loadProjectsWorkspace->setDefaultValue(false);
-
-    // Color-Management
-    //_ocioConfigKnob
-    _warnOcioConfigKnobChanged->setDefaultValue(true);
-    _ocioStartupCheck->setDefaultValue(true);
-    //_customOcioConfigFile
-
-    // Caching
-    _aggressiveCaching->setDefaultValue(false);
-    _maxRAMPercent->setDefaultValue(50, 0);
-    _unreachableRAMPercent->setDefaultValue(5);
-    _maxViewerDiskCacheGB->setDefaultValue(5, 0);
-    _maxDiskCacheNodeGB->setDefaultValue(10, 0);
-    //_diskCachePath
-    setCachingLabels();
-
-    // Viewer
-    _texturesMode->setDefaultValue(0, 0);
-    _powerOf2Tiling->setDefaultValue(8, 0);
-    _checkerboardTileSize->setDefaultValue(5);
-    _checkerboardColor1->setDefaultValue(0.5, 0);
-    _checkerboardColor1->setDefaultValue(0.5, 1);
-    _checkerboardColor1->setDefaultValue(0.5, 2);
-    _checkerboardColor1->setDefaultValue(0.5, 3);
-    _checkerboardColor2->setDefaultValue(0., 0);
-    _checkerboardColor2->setDefaultValue(0., 1);
-    _checkerboardColor2->setDefaultValue(0., 2);
-    _checkerboardColor2->setDefaultValue(0., 3);
-    _autoWipe->setDefaultValue(true);
-    _autoProxyWhenScrubbingTimeline->setDefaultValue(true);
-    _autoProxyLevel->setDefaultValue(1);
-    _maximumNodeViewerUIOpened->setDefaultValue(2);
-    _viewerKeys->setDefaultValue(true);
-
-    // Nodegraph
-    _autoScroll->setDefaultValue(false);
-    _autoTurbo->setDefaultValue(false);
-    _snapNodesToConnections->setDefaultValue(true);
-    _useBWIcons->setDefaultValue(false);
-    _maxUndoRedoNodeGraph->setDefaultValue(20, 0);
-    _disconnectedArrowLength->setDefaultValue(30);
-    _hideOptionalInputsAutomatically->setDefaultValue(true);
-    _useInputAForMergeAutoConnect->setDefaultValue(true);
-    _usePluginIconsInNodeGraph->setDefaultValue(true);
-    _useAntiAliasing->setDefaultValue(true);
-
-    // Plugins
-    _extraPluginPaths->setDefaultValue("", 0);
-    _useStdOFXPluginsLocation->setDefaultValue(true);
-    //_templatesPluginPaths
-    _preferBundledPlugins->setDefaultValue(true);
-    _loadBundledPlugins->setDefaultValue(true);
-
-    // Python
-    //_onProjectCreated;
-    //_defaultOnProjectLoaded;
-    //_defaultOnProjectSave;
-    //_defaultOnProjectClose;
-    //_defaultOnNodeCreated;
-    //_defaultOnNodeDelete;
-    //_loadPyPlugsFromPythonScript;
-    _echoVariableDeclarationToPython->setDefaultValue(false);
-
-    // Appearance
-    _systemFontChoice->setDefaultValue(0);
-    _fontSize->setDefaultValue(NATRON_FONT_SIZE_DEFAULT);
-    //_qssFile
-    //_defaultAppearanceVersion
-
-    // Appearance/Main Window
-    _sunkenColor->setDefaultValue(0.12, 0);
-    _sunkenColor->setDefaultValue(0.12, 1);
-    _sunkenColor->setDefaultValue(0.12, 2);
-    _baseColor->setDefaultValue(0.19, 0);
-    _baseColor->setDefaultValue(0.19, 1);
-    _baseColor->setDefaultValue(0.19, 2);
-    _raisedColor->setDefaultValue(0.28, 0);
-    _raisedColor->setDefaultValue(0.28, 1);
-    _raisedColor->setDefaultValue(0.28, 2);
-    _selectionColor->setDefaultValue(0.95, 0);
-    _selectionColor->setDefaultValue(0.54, 1);
-    _selectionColor->setDefaultValue(0., 2);
-    _textColor->setDefaultValue(0.78, 0);
-    _textColor->setDefaultValue(0.78, 1);
-    _textColor->setDefaultValue(0.78, 2);
-    _altTextColor->setDefaultValue(0.6, 0);
-    _altTextColor->setDefaultValue(0.6, 1);
-    _altTextColor->setDefaultValue(0.6, 2);
-    _timelinePlayheadColor->setDefaultValue(0.95, 0);
-    _timelinePlayheadColor->setDefaultValue(0.54, 1);
-    _timelinePlayheadColor->setDefaultValue(0., 2);
-    _timelineBGColor->setDefaultValue(0, 0);
-    _timelineBGColor->setDefaultValue(0, 1);
-    _timelineBGColor->setDefaultValue(0., 2);
-    _timelineBoundsColor->setDefaultValue(0.81, 0);
-    _timelineBoundsColor->setDefaultValue(0.27, 1);
-    _timelineBoundsColor->setDefaultValue(0.02, 2);
-    _interpolatedColor->setDefaultValue(0.34, 0);
-    _interpolatedColor->setDefaultValue(0.46, 1);
-    _interpolatedColor->setDefaultValue(0.6, 2);
-    _keyframeColor->setDefaultValue(0.08, 0);
-    _keyframeColor->setDefaultValue(0.38, 1);
-    _keyframeColor->setDefaultValue(0.97, 2);
-    _trackerKeyframeColor->setDefaultValue(0.7, 0);
-    _trackerKeyframeColor->setDefaultValue(0.78, 1);
-    _trackerKeyframeColor->setDefaultValue(0.39, 2);
-    _exprColor->setDefaultValue(0.7, 0);
-    _exprColor->setDefaultValue(0.78, 1);
-    _exprColor->setDefaultValue(0.39, 2);
-    _cachedFrameColor->setDefaultValue(0.56, 0);
-    _cachedFrameColor->setDefaultValue(0.79, 1);
-    _cachedFrameColor->setDefaultValue(0.4, 2);
-    _diskCachedFrameColor->setDefaultValue(0.27, 0);
-    _diskCachedFrameColor->setDefaultValue(0.38, 1);
-    _diskCachedFrameColor->setDefaultValue(0.25, 2);
-    _sliderColor->setDefaultValue(0.33, 0);
-    _sliderColor->setDefaultValue(0.45, 1);
-    _sliderColor->setDefaultValue(0.44, 2);
-
-    // Apprance/Curve Editor
-    _curveEditorBGColor->setDefaultValue(0., 0);
-    _curveEditorBGColor->setDefaultValue(0., 1);
-    _curveEditorBGColor->setDefaultValue(0., 2);
-    _gridColor->setDefaultValue(0.46, 0);
-    _gridColor->setDefaultValue(0.84, 1);
-    _gridColor->setDefaultValue(0.35, 2);
-    _curveEditorScaleColor->setDefaultValue(0.26, 0);
-    _curveEditorScaleColor->setDefaultValue(0.48, 1);
-    _curveEditorScaleColor->setDefaultValue(0.2, 2);
-
-    // Appearance/Dope Sheet
-    _dopeSheetEditorBackgroundColor->setDefaultValue(0.208, 0);
-    _dopeSheetEditorBackgroundColor->setDefaultValue(0.208, 1);
-    _dopeSheetEditorBackgroundColor->setDefaultValue(0.208, 2);
-    _dopeSheetEditorRootSectionBackgroundColor->setDefaultValue(0.204, 0);
-    _dopeSheetEditorRootSectionBackgroundColor->setDefaultValue(0.204, 1);
-    _dopeSheetEditorRootSectionBackgroundColor->setDefaultValue(0.204, 2);
-    _dopeSheetEditorRootSectionBackgroundColor->setDefaultValue(0.2, 3);
-    _dopeSheetEditorKnobSectionBackgroundColor->setDefaultValue(0.443, 0);
-    _dopeSheetEditorKnobSectionBackgroundColor->setDefaultValue(0.443, 1);
-    _dopeSheetEditorKnobSectionBackgroundColor->setDefaultValue(0.443, 2);
-    _dopeSheetEditorKnobSectionBackgroundColor->setDefaultValue(0.2, 3);
-    _dopeSheetEditorScaleColor->setDefaultValue(0.714, 0);
-    _dopeSheetEditorScaleColor->setDefaultValue(0.718, 1);
-    _dopeSheetEditorScaleColor->setDefaultValue(0.714, 2);
-    _dopeSheetEditorGridColor->setDefaultValue(0.714, 0);
-    _dopeSheetEditorGridColor->setDefaultValue(0.714, 1);
-    _dopeSheetEditorGridColor->setDefaultValue(0.714, 2);
-
-    // Appearance/Script Editor
-    _curLineColor->setDefaultValue(0.35, 0);
-    _curLineColor->setDefaultValue(0.35, 1);
-    _curLineColor->setDefaultValue(0.35, 2);
-    _keywordColor->setDefaultValue(0.7, 0);
-    _keywordColor->setDefaultValue(0.7, 1);
-    _keywordColor->setDefaultValue(0., 2);
-    _operatorColor->setDefaultValue(0.78, 0);
-    _operatorColor->setDefaultValue(0.78, 1);
-    _operatorColor->setDefaultValue(0.78, 2);
-    _braceColor->setDefaultValue(0.85, 0);
-    _braceColor->setDefaultValue(0.85, 1);
-    _braceColor->setDefaultValue(0.85, 2);
-    _defClassColor->setDefaultValue(0.7, 0);
-    _defClassColor->setDefaultValue(0.7, 1);
-    _defClassColor->setDefaultValue(0., 2);
-    _stringsColor->setDefaultValue(0.8, 0);
-    _stringsColor->setDefaultValue(0.2, 1);
-    _stringsColor->setDefaultValue(0., 2);
-    _commentsColor->setDefaultValue(0.25, 0);
-    _commentsColor->setDefaultValue(0.6, 1);
-    _commentsColor->setDefaultValue(0.25, 2);
-    _selfColor->setDefaultValue(0.7, 0);
-    _selfColor->setDefaultValue(0.7, 1);
-    _selfColor->setDefaultValue(0., 2);
-    _numbersColor->setDefaultValue(0.25, 0);
-    _numbersColor->setDefaultValue(0.8, 1);
-    _numbersColor->setDefaultValue(0.9, 2);
-    _scriptEditorFontChoice->setDefaultValue(0);
-    _scriptEditorFontSize->setDefaultValue(NATRON_FONT_SIZE_DEFAULT);
-
-
-    // Appearance/Node Graph
-    _defaultNodeColor->setDefaultValue(0.7, 0);
-    _defaultNodeColor->setDefaultValue(0.7, 1);
-    _defaultNodeColor->setDefaultValue(0.7, 2);
-    _defaultBackdropColor->setDefaultValue(0.45, 0);
-    _defaultBackdropColor->setDefaultValue(0.45, 1);
-    _defaultBackdropColor->setDefaultValue(0.45, 2);
-    _defaultGeneratorColor->setDefaultValue(0.3, 0);
-    _defaultGeneratorColor->setDefaultValue(0.5, 1);
-    _defaultGeneratorColor->setDefaultValue(0.2, 2);
-    _defaultReaderColor->setDefaultValue(0.7, 0);
-    _defaultReaderColor->setDefaultValue(0.7, 1);
-    _defaultReaderColor->setDefaultValue(0.7, 2);
-    _defaultWriterColor->setDefaultValue(0.75, 0);
-    _defaultWriterColor->setDefaultValue(0.75, 1);
-    _defaultWriterColor->setDefaultValue(0., 2);
-    _defaultColorGroupColor->setDefaultValue(0.48, 0);
-    _defaultColorGroupColor->setDefaultValue(0.66, 1);
-    _defaultColorGroupColor->setDefaultValue(1., 2);
-    _defaultFilterGroupColor->setDefaultValue(0.8, 0);
-    _defaultFilterGroupColor->setDefaultValue(0.5, 1);
-    _defaultFilterGroupColor->setDefaultValue(0.3, 2);
-    _defaultTransformGroupColor->setDefaultValue(0.7, 0);
-    _defaultTransformGroupColor->setDefaultValue(0.3, 1);
-    _defaultTransformGroupColor->setDefaultValue(0.1, 2);
-    _defaultTimeGroupColor->setDefaultValue(0.7, 0);
-    _defaultTimeGroupColor->setDefaultValue(0.65, 1);
-    _defaultTimeGroupColor->setDefaultValue(0.35, 2);
-    _defaultDrawGroupColor->setDefaultValue(0.75, 0);
-    _defaultDrawGroupColor->setDefaultValue(0.75, 1);
-    _defaultDrawGroupColor->setDefaultValue(0.75, 2);
-    _defaultKeyerGroupColor->setDefaultValue(0., 0);
-    _defaultKeyerGroupColor->setDefaultValue(1, 1);
-    _defaultKeyerGroupColor->setDefaultValue(0., 2);
-    _defaultChannelGroupColor->setDefaultValue(0.6, 0);
-    _defaultChannelGroupColor->setDefaultValue(0.24, 1);
-    _defaultChannelGroupColor->setDefaultValue(0.39, 2);
-    _defaultMergeGroupColor->setDefaultValue(0.3, 0);
-    _defaultMergeGroupColor->setDefaultValue(0.37, 1);
-    _defaultMergeGroupColor->setDefaultValue(0.776, 2);
-    _defaultViewsGroupColor->setDefaultValue(0.5, 0);
-    _defaultViewsGroupColor->setDefaultValue(0.9, 1);
-    _defaultViewsGroupColor->setDefaultValue(0.7, 2);
-    _defaultDeepGroupColor->setDefaultValue(0., 0);
-    _defaultDeepGroupColor->setDefaultValue(0., 1);
-    _defaultDeepGroupColor->setDefaultValue(0.38, 2);
-
-
-    endChanges();
-} // setDefaultValues
-
-void
-Settings::warnChangedKnobs(const std::vector<KnobI*>& knobs)
-{
-    bool didFontWarn = false;
-    bool didOCIOWarn = false;
-    bool didOFXCacheWarn = false;
-
-    for (U32 i = 0; i < knobs.size(); ++i) {
-        if ( ( ( knobs[i] == _fontSize.get() ) ||
-               ( knobs[i] == _systemFontChoice.get() ) )
-             && !didFontWarn ) {
-            didFontWarn = true;
-            Dialogs::warningDialog( tr("Font change").toStdString(),
-                                    tr("Changing the font requires a restart of %1.").arg( QString::fromUtf8(NATRON_APPLICATION_NAME) ).toStdString() );
-        } else if ( ( ( knobs[i] == _ocioConfigKnob.get() ) ||
-                      ( knobs[i] == _customOcioConfigFile.get() ) )
-                    && !didOCIOWarn ) {
-            didOCIOWarn = true;
-            bool warnOcioChanged = _warnOcioConfigKnobChanged->getValue();
-            if (warnOcioChanged) {
-                bool stopAsking = false;
-                Dialogs::warningDialog(tr("OCIO config changed").toStdString(),
-                                       tr("The OpenColorIO config change requires a restart of %1 to be effective.").arg( QString::fromUtf8(NATRON_APPLICATION_NAME) ).toStdString(), &stopAsking);
-                if (stopAsking) {
-                    _warnOcioConfigKnobChanged->setValue(false);
-                    saveSetting( _warnOcioConfigKnobChanged.get() );
-                }
-            }
-        } else if ( knobs[i] == _texturesMode.get() ) {
-            AppInstanceVec apps = appPTR->getAppInstances();
-            for (AppInstanceVec::iterator it = apps.begin(); it != apps.end(); ++it) {
-                std::list<ViewerInstance*> allViewers;
-                (*it)->getProject()->getViewers(&allViewers);
-                for (std::list<ViewerInstance*>::iterator it = allViewers.begin(); it != allViewers.end(); ++it) {
-                    (*it)->renderCurrentFrame(true);
-                }
-            }
-        } else if ( ( ( knobs[i] == _loadBundledPlugins.get() ) ||
-                      ( knobs[i] == _preferBundledPlugins.get() ) ||
-                      ( knobs[i] == _useStdOFXPluginsLocation.get() ) ||
-                      ( knobs[i] == _extraPluginPaths.get() ) )
-                    && !didOFXCacheWarn ) {
-            didOFXCacheWarn = true;
-            appPTR->clearPluginsLoadedCache(); // clear the cache for next restart
-            Dialogs::warningDialog( tr("OpenFX plugins path changed").toStdString(),
-                                    tr("The OpenFX plugins path change requires a restart of %1 to be effective.").arg( QString::fromUtf8(NATRON_APPLICATION_NAME) ).toStdString() );
-        }
-    }
-} // Settings::warnChangedKnobs
->>>>>>> eba4716b
 
 void
 Settings::setSaveSettings(bool enable)
@@ -3185,60 +2836,14 @@
         appPTR->clearAllCaches();
     } else if ( ( k == _imp->_hideOptionalInputsAutomatically ) && !_imp->_restoringSettings && (reason == eValueChangedReasonUserEdited) ) {
         appPTR->toggleAutoHideGraphInputs();
-<<<<<<< HEAD
     } else if ( k == _imp->_autoProxyWhenScrubbingTimeline ) {
         _imp->_autoProxyLevel->setSecret( !_imp->_autoProxyWhenScrubbingTimeline->getValue() );
     }  else if ( k == _imp->_hostName ) {
         ChoiceOption hostName = _imp->_hostName->getCurrentEntry();
         bool isCustom = hostName.id == NATRON_CUSTOM_HOST_NAME_ENTRY;
         _imp->_customHostName->setSecret(!isCustom);
+#ifdef NATRON_USE_BREAKPAD
     } else if ( ( k == _imp->_testCrashReportButton ) && (reason == eValueChangedReasonUserEdited) ) {
-=======
-    } else if ( k == _autoProxyWhenScrubbingTimeline.get() ) {
-        _autoProxyLevel->setSecret( !_autoProxyWhenScrubbingTimeline->getValue() );
-    } else if ( !_restoringSettings &&
-                ( ( k == _sunkenColor.get() ) ||
-                  ( k == _baseColor.get() ) ||
-                  ( k == _raisedColor.get() ) ||
-                  ( k == _selectionColor.get() ) ||
-                  ( k == _textColor.get() ) ||
-                  ( k == _altTextColor.get() ) ||
-                  ( k == _timelinePlayheadColor.get() ) ||
-                  ( k == _timelineBoundsColor.get() ) ||
-                  ( k == _timelineBGColor.get() ) ||
-                  ( k == _interpolatedColor.get() ) ||
-                  ( k == _keyframeColor.get() ) ||
-                  ( k == _trackerKeyframeColor.get() ) ||
-                  ( k == _cachedFrameColor.get() ) ||
-                  ( k == _diskCachedFrameColor.get() ) ||
-                  ( k == _curveEditorBGColor.get() ) ||
-                  ( k == _gridColor.get() ) ||
-                  ( k == _curveEditorScaleColor.get() ) ||
-                  ( k == _dopeSheetEditorBackgroundColor.get() ) ||
-                  ( k == _dopeSheetEditorRootSectionBackgroundColor.get() ) ||
-                  ( k == _dopeSheetEditorKnobSectionBackgroundColor.get() ) ||
-                  ( k == _dopeSheetEditorScaleColor.get() ) ||
-                  ( k == _dopeSheetEditorGridColor.get() ) ||
-                  ( k == _keywordColor.get() ) ||
-                  ( k == _operatorColor.get() ) ||
-                  ( k == _curLineColor.get() ) ||
-                  ( k == _braceColor.get() ) ||
-                  ( k == _defClassColor.get() ) ||
-                  ( k == _stringsColor.get() ) ||
-                  ( k == _commentsColor.get() ) ||
-                  ( k == _selfColor.get() ) ||
-                  ( k == _sliderColor.get() ) ||
-                  ( k == _numbersColor.get() ) ) ) {
-        appPTR->reloadStylesheets();
-    } else if ( k == _qssFile.get() ) {
-        appPTR->reloadStylesheets();
-    } else if ( k == _hostName.get() ) {
-        std::string hostName = _hostName->getActiveEntry().id;
-        bool isCustom = hostName == NATRON_CUSTOM_HOST_NAME_ENTRY;
-        _customHostName->setSecret(!isCustom);
-#ifdef NATRON_USE_BREAKPAD
-    } else if ( ( k == _testCrashReportButton.get() ) && (reason == eValueChangedReasonUserEdited) ) {
->>>>>>> eba4716b
         StandardButtonEnum reply = Dialogs::questionDialog( tr("Crash Test").toStdString(),
                                                            tr("You are about to make %1 crash to test the reporting system.\n"
                                                               "Do you really want to crash?").arg( QString::fromUtf8(NATRON_APPLICATION_NAME) ).toStdString(), false,
@@ -3246,12 +2851,8 @@
         if (reply == eStandardButtonYes) {
             crash_application();
         }
-<<<<<<< HEAD
+#endif
     } else if ( ( k == _imp->_scriptEditorFontChoice ) || ( k == _imp->_scriptEditorFontSize ) ) {
-=======
-#endif
-    } else if ( ( k == _scriptEditorFontChoice.get() ) || ( k == _scriptEditorFontSize.get() ) ) {
->>>>>>> eba4716b
         appPTR->reloadScriptEditorFonts();
     } else if ( k == _imp->_enableOpenGL ) {
         appPTR->refreshOpenGLRenderingFlagOnAllInstances();
