--- conflicted
+++ resolved
@@ -2163,7 +2163,6 @@
 
     _cachingTab->addKnob(_aggressiveCaching);
 
-<<<<<<< HEAD
 
     _maxDiskCacheSizeGb = _publicInterface->createKnob<KnobInt>("maxDiskCacheGb");
     _maxDiskCacheSizeGb->setLabel(tr("Maximum Disk Cache Size (GiB)"));
@@ -2184,86 +2183,6 @@
     _diskCachePath->setMultiPath(false);
 
     QString defaultLocation = StandardPaths::writableLocation(StandardPaths::eStandardLocationCache);
-    QString diskCacheTt( tr("This is the location where the disk cache is. "
-                            "This variable should point to your fastest disk. "
-                            "You may override this setting by setting the NATRON_DISK_CACHE_PATH system environment variable when before launching Natron. "
-                            "If the location is not specified or does not exist on the filesystem, "
-                            "the default location will be used.\nThe default location is: %1\n").arg(defaultLocation) +
-                         QLatin1Char('\n') +
-                         tr("Changing this requires a restart of the application to take effect.") );
-
-    _diskCachePath->setHintToolTip(diskCacheTt);
-    _knobsRequiringRestart.insert(_diskCachePath);
-
-=======
-    _maxRAMPercent = AppManager::createKnob<KnobInt>( this, tr("Maximum amount of RAM memory used for caching (% of total RAM)") );
-    _maxRAMPercent->setName("maxRAMPercent");
-    _maxRAMPercent->disableSlider();
-    _maxRAMPercent->setMinimum(0);
-    _maxRAMPercent->setMaximum(100);
-    QString ramHint( tr("This setting indicates the percentage of the total RAM which can be used by the memory caches. "
-                        "This system has %1 of RAM.").arg( printAsRAM( getSystemTotalRAM() ) ) );
-    if ( isApplication32Bits() && (getSystemTotalRAM() > 4ULL * 1024ULL * 1024ULL * 1024ULL) ) {
-        ramHint.append( QString::fromUtf8("\n") );
-        ramHint.append( tr("The version of %1 you are running is 32 bits, which means the available RAM "
-                           "is limited to 4GiB. The amount of RAM used for caching is 4GiB * MaxRamPercent.").arg( QString::fromUtf8(NATRON_APPLICATION_NAME) ) );
-    }
-
-    _maxRAMPercent->setHintToolTip(ramHint);
-    _maxRAMPercent->setAddNewLine(false);
-    _cachingTab->addKnob(_maxRAMPercent);
-
-    _maxRAMLabel = AppManager::createKnob<KnobString>( this, std::string() );
-    _maxRAMLabel->setName("maxRamLabel");
-    _maxRAMLabel->setIsPersistent(false);
-    _maxRAMLabel->setAsLabel();
-    _cachingTab->addKnob(_maxRAMLabel);
-
-
-    _unreachableRAMPercent = AppManager::createKnob<KnobInt>( this, tr("System RAM to keep free (% of total RAM)") );
-    _unreachableRAMPercent->setName("unreachableRAMPercent");
-    _unreachableRAMPercent->disableSlider();
-    _unreachableRAMPercent->setMinimum(0);
-    _unreachableRAMPercent->setMaximum(90);
-    _unreachableRAMPercent->setHintToolTip(tr("This determines how much RAM should be kept free for other applications "
-                                              "running on the same system. "
-                                              "When this limit is reached, the caches start recycling memory instead of growing. "
-                                              //"A reasonable value should be set for it allowing the caches to stay in physical RAM " // users don't understand what swap is
-                                              //"and avoid being swapped-out on disk. "
-                                              "This value should reflect the amount of memory "
-                                              "you want to keep available on your computer for other usage. "
-                                              "A low value may result in a massive slowdown and high disk usage.")
-                                           );
-    _unreachableRAMPercent->setAddNewLine(false);
-    _cachingTab->addKnob(_unreachableRAMPercent);
-    _unreachableRAMLabel = AppManager::createKnob<KnobString>( this, std::string() );
-    _unreachableRAMLabel->setName("unreachableRAMLabel");
-    _unreachableRAMLabel->setIsPersistent(false);
-    _unreachableRAMLabel->setAsLabel();
-    _cachingTab->addKnob(_unreachableRAMLabel);
-
-    _maxViewerDiskCacheGB = AppManager::createKnob<KnobInt>( this, tr("Maximum playback disk cache size (GiB)") );
-    _maxViewerDiskCacheGB->setName("maxViewerDiskCache");
-    _maxViewerDiskCacheGB->disableSlider();
-    _maxViewerDiskCacheGB->setMinimum(0);
-    _maxViewerDiskCacheGB->setMaximum(100);
-    _maxViewerDiskCacheGB->setHintToolTip( tr("The maximum size that may be used by the playback cache on disk (in GiB)") );
-    _cachingTab->addKnob(_maxViewerDiskCacheGB);
-
-    _maxDiskCacheNodeGB = AppManager::createKnob<KnobInt>( this, tr("Maximum DiskCache node disk usage (GiB)") );
-    _maxDiskCacheNodeGB->setName("maxDiskCacheNode");
-    _maxDiskCacheNodeGB->disableSlider();
-    _maxDiskCacheNodeGB->setMinimum(0);
-    _maxDiskCacheNodeGB->setMaximum(100);
-    _maxDiskCacheNodeGB->setHintToolTip( tr("The maximum size that may be used by the DiskCache node on disk (in GiB)") );
-    _cachingTab->addKnob(_maxDiskCacheNodeGB);
-
-
-    _diskCachePath = AppManager::createKnob<KnobPath>( this, tr("Disk cache path") );
-    _diskCachePath->setName("diskCachePath");
-    _diskCachePath->setMultiPath(false);
-
-    QString defaultLocation = StandardPaths::writableLocation(StandardPaths::eStandardLocationCache);
     QString diskCacheTt( tr("WARNING: Changing this parameter requires a restart of the application. \n"
                             "This points to the location where %1 on-disk caches will be. "
                             "This variable should point to your fastest disk. This parameter can be "
@@ -2272,8 +2191,9 @@
     QString diskCacheTt2( tr("If the parameter is left empty or the location set is invalid, "
                              "the default location will be used. The default location is: %1").arg(defaultLocation) );
 
-    _diskCachePath->setHintToolTip( diskCacheTt + diskCacheTt2 );
->>>>>>> d65211a1
+    _diskCachePath->setHintToolTip( diskCacheTt + QLatin1Char('\n') + diskCacheTt2 );
+    _knobsRequiringRestart.insert(_diskCachePath);
+
     _cachingTab->addKnob(_diskCachePath);
 
 
