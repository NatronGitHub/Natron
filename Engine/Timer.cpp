--- conflicted
+++ resolved
@@ -176,22 +176,13 @@
 } // Timer::printAsTime
 
 Timer::Timer ()
-<<<<<<< HEAD
-: playState (ePlayStateRunning),
-_frequency(getPerformanceFrequency()),
-_spf (1 / 24.0),
-_timingError (0),
-_framesSinceLastFpsFrame (0),
-_actualFrameRate (0),
-_mutex(new QMutex)
-=======
-    : playState (ePlayStateRunning),
-    _spf (1 / 24.0),
-    _timingError (0),
-    _framesSinceLastFpsFrame (0),
-    _actualFrameRate (0),
-    _mutex()
->>>>>>> 19b10b79
+    : playState (ePlayStateRunning)
+    , _frequency(getPerformanceFrequency())
+    , _spf (1 / 24.0)
+    , _timingError (0)
+    , _framesSinceLastFpsFrame (0)
+    , _actualFrameRate (0)
+    , _mutex()
 {
 
     _lastFrameTime = getTimestampInSeconds();
