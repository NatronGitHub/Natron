/* ***** BEGIN LICENSE BLOCK *****
 * This file is part of Natron <http://www.natron.fr/>,
 * Copyright (C) 2013-2017 INRIA and Alexandre Gauthier-Foichat
 *
 * Natron is free software: you can redistribute it and/or modify
 * it under the terms of the GNU General Public License as published by
 * the Free Software Foundation; either version 2 of the License, or
 * (at your option) any later version.
 *
 * Natron is distributed in the hope that it will be useful,
 * but WITHOUT ANY WARRANTY; without even the implied warranty of
 * MERCHANTABILITY or FITNESS FOR A PARTICULAR PURPOSE.  See the
 * GNU General Public License for more details.
 *
 * You should have received a copy of the GNU General Public License
 * along with Natron.  If not, see <http://www.gnu.org/licenses/gpl-2.0.html>
 * ***** END LICENSE BLOCK ***** */

#ifndef Engine_Bezier_h
#define Engine_Bezier_h

// ***** BEGIN PYTHON BLOCK *****
// from <https://docs.python.org/3/c-api/intro.html#include-files>:
// "Since Python may define some pre-processor definitions which affect the standard headers on some systems, you must include Python.h before any standard headers are included."
#include <Python.h>
// ***** END PYTHON BLOCK *****

#include "Global/Macros.h"

#include <list>
#include <set>
#include <string>

#if !defined(Q_MOC_RUN) && !defined(SBK_RUN)
#include <boost/scoped_ptr.hpp>
#include <boost/shared_ptr.hpp>
#endif

CLANG_DIAG_OFF(deprecated-declarations)
#include <QtCore/QObject>
CLANG_DIAG_ON(deprecated-declarations)

#include "Global/GlobalDefines.h"

#include "Engine/RotoDrawableItem.h"
#include "Engine/ViewIdx.h"

#include "Engine/EngineFwd.h"

NATRON_NAMESPACE_ENTER;

#define ROTO_BEZIER_EVAL_ITERATIVE

<<<<<<< HEAD
=======
NATRON_NAMESPACE_ENTER
>>>>>>> fe3f94e2


/**
 * @class A base class for all items made by the roto context
 **/


/**
 * @class This class represents a bezier curve.
 * Note that the bezier also supports feather points.
 * This class is MT-safe
 *
 * The curve supports animation, and by default once the first control point is added the curve
 * has at least a minimum of 1 keyframe.
 **/

struct ParametricPoint
{
    double x,y,t;
};

struct BezierPrivate;
class Bezier
    : public RotoDrawableItem
{
GCC_DIAG_SUGGEST_OVERRIDE_OFF
    Q_OBJECT
GCC_DIAG_SUGGEST_OVERRIDE_ON

public:

    Bezier(const KnobItemsTablePtr& model,
           const std::string& baseName,
           bool isOpenBezier);

private:

    
    Bezier(const BezierPtr& other, const FrameViewRenderKey& key);

    virtual KnobHolderPtr createRenderCopy(const FrameViewRenderKey& render) const OVERRIDE FINAL;

    virtual bool isRenderCloneNeeded() const OVERRIDE FINAL
    {
        return true;
    }

public:


    virtual ~Bezier();

    virtual RotoStrokeType getBrushType() const OVERRIDE FINAL;

    virtual void copyItem(const KnobTableItem& other) OVERRIDE FINAL;

    virtual bool getCanAnimateUserKeyframes() const OVERRIDE FINAL { return true; }
    
    static double bezierEval(double p0,
                      double p1,
                      double p2,
                      double p3,
                      double t);

    static void bezierFullPoint(const Point & p0,
                                const Point & p1,
                                const Point & p2,
                                const Point & p3,
                                double t,
                                Point *p0p1,
                                Point *p1p2,
                                Point *p2p3,
                                Point *p0p1_p1p2,
                                Point *p1p2_p2p3,
                                Point *dest);

    static void bezierPoint(const Point & p0,
                            const Point & p1,
                            const Point & p2,
                            const Point & p3,
                            double t,
                            Point *dest);

    static RectD getBezierSegmentControlPolygonBbox(const Point & p0,
                                                    const Point & p1,
                                                    const Point & p2,
                                                    const Point & p3);
    
    bool isOpenBezier() const;

    bool isFillEnabled() const;
    
    /**
     * @brief Used to differentiate real shapes with feather of paint strokes which does not have a feather
     **/
    virtual bool useFeatherPoints() const { return true; }


    void clearAllPoints();

    /**
     * @brief Adds a new control point to the curve. A feather point will be added, at the same position.
     * If auto keying is enabled and this is the first point and there's no keyframe a new keyframe will be set at the current time.
     *
     * This function can only be called when the curved is not yet "finished". Once setCurveFinished has
     * been called you can no longer call this function either. The only way to make it finished again
     * is to call setCurveFinished. You can then add points normally with addControlPointAfterIndex
     * This function is used to build-up the curve as opposed to addControlPointAfterIndex which is there to
     * edit an already fully shaped spline.
     **/
    BezierCPPtr addControlPoint(double x, double y, TimeValue time, ViewSetSpec view);

private:

    BezierCPPtr addControlPointInternal(double x, double y, TimeValue time, ViewIdx view);

public:

    /**
     * @brief Adds a new control point to the curve after the control point at the given index.
     * A feather point will be added, at the same position.
     * If auto keying is enabled, and there's no keyframe a new keyframe will be set at the current time.
     *
     * If index is -1 then the point will be added as the first point of the curve.
     * If index is invalid an invalid argument exception will be thrown.
     **/
    BezierCPPtr addControlPointAfterIndex(int index, double t, ViewSetSpec view);

private:

    BezierCPPtr addControlPointAfterIndexInternal(int index, double t, ViewIdx view);

public:

    /**
     * @brief Returns the number of control points of the bezier
     **/
    int getControlPointsCount(ViewIdx view) const;

    /**
     * @brief Given the (x,y) coordinates of a point, this function returns whether a point lies on
     * the cubic bezier curve of the feather points or of the control points or not.
     * @returns The index of the starting control point (P0) of the bezier segment on which the given
     * point lies. If the point doesn't belong to any bezier segment of this curve then it will return -1.
     **/
    int isPointOnCurve(double x, double y, double acceptance, TimeValue time, ViewIdx view, double *t, bool* feather) const;

    /**
     * @brief Set whether the curve is finished or not. A finished curve will have an arc between the first
     * and the last control point.
     **/
    void setCurveFinished(bool finished, ViewSetSpec view);
    bool isCurveFinished(ViewIdx view) const;


    /**
     * @brief Removes the control point at the given index if any. The feather point will also be removed , at the same position.
     * If auto keying is enabled, and there's no keyframe a new keyframe will be set at the current time.
     **/
    void removeControlPointByIndex(int index, ViewSetSpec view);

private:

    void removeControlPointByIndexInternal(int index, ViewIdx view);

public:

    /**
     * @brief Move the control point at the given index by the given dx and dy.
     * If feather link is enabled, the feather point will also be moved by the same deltas.
     * If  there's no keyframe at the current time, a new keyframe will be added.
     * This function asserts that  auto-keying is  enabled.
     * If ripple edit is enabled, the point will be moved at the same location at all keyframes.
     **/
    void movePointByIndex(int index, TimeValue time, ViewSetSpec view, double dx, double dy);

    /**
     * @brief Set the control point at the given index to x,y.
     * If feather link is enabled, the feather point will also be moved by the same deltas.
     * If  there's no keyframe at the current time, a new keyframe will be added.
     * This function asserts that  auto-keying is  enabled.
     * If ripple edit is enabled, the point will be moved at the same location at all keyframes.
     **/
    void setPointByIndex(int index, TimeValue time, ViewSetSpec view, double x, double y);

    /**
     * @brief Moves the feather point at the given index if any by the given dx and dy.
     * If auto keying is enabled and there's no keyframe at the current time, a new keyframe will be added.
     * If ripple edit is enabled, the point will be moved at the same location at all keyframes.
     **/
    void moveFeatherByIndex(int index, TimeValue time, ViewSetSpec view, double dx, double dy);

private:

    void movePointByIndexInternal(int index, TimeValue time, ViewSetSpec view, double dx, double dy, bool onlyFeather);
    void setPointByIndexInternal(int index, TimeValue time, ViewSetSpec view, double dx, double dy);

    void movePointByIndexInternalForView(int index, TimeValue time, ViewIdx view, double dx, double dy, bool onlyFeather);
    void setPointByIndexInternalForView(int index, TimeValue time, ViewIdx view, double dx, double dy);

public:


    /**
     * @brief Moves the left bezier point of the control point at the given index by the given deltas
     * and at the given time.
     * If auto keying is enabled and there's no keyframe at the current time, a new keyframe will be added.
     * If ripple edit is enabled, the point will be moved at the same location at all keyframes.
     **/
    void moveLeftBezierPoint(int index, TimeValue time, ViewSetSpec view, double dx, double dy);

    /**
     * @brief Moves the right bezier point of the control point at the given index by the given deltas
     * and at the given time.
     * If auto keying is enabled and there's no keyframe at the current time, a new keyframe will be added.
     * If ripple edit is enabled, the point will be moved at the same location at all keyframes.
     **/
    void moveRightBezierPoint(int index, TimeValue time, ViewSetSpec view, double dx, double dy);

private:

    void moveBezierPointInternal(BezierCP* cpParam,
                                 BezierCP* fpParam,
                                 int index,
                                 TimeValue time,
                                 ViewSetSpec view,
                                 double lx, double ly, double rx, double ry,
                                 double flx, double fly, double frx, double fry,
                                 bool isLeft,
                                 bool moveBoth,
                                 bool onlyFeather);

    void moveBezierPointInternalForView(BezierCP* cpParam,
                                 BezierCP* fpParam,
                                 int index,
                                 TimeValue time,
                                 ViewIdx view,
                                 double lx, double ly, double rx, double ry,
                                 double flx, double fly, double frx, double fry,
                                 bool isLeft,
                                 bool moveBoth,
                                 bool onlyFeather);

public:


    /**
     * @brief Transforms the given point at the given time by the given matrix.
     **/
    void transformPoint(const BezierCPPtr & point, TimeValue time, ViewSetSpec view, Transform::Matrix3x3* matrix);

private:

    void transformPointInternal(const BezierCPPtr & point, TimeValue time, ViewIdx view, Transform::Matrix3x3* matrix);

public:
    
    /**
     * @brief Provided for convenience. It set the left bezier point of the control point at the given index to
     * the position given by (x,y) at the given time.
     * If auto keying is enabled and there's no keyframe at the current time, a new keyframe will be added.
     * If ripple edit is enabled, the point will be moved at the same location at all keyframes.
     * This function will also set the point of the feather point at the given x,y.
     **/
    void setLeftBezierPoint(int index, TimeValue time, ViewSetSpec view, double x, double y);

    /**
     * @brief Provided for convenience. It set the right bezier point of the control point at the given index to
     * the position given by (x,y) at the given time.
     * If auto keying is enabled and there's no keyframe at the current time, a new keyframe will be added.
     * If ripple edit is enabled, the point will be moved at the same location at all keyframes.
     * This function will also set the point of the feather point at the given x,y.
     **/
    void setRightBezierPoint(int index, TimeValue time, ViewSetSpec view, double x, double y);


    /**
     * @brief This function is a combinaison of setPosition + setLeftBezierPoint / setRightBeziePoint
     **/
    void setPointAtIndex(bool feather, int index, TimeValue time, ViewSetSpec view, double x, double y, double lx, double ly, double rx, double ry);

private:

    void setPointAtIndexInternal(bool setLeft, bool setRight, bool setPoint, bool feather, bool featherAndCp, int index, TimeValue time, ViewSetSpec view, double x, double y, double lx, double ly, double rx, double ry);

    void setPointAtIndexInternalForView(bool setLeft, bool setRight, bool setPoint, bool feather, bool featherAndCp, int index, TimeValue time, ViewIdx view, double x, double y, double lx, double ly, double rx, double ry);

public:


    /**
     * @brief Set the left and right bezier point of the control point.
     **/
    void movePointLeftAndRightIndex(BezierCP & cp,
                                    BezierCP & fp,
                                    TimeValue time,
                                    ViewSetSpec view,
                                    double lx, double ly, double rx, double ry,
                                    double flx, double fly, double frx, double fry,
                                    bool onlyFeather);


    /**
     * @brief Removes the feather point at the given index by making it equal the "true" control point.
     **/
    void removeFeatherAtIndex(int index, ViewSetSpec view);

private:

    void removeFeatherAtIndexForView(int index, ViewIdx view);

public:

    /**
     * @brief Expand the feather point in the direction of the feather distance by the given distance.
     **/
    //void expandFeatherAtIndex(int index,double distance);

    /**
     * @brief Smooth the curvature of the bezier at the given index by expanding the tangents.
     * This is also applied to the feather points.
     * If auto keying is enabled and there's no keyframe at the current time, a new keyframe will be added.
     * If ripple edit is enabled, the point will be moved at the same location at all keyframes.
     **/
    void smoothPointAtIndex(int index, TimeValue time, ViewSetSpec view, const std::pair<double, double>& pixelScale);

    /**
     * @brief Cusps the curvature of the bezier at the given index by reducing the tangents.
     * This is also applied to the feather points.
     * If auto keying is enabled and there's no keyframe at the current time, a new keyframe will be added.
     * If ripple edit is enabled, the point will be moved at the same location at all keyframes.
     **/
    void cuspPointAtIndex(int index, TimeValue time, ViewSetSpec view, const std::pair<double, double>& pixelScale);


private:

    void smoothOrCuspPointAtIndex(bool isSmooth, int index, TimeValue time, ViewSetSpec view, const std::pair<double, double>& pixelScale);

    void smoothOrCuspPointAtIndexInternal(bool isSmooth, int index, TimeValue time, ViewIdx view, const std::pair<double, double>& pixelScale);

public:

    enum DeCasteljauAlgorithmEnum {
        // See http://antigrain.com/research/adaptive_bezier/
        eDeCasteljauAlgorithmIterative,
        eDeCasteljauAlgorithmRecursive
    };

    /**
     * @brief The internal bezier subdivision algorithm.
     * @param isOpenBezier Whether the shape is supposed to be closed (i.e: the last control point is connected to the first) or not
     * @param cps The list of controls points of the bezier, in the order of drawing by the user
     * @param time The time at which to sample each control point on the timeline
     * @param scale The render scale to apply to the points
     * @param finished For a closed bezier, indicates whether the shape is finished or not
     * @param nbPointsPerSegment If iterative, this the number of points in output for each bezier segment. If -1, this is automatically
     * using the sum of the euclidean distance of the P0-P1, P1-P2, P2-P3, P3-P0 distances:  http://antigrain.com/research/adaptive_bezier/
     * @param errorScale If recursive, this parameter influences whether we should subdivise or not the segment at one recursion step.
     * The greater it is, the smoother the curve will be.
     * @param transform A transformation matrix to apply to all control points 
     * @param pointsSingleList[out] This will be set to the concatenation of all descretized points for all segments.
     * @param bbox[out] The bounding box of the descretized points at the given scale, may be NULL
     **/
    static void deCasteljau(bool isOpenBezier,
                            const std::list<BezierCPPtr >& cps,
                            TimeValue time,
                            const RenderScale &scale,
                            double featherDistance,
                            bool finished,
                            bool clockWise,
                            DeCasteljauAlgorithmEnum algo,
                            int nbPointsPerSegment,
                            double errorScale,
                            const Transform::Matrix3x3& transform,
                            std::vector<ParametricPoint >* pointsSingleList,
                            RectD* bbox);

    static void point_line_intersection(const Point &p1,
                                        const Point &p2,
                                        const Point &pos,
                                        int *winding);

    /**
     * @brief Evaluates the spline at the given time and returns the list of all the points on the curve.
     * See deCasteljau for details about each parameter
     **/
    void evaluateAtTime(TimeValue time,
                        ViewIdx view,
                        const RenderScale &scale,
                        DeCasteljauAlgorithmEnum algo,
                        int nbPointsPerSegment,
                        double errorScale,
                        std::vector<ParametricPoint >* pointsSingleList,
                        RectD* bbox) const;



    /**
     * @brief Evaluates the bezier formed by the feather points.
     * See deCasteljau for details about each parameter
     * Note: the generated points, nor the bounding box will not be offset by the feather distance in output.
     **/
    void evaluateFeatherPointsAtTime(bool applyFeatherDistance,
                                     TimeValue time,
                                     ViewIdx view,
                                     const RenderScale &scale,
                                     DeCasteljauAlgorithmEnum algo,
                                     int nbPointsPerSegment,
                                     double errorScale,
                                     std::vector<ParametricPoint >* pointsSingleList,
                                     RectD* bbox) const;

public:

    /**
     * @brief Returns the bounding box of the bezier.
     **/
    virtual RectD getBoundingBox(TimeValue time,ViewIdx view) const OVERRIDE;

    static RectD getBezierSegmentListBbox(const std::list<BezierCPPtr > & points,
                                          double featherDistance,
                                          TimeValue time,
                                          const Transform::Matrix3x3& transform);

    /**
     * @brief Returns the control points of the bezier curve. This can only ever be called on the main thread.
     **/
    std::list< BezierCPPtr >  getControlPoints(ViewIdx view) const;

protected:

    std::list< BezierCPPtr >  getControlPoints_internal(ViewIdx view);

public:

    /**
     * @brief Returns the feather points of the bezier curve. This can only ever be called on the main thread.
     **/
    std::list< BezierCPPtr > getFeatherPoints(ViewIdx view) const;

    enum ControlPointSelectionPrefEnum
    {
        eControlPointSelectionPrefFeatherFirst = 0,
        eControlPointSelectionPrefControlPointFirst,
        eControlPointSelectionPrefWhateverFirst
    };

    /**
     * @brief Returns a pointer to a nearby control point if any. This function  also returns the feather point
     * The first member is the actual point nearby, and the second the counter part (i.e: either the feather point
     * if the first is a control point, or the other way around).
     **/
    std::pair<BezierCPPtr, BezierCPPtr >isNearbyControlPoint(double x, double y, double acceptance, TimeValue time, ViewIdx view, ControlPointSelectionPrefEnum pref, int* index) const;

    /**
     * @brief Given the control point in parameter, return its index in the curve's control points list.
     * If no such control point could be found, -1 is returned.
     **/
    int getControlPointIndex(const BezierCPPtr & cp, ViewIdx view) const;
    int getControlPointIndex(const BezierCP* cp, ViewIdx view) const;

    /**
     * @brief Given the feather point in parameter, return its index in the curve's feather points list.
     * If no such feather point could be found, -1 is returned.
     **/
    int getFeatherPointIndex(const BezierCPPtr & fp, ViewIdx view) const;

    /**
     * @brief Returns the control point at the given index if any, NULL otherwise.
     **/
    BezierCPPtr getControlPointAtIndex(int index, ViewIdx view) const;

    /**
     * @brief Returns the feather point at the given index if any, NULL otherwise.
     **/
    BezierCPPtr getFeatherPointAtIndex(int index, ViewIdx view) const;
    BezierCPPtr getFeatherPointForControlPoint(const BezierCPPtr & cp, ViewIdx view) const;
    BezierCPPtr getControlPointForFeatherPoint(const BezierCPPtr & fp, ViewIdx view) const;

    /**
     * @brief Returns all the control points/feather points within the rectangle
     * given by (l,r,b,t). Each control point is paired with its counter part.
     * The first member is always "the selected point" and the second the counter part.
     * @param mode An integer representing what the function should do.
     * mode == 0: Add all the cp/fp within the rect and their counter parts in the return value
     * mode == 1: Add only the cp within the rect and their respective feather points counter parts
     * mode == 2: Add only the fp within the rect and their repsective control points counter parts
     **/
    std::list< std::pair<BezierCPPtr, BezierCPPtr > > controlPointsWithinRect(TimeValue time, ViewIdx view, double l, double r, double b, double t, double acceptance, int mode) const;

    static void leftDerivativeAtPoint(TimeValue time, const BezierCP & p, const BezierCP & prev, const Transform::Matrix3x3& transform, double *dx, double *dy);
    static void rightDerivativeAtPoint(TimeValue time, const BezierCP & p, const BezierCP & next, const Transform::Matrix3x3& transform, double *dx, double *dy);

    /**
     * @brief Computes the location of the feather extent relative to the current feather point position and
     * the given feather distance.
     * In the case the control point and the feather point of the bezier are distinct, this function just makes use
     * of Thales theorem.
       >     * If the feather point and the control point are equal then this function computes the left and right derivative
     * of the bezier at that point to determine the direction in which the extent is.
     * @returns The delta from the given feather point to apply to find out the extent position.
     *
     * Note that the delta will be applied to fp.
     **/
    static void expandToFeatherDistance(const Point & cp,         //< the point
                                         Point* fp,         //< the feather point
                                         double featherDistance_x,         //< feather distance
                                         double featherDistance_y,         //< feather distance
                                         TimeValue time,         //< time
                                         bool clockWise,         //< is the bezier  clockwise oriented or not
                                         const Transform::Matrix3x3& transform,
                                         std::list<BezierCPPtr >::const_iterator prevFp,         //< iterator pointing to the feather before curFp
                                         std::list<BezierCPPtr >::const_iterator curFp,         //< iterator pointing to fp
                                         std::list<BezierCPPtr >::const_iterator nextFp);         //< iterator pointing after curFp
    enum FillRuleEnum
    {
        eFillRuleOddEven,
        eFillRuleWinding
    };

    /**
     * @brief Returns true if the winding number of the polygon is positive 
     **/
    bool isClockwiseOriented(TimeValue time, ViewIdx view) const;

    KnobDoublePtr getFeatherKnob() const;
    KnobDoublePtr getFeatherFallOffKnob() const;
    KnobChoicePtr getFallOffRampTypeKnob() const;

    virtual std::string getBaseItemName() const OVERRIDE FINAL;

    virtual std::string getSerializationClassName() const OVERRIDE FINAL;

    virtual bool canSplitViews() const OVERRIDE FINAL
    {
        return true;
    }

    void evaluateCurveModified();

public:



    bool isAutoKeyingEnabled() const;
    bool isFeatherLinkEnabled() const;
    bool isRippleEditEnabled() const;
    
    /**
     * @brief Must be implemented by the derived class to save the state into
     * the serialization object.
     * Derived implementations must call the parent class implementation.
     **/
    virtual void toSerialization(SERIALIZATION_NAMESPACE::SerializationObjectBase* obj)  OVERRIDE;

    /**
     * @brief Must be implemented by the derived class to load the state from
     * the serialization object.
     * Derived implementations must call the parent class implementation.
     **/
    virtual void fromSerialization(const SERIALIZATION_NAMESPACE::SerializationObjectBase & obj) OVERRIDE;


    virtual void appendToHash(const ComputeHashArgs& args, Hash64* hash) OVERRIDE FINAL;


private:


    virtual void onKeyFrameSet(TimeValue time, ViewSetSpec view) OVERRIDE FINAL;

    virtual void onKeyFrameRemoved(TimeValue time, ViewSetSpec view) OVERRIDE FINAL;

    void onKeyFrameSetForView(TimeValue time, ViewIdx view);

    void onKeyFrameRemovedForView(TimeValue time, ViewIdx view);

    virtual void initializeKnobs() OVERRIDE;

    virtual void fetchRenderCloneKnobs() OVERRIDE FINAL;

    boost::scoped_ptr<BezierPrivate> _imp;
};

<<<<<<< HEAD
inline BezierPtr
toBezier(const KnobHolderPtr& item)
{
    return boost::dynamic_pointer_cast<Bezier>(item);
}


NATRON_NAMESPACE_EXIT;
=======
NATRON_NAMESPACE_EXIT
>>>>>>> fe3f94e2


#endif // Engine_Bezier_h<|MERGE_RESOLUTION|>--- conflicted
+++ resolved
@@ -47,14 +47,11 @@
 
 #include "Engine/EngineFwd.h"
 
-NATRON_NAMESPACE_ENTER;
+
+NATRON_NAMESPACE_ENTER
+
 
 #define ROTO_BEZIER_EVAL_ITERATIVE
-
-<<<<<<< HEAD
-=======
-NATRON_NAMESPACE_ENTER
->>>>>>> fe3f94e2
 
 
 /**
@@ -640,7 +637,7 @@
     boost::scoped_ptr<BezierPrivate> _imp;
 };
 
-<<<<<<< HEAD
+
 inline BezierPtr
 toBezier(const KnobHolderPtr& item)
 {
@@ -648,10 +645,6 @@
 }
 
 
-NATRON_NAMESPACE_EXIT;
-=======
 NATRON_NAMESPACE_EXIT
->>>>>>> fe3f94e2
-
 
 #endif // Engine_Bezier_h