/* ***** BEGIN LICENSE BLOCK *****
 * This file is part of Natron <http://www.natron.fr/>,
 * Copyright (C) 2013-2017 INRIA and Alexandre Gauthier-Foichat
 *
 * Natron is free software: you can redistribute it and/or modify
 * it under the terms of the GNU General Public License as published by
 * the Free Software Foundation; either version 2 of the License, or
 * (at your option) any later version.
 *
 * Natron is distributed in the hope that it will be useful,
 * but WITHOUT ANY WARRANTY; without even the implied warranty of
 * MERCHANTABILITY or FITNESS FOR A PARTICULAR PURPOSE.  See the
 * GNU General Public License for more details.
 *
 * You should have received a copy of the GNU General Public License
 * along with Natron.  If not, see <http://www.gnu.org/licenses/gpl-2.0.html>
 * ***** END LICENSE BLOCK ***** */

#ifndef NATRON_ENGINE_KNOBTYPES_H
#define NATRON_ENGINE_KNOBTYPES_H

// ***** BEGIN PYTHON BLOCK *****
// from <https://docs.python.org/3/c-api/intro.html#include-files>:
// "Since Python may define some pre-processor definitions which affect the standard headers on some systems, you must include Python.h before any standard headers are included."
#include <Python.h>
// ***** END PYTHON BLOCK *****

#include "Global/Macros.h"

#include <vector>
#include <string>
#include <map>

CLANG_DIAG_OFF(deprecated)
#include <QtCore/QCoreApplication>
#include <QtCore/QObject>
CLANG_DIAG_ON(deprecated)
#include <QtCore/QVector>
#include <QtCore/QMutex>
#include <QtCore/QString>

#include "Global/GlobalDefines.h"
#include "Engine/ChoiceOption.h"
#include "Engine/Knob.h"
#include "Engine/ViewIdx.h"

#include "Engine/EngineFwd.h"
#include "Engine/ChoiceOption.h"

NATRON_NAMESPACE_ENTER;

#define kFontSizeTag "<font size=\""
#define kFontColorTag "color=\""
#define kFontFaceTag "face=\""
#define kFontEndTag "</font>"
#define kBoldStartTag "<b>"
#define kBoldEndTag "</b>"
#define kItalicStartTag "<i>"
#define kItalicEndTag "</i>"

<<<<<<< HEAD
#define kColorKnobDefaultUIColorspaceName "sRGB"
=======
NATRON_NAMESPACE_ENTER
>>>>>>> fe3f94e2

inline KnobBoolBasePtr
toKnobBoolBase(const KnobIPtr& knob)
{
    return boost::dynamic_pointer_cast<KnobBoolBase>(knob);
}

inline KnobDoubleBasePtr
toKnobDoubleBase(const KnobIPtr& knob)
{
    return boost::dynamic_pointer_cast<KnobDoubleBase>(knob);
}

inline KnobIntBasePtr
toKnobIntBase(const KnobIPtr& knob)
{
    return boost::dynamic_pointer_cast<KnobIntBase>(knob);
}

inline KnobStringBasePtr
toKnobStringBase(const KnobIPtr& knob)
{
    return boost::dynamic_pointer_cast<KnobStringBase>(knob);
}

/******************************KnobInt**************************************/
struct KnobIntPrivate;
class KnobInt
    : public QObject, public KnobIntBase
{
GCC_DIAG_SUGGEST_OVERRIDE_OFF
    Q_OBJECT
GCC_DIAG_SUGGEST_OVERRIDE_ON

private: // derives from KnobI
    // TODO: enable_shared_from_this
    // constructors should be privatized in any class that derives from boost::enable_shared_from_this<>

    KnobInt(const KnobHolderPtr& holder,
            const std::string &name,
            int dimension);

    KnobInt(const KnobHolderPtr& holder, const KnobIPtr& mainKnob);

public:
    static KnobHelperPtr create(const KnobHolderPtr& holder,
                             const std::string &name,
                             int dimension)
    {
        return KnobHelperPtr(new KnobInt(holder, name, dimension));
    }

    static KnobHelperPtr createRenderClone(const KnobHolderPtr& holder,
                                           const KnobIPtr& mainKnob)
    {
        return KnobIntPtr(new KnobInt(holder, mainKnob));
    }

    virtual ~KnobInt();

    virtual bool isAnimatedByDefault() const OVERRIDE FINAL
    {
        return true;
    }

    void disableSlider();


    bool isSliderDisabled() const;

    static const std::string & typeNameStatic();

    void setAsRectangle();

    bool isRectangle() const;

    void setValueCenteredInSpinBox(bool enabled);

    bool isValueCenteredInSpinBox() const;

    // For 2D int parameters, the UI will have a keybind recorder
    // and the first dimension stores the symbol and the 2nd the modifiers
    void setAsShortcutKnob(bool isShortcutKnob);
    bool isShortcutKnob() const;
public:

    virtual bool supportsInViewerContext() const OVERRIDE FINAL WARN_UNUSED_RETURN
    {
        return true;
    }

    void setIncrement(int incr, DimIdx index = DimIdx(0));

    void setIncrement(const std::vector<int> &incr);

    const std::vector<int> &getIncrements() const;


Q_SIGNALS:


    void incrementChanged(double incr, DimIdx index);

private:


    virtual bool canAnimate() const OVERRIDE FINAL;
    virtual const std::string & typeName() const OVERRIDE FINAL;

private:

    boost::shared_ptr<KnobIntPrivate> _imp;
   
    static const std::string _typeNameStr;
};

inline KnobIntPtr
toKnobInt(const KnobIPtr& knob)
{
    return boost::dynamic_pointer_cast<KnobInt>(knob);
}

/******************************KnobBool**************************************/

class KnobBool
    :  public KnobBoolBase
{
private: // derives from KnobI
    // TODO: enable_shared_from_this
    // constructors should be privatized in any class that derives from boost::enable_shared_from_this<>

    KnobBool(const KnobHolderPtr& holder,
             const std::string &name,
             int dimension);

    KnobBool(const KnobHolderPtr& holder, const KnobIPtr& mainKnob);

public:
    static KnobHelperPtr create(const KnobHolderPtr& holder,
                                const std::string &name,
                                int dimension)
    {
        return KnobHelperPtr(new KnobBool(holder, name, dimension));
    }
    
    static KnobHelperPtr createRenderClone(const KnobHolderPtr& holder,
                                           const KnobIPtr& mainKnob)
    {
        return KnobBoolPtr(new KnobBool(holder, mainKnob));
    }


    virtual bool isAnimatedByDefault() const OVERRIDE FINAL
    {
        return false;
    }

    /// Can this type be animated?
    /// BooleanParam animation may not be quite perfect yet,
    /// @see Curve::getValueAt() for the animation code.
    static bool canAnimateStatic()
    {
        return true;
    }

    static const std::string & typeNameStatic();
    virtual bool supportsInViewerContext() const OVERRIDE FINAL WARN_UNUSED_RETURN
    {
        return true;
    }


private:

    virtual bool canAnimate() const OVERRIDE FINAL;
    virtual const std::string & typeName() const OVERRIDE FINAL;

private:
    static const std::string _typeNameStr;
};

inline KnobBoolPtr
toKnobBool(const KnobIPtr& knob)
{
    return boost::dynamic_pointer_cast<KnobBool>(knob);
}

/******************************KnobDouble**************************************/

struct KnobDoublePrivate;
class KnobDouble
    :  public QObject, public KnobDoubleBase
{
GCC_DIAG_SUGGEST_OVERRIDE_OFF
    Q_OBJECT
GCC_DIAG_SUGGEST_OVERRIDE_ON

private: // derives from KnobI
    // TODO: enable_shared_from_this
    // constructors should be privatized in any class that derives from boost::enable_shared_from_this<>

    KnobDouble(const KnobHolderPtr& holder,
               const std::string &name,
               int dimension);

    KnobDouble(const KnobHolderPtr& holder, const KnobIPtr& mainKnob);

public:
    static KnobHelperPtr create(const KnobHolderPtr& holder,
                                const std::string &name,
                                int dimension)
    {
        return KnobHelperPtr(new KnobDouble(holder, name, dimension));
    }

    static KnobHelperPtr createRenderClone(const KnobHolderPtr& holder,
                                           const KnobIPtr& mainKnob)
    {
        return KnobDoublePtr(new KnobDouble(holder, mainKnob));
    }

    virtual ~KnobDouble();

    virtual bool isAnimatedByDefault() const OVERRIDE FINAL
    {
        return true;
    }

    virtual bool supportsInViewerContext() const OVERRIDE FINAL WARN_UNUSED_RETURN
    {
        return true;
    }

    void disableSlider();

    bool isSliderDisabled() const;

    const std::vector<double> &getIncrements() const;
    const std::vector<int> &getDecimals() const;

    void setIncrement(double incr, DimIdx index = DimIdx(0));

    void setDecimals(int decis, DimIdx index = DimIdx(0));

    void setIncrement(const std::vector<double> &incr);

    void setDecimals(const std::vector<int> &decis);

    static const std::string & typeNameStatic();

    ValueIsNormalizedEnum getValueIsNormalized(DimIdx dimension) const;

    void setValueIsNormalized(DimIdx dimension,
                              ValueIsNormalizedEnum state);
    void setSpatial(bool spatial);

    bool getIsSpatial() const;
    /**
     * @brief Normalize the default values, set the _defaultValuesAreNormalized to true and
     * calls setDefaultValue with the good parameters.
     * Later when restoring the default values, this flag will be used to know whether we need
     * to denormalize the default stored values to the set the "live" values.
     * Hence this SHOULD NOT bet set for old deprecated < OpenFX 1.2 normalized parameters otherwise
     * they would be denormalized before being passed to the plug-in.
     *
     * If *all* the following conditions hold:
     * - this is a double value
     * - this is a non normalised spatial double parameter, i.e. kOfxParamPropDoubleType is set to one of
     *   - kOfxParamDoubleTypeX
     *   - kOfxParamDoubleTypeXAbsolute
     *   - kOfxParamDoubleTypeY
     *   - kOfxParamDoubleTypeYAbsolute
     *   - kOfxParamDoubleTypeXY
     *   - kOfxParamDoubleTypeXYAbsolute
     * - kOfxParamPropDefaultCoordinateSystem is set to kOfxParamCoordinatesNormalised
     * Knob<T>::resetToDefaultValue should denormalize
     * the default value, using the input size.
     * Input size be defined as the first available of:
     * - the RoD of the "Source" clip
     * - the RoD of the first non-mask non-optional input clip (in case there is no "Source" clip) (note that if these clips are not connected, you get the current project window, which is the default value for GetRegionOfDefinition)

     * see http://openfx.sourceforge.net/Documentation/1.3/ofxProgrammingReference.html#kOfxParamPropDefaultCoordinateSystem
     * and http://openfx.sourceforge.net/Documentation/1.3/ofxProgrammingReference.html#APIChanges_1_2_SpatialParameters
     **/
    void setDefaultValuesAreNormalized(bool normalized);

    /**
     * @brief Returns whether the default values are stored normalized or not.
     **/
    bool getDefaultValuesAreNormalized() const;

    /**
     * @brief Denormalize the given value according to the RoD of the attached effect's input's RoD.
     * WARNING: Can only be called once setValueIsNormalized has been called!
     **/
    double denormalize(DimIdx dimension, TimeValue time, double value) const;

    /**
     * @brief Normalize the given value according to the RoD of the attached effect's input's RoD.
     * WARNING: Can only be called once setValueIsNormalized has been called!
     **/
    double normalize(DimIdx dimension, TimeValue time, double value) const;

    void setAsRectangle();

    bool isRectangle() const;
Q_SIGNALS:

    void incrementChanged(double incr, DimIdx index);

    void decimalsChanged(int deci, DimIdx index);

private:

    virtual bool hasModificationsVirtual(const KnobDimViewBasePtr& data, DimIdx dimension) const OVERRIDE FINAL;

    virtual bool canAnimate() const OVERRIDE FINAL;
    virtual const std::string & typeName() const OVERRIDE FINAL;

private:

    boost::shared_ptr<KnobDoublePrivate> _imp;

    static const std::string _typeNameStr;
};

inline KnobDoublePtr
toKnobDouble(const KnobIPtr& knob)
{
    return boost::dynamic_pointer_cast<KnobDouble>(knob);
}

/******************************KnobButton**************************************/

struct KnobButtonPrivate;
class KnobButton
    : public KnobBoolBase
{
private: // derives from KnobI
    // TODO: enable_shared_from_this
    // constructors should be privatized in any class that derives from boost::enable_shared_from_this<>

    KnobButton(const KnobHolderPtr& holder,
               const std::string &name,
               int dimension);

    KnobButton(const KnobHolderPtr& holder, const KnobIPtr& mainKnob);

public:
    static KnobHelperPtr create(const KnobHolderPtr& holder,
                                const std::string &name,
                                int dimension)
    {
        return KnobHelperPtr(new KnobButton(holder, name, dimension));
    }

    static KnobHelperPtr createRenderClone(const KnobHolderPtr& holder,
                                           const KnobIPtr& mainKnob)
    {
        return KnobButtonPtr(new KnobButton(holder, mainKnob));
    }

    virtual ~KnobButton();

    virtual bool canSplitViews() const OVERRIDE FINAL
    {
        return false;
    }

    static const std::string & typeNameStatic();

    void setAsRenderButton();

    bool isRenderButton() const;

    // Trigger the knobChanged handler for this knob
    // Returns true if the knobChanged handler was caught and an action was done
    bool trigger();

    virtual bool supportsInViewerContext() const OVERRIDE FINAL WARN_UNUSED_RETURN
    {
        return true;
    }

    void setCheckable(bool b);

    bool getIsCheckable() const;

    void setAsToolButtonAction(bool b);

    bool getIsToolButtonAction() const;

    virtual bool isAnimatedByDefault() const OVERRIDE FINAL
    {
        return false;
    }

private:


    virtual bool canAnimate() const OVERRIDE FINAL;
    virtual const std::string & typeName() const OVERRIDE FINAL;

private:
    static const std::string _typeNameStr;
    

    boost::shared_ptr<KnobButtonPrivate> _imp;
};

inline KnobButtonPtr
toKnobButton(const KnobIPtr& knob)
{
    return boost::dynamic_pointer_cast<KnobButton>(knob);
}

/******************************KnobChoice**************************************/



class ChoiceKnobDimView : public ValueKnobDimView<int>
{
public:

    // For a choice parameter we need to know the strings
    std::vector<ChoiceOption> menuOptions;

    // For choice parameters the value is held by a string because if the option disappears from the menu
    // we still need to remember the user choice
    ChoiceOption activeEntry;

    //  Each item in the list will add a separator after the index specified by the integer.
    std::vector<int> separators;

    // Optional shortcuts visible for menu entries. All items in the menu don't need a shortcut
    // so they are mapped against their index. The string corresponds to a shortcut ID that was registered
    // on the node during the getPluginShortcuts function on the same node.
    std::map<int, std::string> shortcuts;

    // Optional icons for menu entries. All items in the menu don't need an icon
    // so they are mapped against their index.
    std::map<int, std::string> menuIcons;

    // A pointer to a callback called when the "new" item is invoked for a knob.
    // If not set the menu will not have the "new" item in the menu.
    typedef void (*KnobChoiceNewItemCallback)(const KnobChoicePtr& knob);
    KnobChoiceNewItemCallback addNewChoiceCallback;

    // When not empty, the size of the combobox will be fixed so that the content of this string can be displayed entirely.
    // This is so that the combobox can have a fixed custom width.
    std::string textToFitHorizontally;

    // When true the menu is considered cascading
    bool isCascading;

    // For choice menus that may change the entry that was selected by the user may disappear.
    // In this case, if this flag is true a warning will be displayed next to the menu.
    bool showMissingEntryWarning;

    // When the entry corresponding to the index is selected, the combobox frame will get the associated color.
    std::map<int, RGBAColourD> menuColors;

    ChoiceKnobDimView();

    virtual ~ChoiceKnobDimView()
    {
        
    }

    virtual bool setValueAndCheckIfChanged(const int& value) OVERRIDE;

    virtual bool copy(const CopyInArgs& inArgs, CopyOutArgs* outArgs) OVERRIDE;
};


typedef boost::shared_ptr<ChoiceKnobDimView> ChoiceKnobDimViewPtr;

inline ChoiceKnobDimViewPtr
toChoiceKnobDimView(const KnobDimViewBasePtr& data)
{
    return boost::dynamic_pointer_cast<ChoiceKnobDimView>(data);
}

struct KnobChoicePrivate;
class KnobChoice
    : public QObject, public KnobIntBase
{
GCC_DIAG_SUGGEST_OVERRIDE_OFF
    Q_OBJECT
GCC_DIAG_SUGGEST_OVERRIDE_ON


private: // derives from KnobI
    // TODO: enable_shared_from_this
    // constructors should be privatized in any class that derives from boost::enable_shared_from_this<>

    KnobChoice(const KnobHolderPtr& holder,
               const std::string &name,
               int dimension);

    KnobChoice(const KnobHolderPtr& holder, const KnobIPtr& mainInstance);

public:

    static KnobHelperPtr create(const KnobHolderPtr& holder,
                                const std::string &name,
                                int dimension)
    {
        return KnobHelperPtr(new KnobChoice(holder, name, dimension));
    }

    static KnobHelperPtr createRenderClone(const KnobHolderPtr& holder,
                                           const KnobIPtr& mainKnob)
    {
        return KnobChoicePtr(new KnobChoice(holder, mainKnob));
    }

    virtual ~KnobChoice();

    virtual bool isAnimatedByDefault() const OVERRIDE FINAL
    {
        return false;
    }

    virtual bool supportsInViewerContext() const OVERRIDE FINAL WARN_UNUSED_RETURN
    {
        return true;
    }

    /**
     * @brief Fills-up the menu with the given entries and optionnally their tooltip.
     * @param entriesHelp Can either be empty, meaning no-tooltip or must be of the size of the entries.
     * @param mergingFunctor If not set, the internal menu will be completely reset and replaced with the given entries.
     * Otherwise the internal menu entries will be merged with the given entries according to this equality functor.
     * @param mergingData Can be passed when mergingFunctor is not null to speed up the comparisons.
     *
     * @returns true if something changed, false otherwise.
     **/

    bool populateChoices(const std::vector<ChoiceOption>& entries);

    /**
     * @brief Set optional shortcuts visible for menu entries. All items in the menu don't need a shortcut
     * so they are mapped against their index. The string corresponds to a shortcut ID that was registered
     * on the node during the getPluginShortcuts function on the same node.
     **/
    void setShortcuts(const std::map<int, std::string>& shortcuts);
    std::map<int, std::string> getShortcuts() const;

    /**
     * @brief Set optional icons for menu entries. All items in the menu don't need an icon
     * so they are mapped against their index.
     **/
    void setIcons(const std::map<int, std::string>& icons);
    std::map<int, std::string> getIcons() const;


    /**
     * @brief Set a list of separators. Each item in the list will add a separator after the index
     * specified by the integer.
     **/
    void setSeparators(const std::vector<int>& separators);
    std::vector<int> getSeparators() const;

    /**
     * @brief Clears the menu, the current index will no longer correspond to a valid entry
     **/
    void resetChoices(ViewSetSpec view = ViewSetSpec::all());


    /**
     * @brief Append an option to the menu 
     * @param help Optionnally specify the tooltip that should be displayed when the user hovers the entry in the menu
     **/
    void appendChoice( const ChoiceOption& option, ViewSetSpec view = ViewSetSpec::all() );

    /**
     * @brief Returns true if the entry for the given view is valid, that is: it still belongs to the menu entries.
     **/
    bool isActiveEntryPresentInEntries(ViewIdx view) const;

    /**
     * @brief Get all menu entries
     **/
    std::vector<ChoiceOption> getEntries(ViewIdx view = ViewIdx(0)) const;

    /**
     * @brief Get one menu entry. Throws an invalid_argument exception if index is invalid
     **/
    ChoiceOption getEntry(int v, ViewIdx view = ViewIdx(0)) const;

    /**
     * @brief Get the active entry text
     **/
    ChoiceOption getActiveEntry(ViewIdx view = ViewIdx(0));

    /**
     * @brief Set the active entry text. If the view does not exist in the knob an invalid
     * argument exception is thrown
     **/
    void setActiveEntry(const ChoiceOption& entry, ViewSetSpec view = ViewSetSpec::all());

    int getNumEntries(ViewIdx view = ViewIdx(0)) const;

    /// Can this type be animated?
    /// ChoiceParam animation may not be quite perfect yet,
    /// @see Curve::getValueAt() for the animation code.
    static bool canAnimateStatic()
    {
        return true;
    }

    static const std::string & typeNameStatic();
    std::string getHintToolTipFull() const;

    static int choiceMatch(const std::string& choice, const std::vector<ChoiceOption>& entries, ChoiceOption* matchedEntry);


    /**
     * @brief When set the menu will have a "New" entry which the user can select to create a new entry on its own.
     **/
    void setNewOptionCallback(ChoiceKnobDimView::KnobChoiceNewItemCallback callback);

    ChoiceKnobDimView::KnobChoiceNewItemCallback getNewOptionCallback() const;

    void setCascading(bool cascading);

    bool isCascading() const;

    /// set the KnobChoice value from the label
    ValueChangedReturnCodeEnum setValueFromID(const std::string & value, ViewSetSpec view = ViewSetSpec::all(), ValueChangedReasonEnum reason = eValueChangedReasonUserEdited);

    /// set the KnobChoice default value from the label
    void setDefaultValueFromID(const std::string & value);
    void setDefaultValueFromIDWithoutApplying(const std::string & value);

    void setMissingEntryWarningEnabled(bool enabled);
    bool isMissingEntryWarningEnabled() const;

    void setColorForIndex(int index, const RGBAColourD& color);
    bool getColorForIndex(int index, RGBAColourD* color) const;


    void setTextToFitHorizontally(const std::string& text);
    std::string getTextToFitHorizontally() const;

    virtual bool canLinkWith(const KnobIPtr & other, DimIdx thisDimension, ViewIdx thisView, DimIdx otherDim, ViewIdx otherView, std::string* error) const OVERRIDE WARN_UNUSED_RETURN;

    virtual void onLinkChanged() OVERRIDE FINAL;

    virtual bool hasDefaultValueChanged(DimIdx dimension) const OVERRIDE FINAL;

    virtual void setCurrentDefaultValueAsInitialValue() OVERRIDE FINAL;

    std::string getDefaultEntryID() const;

Q_SIGNALS:

    void populated();
    void entriesReset();
    void entryAppended();

private:

    virtual void onDefaultValueChanged(DimSpec dimension) OVERRIDE FINAL;

    virtual bool hasModificationsVirtual(const KnobDimViewBasePtr& data, DimIdx dimension) const OVERRIDE FINAL;


    void findAndSetOldChoice();

    virtual bool canAnimate() const OVERRIDE FINAL;
    virtual const std::string & typeName() const OVERRIDE FINAL;

    virtual KnobDimViewBasePtr createDimViewData() const OVERRIDE;


private:

    static const std::string _typeNameStr;
    boost::scoped_ptr<KnobChoicePrivate> _imp;

};

inline KnobChoicePtr
toKnobChoice(const KnobIPtr& knob)
{
    return boost::dynamic_pointer_cast<KnobChoice>(knob);
}

/******************************KnobSeparator**************************************/

class KnobSeparator
    : public KnobBoolBase
{
private: // derives from KnobI
    // TODO: enable_shared_from_this
    // constructors should be privatized in any class that derives from boost::enable_shared_from_this<>

    KnobSeparator(const KnobHolderPtr& holder,
                  const std::string &name,
                  int dimension);

    KnobSeparator(const KnobHolderPtr& holder, const KnobIPtr& mainInstance);
public:
    static KnobHelperPtr create(const KnobHolderPtr& holder,
                                const std::string &name,
                                int dimension)
    {
        return KnobHelperPtr(new KnobSeparator(holder, name, dimension));
    }

    static KnobHelperPtr createRenderClone(const KnobHolderPtr& holder,
                                           const KnobIPtr& mainKnob)
    {
        return KnobSeparatorPtr(new KnobSeparator(holder, mainKnob));
    }

    virtual bool canSplitViews() const OVERRIDE FINAL
    {
        return false;
    }

    static const std::string & typeNameStatic();
    virtual bool supportsInViewerContext() const OVERRIDE FINAL WARN_UNUSED_RETURN
    {
        return true;
    }

    virtual bool isAnimatedByDefault() const OVERRIDE FINAL
    {
        return false;
    }

private:


    virtual bool canAnimate() const OVERRIDE FINAL;
    virtual const std::string & typeName() const OVERRIDE FINAL;

private:
    static const std::string _typeNameStr;
};

inline KnobSeparatorPtr
toKnobSeparator(const KnobIPtr& knob)
{
    return boost::dynamic_pointer_cast<KnobSeparator>(knob);
}

/******************************RGBA_KNOB**************************************/

/**
 * @brief A color knob with of variable dimension. Each color is a double ranging in [0. , 1.]
 * In dimension 1 the knob will have a single channel being a gray-scale
 * In dimension 3 the knob will have 3 channel R,G,B
 * In dimension 4 the knob will have R,G,B and A channels.
 **/
struct KnobColorPrivate;
class KnobColor
    :  public QObject, public KnobDoubleBase
{
GCC_DIAG_SUGGEST_OVERRIDE_OFF
    Q_OBJECT
GCC_DIAG_SUGGEST_OVERRIDE_ON

private: // derives from KnobI
    // TODO: enable_shared_from_this
    // constructors should be privatized in any class that derives from boost::enable_shared_from_this<>

    KnobColor(const KnobHolderPtr& holder,
              const std::string &name,
              int dimension);

    KnobColor(const KnobHolderPtr& holder, const KnobIPtr& mainInstance);

public:
    static KnobHelperPtr create(const KnobHolderPtr& holder,
                                const std::string &name,
                                int dimension)
    {
        return KnobHelperPtr(new KnobColor(holder, name, dimension));
    }

    static KnobHelperPtr createRenderClone(const KnobHolderPtr& holder,
                                           const KnobIPtr& mainKnob)
    {
        return KnobColorPtr(new KnobColor(holder, mainKnob));
    }

    virtual ~KnobColor();

    static const std::string & typeNameStatic();

    void setPickingEnabled(ViewSetSpec view, bool enabled)
    {
        Q_EMIT pickingEnabled(view, enabled);
    }

    /**
     * @brief When simplified, the GUI of the knob should not have any spinbox and sliders but just a label to click and openup a color dialog
     **/
    void setSimplified(bool simp);
    bool isSimplified() const;

    void setUIColorspaceName(const std::string& csName);
    const std::string& getUIColorspaceName() const;

    void setInternalColorspaceName(const std::string& csName);
    const std::string& getInternalColorspaceName() const;

    virtual bool supportsInViewerContext() const OVERRIDE FINAL WARN_UNUSED_RETURN
    {
        return true;
    }

    virtual bool isAnimatedByDefault() const OVERRIDE FINAL
    {
        return true;
    }


Q_SIGNALS:

    void pickingEnabled(ViewSetSpec,bool);

    void minMaxChanged(double mini, double maxi, int index = 0);

    void displayMinMaxChanged(double mini, double maxi, int index = 0);

private:


    virtual bool canAnimate() const OVERRIDE FINAL;
    virtual const std::string & typeName() const OVERRIDE FINAL;

private:

    static const std::string _typeNameStr;

    boost::shared_ptr<KnobColorPrivate> _imp;
};

inline KnobColorPtr
toKnobColor(const KnobIPtr& knob)
{
    return boost::dynamic_pointer_cast<KnobColor>(knob);
}

/******************************KnobString**************************************/

struct KnobStringPrivate;
class KnobString
    : public AnimatingKnobStringHelper
{
private: // derives from KnobI
    // TODO: enable_shared_from_this
    // constructors should be privatized in any class that derives from boost::enable_shared_from_this<>

    KnobString(const KnobHolderPtr& holder,
               const std::string &name,
               int dimension);

    KnobString(const KnobHolderPtr& holder, const KnobIPtr& mainInstance);

public:
    static KnobHelperPtr create(const KnobHolderPtr& holder,
                                const std::string &name,
                                int dimension)
    {
        return KnobHelperPtr(new KnobString(holder, name, dimension));
    }

    static KnobHelperPtr createRenderClone(const KnobHolderPtr& holder,
                                           const KnobIPtr& mainKnob)
    {
        return KnobStringPtr(new KnobString(holder, mainKnob));
    }

    virtual ~KnobString();

    virtual bool isAnimatedByDefault() const OVERRIDE FINAL
    {
        return false;
    }

    /// Can this type be animated?
    /// String animation consists in setting constant strings at
    /// each keyframe, which are valid until the next keyframe.
    /// It can be useful for titling/subtitling.
    static bool canAnimateStatic()
    {
        return true;
    }

    static const std::string & typeNameStatic();

    void setAsMultiLine();

    void setUsesRichText(bool useRichText);

    bool isMultiLine() const;

    bool usesRichText() const;

    void setAsCustomHTMLText(bool custom);

    bool isCustomHTMLText() const;

    void setAsLabel();

    bool isLabel() const;

    void setAsCustom();

    bool isCustomKnob() const;

    virtual bool supportsInViewerContext() const OVERRIDE FINAL WARN_UNUSED_RETURN;

    int getFontSize() const;

    void setFontSize(int size);

    std::string getFontFamily() const;

    void setFontFamily(const std::string& family);

    void getFontColor(double* r, double* g, double* b) const;

    void setFontColor(double r, double g, double b);

    bool getItalicActivated() const;

    void setItalicActivated(bool b) ;

    bool getBoldActivated() const;

    void setBoldActivated(bool b) ;

    /**
     * @brief Relevant for multi-lines with rich text enables. It tells if
     * the string has content without the html tags
     **/
    bool hasContentWithoutHtmlTags();

    static int getDefaultFontPointSize();

    static bool parseFont(const QString & s, int *fontSize, QString* fontFamily, bool* isBold, bool* isItalic, double* r, double *g, double* b);

    /**
     * @brief Make a html friendly font tag from font properties
     **/
    static QString makeFontTag(const QString& family, int fontSize, double r, double g, double b);

    /**
     * @brief Surround the given text by the given font tag
     **/
    static QString decorateTextWithFontTag(const QString& family, int fontSize, double r, double g, double b, bool isBold, bool isItalic, const QString& text);

    /**
     * @brief Remove any custom Natron html tag content from the given text and returned a stripped version of it.
     **/
    static QString removeNatronHtmlTag(QString text);

    /**
     * @brief Get the content in between custom Natron html tags if any
     **/
    static QString getNatronHtmlTagContent(QString text);

    /**
     * @brief The goal here is to remove all the tags added automatically by Natron (like font color,size family etc...)
     * so the user does not see them in the user interface. Those tags are  present in the internal value held by the knob.
     **/
    static QString removeAutoAddedHtmlTags(QString text, bool removeNatronTag = true);

    QString decorateStringWithCurrentState(const QString& str);

    /**
     * @brief Same as getValue() but decorates the string with the current font state. Only useful if rich text has been enabled
     **/
    QString getValueDecorated(TimeValue time, ViewIdx view);

private:

    virtual bool canAnimate() const OVERRIDE FINAL;
    virtual const std::string & typeName() const OVERRIDE FINAL;

private:
    static const std::string _typeNameStr;


    boost::shared_ptr<KnobStringPrivate> _imp;
};

inline KnobStringPtr
toKnobString(const KnobIPtr& knob)
{
    return boost::dynamic_pointer_cast<KnobString>(knob);
}

/******************************KnobGroup**************************************/

struct KnobGroupPrivate;
class KnobGroup
    :  public QObject, public KnobBoolBase
{
GCC_DIAG_SUGGEST_OVERRIDE_OFF
    Q_OBJECT
GCC_DIAG_SUGGEST_OVERRIDE_ON

    boost::shared_ptr<KnobGroupPrivate> _imp;

private: // derives from KnobI
    // TODO: enable_shared_from_this
    // constructors should be privatized in any class that derives from boost::enable_shared_from_this<>

    KnobGroup(const KnobHolderPtr& holder,
              const std::string &name,
              int dimension);

    KnobGroup(const KnobHolderPtr& holder, const KnobIPtr& mainInstance);

public:
    static KnobHelperPtr create(const KnobHolderPtr& holder,
                                const std::string &name,
                                int dimension)
    {
        return KnobHelperPtr(new KnobGroup(holder, name, dimension));
    }

    static KnobHelperPtr createRenderClone(const KnobHolderPtr& holder,
                                           const KnobIPtr& mainKnob)
    {
        return KnobGroupPtr(new KnobGroup(holder, mainKnob));
    }

    virtual ~KnobGroup();

    virtual bool isAnimatedByDefault() const OVERRIDE FINAL
    {
        return false;
    }

    virtual bool canSplitViews() const OVERRIDE FINAL
    {
        return false;
    }

    void addKnob(const KnobIPtr& k);
    void removeKnob(const KnobIPtr& k);

    bool moveOneStepUp(const KnobIPtr& k);
    bool moveOneStepDown(const KnobIPtr& k);

    void insertKnob(int index, const KnobIPtr& k);

    std::vector< KnobIPtr > getChildren() const;

    void setAsTab();

    bool isTab() const;

    void setAsToolButton(bool b);
    bool getIsToolButton() const;

    void setAsDialog(bool b);
    bool getIsDialog() const;

    static const std::string & typeNameStatic();

private:

    virtual bool canAnimate() const OVERRIDE FINAL;
    virtual const std::string & typeName() const OVERRIDE FINAL;

private:

    static const std::string _typeNameStr;
};

inline KnobGroupPtr
toKnobGroup(const KnobIPtr& knob)
{
    return boost::dynamic_pointer_cast<KnobGroup>(knob);
}

/******************************PAGE_KNOB**************************************/

struct KnobPagePrivate;
class KnobPage
    :  public QObject, public KnobBoolBase
{
GCC_DIAG_SUGGEST_OVERRIDE_OFF
    Q_OBJECT
GCC_DIAG_SUGGEST_OVERRIDE_ON

private: // derives from KnobI
    // TODO: enable_shared_from_this
    // constructors should be privatized in any class that derives from boost::enable_shared_from_this<>

    KnobPage(const KnobHolderPtr& holder,
             const std::string &name,
             int dimension);

    KnobPage(const KnobHolderPtr& holder, const KnobIPtr& mainInstance);

public:
    static KnobHelperPtr create(const KnobHolderPtr& holder,
                                const std::string &name,
                                int dimension)
    {
        return KnobHelperPtr(new KnobPage(holder, name, dimension));
    }

    static KnobHelperPtr createRenderClone(const KnobHolderPtr& holder,
                                           const KnobIPtr& mainKnob)
    {
        return KnobPagePtr(new KnobPage(holder, mainKnob));
    }

    virtual ~KnobPage();

    virtual bool isAnimatedByDefault() const OVERRIDE FINAL
    {
        return false;
    }

    virtual bool canSplitViews() const OVERRIDE FINAL
    {
        return false;
    }

    void addKnob(const KnobIPtr& k);

    void setAsToolBar(bool b);

    bool getIsToolBar() const;

    bool moveOneStepUp(const KnobIPtr& k);
    bool moveOneStepDown(const KnobIPtr& k);

    void removeKnob(const KnobIPtr& k);

    void insertKnob(int index, const KnobIPtr& k);

    std::vector< KnobIPtr >  getChildren() const;
    static const std::string & typeNameStatic();

private:
    virtual bool canAnimate() const OVERRIDE FINAL;
    virtual const std::string & typeName() const OVERRIDE FINAL;

private:

    static const std::string _typeNameStr;
    boost::shared_ptr<KnobPagePrivate> _imp;
};

inline KnobPagePtr
toKnobPage(const KnobIPtr& knob)
{
    return boost::dynamic_pointer_cast<KnobPage>(knob);
}

/******************************KnobParametric**************************************/


class ParametricKnobDimView : public ValueKnobDimView<double>
{
public:

    CurvePtr parametricCurve;

    ParametricKnobDimView()
    : parametricCurve()
    {

    }

    virtual ~ParametricKnobDimView()
    {
        
    }

    virtual bool copy(const CopyInArgs& inArgs, CopyOutArgs* outArgs) OVERRIDE;
};

typedef boost::shared_ptr<ParametricKnobDimView> ParametricKnobDimViewPtr;

inline ParametricKnobDimViewPtr
toParametricKnobDimView(const KnobDimViewBasePtr& data)
{
    return boost::dynamic_pointer_cast<ParametricKnobDimView>(data);
}

struct KnobParametricPrivate;
class KnobParametric
    :  public QObject, public KnobDoubleBase
{
GCC_DIAG_SUGGEST_OVERRIDE_OFF
    Q_OBJECT
GCC_DIAG_SUGGEST_OVERRIDE_ON

    
    boost::scoped_ptr<KnobParametricPrivate> _imp;

private: // derives from KnobI
    KnobParametric(const KnobHolderPtr& holder,
                   const std::string &name,
                   int dimension);

    KnobParametric(const KnobHolderPtr& holder, const KnobIPtr& mainInstance);

    virtual void populate() OVERRIDE FINAL;

public:

    static KnobHelperPtr create(const KnobHolderPtr& holder,
                                const std::string &name,
                                int nDims)
    {
        return KnobHelperPtr(new KnobParametric(holder, name, nDims));
    }

    static KnobHelperPtr createRenderClone(const KnobHolderPtr& holder,
                                           const KnobIPtr& mainKnob)
    {
        return KnobParametricPtr(new KnobParametric(holder, mainKnob));
    }

    virtual ~KnobParametric();

    virtual bool isAnimatedByDefault() const OVERRIDE FINAL
    {
        return false;
    }

    virtual bool canSplitViews() const OVERRIDE FINAL
    {
        return false;
    }

    // Don't allow other knobs to slave to this one
    virtual bool canLinkWith(const KnobIPtr & /*other*/, DimIdx /*thisDimension*/, ViewIdx /*thisView*/,  DimIdx /*otherDim*/, ViewIdx /*otherView*/, std::string* /*error*/) const OVERRIDE FINAL;

    virtual void onLinkChanged() OVERRIDE FINAL;

    void setCurveColor(DimIdx dimension, double r, double g, double b);

    void setPeriodic(bool periodic);

    void getCurveColor(DimIdx dimension, double* r, double* g, double* b);

    void setParametricRange(double min, double max);

    void setDefaultCurvesFromCurves();

    std::pair<double, double> getParametricRange() const WARN_UNUSED_RETURN;
    CurvePtr getParametricCurve(DimIdx dimension, ViewIdx view) const;
    CurvePtr getDefaultParametricCurve(DimIdx dimension) const;
    ActionRetCodeEnum addControlPoint(ValueChangedReasonEnum reason, DimIdx dimension, double key, double value, KeyframeTypeEnum interpolation = eKeyframeTypeSmooth) WARN_UNUSED_RETURN;
    ActionRetCodeEnum addControlPoint(ValueChangedReasonEnum reason, DimIdx dimension, double key, double value, double leftDerivative, double rightDerivative, KeyframeTypeEnum interpolation = eKeyframeTypeSmooth) WARN_UNUSED_RETURN;
    ActionRetCodeEnum evaluateCurve(DimIdx dimension, ViewIdx view, double parametricPosition, double *returnValue) const WARN_UNUSED_RETURN;
    ActionRetCodeEnum getNControlPoints(DimIdx dimension, ViewIdx view, int *returnValue) const WARN_UNUSED_RETURN;
    ActionRetCodeEnum getNthControlPoint(DimIdx dimension,
                                  ViewIdx view,
                                  int nthCtl,
                                  double *key,
                                  double *value) const WARN_UNUSED_RETURN;
    ActionRetCodeEnum getNthControlPoint(DimIdx dimension,
                                  ViewIdx view,
                                  int nthCtl,
                                  double *key,
                                  double *value,
                                  double *leftDerivative,
                                  double *rightDerivative) const WARN_UNUSED_RETURN;

    ActionRetCodeEnum setNthControlPointInterpolation(ValueChangedReasonEnum reason,
                                               DimIdx dimension,
                                               ViewSetSpec view,
                                               int nThCtl,
                                               KeyframeTypeEnum interpolation) WARN_UNUSED_RETURN;

    ActionRetCodeEnum setNthControlPoint(ValueChangedReasonEnum reason,
                                  DimIdx dimension,
                                  ViewSetSpec view,
                                  int nthCtl,
                                  double key,
                                  double value) WARN_UNUSED_RETURN;

    ActionRetCodeEnum setNthControlPoint(ValueChangedReasonEnum reason,
                                  DimIdx dimension,
                                  ViewSetSpec view,
                                  int nthCtl,
                                  double key,
                                  double value,
                                  double leftDerivative,
                                  double rightDerivative) WARN_UNUSED_RETURN;


    ActionRetCodeEnum deleteControlPoint(ValueChangedReasonEnum reason, DimIdx dimension, ViewSetSpec view, int nthCtl) WARN_UNUSED_RETURN;
    ActionRetCodeEnum deleteAllControlPoints(ValueChangedReasonEnum reason, DimIdx dimension, ViewSetSpec view) WARN_UNUSED_RETURN;
    static const std::string & typeNameStatic() WARN_UNUSED_RETURN;

    void saveParametricCurves(std::map<std::string,std::list< SERIALIZATION_NAMESPACE::CurveSerialization > >* curves) const;

    void loadParametricCurves(const std::map<std::string,std::list< SERIALIZATION_NAMESPACE::CurveSerialization > >& curves);

    virtual void appendToHash(const ComputeHashArgs& args, Hash64* hash) OVERRIDE FINAL;

    virtual void clearRenderValuesCache() OVERRIDE FINAL;

    //////////// Overriden from AnimatingObjectI
    virtual CurvePtr getAnimationCurve(ViewIdx idx, DimIdx dimension) const OVERRIDE FINAL;
    virtual bool cloneCurve(ViewIdx view, DimIdx dimension, const Curve& curve, double offset, const RangeD* range, const StringAnimationManager* stringAnimation) OVERRIDE;
    virtual void deleteValuesAtTime(const std::list<double>& times, ViewSetSpec view, DimSpec dimension, ValueChangedReasonEnum reason) OVERRIDE;
    virtual bool warpValuesAtTime(const std::list<double>& times, ViewSetSpec view,  DimSpec dimension, const Curve::KeyFrameWarp& warp, std::vector<KeyFrame>* keyframes = 0) OVERRIDE ;
    virtual void removeAnimation(ViewSetSpec view, DimSpec dimension, ValueChangedReasonEnum reason) OVERRIDE ;
    virtual void deleteAnimationBeforeTime(TimeValue time, ViewSetSpec view, DimSpec dimension) OVERRIDE ;
    virtual void deleteAnimationAfterTime(TimeValue time, ViewSetSpec view, DimSpec dimension) OVERRIDE ;
    virtual void setInterpolationAtTimes(ViewSetSpec view, DimSpec dimension, const std::list<double>& times, KeyframeTypeEnum interpolation, std::vector<KeyFrame>* newKeys = 0) OVERRIDE ;
    virtual bool setLeftAndRightDerivativesAtTime(ViewSetSpec view, DimSpec dimension, TimeValue time, double left, double right)  OVERRIDE WARN_UNUSED_RETURN;
    virtual bool setDerivativeAtTime(ViewSetSpec view, DimSpec dimension, TimeValue time, double derivative, bool isLeft) OVERRIDE WARN_UNUSED_RETURN;

    virtual ValueChangedReturnCodeEnum setDoubleValueAtTime(TimeValue time, double value, ViewSetSpec view = ViewSetSpec::all(), DimSpec dimension = DimSpec(0), ValueChangedReasonEnum reason = eValueChangedReasonUserEdited, KeyFrame* newKey = 0) OVERRIDE ;
    virtual void setMultipleDoubleValueAtTime(const std::list<DoubleTimeValuePair>& keys, ViewSetSpec view = ViewSetSpec::all(), DimSpec dimension = DimSpec(0), ValueChangedReasonEnum reason = eValueChangedReasonUserEdited, std::vector<KeyFrame>* newKey = 0) OVERRIDE ;
    virtual void setDoubleValueAtTimeAcrossDimensions(TimeValue time, const std::vector<double>& values, DimIdx dimensionStartIndex = DimIdx(0), ViewSetSpec view = ViewSetSpec::all(), ValueChangedReasonEnum reason = eValueChangedReasonUserEdited, std::vector<ValueChangedReturnCodeEnum>* retCodes = 0) OVERRIDE ;
    virtual void setMultipleDoubleValueAtTimeAcrossDimensions(const PerCurveDoubleValuesList& keysPerDimension, ValueChangedReasonEnum reason = eValueChangedReasonUserEdited) OVERRIDE ;
    //////////// End from AnimatingObjectI

Q_SIGNALS:


    ///emitted when the state of a curve changed at the indicated dimension
    void curveChanged(DimSpec);

    void curveColorChanged(DimSpec);

private:

    CurvePtr getParametricCurveInternal(DimIdx dimension, ViewIdx view, ParametricKnobDimViewPtr* data) const;

    void signalCurveChanged(DimSpec dimension, const KnobDimViewBasePtr& data);

    virtual KnobDimViewBasePtr createDimViewData() const OVERRIDE;

    ValueChangedReturnCodeEnum setKeyFrameInternal(TimeValue time,
                                                   double value,
                                                   DimIdx dimension,
                                                   ViewIdx view,
                                                   KeyFrame* newKey);

    virtual void resetExtraToDefaultValue(DimSpec dimension, ViewSetSpec view) OVERRIDE FINAL;
    virtual bool hasModificationsVirtual(const KnobDimViewBasePtr& data, DimIdx dimension) const OVERRIDE FINAL;
    virtual bool canAnimate() const OVERRIDE FINAL;
    virtual const std::string & typeName() const OVERRIDE FINAL;

    static const std::string _typeNameStr;
};

inline KnobParametricPtr
toKnobParametric(const KnobIPtr& knob)
{
    return boost::dynamic_pointer_cast<KnobParametric>(knob);
}

/**
 * @brief A Table containing strings. The number of columns is static.
 **/
class KnobTable
    : public QObject, public KnobStringBase
{
GCC_DIAG_SUGGEST_OVERRIDE_OFF
    Q_OBJECT
GCC_DIAG_SUGGEST_OVERRIDE_ON

protected: // derives from KnobI, parent of KnobLayer, KnobPath
    // TODO: enable_shared_from_this
    // constructors should be privatized in any class that derives from boost::enable_shared_from_this<>

    KnobTable(const KnobHolderPtr& holder,
              const std::string &name,
              int dimension);


    KnobTable(const KnobHolderPtr& holder,
              const KnobIPtr& mainInstance);
    
public:
    virtual ~KnobTable();

    virtual bool isAnimatedByDefault() const OVERRIDE FINAL
    {
        return false;
    }

    virtual bool canSplitViews() const OVERRIDE FINAL
    {
        return false;
    }

    void getTable(std::list<std::vector<std::string> >* table);
    void getTableSingleCol(std::list<std::string>* table);

    void decodeFromKnobTableFormat(const std::string& value, std::list<std::vector<std::string> >* table);
    std::string encodeToKnobTableFormat(const std::list<std::vector<std::string> >& table);
    std::string encodeToKnobTableFormatSingleCol(const std::list<std::string>& table);

    void setTable(const std::list<std::vector<std::string> >& table);
    void setTableSingleCol(const std::list<std::string>& table);
    void appendRow(const std::vector<std::string>& row);
    void appendRowSingleCol(const std::string& row);
    void insertRow(int index, const std::vector<std::string>& row);
    void insertRowSingleCol(int index, const std::string& row);
    void removeRow(int index);

    virtual int getColumnsCount() const = 0;
    virtual std::string getColumnLabel(int col) const = 0;
    virtual bool isCellEnabled(int row, int col, const QStringList& values) const = 0;
    virtual bool isCellBracketDecorated(int /*row*/,
                                        int /*col*/) const
    {
        return false;
    }

    virtual bool isColumnEditable(int /*col*/)
    {
        return true;
    }

    virtual bool useEditButton() const
    {
        return true;
    }

private:


    virtual bool canAnimate() const OVERRIDE FINAL
    {
        return false;
    }
};

class KnobLayers
    : public KnobTable
{
    Q_DECLARE_TR_FUNCTIONS(KnobLayers)

private: // derives from KnobI
    // TODO: enable_shared_from_this
    // constructors should be privatized in any class that derives from boost::enable_shared_from_this<>

    KnobLayers(const KnobHolderPtr& holder,
               const std::string &name,
               int dimension)
        : KnobTable(holder, name, dimension)
    {
    }

    KnobLayers(const KnobHolderPtr& holder,
              const KnobIPtr& mainInstance)
    : KnobTable(holder, mainInstance)
    {

    }



public:
    static KnobHelperPtr create(const KnobHolderPtr& holder,
                                const std::string &name,
                                int dimension)
    {
        return KnobHelperPtr(new KnobLayers(holder, name, dimension));
    }


    static KnobHelperPtr createRenderClone(const KnobHolderPtr& holder,
                                            const KnobIPtr& mainInstance)
    {
        return KnobHelperPtr(new KnobLayers(holder, mainInstance));
    }
    

    virtual ~KnobLayers()
    {
    }


    virtual int getColumnsCount() const OVERRIDE FINAL
    {
        return 3;
    }

    virtual std::string getColumnLabel(int col) const OVERRIDE FINAL
    {
        if (col == 0) {
            return tr("Name").toStdString();
        } else if (col == 1) {
            return tr("Channels").toStdString();
        } else if (col == 2) {
            return tr("Components Type").toStdString();
        } else {
            return std::string();
        }
    }

    virtual bool isCellEnabled(int /*row*/,
                               int /*col*/,
                               const QStringList& /*values*/) const OVERRIDE FINAL WARN_UNUSED_RETURN
    {
        return true;
    }

    virtual bool isColumnEditable(int col) OVERRIDE FINAL WARN_UNUSED_RETURN
    {
        if (col == 1) {
            return false;
        }

        return true;
    }

    static const std::string & typeNameStatic() WARN_UNUSED_RETURN;

    std::string encodePlanesList(const std::list<ImagePlaneDesc>& planes);
    std::list<ImagePlaneDesc> decodePlanesList();

private:

    virtual const std::string & typeName() const OVERRIDE FINAL
    {
        return typeNameStatic();
    }

    static const std::string _typeNameStr;
};

<<<<<<< HEAD
inline KnobTablePtr
toKnobTable(const KnobIPtr& knob)
{
    return boost::dynamic_pointer_cast<KnobTable>(knob);
}

NATRON_NAMESPACE_EXIT;
=======
NATRON_NAMESPACE_EXIT
>>>>>>> fe3f94e2

#endif // NATRON_ENGINE_KNOBTYPES_H<|MERGE_RESOLUTION|>--- conflicted
+++ resolved
@@ -47,7 +47,9 @@
 #include "Engine/EngineFwd.h"
 #include "Engine/ChoiceOption.h"
 
-NATRON_NAMESPACE_ENTER;
+
+NATRON_NAMESPACE_ENTER
+
 
 #define kFontSizeTag "<font size=\""
 #define kFontColorTag "color=\""
@@ -58,11 +60,8 @@
 #define kItalicStartTag "<i>"
 #define kItalicEndTag "</i>"
 
-<<<<<<< HEAD
 #define kColorKnobDefaultUIColorspaceName "sRGB"
-=======
-NATRON_NAMESPACE_ENTER
->>>>>>> fe3f94e2
+
 
 inline KnobBoolBasePtr
 toKnobBoolBase(const KnobIPtr& knob)
@@ -1602,16 +1601,14 @@
     static const std::string _typeNameStr;
 };
 
-<<<<<<< HEAD
+
 inline KnobTablePtr
 toKnobTable(const KnobIPtr& knob)
 {
     return boost::dynamic_pointer_cast<KnobTable>(knob);
 }
 
-NATRON_NAMESPACE_EXIT;
-=======
+
 NATRON_NAMESPACE_EXIT
->>>>>>> fe3f94e2
 
 #endif // NATRON_ENGINE_KNOBTYPES_H