--- conflicted
+++ resolved
@@ -326,11 +326,6 @@
     {
         return _isRectangle;
     }
-<<<<<<< HEAD
-
-public Q_SLOTS:
-=======
->>>>>>> f47de4b4
 
 
 Q_SIGNALS:
@@ -441,21 +436,6 @@
     }
 
 
-    virtual bool supportsInViewerContext() const OVERRIDE FINAL WARN_UNUSED_RETURN
-    {
-        return true;
-    }
-
-    void setCheckable(bool b)
-    {
-        _checkable = b;
-    }
-
-    bool getIsCheckable() const
-    {
-        return _checkable;
-    }
-
 private:
 
 
@@ -466,10 +446,7 @@
     static const std::string _typeNameStr;
     bool _renderButton;
     bool _checkable;
-<<<<<<< HEAD
-=======
     bool _isToolButtonAction;
->>>>>>> f47de4b4
 };
 
 /******************************KnobChoice**************************************/
