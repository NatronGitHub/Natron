--- conflicted
+++ resolved
@@ -3984,12 +3984,8 @@
 bool
 EffectInstance::getCreateChannelSelectorKnob() const
 {
-<<<<<<< HEAD
-    return !isMultiPlanar() && !isReader() && !isWriter() && !isTrackerNodePlugin() && getPluginID().find("uk.co.thefoundry.furnace") == std::string::npos;
-=======
-    return (!isMultiPlanar() && !isReader() && !isWriter() && !isTrackerNode() &&
+    return (!isMultiPlanar() && !isReader() && !isWriter() && !isTrackerNodePlugin() &&
             !boost::starts_with(getPluginID(), "uk.co.thefoundry.furnace"));
->>>>>>> 882abcc4
 }
 
 int
