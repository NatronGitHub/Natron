--- conflicted
+++ resolved
@@ -5440,13 +5440,12 @@
 void
 EffectInstance::getMetadataComponents(int inputNb, ImagePlaneDesc* plane, ImagePlaneDesc* pairedPlane) const
 {
-<<<<<<< HEAD
     int nComps;
     std::string componentsType;
     {
-        QMutexLocker k(&_imp->metadatasMutex);
-        nComps = _imp->metadatas.getNComps(inputNb);
-        componentsType = _imp->metadatas.getComponentsType(inputNb);
+        QMutexLocker k(&_imp->metadataMutex);
+        nComps = _imp->metadata.getNComps(inputNb);
+        componentsType = _imp->metadata.getComponentsType(inputNb);
     }
     if (componentsType == kNatronColorPlaneID) {
         *plane = ImagePlaneDesc::mapNCompsToColorPlane(nComps);
@@ -5464,13 +5463,8 @@
 int
 EffectInstance::getMetadataNComps(int inputNb) const
 {
-    QMutexLocker k(&_imp->metadatasMutex);
-    return _imp->metadatas.getNComps(inputNb);
-=======
     QMutexLocker k(&_imp->metadataMutex);
-
-    return _imp->metadata.getImageComponents(inputNb);
->>>>>>> 67736b42
+    return _imp->metadata.getNComps(inputNb);
 }
 
 ImageBitDepthEnum
