--- conflicted
+++ resolved
@@ -169,7 +169,7 @@
     }
 
     EffectInstancePtr clone = createFunc(boost::const_pointer_cast<EffectInstance>(shared_from_this()), key);
-    
+
 
     // Make a copy of the main instance input locally so the state of the graph does not change throughout the render
     int nInputs = getNInputs();
@@ -180,7 +180,7 @@
 
     FrameViewPair p = {key.time, key.view};
     for (int i = 0; i < nInputs; ++i) {
-       
+
         EffectInstancePtr mainInstanceInput = getInputMainInstance(i);
         clone->_imp->renderData->mainInstanceInputs[i] = mainInstanceInput;
         if (mainInstanceInput) {
@@ -277,12 +277,12 @@
                         }
 
                         U64 inputHash = inputEffect->computeHash(inputArgs);
-                        
+
                         // Append the input hash
                         hash->append(inputHash);
                     }
                 }
-                
+
             }
         }
     } // args.hashType != HashableObject::eComputeHashTypeTimeViewVariant
@@ -303,7 +303,7 @@
 
 
         CacheEntryLockerBasePtr cacheAccess = appPTR->getGeneralPurposeCache()->get(framesNeededResults);
-        
+
         CacheEntryLockerBase::CacheEntryStatusEnum cacheStatus = cacheAccess->getStatus();
         if (cacheStatus == CacheEntryLockerBase::eCacheEntryStatusMustCompute) {
             cacheAccess->insertInCache();
@@ -455,8 +455,8 @@
     } else {
         warnings[Node::eStreamWarningPixelAspectRatio] = QString();
     }
-    
-    
+
+
     getNode()->setStreamWarnings(warnings);
 } // refreshMetadaWarnings
 
@@ -491,7 +491,7 @@
         // Very heavy to compute since many frames are fetched upstream. Cache it.
         return true;
     }
-   
+
     if ( isForceCachingEnabled() ) {
         // Users wants it cached
         return true;
@@ -645,7 +645,7 @@
         return true;
     }
 
-    
+
     // Get the RoI on the input:
     // We must call getRegionOfInterest on the time and view and the current render window of the current action of this effect.
     RenderScale currentScale = EffectInstance::getCombinedScale(mipMapLevel, proxyScale);
@@ -938,7 +938,7 @@
 
         roiExpandPixels = roiPixels;
     }
-    
+
 
 
     bool mustConvertImage = false;
@@ -1030,8 +1030,8 @@
                 return false;
             }
         }
-        
-        
+
+
         Image::CopyPixelsArgs copyArgs;
         {
             copyArgs.roi = initArgs.bounds;
@@ -1072,7 +1072,7 @@
         }
         ActionRetCodeEnum stat = convertedImage->copyPixels(*outArgs->image, copyArgs);
         if (isFailureRetCode(stat)) {
-            return false;   
+            return false;
         }
         outArgs->image = convertedImage;
     } // mustConvertImage
@@ -1176,7 +1176,7 @@
     NodePtr node = getNode();
 
     if ( refreshMetadata && node && node->isNodeCreated() ) {
-        
+
         // Force a re-compute of the meta-data if needed
         onMetadataChanged_recursive_public();
     }
@@ -1431,263 +1431,6 @@
     return getNode()->setCurrentCursor(customCursorFilePath);
 }
 
-<<<<<<< HEAD
-=======
-void
-EffectInstance::addOverlaySlaveParam(const KnobIPtr& knob)
-{
-    _imp->overlaySlaves.push_back(knob);
-}
-
-bool
-EffectInstance::isOverlaySlaveParam(const KnobI* knob) const
-{
-    for (std::list<KnobIWPtr>::const_iterator it = _imp->overlaySlaves.begin(); it != _imp->overlaySlaves.end(); ++it) {
-        KnobIPtr k = it->lock();
-        if (!k) {
-            continue;
-        }
-        if (k.get() == knob) {
-            return true;
-        }
-    }
-
-    return false;
-}
-
-bool
-EffectInstance::onKnobValueChanged_public(KnobI* k,
-                                          ValueChangedReasonEnum reason,
-                                          double time,
-                                          ViewSpec view,
-                                          bool originatedFromMainThread)
-{
-    NodePtr node = getNode();
-
-    ///If the param changed is a button and the node is disabled don't do anything which might
-    ///trigger an analysis
-    if ( (reason == eValueChangedReasonUserEdited) && dynamic_cast<KnobButton*>(k) && node->isNodeDisabled() ) {
-        return false;
-    }
-
-    // for image readers, image writers, and video writers, frame range must be updated before kOfxActionInstanceChanged is called on kOfxImageEffectFileParamName
-    bool mustCallOnFileNameParameterChanged = false;
-    if ( (reason != eValueChangedReasonTimeChanged) && ( isReader() || isWriter() ) && k && (k->getName() == kOfxImageEffectFileParamName) ) {
-        node->computeFrameRangeForReader(k);
-        mustCallOnFileNameParameterChanged = true;
-    }
-
-
-    bool ret = false;
-
-    // assert(!(view.isAll() || view.isCurrent())); // not yet implemented
-    const ViewIdx viewIdx( ( view.isAll() || view.isCurrent() ) ? 0 : view );
-    bool wasFormatKnobCaught = node->handleFormatKnob(k);
-    KnobHelper* kh = dynamic_cast<KnobHelper*>(k);
-    assert(kh);
-    
-    // While creating a PyPlug, never handle changes, but call syncPrivateData before any other action,
-    // fixes https://github.com/MrKepzie/Natron/issues/1637
-    if (getApp()->isCreatingPythonGroup() && kh && kh->isDeclaredByPlugin() && !wasFormatKnobCaught) {
-        // must sync private data in EffectInstance::getPreferredMetadata_public()
-        QMutexLocker l(&_imp->mustSyncPrivateDataMutex);
-        _imp->mustSyncPrivateData = true;
-    } else if (kh && kh->isDeclaredByPlugin() && !wasFormatKnobCaught) {
-        ////We set the thread storage render args so that if the instance changed action
-        ////tries to call getImage it can render with good parameters.
-        ParallelRenderArgsSetterPtr setter;
-        if (reason != eValueChangedReasonTimeChanged) {
-            AbortableRenderInfoPtr abortInfo = AbortableRenderInfo::create(false, 0);
-            const bool isRenderUserInteraction = true;
-            const bool isSequentialRender = false;
-            AbortableThread* isAbortable = dynamic_cast<AbortableThread*>( QThread::currentThread() );
-            if (isAbortable) {
-                isAbortable->setAbortInfo( isRenderUserInteraction, abortInfo, node->getEffectInstance() );
-            }
-#ifdef BOOST_NO_CXX11_VARIADIC_TEMPLATES
-            setter.reset( new ParallelRenderArgsSetter( time,
-                                                        viewIdx, //view
-                                                        isRenderUserInteraction, // isRenderUserInteraction
-                                                        isSequentialRender, // isSequential
-                                                        abortInfo, // abortInfo
-                                                        node, // treeRoot
-                                                        0, //texture index
-                                                        getApp()->getTimeLine().get(),
-                                                        NodePtr(), // activeRotoPaintNode
-                                                        true, // isAnalysis
-                                                        false, // draftMode
-                                                        RenderStatsPtr() ) );
-#else
-            setter = boost::make_shared<ParallelRenderArgsSetter>( time,
-                                                                  viewIdx, //view
-                                                                  isRenderUserInteraction, // isRenderUserInteraction
-                                                                  isSequentialRender, // isSequential
-                                                                  abortInfo, // abortInfo
-                                                                  node, // treeRoot
-                                                                  0, //texture index
-                                                                  getApp()->getTimeLine().get(),
-                                                                  NodePtr(), // activeRotoPaintNode
-                                                                  true, // isAnalysis
-                                                                  false, // draftMode
-                                                                  RenderStatsPtr() );
-#endif
-        }
-        {
-            RECURSIVE_ACTION();
-            REPORT_CURRENT_THREAD_ACTION( kOfxActionInstanceChanged, getNode() );
-            // Map to a plug-in known reason
-            if (reason == eValueChangedReasonNatronGuiEdited) {
-                reason = eValueChangedReasonUserEdited;
-            } 
-            ret |= knobChanged(k, reason, view, time, originatedFromMainThread);
-        }
-    }
-
-    // for video readers, frame range must be updated after kOfxActionInstanceChanged is called on kOfxImageEffectFileParamName
-    if (mustCallOnFileNameParameterChanged) {
-        node->onFileNameParameterChanged(k);
-    }
-
-    if ( kh && ( QThread::currentThread() == qApp->thread() ) &&
-         originatedFromMainThread && ( reason != eValueChangedReasonTimeChanged) ) {
-        ///Run the following only in the main-thread
-        if ( hasOverlay() && node->shouldDrawOverlay() && !node->hasHostOverlayForParam(k) ) {
-            // Some plugins (e.g. by digital film tools) forget to set kOfxInteractPropSlaveToParam.
-            // Most hosts trigger a redraw if the plugin has an active overlay.
-            incrementRedrawNeededCounter();
-
-            if ( !isDequeueingValuesSet() && (getRecursionLevel() == 0) && checkIfOverlayRedrawNeeded() ) {
-                redrawOverlayInteract();
-            }
-        }
-        if (isOverlaySlaveParam(kh)) {
-            kh->redraw();
-        }
-    }
-
-    ret |= node->onEffectKnobValueChanged(k, reason);
-
-    //Don't call the python callback if the reason is time changed
-    if (reason == eValueChangedReasonTimeChanged) {
-        return false;
-    }
-
-    ///If there's a knobChanged Python callback, run it
-    std::string pythonCB = getNode()->getKnobChangedCallback();
-
-    if ( !pythonCB.empty() ) {
-        bool userEdited = reason == eValueChangedReasonNatronGuiEdited ||
-                          reason == eValueChangedReasonUserEdited;
-        _imp->runChangedParamCallback(k, userEdited, pythonCB);
-    }
-
-    ///Refresh the dynamic properties that can be changed during the instanceChanged action
-    node->refreshDynamicProperties();
-
-    ///Clear input images pointers that were stored in getImage() for the main-thread.
-    ///This is safe to do so because if this is called while in render() it won't clear the input images
-    ///pointers for the render thread. This is helpful for analysis effects which call getImage() on the main-thread
-    ///and whose render() function is never called.
-    _imp->clearInputImagePointers();
-
-    // If there are any render clones, kill them as the plug-in might have changed internally
-    clearRenderInstances();
-
-    return ret;
-} // onKnobValueChanged_public
-
-void
-EffectInstance::clearLastRenderedImage()
-{
-}
-
-void
-EffectInstance::aboutToRestoreDefaultValues()
-{
-    ///Invalidate the cache by incrementing the age
-    NodePtr node = getNode();
-
-    node->incrementKnobsAge();
-
-    if ( node->areKeyframesVisibleOnTimeline() ) {
-        node->hideKeyframesFromTimeline(true);
-    }
-}
-
-/**
- * @brief Returns a pointer to the first non disabled upstream node.
- * When cycling through the tree, we prefer non optional inputs and we span inputs
- * from last to first.
- **/
-EffectInstancePtr
-EffectInstance::getNearestNonDisabled() const
-{
-    NodePtr node = getNode();
-
-    if ( !node->isNodeDisabled() ) {
-        return node->getEffectInstance();
-    } else {
-        ///Test all inputs recursively, going from last to first, preferring non optional inputs.
-        std::list<EffectInstancePtr> nonOptionalInputs;
-        std::list<EffectInstancePtr> optionalInputs;
-        // the following is wrong, because the behavior of scripts or PyPlugs when rendering will then depend on the preferences!
-        //bool useInputA = appPTR->getCurrentSettings()->useInputAForMergeAutoConnect() || (getPluginID() == PLUGINID_OFX_SHUFFLE && getMajorVersion() < 3);
-        const bool useInputA = false || (getPluginID() == PLUGINID_OFX_SHUFFLE && getMajorVersion() < 3);
-
-        ///Find an input named A
-        std::string inputNameToFind, otherName;
-        if (useInputA) {
-            inputNameToFind = "A";
-            otherName = "B";
-        } else {
-            inputNameToFind = "B";
-            otherName = "A";
-        }
-        int foundOther = -1;
-        int maxinputs = getNInputs();
-        for (int i = 0; i < maxinputs; ++i) {
-            std::string inputLabel = getInputLabel(i);
-            if (inputLabel == inputNameToFind) {
-                EffectInstancePtr inp = getInput(i);
-                if (inp) {
-                    nonOptionalInputs.push_front(inp);
-                    break;
-                }
-            } else if (inputLabel == otherName) {
-                foundOther = i;
-            }
-        }
-
-        if ( (foundOther != -1) && nonOptionalInputs.empty() ) {
-            EffectInstancePtr inp = getInput(foundOther);
-            if (inp) {
-                nonOptionalInputs.push_front(inp);
-            }
-        }
-
-        ///If we found A or B so far, cycle through them
-        for (std::list<EffectInstancePtr> ::iterator it = nonOptionalInputs.begin(); it != nonOptionalInputs.end(); ++it) {
-            EffectInstancePtr inputRet = (*it)->getNearestNonDisabled();
-            if (inputRet) {
-                return inputRet;
-            }
-        }
-
-
-        ///We cycle in reverse by default. It should be a setting of the application.
-        ///In this case it will return input B instead of input A of a merge for example.
-        for (int i = 0; i < maxinputs; ++i) {
-            EffectInstancePtr inp = getInput(i);
-            bool optional = isInputOptional(i);
-            if (inp) {
-                if (optional) {
-                    optionalInputs.push_back(inp);
-                } else {
-                    nonOptionalInputs.push_back(inp);
-                }
-            }
-        }
->>>>>>> 8f642af6
 
 void
 EffectInstance::clearLastRenderedImage()
@@ -2333,7 +2076,7 @@
         // A multi-planar plug-in handles planes on its own
         return false;
     }
-    
+
     return plugin->getPropertyUnsafe<bool>(kNatronPluginPropHostPlaneSelector);
 }
 
@@ -2801,4 +2544,4 @@
 NATRON_NAMESPACE_EXIT
 
 NATRON_NAMESPACE_USING
-#include "moc_EffectInstance.cpp"
+#include "moc_EffectInstance.cpp"