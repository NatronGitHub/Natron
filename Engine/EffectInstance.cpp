/* ***** BEGIN LICENSE BLOCK *****
 * This file is part of Natron <http://www.natron.fr/>,
 * Copyright (C) 2013-2017 INRIA and Alexandre Gauthier-Foichat
 *
 * Natron is free software: you can redistribute it and/or modify
 * it under the terms of the GNU General Public License as published by
 * the Free Software Foundation; either version 2 of the License, or
 * (at your option) any later version.
 *
 * Natron is distributed in the hope that it will be useful,
 * but WITHOUT ANY WARRANTY; without even the implied warranty of
 * MERCHANTABILITY or FITNESS FOR A PARTICULAR PURPOSE.  See the
 * GNU General Public License for more details.
 *
 * You should have received a copy of the GNU General Public License
 * along with Natron.  If not, see <http://www.gnu.org/licenses/gpl-2.0.html>
 * ***** END LICENSE BLOCK ***** */

// ***** BEGIN PYTHON BLOCK *****
// from <https://docs.python.org/3/c-api/intro.html#include-files>:
// "Since Python may define some pre-processor definitions which affect the standard headers on some systems, you must include Python.h before any standard headers are included."
#include <Python.h>
// ***** END PYTHON BLOCK *****

#include "EffectInstance.h"
#include "EffectInstancePrivate.h"

#include <map>
#include <sstream> // stringstream
#include <algorithm> // min, max
#include <fstream>
#include <bitset>
#include <cassert>
#include <stdexcept>
#include <sstream> // stringstream

#if !defined(SBK_RUN) && !defined(Q_MOC_RUN)
GCC_DIAG_UNUSED_LOCAL_TYPEDEFS_OFF
// /usr/local/include/boost/bind/arg.hpp:37:9: warning: unused typedef 'boost_static_assert_typedef_37' [-Wunused-local-typedef]
#include <boost/bind.hpp>
#include <boost/algorithm/string/predicate.hpp>
#include <boost/scoped_ptr.hpp>
GCC_DIAG_UNUSED_LOCAL_TYPEDEFS_ON
#endif

#include <QtCore/QReadWriteLock>
#include <QtCore/QCoreApplication>
#include <QtConcurrentMap> // QtCore on Qt4, QtConcurrent on Qt5
#include <QtConcurrentRun> // QtCore on Qt4, QtConcurrent on Qt5

#include "Global/QtCompat.h"

#include "Engine/AbortableRenderInfo.h"
#include "Engine/AppInstance.h"
#include "Engine/AppManager.h"
#include "Engine/BlockingBackgroundRender.h"
#include "Engine/DiskCacheNode.h"
#include "Engine/Image.h"
#include "Engine/ImageParams.h"
#include "Engine/KnobFile.h"
#include "Engine/KnobTypes.h"
#include "Engine/Log.h"
#include "Engine/MemoryInfo.h" // printAsRAM
#include "Engine/Node.h"
#include "Engine/OfxEffectInstance.h"
#include "Engine/OfxEffectInstance.h"
#include "Engine/OfxOverlayInteract.h"
#include "Engine/OfxImageEffectInstance.h"
#include "Engine/GPUContextPool.h"
#include "Engine/OSGLContext.h"
#include "Engine/OutputSchedulerThread.h"
#include "Engine/PluginMemory.h"
#include "Engine/Project.h"
#include "Engine/RenderStats.h"
#include "Engine/RotoContext.h"
#include "Engine/RotoDrawableItem.h"
#include "Engine/ReadNode.h"
#include "Engine/Settings.h"
#include "Engine/Timer.h"
#include "Engine/Transform.h"
#include "Engine/UndoCommand.h"
#include "Engine/ViewIdx.h"
#include "Engine/ViewerInstance.h"

//#define NATRON_ALWAYS_ALLOCATE_FULL_IMAGE_BOUNDS


NATRON_NAMESPACE_ENTER;


class KnobFile;
class KnobOutputFile;


void
EffectInstance::addThreadLocalInputImageTempPointer(int inputNb,
                                                    const boost::shared_ptr<Image> & img)
{
    _imp->addInputImageTempPointer(inputNb, img);
}

EffectInstance::EffectInstance(NodePtr node)
    : NamedKnobHolder( node ? node->getApp() : AppInstPtr() )
    , _node(node)
    , _imp( new Implementation(this) )
{
    if (node) {
        if ( !node->isRenderScaleSupportEnabledForPlugin() ) {
            setSupportsRenderScaleMaybe(eSupportsNo);
        }
    }
}

EffectInstance::EffectInstance(const EffectInstance& other)
    : NamedKnobHolder(other)
    , LockManagerI<Image>()
    , boost::enable_shared_from_this<EffectInstance>()
    , _node( other.getNode() )
    , _imp( new Implementation(*other._imp) )
{
    _imp->_publicInterface = this;
}

EffectInstance::~EffectInstance()
{
}

void
EffectInstance::lock(const boost::shared_ptr<Image> & entry)
{
    NodePtr n = _node.lock();

    n->lock(entry);
}

bool
EffectInstance::tryLock(const boost::shared_ptr<Image> & entry)
{
    NodePtr n = _node.lock();

    return n->tryLock(entry);
}

void
EffectInstance::unlock(const boost::shared_ptr<Image> & entry)
{
    NodePtr n = _node.lock();

    n->unlock(entry);
}

void
EffectInstance::clearPluginMemoryChunks()
{
    // This will remove the mem from the pluginMemoryChunks list
    QMutexLocker l(&_imp->pluginMemoryChunksMutex);
    for (std::list<boost::weak_ptr<PluginMemory> >::iterator it = _imp->pluginMemoryChunks.begin(); it!=_imp->pluginMemoryChunks.end(); ++it) {
        PluginMemoryPtr mem = it->lock();
        if (!mem) {
            continue;
        }
        mem->setUnregisterOnDestructor(false);
    }
    _imp->pluginMemoryChunks.clear();
}

#ifdef DEBUG
void
EffectInstance::setCanSetValue(bool can)
{
    _imp->tlsData->getOrCreateTLSData()->canSetValue.push_back(can);
}

void
EffectInstance::invalidateCanSetValueFlag()
{
    EffectDataTLSPtr tls = _imp->tlsData->getTLSData();

    assert(tls);
    assert( !tls->canSetValue.empty() );
    tls->canSetValue.pop_back();
}

bool
EffectInstance::isDuringActionThatCanSetValue() const
{
    EffectDataTLSPtr tls = _imp->tlsData->getTLSData();

    if (!tls) {
        return true;
    }
    if ( tls->canSetValue.empty() ) {
        return true;
    }

    return tls->canSetValue.back();
}

#endif //DEBUG

void
EffectInstance::setNodeRequestThreadLocal(const boost::shared_ptr<NodeFrameRequest> & nodeRequest)
{
    EffectDataTLSPtr tls = _imp->tlsData->getTLSData();

    if (!tls) {
        assert(false);

        return;
    }
    std::list<boost::shared_ptr<ParallelRenderArgs> >& argsList = tls->frameArgs;
    if ( argsList.empty() ) {
        return;
    }
    argsList.back()->request = nodeRequest;
}

void
EffectInstance::setParallelRenderArgsTLS(double time,
                                         ViewIdx view,
                                         bool isRenderUserInteraction,
                                         bool isSequential,
                                         U64 nodeHash,
                                         const AbortableRenderInfoPtr& abortInfo,
                                         const NodePtr & treeRoot,
                                         int visitsCount,
                                         const boost::shared_ptr<NodeFrameRequest> & nodeRequest,
                                         const OSGLContextPtr& glContext,
                                         int textureIndex,
                                         const TimeLine* timeline,
                                         bool isAnalysis,
                                         bool isDuringPaintStrokeCreation,
                                         const NodesList & rotoPaintNodes,
                                         RenderSafetyEnum currentThreadSafety,
                                         PluginOpenGLRenderSupport currentOpenGLSupport,
                                         bool doNanHandling,
                                         bool draftMode,
                                         const boost::shared_ptr<RenderStats> & stats)
{
    EffectDataTLSPtr tls = _imp->tlsData->getOrCreateTLSData();
    std::list<boost::shared_ptr<ParallelRenderArgs> >& argsList = tls->frameArgs;
    boost::shared_ptr<ParallelRenderArgs> args(new ParallelRenderArgs);

    args->time = time;
    args->timeline = timeline;
    args->view = view;
    args->isRenderResponseToUserInteraction = isRenderUserInteraction;
    args->isSequentialRender = isSequential;
    args->request = nodeRequest;
    if (nodeRequest) {
        args->nodeHash = nodeRequest->nodeHash;
    } else {
        args->nodeHash = nodeHash;
    }
    assert(abortInfo);
    args->abortInfo = abortInfo;
    args->treeRoot = treeRoot;
    args->visitsCount = visitsCount;
    args->textureIndex = textureIndex;
    args->isAnalysis = isAnalysis;
    args->isDuringPaintStrokeCreation = isDuringPaintStrokeCreation;
    args->currentThreadSafety = currentThreadSafety;
    args->currentOpenglSupport = currentOpenGLSupport;
    args->rotoPaintNodes = rotoPaintNodes;
    args->doNansHandling = isAnalysis ? false : doNanHandling;
    args->draftMode = draftMode;
    args->tilesSupported = getNode()->getCurrentSupportTiles();
    args->stats = stats;
    args->openGLContext = glContext;
    argsList.push_back(args);
}

bool
EffectInstance::getThreadLocalRotoPaintTreeNodes(NodesList* nodes) const
{
    EffectDataTLSPtr tls = _imp->tlsData->getTLSData();

    if (!tls) {
        return false;
    }
    if ( tls->frameArgs.empty() ) {
        return false;
    }
    *nodes = tls->frameArgs.back()->rotoPaintNodes;

    return true;
}

void
EffectInstance::setDuringPaintStrokeCreationThreadLocal(bool duringPaintStroke)
{
    EffectDataTLSPtr tls = _imp->tlsData->getOrCreateTLSData();

    tls->frameArgs.back()->isDuringPaintStrokeCreation = duringPaintStroke;
}

void
EffectInstance::setParallelRenderArgsTLS(const boost::shared_ptr<ParallelRenderArgs> & args)
{
    EffectDataTLSPtr tls = _imp->tlsData->getOrCreateTLSData();

    assert( args->abortInfo.lock() );
    tls->frameArgs.push_back(args);
}

void
EffectInstance::invalidateParallelRenderArgsTLS()
{
    EffectDataTLSPtr tls = _imp->tlsData->getTLSData();

    if (!tls) {
        return;
    }

    assert( !tls->frameArgs.empty() );
    const boost::shared_ptr<ParallelRenderArgs>& back = tls->frameArgs.back();
    for (NodesList::iterator it = back->rotoPaintNodes.begin(); it != back->rotoPaintNodes.end(); ++it) {
        (*it)->getEffectInstance()->invalidateParallelRenderArgsTLS();
    }
    tls->frameArgs.pop_back();
}

boost::shared_ptr<ParallelRenderArgs>
EffectInstance::getParallelRenderArgsTLS() const
{
    EffectDataTLSPtr tls = _imp->tlsData->getTLSData();

    if ( !tls || tls->frameArgs.empty() ) {
        return boost::shared_ptr<ParallelRenderArgs>();
    }

    return tls->frameArgs.back();
}

U64
EffectInstance::getHash() const
{
    NodePtr n = _node.lock();

    return n->getHashValue();
}

U64
EffectInstance::getRenderHash() const
{
    EffectDataTLSPtr tls = _imp->tlsData->getTLSData();

    if ( !tls || tls->frameArgs.empty() ) {
        //No tls: get the GUI hash
        return getHash();
    }

    const boost::shared_ptr<ParallelRenderArgs> &args = tls->frameArgs.back();

    if (args->request) {
        //A request pass was made, Hash for this thread was already computed, use it
        return args->request->nodeHash;
    }

    //Use the hash that was computed when we set the ParallelRenderArgs TLS
    return args->nodeHash;
}

bool
EffectInstance::Implementation::aborted(bool isRenderResponseToUserInteraction,
                                        const AbortableRenderInfoPtr& abortInfo,
                                        const EffectInstPtr& treeRoot)
{
    if (!isRenderResponseToUserInteraction) {
        // Rendering is playback or render on disk

        // If we have abort info, e just peek the atomic int inside the abort info, this is very fast
        if ( abortInfo && abortInfo->isAborted() ) {
            return true;
        }

        // Fallback on the flag set on the node that requested the render in OutputSchedulerThread
        if (treeRoot) {
            OutputEffectInstance* effect = dynamic_cast<OutputEffectInstance*>( treeRoot.get() );
            assert(effect);
            if (effect) {
                return effect->isSequentialRenderBeingAborted();
            }
        }

        // We have no other means to know if abort was called
        return false;
    } else {
        // This is a render issued to refresh the image on the Viewer

        if ( !abortInfo || !abortInfo->canAbort() ) {
            // We do not have any abortInfo set or this render is not abortable. This should be avoided as much as possible!
            return false;
        }

        // This is very fast, we just peek the atomic int inside the abort info
        if ( (int)abortInfo->isAborted() ) {
            return true;
        }

        // If this node can start sequential renders (e.g: start playback like on the viewer or render on disk) and it is already doing a sequential render, abort
        // this render
        OutputEffectInstance* isRenderEffect = dynamic_cast<OutputEffectInstance*>( treeRoot.get() );
        if (isRenderEffect) {
            if ( isRenderEffect->isDoingSequentialRender() ) {
                return true;
            }
        }

        // The render was not aborted
        return false;
    }
}

bool
EffectInstance::aborted() const
{
    QThread* thisThread = QThread::currentThread();

    /* If this thread is an AbortableThread, this function will be extremely fast*/
    AbortableThread* isAbortableThread = dynamic_cast<AbortableThread*>(thisThread);

    /**
       The solution here is to store per-render info on the thread that we retrieve.
       These info contain an atomic integer determining whether this particular render was aborted or not.
       If this thread does not have abort info yet on it, we retrieve them from the thread local storage of this node
       and set it.
       Threads that start a render generally already have the AbortableThread::setAbortInfo function called on them, but
       threads spawned from the thread pool may not.
     **/
    bool isRenderUserInteraction;
    AbortableRenderInfoPtr abortInfo;
    EffectInstPtr treeRoot;


    if ( !isAbortableThread || !isAbortableThread->getAbortInfo(&isRenderUserInteraction, &abortInfo, &treeRoot) ) {
        // If this thread is not abortable or we did not set the abort info for this render yet, retrieve them from the TLS of this node.
        EffectDataTLSPtr tls = _imp->tlsData->getTLSData();
        if (!tls) {
            return false;
        }
        if ( tls->frameArgs.empty() ) {
            return false;
        }
        const boost::shared_ptr<ParallelRenderArgs> & args = tls->frameArgs.back();
        isRenderUserInteraction = args->isRenderResponseToUserInteraction;
        abortInfo = args->abortInfo.lock();
        if (args->treeRoot) {
            treeRoot = args->treeRoot->getEffectInstance();
        }

        if (isAbortableThread) {
            isAbortableThread->setAbortInfo(isRenderUserInteraction, abortInfo, treeRoot);
        }
    }

    // The internal function that given a AbortableRenderInfoPtr determines if a render was aborted or not
    return Implementation::aborted(isRenderUserInteraction,
                                   abortInfo,
                                   treeRoot);
} // EffectInstance::aborted

bool
EffectInstance::shouldCacheOutput(bool isFrameVaryingOrAnimated,
                                  double time,
                                  ViewIdx view,
                                  int visitsCount) const
{
    NodePtr n = _node.lock();

    return n->shouldCacheOutput(isFrameVaryingOrAnimated, time, view, visitsCount);
}

U64
EffectInstance::getKnobsAge() const
{
    return getNode()->getKnobsAge();
}

void
EffectInstance::setKnobsAge(U64 age)
{
    getNode()->setKnobsAge(age);
}

const std::string &
EffectInstance::getScriptName() const
{
    return getNode()->getScriptName();
}

std::string
EffectInstance::getScriptName_mt_safe() const
{
    return getNode()->getScriptName_mt_safe();
}

int
EffectInstance::getRenderViewsCount() const
{
    return getApp()->getProject()->getProjectViewsCount();
}

bool
EffectInstance::hasOutputConnected() const
{
    return getNode()->hasOutputConnected();
}

EffectInstPtr
EffectInstance::getInput(int n) const
{
    NodePtr inputNode = getNode()->getInput(n);

    if (inputNode) {
        return inputNode->getEffectInstance();
    }

    return EffectInstPtr();
}

std::string
EffectInstance::getInputLabel(int inputNb) const
{
    std::string out;

    out.append( 1, (char)(inputNb + 65) );

    return out;
}

std::string
EffectInstance::getInputHint(int /*inputNb*/) const
{
    return std::string();
}

bool
EffectInstance::retrieveGetImageDataUponFailure(const double time,
                                                const ViewIdx view,
                                                const RenderScale & scale,
                                                const RectD* optionalBoundsParam,
                                                U64* nodeHash_p,
                                                bool* isIdentity_p,
                                                EffectInstPtr* identityInput_p,
                                                bool* duringPaintStroke_p,
                                                RectD* rod_p,
                                                RoIMap* inputRois_p, //!< output, only set if optionalBoundsParam != NULL
                                                RectD* optionalBounds_p) //!< output, only set if optionalBoundsParam != NULL
{
    /////Update 09/02/14
    /// We now AUTHORIZE GetRegionOfDefinition and isIdentity and getRegionsOfInterest to be called recursively.
    /// It didn't make much sense to forbid them from being recursive.

//#ifdef DEBUG
//    if (QThread::currentThread() != qApp->thread()) {
//        ///This is a bad plug-in
//        qDebug() << getNode()->getScriptName_mt_safe().c_str() << " is trying to call clipGetImage during an unauthorized time. "
//        "Developers of that plug-in should fix it. \n Reminder from the OpenFX spec: \n "
//        "Images may be fetched from an attached clip in the following situations... \n"
//        "- in the kOfxImageEffectActionRender action\n"
//        "- in the kOfxActionInstanceChanged and kOfxActionEndInstanceChanged actions with a kOfxPropChangeReason or kOfxChangeUserEdited";
//    }
//#endif

    ///Try to compensate for the mistake

    *nodeHash_p = getHash();
    *duringPaintStroke_p = getNode()->isDuringPaintStrokeCreation();
    const U64 & nodeHash = *nodeHash_p;

    {
        RECURSIVE_ACTION();
        StatusEnum stat = getRegionOfDefinition(nodeHash, time, scale, view, rod_p);
        if (stat == eStatusFailed) {
            return false;
        }
    }
    const RectD & rod = *rod_p;

    ///OptionalBoundsParam is the optional rectangle passed to getImage which may be NULL, in which case we use the RoD.
    if (!optionalBoundsParam) {
        ///// We cannot recover the RoI, we just assume the plug-in wants to render the full RoD.
        *optionalBounds_p = rod;
        ifInfiniteApplyHeuristic(nodeHash, time, scale, view, optionalBounds_p);
        const RectD & optionalBounds = *optionalBounds_p;

        /// If the region parameter is not set to NULL, then it will be clipped to the clip's
        /// Region of Definition for the given time. The returned image will be m at m least as big as this region.
        /// If the region parameter is not set, then the region fetched will be at least the Region of Interest
        /// the effect has previously specified, clipped the clip's Region of Definition.
        /// (renderRoI will do the clipping for us).


        ///// This code is wrong but executed ONLY IF THE PLUG-IN DOESN'T RESPECT THE SPECIFICATIONS. Recursive actions
        ///// should never happen.
        getRegionsOfInterest(time, scale, optionalBounds, optionalBounds, ViewIdx(0), inputRois_p);
    }

    assert( !( (supportsRenderScaleMaybe() == eSupportsNo) && !(scale.x == 1. && scale.y == 1.) ) );
    RectI pixelRod;
    rod.toPixelEnclosing(scale, getAspectRatio(-1), &pixelRod);
    try {
        int identityInputNb;
        double identityTime;
        ViewIdx identityView;
        *isIdentity_p = isIdentity_public(true, nodeHash, time, scale, pixelRod, view, &identityTime, &identityView, &identityInputNb);
        if (*isIdentity_p) {
            if (identityInputNb >= 0) {
                *identityInput_p = getInput(identityInputNb);
            } else if (identityInputNb == -2) {
                *identityInput_p = shared_from_this();
            }
        }
    } catch (...) {
        return false;
    }

    return true;
} // EffectInstance::retrieveGetImageDataUponFailure

void
EffectInstance::getThreadLocalInputImages(InputImagesMap* images) const
{
    EffectDataTLSPtr tls = _imp->tlsData->getTLSData();

    if (!tls) {
        return;
    }
    *images = tls->currentRenderArgs.inputImages;
}

bool
EffectInstance::getThreadLocalRegionsOfInterests(RoIMap & roiMap) const
{
    EffectDataTLSPtr tls = _imp->tlsData->getTLSData();

    if (!tls) {
        return false;
    }
    roiMap = tls->currentRenderArgs.regionOfInterestResults;

    return true;
}

OSGLContextPtr
EffectInstance::getThreadLocalOpenGLContext() const
{
    EffectDataTLSPtr tls = _imp->tlsData->getTLSData();

    if ( !tls || tls->frameArgs.empty() ) {
        return OSGLContextPtr();
    }

    return tls->frameArgs.back()->openGLContext.lock();
}

ImagePtr
EffectInstance::getImage(int inputNb,
                         const double time,
                         const RenderScale & scale,
                         const ViewIdx view,
                         const RectD *optionalBoundsParam, //!< optional region in canonical coordinates
                         const ImagePlaneDesc* layer,
                         const bool mapToClipPrefs,
                         const bool dontUpscale,
                         const StorageModeEnum returnStorage,
                         const ImageBitDepthEnum* /*textureDepth*/, // < ignore requested texture depth because internally we use 32bit fp textures, so we offer the highest possible quality anyway.
                         RectI* roiPixel,
                         boost::shared_ptr<Transform::Matrix3x3>* transform)
{
    if (time != time) {
        // time is NaN
        return ImagePtr();
    }

    ///The input we want the image from
    EffectInstPtr inputEffect;

    //Check for transform redirections
    boost::shared_ptr<InputMatrixMap> transformRedirections;
    EffectDataTLSPtr tls = _imp->tlsData->getTLSData();
    if (tls && tls->currentRenderArgs.validArgs) {
        transformRedirections = tls->currentRenderArgs.transformRedirections;
        if (transformRedirections) {
            InputMatrixMap::const_iterator foundRedirection = transformRedirections->find(inputNb);
            if ( ( foundRedirection != transformRedirections->end() ) && foundRedirection->second.newInputEffect ) {
                inputEffect = foundRedirection->second.newInputEffect->getInput(foundRedirection->second.newInputNbToFetchFrom);
                if (transform) {
                    *transform = foundRedirection->second.cat;
                }
            }
        }
    }

    if (!inputEffect) {
        inputEffect = getInput(inputNb);
    }

    ///Is this input a mask or not
    bool isMask = isInputMask(inputNb);

    ///If the input is a mask, this is the channel index in the layer of the mask channel
    int channelForMask = -1;

    ///Is this node a roto node or not. If so, find out if this input is the roto-brush
    boost::shared_ptr<RotoContext> roto;
    boost::shared_ptr<RotoDrawableItem> attachedStroke = getNode()->getAttachedRotoItem();

    if (attachedStroke) {
        roto = attachedStroke->getContext();
    }
    bool useRotoInput = false;
    bool inputIsRotoBrush = roto && isInputRotoBrush(inputNb);
    if (roto) {
        useRotoInput = isMask || inputIsRotoBrush;
    }

    ///This is the actual layer that we are fetching in input
    ImagePlaneDesc maskComps;
    if ( !isMaskEnabled(inputNb) ) {
        return ImagePtr();
    }

    ///If this is a mask, fetch the image from the effect indicated by the mask channel
    if (isMask) {
        if (!useRotoInput) {
            std::list<ImagePlaneDesc> availableLayers;
            getAvailableLayers(time, view, inputNb, &availableLayers);

            channelForMask = getMaskChannel(inputNb, availableLayers, &maskComps);
        } else {
            channelForMask = 3; // default to alpha channel
            maskComps = ImagePlaneDesc::getAlphaComponents();
        }
    }

    //Invalid mask
    if ( isMask && ( (channelForMask == -1) || (maskComps.getNumComponents() == 0) ) ) {
        return ImagePtr();
    }


    if ( ( !roto || (roto && !useRotoInput) ) && !inputEffect ) {
        //Disconnected input
        return ImagePtr();
    }

    ///If optionalBounds have been set, use this for the RoI instead of the data int the TLS
    RectD optionalBounds;
    if (optionalBoundsParam) {
        optionalBounds = *optionalBoundsParam;
    }

    /*
     * These are the data fields stored in the TLS from the on-going render action or instance changed action
     */
    unsigned int mipMapLevel = Image::getLevelFromScale(scale.x);
    RoIMap inputsRoI;
    bool isIdentity = false;
    EffectInstPtr identityInput;
    U64 nodeHash;
    bool duringPaintStroke;
    /// Never by-pass the cache here because we already computed the image in renderRoI and by-passing the cache again can lead to
    /// re-computing of the same image many many times
    bool byPassCache = false;

    ///The caller thread MUST be a thread owned by Natron. It cannot be a thread from the multi-thread suite.
    ///A call to getImage is forbidden outside an action running in a thread launched by Natron.

    /// From http://openfx.sourceforge.net/Documentation/1.3/ofxProgrammingReference.html#ImageEffectsImagesAndClipsUsingClips
    //    Images may be fetched from an attached clip in the following situations...
    //    in the kOfxImageEffectActionRender action
    //    in the kOfxActionInstanceChanged and kOfxActionEndInstanceChanged actions with a kOfxPropChangeReason of kOfxChangeUserEdited
    RectD roi;
    bool roiWasInRequestPass = false;
    bool isAnalysisPass = false;
    RectD thisRod;
    double thisEffectRenderTime = time;

    ///Try to find in the input images thread local storage if we already pre-computed the image
    EffectInstance::InputImagesMap inputImagesThreadLocal;
    OSGLContextPtr glContext;
    AbortableRenderInfoPtr renderInfo;
    if ( !tls || ( !tls->currentRenderArgs.validArgs && tls->frameArgs.empty() ) ) {
        /*
           This is either a huge bug or an unknown thread that called clipGetImage from the OpenFX plug-in.
           Make-up some reasonable arguments
         */
        if ( !retrieveGetImageDataUponFailure(time, view, scale, optionalBoundsParam, &nodeHash, &isIdentity, &identityInput, &duringPaintStroke, &thisRod, &inputsRoI, &optionalBounds) ) {
            return ImagePtr();
        }
    } else {
        assert( tls->currentRenderArgs.validArgs || !tls->frameArgs.empty() );

        if (inputEffect) {
            //When analysing we do not compute a request pass so we do not enter this condition
            boost::shared_ptr<ParallelRenderArgs> inputFrameArgs = inputEffect->getParallelRenderArgsTLS();
            const FrameViewRequest* request = 0;
            if (inputFrameArgs && inputFrameArgs->request) {
                request = inputFrameArgs->request->getFrameViewRequest(time, view);
            }
            if (request) {
                roiWasInRequestPass = true;
                roi = request->finalData.finalRoi;
            }
        }

        if ( !tls->frameArgs.empty() ) {
            const boost::shared_ptr<ParallelRenderArgs>& frameRenderArgs = tls->frameArgs.back();
            nodeHash = frameRenderArgs->nodeHash;
            duringPaintStroke = frameRenderArgs->isDuringPaintStrokeCreation;
            isAnalysisPass = frameRenderArgs->isAnalysis;
            glContext = frameRenderArgs->openGLContext.lock();
            renderInfo = frameRenderArgs->abortInfo.lock();
        } else {
            //This is a bug, when entering here, frameArgs TLS should always have been set, except for unknown threads.
            nodeHash = getHash();
            duringPaintStroke = false;
        }
        if (tls->currentRenderArgs.validArgs) {
            //This will only be valid for render pass, not analysis
            const RenderArgs& renderArgs = tls->currentRenderArgs;
            if (!roiWasInRequestPass) {
                inputsRoI = renderArgs.regionOfInterestResults;
            }
            thisEffectRenderTime = renderArgs.time;
            isIdentity = renderArgs.isIdentity;
            identityInput = renderArgs.identityInput;
            inputImagesThreadLocal = renderArgs.inputImages;
            thisRod = renderArgs.rod;
        }
    }

    if ( (!glContext || !renderInfo) && returnStorage == eStorageModeGLTex ) {
        qDebug() << "[BUG]: " << getScriptName_mt_safe().c_str() << "is doing an OpenGL render but no context is bound to the current render.";

        return ImagePtr();
    }



    RectD inputRoD;
    bool inputRoDSet = false;
    if (optionalBoundsParam) {
        //Set the RoI from the parameters given to clipGetImage
        roi = optionalBounds;
    } else if (!roiWasInRequestPass) {
        //We did not have a request pass, use if possible the result of getRegionsOfInterest found in the TLS
        //If not, fallback on input RoD
        EffectInstPtr inputToFind;
        if (useRotoInput) {
            if ( getNode()->getRotoContext() ) {
                inputToFind = shared_from_this();
            } else {
                assert(attachedStroke);
                inputToFind = attachedStroke->getContext()->getNode()->getEffectInstance();
            }
        } else {
            inputToFind = inputEffect;
        }
        RoIMap::iterator found = inputsRoI.find(inputToFind);
        if ( found != inputsRoI.end() ) {
            ///RoI is in canonical coordinates since the results of getRegionsOfInterest is in canonical coords.
            roi = found->second;
        } else {
            ///Oops, we didn't find the roi in the thread-storage... use  the RoD instead...
            if (inputEffect && !isAnalysisPass) {
                qDebug() << QThread::currentThread() << getScriptName_mt_safe().c_str() << "[Bug] RoI not found in TLS...falling back on RoD when calling getImage() on" <<
                    inputEffect->getScriptName_mt_safe().c_str();
            }


            //We are either in analysis or in an unknown thread
            //do not set identity flags, request for RoI the full RoD of the input
            if (useRotoInput) {
                assert( !thisRod.isNull() );
                roi = thisRod;
            } else {
                if (inputEffect) {
                    StatusEnum stat = inputEffect->getRegionOfDefinition_public(inputEffect->getRenderHash(), time, scale, view, &inputRoD, 0);
                    if (stat != eStatusFailed) {
                        inputRoDSet = true;
                    }
                }

                roi = inputRoD;
            }
        }
    }

    if ( roi.isNull() ) {
        return ImagePtr();
    }


    if (isIdentity) {
        assert(identityInput.get() != this);
        ///If the effect is an identity but it didn't ask for the effect's image of which it is identity
        ///return a null image (only when non analysis)
        if ( (identityInput != inputEffect) && !isAnalysisPass ) {
            return ImagePtr();
        }
    }


    ///Does this node supports images at a scale different than 1
    bool renderFullScaleThenDownscale = (!supportsRenderScale() && mipMapLevel != 0 && returnStorage == eStorageModeRAM);

    ///Do we want to render the graph upstream at scale 1 or at the requested render scale ? (user setting)
    bool renderScaleOneUpstreamIfRenderScaleSupportDisabled = false;
    unsigned int renderMappedMipMapLevel = mipMapLevel;
    if (renderFullScaleThenDownscale) {
        renderScaleOneUpstreamIfRenderScaleSupportDisabled = getNode()->useScaleOneImagesWhenRenderScaleSupportIsDisabled();
        if (renderScaleOneUpstreamIfRenderScaleSupportDisabled) {
            renderMappedMipMapLevel = 0;
        }
    }

    ///Both the result of getRegionsOfInterest and optionalBounds are in canonical coordinates, we have to convert in both cases
    ///Convert to pixel coordinates
    const double par = getAspectRatio(inputNb);
    ImageBitDepthEnum depth = getBitDepth(inputNb);
    ImagePlaneDesc components;
    ImagePlaneDesc clipPrefComps, clipPrefMappedComps;
    getMetadataComponents(inputNb, &clipPrefComps, &clipPrefMappedComps);

    if (layer) {
        components = *layer;
    } else {
        components = clipPrefComps;
    }


    RectI pixelRoI;
    roi.toPixelEnclosing(renderScaleOneUpstreamIfRenderScaleSupportDisabled ? 0 : mipMapLevel, par, &pixelRoI);

    ImagePtr inputImg;

    ///For the roto brush, we do things separatly and render the mask with the RotoContext.
    if (useRotoInput) {
        ///Usage of roto outside of the rotopaint node is no longer handled
        assert(attachedStroke);
        if (attachedStroke) {
            if (duringPaintStroke) {
                inputImg = getNode()->getOrRenderLastStrokeImage(mipMapLevel, par, components, depth);
            } else {
                RectD rotoSrcRod;
                if (inputIsRotoBrush) {
                    //If the roto is inverted, we need to fill the full RoD of the input
                    bool inverted = attachedStroke->getInverted(time);
                    if (inverted) {
                        EffectInstPtr rotoInput = getInput(0);
                        if (rotoInput) {
                            bool isProjectFormat;
                            StatusEnum st = rotoInput->getRegionOfDefinition_public(rotoInput->getRenderHash(), time, scale, view, &rotoSrcRod, &isProjectFormat);
                            (void)st;
                        }
                    }
                }

                inputImg = attachedStroke->renderMaskFromStroke(components,
                                                                time, view, depth, mipMapLevel, rotoSrcRod);

                if ( roto->isDoingNeatRender() ) {
                    getApp()->updateStrokeImage(inputImg, 0, false);
                }
            }
        }
        if (roiPixel) {
            *roiPixel = pixelRoI;
        }

        if ( inputImg && !pixelRoI.intersects( inputImg->getBounds() ) ) {
            //The RoI requested does not intersect with the bounds of the input image, return a NULL image.
#ifdef DEBUG
            RectI inputBounds = inputImg->getBounds();
            qDebug() << getNode()->getScriptName_mt_safe().c_str() << ": The RoI requested to the roto mask does not intersect with the bounds of the input image: Pixel RoI x1=" << pixelRoI.x1 << "y1=" << pixelRoI.y1 << "x2=" << pixelRoI.x2 << "y2=" << pixelRoI.y2 <<
                "Bounds x1=" << inputBounds.x1 << "y1=" << inputBounds.y1 << "x2=" << inputBounds.x2 << "y2=" << inputBounds.y2;
#endif

            return ImagePtr();
        }

        if ( inputImg && inputImagesThreadLocal.empty() ) {
            ///If the effect is analysis (e.g: Tracker) there's no input images in the tread local storage, hence add it
            tls->currentRenderArgs.inputImages[inputNb].push_back(inputImg);
        }

        if ( returnStorage == eStorageModeGLTex && (inputImg->getStorageMode() != eStorageModeGLTex) ) {
            inputImg = convertRAMImageToOpenGLTexture(inputImg);
        }

        if (mapToClipPrefs) {
            inputImg = convertPlanesFormatsIfNeeded(getApp(), inputImg, pixelRoI, clipPrefComps, depth, getNode()->usesAlpha0ToConvertFromRGBToRGBA(), eImagePremultiplicationPremultiplied, channelForMask);
        }

        return inputImg;
    }


    /// The node is connected.
    assert(inputEffect);

    std::list<ImagePlaneDesc> requestedComps;
    requestedComps.push_back(isMask ? maskComps : components);
    std::map<ImagePlaneDesc, ImagePtr> inputImages;
    RenderRoIRetCode retCode = inputEffect->renderRoI(RenderRoIArgs(time,
                                                                    scale,
                                                                    renderMappedMipMapLevel,
                                                                    view,
                                                                    byPassCache,
                                                                    pixelRoI,
                                                                    RectD(),
                                                                    requestedComps,
                                                                    depth,
                                                                    true,
                                                                    this,
                                                                    returnStorage,
                                                                    thisEffectRenderTime,
                                                                    inputImagesThreadLocal), &inputImages);

    if ( inputImages.empty() || (retCode != eRenderRoIRetCodeOk) ) {
        return ImagePtr();
    }
    assert(inputImages.size() == 1);

    inputImg = inputImages.begin()->second;

    if ( !pixelRoI.intersects( inputImg->getBounds() ) ) {
        //The RoI requested does not intersect with the bounds of the input image, return a NULL image.
#ifdef DEBUG
        qDebug() << getNode()->getScriptName_mt_safe().c_str() << ": The RoI requested to" << inputEffect->getScriptName_mt_safe().c_str() << "does not intersect with the bounds of the input image";
#endif

        return ImagePtr();
    }

    /*
     * From now on this is the generic part. We first call renderRoI and then convert to the appropriate scale/components if needed.
     * Note that since the image has been pre-rendered before by the recursive nature of the algorithm, the call to renderRoI will be
     * instantaneous thanks to the image cache.
     */


    if (roiPixel) {
        *roiPixel = pixelRoI;
    }
    unsigned int inputImgMipMapLevel = inputImg->getMipMapLevel();

    ///If the plug-in doesn't support the render scale, but the image is downscaled, up-scale it.
    ///Note that we do NOT cache it because it is really low def!
    ///For OpenGL textures, we do not do it because GL_TEXTURE_2D uses normalized texture coordinates anyway, so any OpenGL plug-in should support render scale.
    if (!dontUpscale  && renderFullScaleThenDownscale && (inputImgMipMapLevel != 0) && returnStorage == eStorageModeRAM) {
        assert(inputImgMipMapLevel != 0);
        ///Resize the image according to the requested scale
        ImageBitDepthEnum bitdepth = inputImg->getBitDepth();
        RectI bounds;
        inputImg->getRoD().toPixelEnclosing(0, par, &bounds);
        ImagePtr rescaledImg( new Image( inputImg->getComponents(), inputImg->getRoD(),
                                         bounds, 0, par, bitdepth, inputImg->getPremultiplication(), inputImg->getFieldingOrder() ) );
        inputImg->upscaleMipMap( inputImg->getBounds(), inputImgMipMapLevel, 0, rescaledImg.get() );
        if (roiPixel) {
            RectD canonicalPixelRoI;

            if (!inputRoDSet) {
                StatusEnum st = inputEffect->getRegionOfDefinition(inputEffect->getRenderHash(), time, scale, view, &inputRoD);
                Q_UNUSED(st);
            }

            pixelRoI.toCanonical(inputImgMipMapLevel, par, inputRoD, &canonicalPixelRoI);
            canonicalPixelRoI.toPixelEnclosing(0, par, roiPixel);
            pixelRoI = *roiPixel;
        }

        inputImg = rescaledImg;
    }


    //Remap if needed
    ImagePremultiplicationEnum outputPremult;
    if ( components.isColorPlane() ) {
        outputPremult = inputEffect->getPremult();
    } else {
        outputPremult = eImagePremultiplicationOpaque;
    }


    if (mapToClipPrefs) {
        inputImg = convertPlanesFormatsIfNeeded(getApp(), inputImg, pixelRoI, clipPrefComps, depth, getNode()->usesAlpha0ToConvertFromRGBToRGBA(), outputPremult, channelForMask);
    }

#ifdef DEBUG
    ///Check that the rendered image contains what we requested.
    if ( !mapToClipPrefs && ( ( !isMask && (inputImg->getComponents() != components) ) || ( isMask && (inputImg->getComponents() != maskComps) ) ) ) {
        ImagePlaneDesc cc;
        if (isMask) {
            cc = maskComps;
        } else {
            cc = components;
        }
        qDebug() << "WARNING:" << getNode()->getScriptName_mt_safe().c_str() << "requested" << cc.getChannelsLabel().c_str() << "but" << inputEffect->getScriptName_mt_safe().c_str() << "returned an image with"
                 << inputImg->getComponents().getChannelsLabel().c_str();
    }

#endif

    if ( inputImagesThreadLocal.empty() ) {
        ///If the effect is analysis (e.g: Tracker) there's no input images in the tread local storage, hence add it
        tls->currentRenderArgs.inputImages[inputNb].push_back(inputImg);
    }

    return inputImg;
} // getImage

void
EffectInstance::calcDefaultRegionOfDefinition(U64 /*hash*/,
                                              double /*time*/,
                                              const RenderScale & scale,
                                              ViewIdx /*view*/,
                                              RectD *rod)
{

    unsigned int mipMapLevel = Image::getLevelFromScale(scale.x);
    RectI format = getOutputFormat();
    double par = getAspectRatio(-1);
    format.toCanonical_noClipping(mipMapLevel, par, rod);
}

StatusEnum
EffectInstance::getRegionOfDefinition(U64 hash,
                                      double time,
                                      const RenderScale & scale,
                                      ViewIdx view,
                                      RectD* rod) //!< rod is in canonical coordinates
{
    bool firstInput = true;
    RenderScale renderMappedScale = scale;

    assert( !( (supportsRenderScaleMaybe() == eSupportsNo) && !(scale.x == 1. && scale.y == 1.) ) );

    for (int i = 0; i < getMaxInputCount(); ++i) {
        if ( isInputMask(i) ) {
            continue;
        }
        EffectInstPtr input = getInput(i);
        if (input) {
            RectD inputRod;
            bool isProjectFormat;
            StatusEnum st = input->getRegionOfDefinition_public(hash, time, renderMappedScale, view, &inputRod, &isProjectFormat);
            assert(inputRod.x2 >= inputRod.x1 && inputRod.y2 >= inputRod.y1);
            if (st == eStatusFailed) {
                return st;
            }

            if (firstInput) {
                *rod = inputRod;
                firstInput = false;
            } else {
                rod->merge(inputRod);
            }
            assert(rod->x1 <= rod->x2 && rod->y1 <= rod->y2);
        }
    }

    // if rod was not set, return default, else return OK
    return firstInput ? eStatusReplyDefault : eStatusOK;
}

bool
EffectInstance::ifInfiniteApplyHeuristic(U64 hash,
                                         double time,
                                         const RenderScale & scale,
                                         ViewIdx view,
                                         RectD* rod) //!< input/output
{
    /*If the rod is infinite clip it to the format*/


    assert(rod);
    if ( rod->isNull() ) {
        // if the RoD is empty, set it to a "standard" empty RoD (0,0,0,0)
        rod->clear();
    }
    assert(rod->x1 <= rod->x2 && rod->y1 <= rod->y2);
    bool x1Infinite = rod->x1 <= kOfxFlagInfiniteMin;
    bool y1Infinite = rod->y1 <= kOfxFlagInfiniteMin;
    bool x2Infinite = rod->x2 >= kOfxFlagInfiniteMax;
    bool y2Infinite = rod->y2 >= kOfxFlagInfiniteMax;

    ///Get the union of the inputs.
    RectD inputsUnion;

    ///Do the following only if one coordinate is infinite otherwise we wont need the RoD of the input
    if (x1Infinite || y1Infinite || x2Infinite || y2Infinite) {
        // initialize with the effect's default RoD, because inputs may not be connected to other effects (e.g. Roto)
        calcDefaultRegionOfDefinition(hash, time, scale, view, &inputsUnion);
        bool firstInput = true;
        for (int i = 0; i < getMaxInputCount(); ++i) {
            EffectInstPtr input = getInput(i);
            if (input) {
                RectD inputRod;
                bool isProjectFormat;
                RenderScale inputScale = scale;
                if (input->supportsRenderScaleMaybe() == eSupportsNo) {
                    inputScale.x = inputScale.y = 1.;
                }
                StatusEnum st = input->getRegionOfDefinition_public(hash, time, inputScale, view, &inputRod, &isProjectFormat);
                if (st != eStatusFailed) {
                    if (firstInput) {
                        inputsUnion = inputRod;
                        firstInput = false;
                    } else {
                        inputsUnion.merge(inputRod);
                    }
                }
            }
        }
    }
    ///If infinite : clip to inputsUnion if not null, otherwise to project default


    RectD canonicalFormat;

    if (x1Infinite || y1Infinite || x2Infinite || y2Infinite) {
        RectI format = getOutputFormat();
        assert(!format.isNull());
        double par = getAspectRatio(-1);
        unsigned int mipMapLevel = Image::getLevelFromScale(scale.x);
        format.toCanonical_noClipping(mipMapLevel, par, &canonicalFormat);
    }

    // BE CAREFUL:
    // std::numeric_limits<int>::infinity() does not exist (check std::numeric_limits<int>::has_infinity)
    bool isProjectFormat = false;
    if (x1Infinite) {
        if ( !inputsUnion.isNull() ) {
            rod->x1 = std::min(inputsUnion.x1, canonicalFormat.x1);
        } else {
            rod->x1 = canonicalFormat.x1;
            isProjectFormat = true;
        }
        rod->x2 = std::max(rod->x1, rod->x2);
    }
    if (y1Infinite) {
        if ( !inputsUnion.isNull() ) {
            rod->y1 = std::min(inputsUnion.y1, canonicalFormat.y1);
        } else {
            rod->y1 = canonicalFormat.y1;
            isProjectFormat = true;
        }
        rod->y2 = std::max(rod->y1, rod->y2);
    }
    if (x2Infinite) {
        if ( !inputsUnion.isNull() ) {
            rod->x2 = std::max(inputsUnion.x2, canonicalFormat.x2);
        } else {
            rod->x2 = canonicalFormat.x2;
            isProjectFormat = true;
        }
        rod->x1 = std::min(rod->x1, rod->x2);
    }
    if (y2Infinite) {
        if ( !inputsUnion.isNull() ) {
            rod->y2 = std::max(inputsUnion.y2, canonicalFormat.y2);
        } else {
            rod->y2 = canonicalFormat.y2;
            isProjectFormat = true;
        }
        rod->y1 = std::min(rod->y1, rod->y2);
    }
    if ( isProjectFormat && !isGenerator() ) {
        isProjectFormat = false;
    }
    assert(rod->x1 <= rod->x2 && rod->y1 <= rod->y2);

    return isProjectFormat;
} // ifInfiniteApplyHeuristic

void
EffectInstance::getRegionsOfInterest(double time,
                                     const RenderScale & scale,
                                     const RectD & /*outputRoD*/, //!< the RoD of the effect, in canonical coordinates
                                     const RectD & renderWindow, //!< the region to be rendered in the output image, in Canonical Coordinates
                                     ViewIdx view,
                                     RoIMap* ret)
{
    bool tilesSupported = supportsTiles();

    for (int i = 0; i < getMaxInputCount(); ++i) {
        EffectInstPtr input = getInput(i);
        if (input) {
            if (tilesSupported) {
                ret->insert( std::make_pair(input, renderWindow) );
            } else {
                //Tiles not supported: get the RoD as RoI
                RectD rod;
                bool isPF;
                RenderScale inpScale(input->supportsRenderScale() ? scale.x : 1.);
                StatusEnum stat = input->getRegionOfDefinition_public(input->getRenderHash(), time, inpScale, view, &rod, &isPF);
                if (stat == eStatusFailed) {
                    return;
                }
                ret->insert( std::make_pair(input, rod) );
            }
        }
    }
}

FramesNeededMap
EffectInstance::getFramesNeeded(double time,
                                ViewIdx view)
{
    FramesNeededMap ret;
    RangeD defaultRange;

    defaultRange.min = defaultRange.max = time;
    std::vector<RangeD> ranges;
    ranges.push_back(defaultRange);
    FrameRangesMap defViewRange;
    defViewRange.insert( std::make_pair(view, ranges) );
    for (int i = 0; i < getMaxInputCount(); ++i) {
        if ( isInputRotoBrush(i) ) {
            ret.insert( std::make_pair(i, defViewRange) );
        } else {
            EffectInstPtr input = getInput(i);
            if (input) {
                ret.insert( std::make_pair(i, defViewRange) );
            }
        }
    }

    return ret;
}

void
EffectInstance::getFrameRange(double *first,
                              double *last)
{
    // default is infinite if there are no non optional input clips
    *first = INT_MIN;
    *last = INT_MAX;
    for (int i = 0; i < getMaxInputCount(); ++i) {
        EffectInstPtr input = getInput(i);
        if (input) {
            double inpFirst, inpLast;
            input->getFrameRange(&inpFirst, &inpLast);
            if (i == 0) {
                *first = inpFirst;
                *last = inpLast;
            } else {
                if (inpFirst < *first) {
                    *first = inpFirst;
                }
                if (inpLast > *last) {
                    *last = inpLast;
                }
            }
        }
    }
}

EffectInstance::NotifyRenderingStarted_RAII::NotifyRenderingStarted_RAII(Node* node)
    : _node(node)
    , _didGroupEmit(false)
{
    _didEmit = node->notifyRenderingStarted();

    // If the node is in a group, notify also the group
    boost::shared_ptr<NodeCollection> group = node->getGroup();
    if (group) {
        NodeGroup* isGroupNode = dynamic_cast<NodeGroup*>(group.get());
        if (isGroupNode) {
            _didGroupEmit = isGroupNode->getNode()->notifyRenderingStarted();
        }
    }
}

EffectInstance::NotifyRenderingStarted_RAII::~NotifyRenderingStarted_RAII()
{
    if (_didEmit) {
        _node->notifyRenderingEnded();
    }
    if (_didGroupEmit) {
        boost::shared_ptr<NodeCollection> group = _node->getGroup();
        if (group) {
            NodeGroup* isGroupNode = dynamic_cast<NodeGroup*>(group.get());
            if (isGroupNode) {
                isGroupNode->getNode()->notifyRenderingEnded();
            }
        }
    }
}

EffectInstance::NotifyInputNRenderingStarted_RAII::NotifyInputNRenderingStarted_RAII(Node* node,
                                                                                     int inputNumber)
    : _node(node)
    , _inputNumber(inputNumber)
{
    _didEmit = node->notifyInputNIsRendering(inputNumber);
}

EffectInstance::NotifyInputNRenderingStarted_RAII::~NotifyInputNRenderingStarted_RAII()
{
    if (_didEmit) {
        _node->notifyInputNIsFinishedRendering(_inputNumber);
    }
}

static void
getOrCreateFromCacheInternal(const ImageKey & key,
                             const boost::shared_ptr<ImageParams> & params,
                             bool useCache,
                             ImagePtr* image)
{
    if (!useCache) {
        image->reset( new Image(key, params) );
    } else {
        assert(params->getStorageInfo().mode != eStorageModeGLTex);

        if (params->getStorageInfo().mode == eStorageModeRAM) {
            appPTR->getImageOrCreate(key, params, image);
        } else if (params->getStorageInfo().mode == eStorageModeDisk) {
            appPTR->getImageOrCreate_diskCache(key, params, image);
        }

        if (!*image) {
            std::stringstream ss;
            ss << "Failed to allocate an image of ";
            const CacheEntryStorageInfo& info = params->getStorageInfo();
            std::size_t size = info.dataTypeSize * info.numComponents * info.bounds.area();
            ss << printAsRAM(size).toStdString();
            Dialogs::errorDialog( QCoreApplication::translate("EffectInstance", "Out of memory").toStdString(), ss.str() );

            return;
        }

        /*
         * Note that at this point the image is already exposed to other threads and another one might already have allocated it.
         * This function does nothing if it has been reallocated already.
         */
        (*image)->allocateMemory();


        /*
         * Another thread might have allocated the same image in the cache but with another RoI, make sure
         * it is big enough for us, or resize it to our needs.
         */


        (*image)->ensureBounds( params->getBounds() );
    }
}

ImagePtr
EffectInstance::convertOpenGLTextureToCachedRAMImage(const ImagePtr& image)
{
    assert(image->getStorageMode() == eStorageModeGLTex);

    boost::shared_ptr<ImageParams> params( new ImageParams( *image->getParams() ) );
    CacheEntryStorageInfo& info = params->getStorageInfo();
    info.mode = eStorageModeRAM;

    ImagePtr ramImage;
    getOrCreateFromCacheInternal(image->getKey(), params, true /*useCache*/, &ramImage);
    if (!ramImage) {
        return ramImage;
    }

    OSGLContextPtr context = getThreadLocalOpenGLContext();
    assert(context);
    if (!context) {
        throw std::runtime_error("No OpenGL context attached");
    }

    ramImage->pasteFrom(*image, image->getBounds(), false, context);
    ramImage->markForRendered(image->getBounds());

    return ramImage;
}

ImagePtr
EffectInstance::convertRAMImageToOpenGLTexture(const ImagePtr& image)
{
    assert(image->getStorageMode() != eStorageModeGLTex);

    boost::shared_ptr<ImageParams> params( new ImageParams( *image->getParams() ) );
    CacheEntryStorageInfo& info = params->getStorageInfo();
    info.mode = eStorageModeGLTex;
    info.textureTarget = GL_TEXTURE_2D;

    RectI bounds = image->getBounds();
    OSGLContextPtr context = getThreadLocalOpenGLContext();
    assert(context);
    if (!context) {
        throw std::runtime_error("No OpenGL context attached");
    }

    GLuint pboID = context->getPBOId();
    assert(pboID != 0);
    glEnable(GL_TEXTURE_2D);
    // bind PBO to update texture source
    glBindBufferARB(GL_PIXEL_UNPACK_BUFFER_ARB, pboID);

    std::size_t dataSize = bounds.area() * 4 * info.dataTypeSize;

    // Note that glMapBufferARB() causes sync issue.
    // If GPU is working with this buffer, glMapBufferARB() will wait(stall)
    // until GPU to finish its job. To avoid waiting (idle), you can call
    // first glBufferDataARB() with NULL pointer before glMapBufferARB().
    // If you do that, the previous data in PBO will be discarded and
    // glMapBufferARB() returns a new allocated pointer immediately
    // even if GPU is still working with the previous data.
    glBufferDataARB(GL_PIXEL_UNPACK_BUFFER_ARB, dataSize, 0, GL_DYNAMIC_DRAW_ARB);

    bool useTmpImage = image->getComponentsCount() != 4;
    ImagePtr tmpImg;
    if (useTmpImage) {
        tmpImg.reset( new Image( ImagePlaneDesc::getRGBAComponents(), image->getRoD(), bounds, 0, image->getPixelAspectRatio(), image->getBitDepth(), image->getPremultiplication(), image->getFieldingOrder(), false, eStorageModeRAM) );
        tmpImg->setKey(image->getKey());
        if (tmpImg->getComponents() == image->getComponents()) {
            tmpImg->pasteFrom(*image, bounds);
        } else {
            image->convertToFormat(bounds, eViewerColorSpaceLinear, eViewerColorSpaceLinear, -1, false, false, tmpImg.get());
        }
    }

    Image::ReadAccess racc( tmpImg ? tmpImg.get() : image.get() );
    const unsigned char* srcdata = racc.pixelAt(bounds.x1, bounds.y1);
    assert(srcdata);

    GLvoid* gpuData = glMapBufferARB(GL_PIXEL_UNPACK_BUFFER_ARB, GL_WRITE_ONLY_ARB);
    if (gpuData) {
            // update data directly on the mapped buffer
        memcpy(gpuData, srcdata, dataSize);
        GLboolean result = glUnmapBufferARB(GL_PIXEL_UNPACK_BUFFER_ARB); // release the mapped buffer
        assert(result == GL_TRUE);
        Q_UNUSED(result);
    }
    glCheckError();

    // The creation of the image will use glTexImage2D and will get filled with the PBO
    ImagePtr gpuImage;
    getOrCreateFromCacheInternal(image->getKey(), params, false /*useCache*/, &gpuImage);

    // it is good idea to release PBOs with ID 0 after use.
    // Once bound with 0, all pixel operations are back to normal ways.
    glBindBufferARB(GL_PIXEL_UNPACK_BUFFER_ARB, 0);
    //glBindTexture(GL_TEXTURE_2D, 0); // useless, we didn't bind anything
    glCheckError();


    return gpuImage;
} // convertRAMImageToOpenGLTexture

void
EffectInstance::getImageFromCacheAndConvertIfNeeded(bool /*useCache*/,
                                                    StorageModeEnum storage,
                                                    StorageModeEnum returnStorage,
                                                    const ImageKey & key,
                                                    unsigned int mipMapLevel,
                                                    const RectI* boundsParam,
                                                    const RectD* rodParam,
                                                    const RectI& roi,
                                                    ImageBitDepthEnum bitdepth,
                                                    const ImagePlaneDesc & components,
                                                    const EffectInstance::InputImagesMap & inputImages,
                                                    const boost::shared_ptr<RenderStats> & stats,
                                                    const boost::shared_ptr<OSGLContextAttacher>& glContextAttacher,
                                                    boost::shared_ptr<Image>* image)
{
    ImageList cachedImages;
    bool isCached = false;

    ///Find first something in the input images list
    if ( !inputImages.empty() ) {
        for (InputImagesMap::const_iterator it = inputImages.begin(); it != inputImages.end(); ++it) {
            for (ImageList::const_iterator it2 = it->second.begin(); it2 != it->second.end(); ++it2) {
                if ( !it2->get() ) {
                    continue;
                }
                const ImageKey & imgKey = (*it2)->getKey();
                if (imgKey == key) {
                    cachedImages.push_back(*it2);
                    isCached = true;
                }
            }
        }
    }

    if (!isCached) {
        // For textures, we lookup for a RAM image, if found we convert it to a texture
        if ( (storage == eStorageModeRAM) || (storage == eStorageModeGLTex) ) {
            isCached = appPTR->getImage(key, &cachedImages);
        } else if (storage == eStorageModeDisk) {
            isCached = appPTR->getImage_diskCache(key, &cachedImages);
        }
    }

    if (stats && stats->isInDepthProfilingEnabled() && !isCached) {
        stats->addCacheInfosForNode(getNode(), true, false);
    }

    if (isCached) {
        ///A ptr to a higher resolution of the image or an image with different comps/bitdepth
        ImagePtr imageToConvert;

        for (ImageList::iterator it = cachedImages.begin(); it != cachedImages.end(); ++it) {
            unsigned int imgMMlevel = (*it)->getMipMapLevel();
            const ImagePlaneDesc & imgComps = (*it)->getComponents();
            ImageBitDepthEnum imgDepth = (*it)->getBitDepth();

            if ( (*it)->getParams()->isRodProjectFormat() ) {
                ////If the image was cached with a RoD dependent on the project format, but the project format changed,
                ////just discard this entry
                Format projectFormat;
                getApp()->getProject()->getProjectDefaultFormat(&projectFormat);
                RectD canonicalProject = projectFormat.toCanonicalFormat();
                if ( canonicalProject != (*it)->getRoD() ) {
                    appPTR->removeFromNodeCache(*it);
                    continue;
                }
            }

            ///Throw away images that are not even what the node want to render
            /*if ( ( imgComps.isColorPlane() && nodePrefComps.isColorPlane() && (imgComps != nodePrefComps) ) || (imgDepth != nodePrefDepth) ) {
                appPTR->removeFromNodeCache(*it);
                continue;
            }*/

            bool convertible = (imgComps.isColorPlane() && components.isColorPlane()) || (imgComps == components);
            if ( (imgMMlevel == mipMapLevel) && convertible &&
                 ( getSizeOfForBitDepth(imgDepth) >= getSizeOfForBitDepth(bitdepth) ) /* && imgComps == components && imgDepth == bitdepth*/ ) {
                ///We found  a matching image

                *image = *it;
                break;
            } else {
                if ( (imgMMlevel >= mipMapLevel) || !convertible ||
                     ( getSizeOfForBitDepth(imgDepth) < getSizeOfForBitDepth(bitdepth) ) ) {
                    ///Either smaller resolution or not enough components or bit-depth is not as deep, don't use the image
                    continue;
                }

                assert(imgMMlevel < mipMapLevel);

                if (!imageToConvert) {
                    imageToConvert = *it;
                } else {
                    ///We found an image which scale is closer to the requested mipmap level we want, use it instead
                    if ( imgMMlevel > imageToConvert->getMipMapLevel() ) {
                        imageToConvert = *it;
                    }
                }
            }
        } //end for

        if (imageToConvert && !*image) {
            ///Ensure the image is allocated
            (imageToConvert)->allocateMemory();


            if (imageToConvert->getMipMapLevel() != mipMapLevel) {
                boost::shared_ptr<ImageParams> oldParams = imageToConvert->getParams();

                assert(imageToConvert->getMipMapLevel() < mipMapLevel);

                //This is the bounds of the upscaled image
                RectI imgToConvertBounds = imageToConvert->getBounds();

                //The rodParam might be different of oldParams->getRoD() simply because the RoD is dependent on the mipmap level
                const RectD & rod = rodParam ? *rodParam : oldParams->getRoD();


                //RectD imgToConvertCanonical;
                //imgToConvertBounds.toCanonical(imageToConvert->getMipMapLevel(), imageToConvert->getPixelAspectRatio(), rod, &imgToConvertCanonical);
                RectI downscaledBounds;
                rod.toPixelEnclosing(mipMapLevel, imageToConvert->getPixelAspectRatio(), &downscaledBounds);
                //imgToConvertCanonical.toPixelEnclosing(imageToConvert->getMipMapLevel(), imageToConvert->getPixelAspectRatio(), &imgToConvertBounds);
                //imgToConvertCanonical.toPixelEnclosing(mipMapLevel, imageToConvert->getPixelAspectRatio(), &downscaledBounds);

                if (boundsParam) {
                    downscaledBounds.merge(*boundsParam);
                }

                //RectI pixelRoD;
                //rod.toPixelEnclosing(mipMapLevel, oldParams->getPixelAspectRatio(), &pixelRoD);
                //downscaledBounds.intersect(pixelRoD, &downscaledBounds);

                boost::shared_ptr<ImageParams> imageParams = Image::makeParams(rod,
                                                                               downscaledBounds,
                                                                               oldParams->getPixelAspectRatio(),
                                                                               mipMapLevel,
                                                                               oldParams->isRodProjectFormat(),
                                                                               oldParams->getComponents(),
                                                                               oldParams->getBitDepth(),
                                                                               oldParams->getPremultiplication(),
                                                                               oldParams->getFieldingOrder(),
                                                                               eStorageModeRAM);


                imageParams->setMipMapLevel(mipMapLevel);


                boost::shared_ptr<Image> img;
                getOrCreateFromCacheInternal(key, imageParams, imageToConvert->usesBitMap(), &img);
                if (!img) {
                    return;
                }


                /*
                   Since the RoDs of the 2 mipmaplevels are different, their bounds do not match exactly as po2
                   To determine which portion we downscale, we downscale the initial image bounds to the mipmap level
                   of the downscale image, clip it against the bounds of the downscale image, re-upscale it to the
                   original mipmap level and ensure that it lies into the original image bounds
                 */
                int downscaleLevels = img->getMipMapLevel() - imageToConvert->getMipMapLevel();
                RectI dstRoi = imgToConvertBounds.downscalePowerOfTwoSmallestEnclosing(downscaleLevels);
                dstRoi.intersect(downscaledBounds, &dstRoi);
                dstRoi = dstRoi.upscalePowerOfTwo(downscaleLevels);
                dstRoi.intersect(imgToConvertBounds, &dstRoi);

                if (imgToConvertBounds.area() > 1) {
                    imageToConvert->downscaleMipMap( rod,
                                                     dstRoi,
                                                     imageToConvert->getMipMapLevel(), img->getMipMapLevel(),
                                                     imageToConvert->usesBitMap(),
                                                     img.get() );
                } else {
                    img->pasteFrom(*imageToConvert, imgToConvertBounds);
                }

                imageToConvert = img;
            }

            if (storage == eStorageModeGLTex) {

                // When using the GPU, we dont want to retrieve partially rendered image because rendering the portion
                // needed then reading it back to put it in the CPU image would take much more effort than just computing
                // the GPU image.
                std::list<RectI> restToRender;
                imageToConvert->getRestToRender(roi, restToRender);
                if ( restToRender.empty() ) {
                    if (returnStorage == eStorageModeGLTex) {
                        assert(glContextAttacher);
                        glContextAttacher->attach();
                        *image = convertRAMImageToOpenGLTexture(imageToConvert);
                    } else {
                        assert(returnStorage == eStorageModeRAM && (imageToConvert->getStorageMode() == eStorageModeRAM || imageToConvert->getStorageMode() == eStorageModeDisk));
                        // If renderRoI must return a RAM image, don't convert it back again!
                        *image = imageToConvert;
                    }
                }
            } else {
                *image = imageToConvert;
            }
            //assert(imageToConvert->getBounds().contains(bounds));
            if ( stats && stats->isInDepthProfilingEnabled() ) {
                stats->addCacheInfosForNode(getNode(), false, true);
            }
        } else if (*image) { //  else if (imageToConvert && !*image)
            ///Ensure the image is allocated
            if ( (*image)->getStorageMode() != eStorageModeGLTex ) {
                (*image)->allocateMemory();

                if (storage == eStorageModeGLTex) {

                    // When using the GPU, we dont want to retrieve partially rendered image because rendering the portion
                    // needed then reading it back to put it in the CPU image would take much more effort than just computing
                    // the GPU image.
                    std::list<RectI> restToRender;
                    (*image)->getRestToRender(roi, restToRender);
                    if ( restToRender.empty() ) {
                        // If renderRoI must return a RAM image, don't convert it back again!
                        if (returnStorage == eStorageModeGLTex) {
                            assert(glContextAttacher);
                            glContextAttacher->attach();
                            *image = convertRAMImageToOpenGLTexture(*image);
                        }
                    } else {
                        image->reset();
                        return;
                    }
                }
            }

            if ( stats && stats->isInDepthProfilingEnabled() ) {
                stats->addCacheInfosForNode(getNode(), false, false);
            }
        } else {
            if ( stats && stats->isInDepthProfilingEnabled() ) {
                stats->addCacheInfosForNode(getNode(), true, false);
            }
        }
    } // isCached
} // EffectInstance::getImageFromCacheAndConvertIfNeeded

void
EffectInstance::tryConcatenateTransforms(double time,
                                         ViewIdx view,
                                         const RenderScale & scale,
                                         InputMatrixMap* inputTransforms)
{
    bool canTransform = getNode()->getCurrentCanTransform();

    //An effect might not be able to concatenate transforms but can still apply a transform (e.g CornerPinMasked)
    std::list<int> inputHoldingTransforms;
    bool canApplyTransform = getInputsHoldingTransform(&inputHoldingTransforms);

    assert(inputHoldingTransforms.empty() || canApplyTransform);

    Transform::Matrix3x3 thisNodeTransform;
    EffectInstPtr inputToTransform;
    bool getTransformSucceeded = false;

    if (canTransform) {
        /*
         * If getting the transform does not succeed, then this effect is treated as any other ones.
         */
        StatusEnum stat = getTransform_public(time, scale, view, &inputToTransform, &thisNodeTransform);
        if (stat == eStatusOK) {
            getTransformSucceeded = true;
        }
    }


    if ( (canTransform && getTransformSucceeded) || ( !canTransform && canApplyTransform && !inputHoldingTransforms.empty() ) ) {
        for (std::list<int>::iterator it = inputHoldingTransforms.begin(); it != inputHoldingTransforms.end(); ++it) {
            EffectInstPtr input = getInput(*it);
            if (!input) {
                continue;
            }
            std::list<Transform::Matrix3x3> matricesByOrder; // from downstream to upstream
            InputMatrix im;
            im.newInputEffect = input;
            im.newInputNbToFetchFrom = *it;


            // recursion upstream
            bool inputCanTransform = false;
            bool inputIsDisabled  =  input->getNode()->isNodeDisabled();

            if (!inputIsDisabled) {
                inputCanTransform = input->getNode()->getCurrentCanTransform();
            }


            while ( input && (inputCanTransform || inputIsDisabled) ) {
                //input is either disabled, or identity or can concatenate a transform too
                if (inputIsDisabled) {
                    int prefInput;
                    input = input->getNearestNonDisabled();
                    prefInput = input ? input->getNode()->getPreferredInput() : -1;
                    if (prefInput == -1) {
                        break;
                    }

                    if (input) {
                        im.newInputNbToFetchFrom = prefInput;
                        im.newInputEffect = input;
                    }
                } else if (inputCanTransform) {
                    Transform::Matrix3x3 m;
                    inputToTransform.reset();
                    StatusEnum stat = input->getTransform_public(time, scale, view, &inputToTransform, &m);
                    if (stat == eStatusOK) {
                        matricesByOrder.push_back(m);
                        if (inputToTransform) {
                            im.newInputNbToFetchFrom = input->getInputNumber( inputToTransform.get() );
                            im.newInputEffect = input;
                            input = inputToTransform;
                        }
                    } else {
                        break;
                    }
                } else {
                    assert(false);
                }

                if (input) {
                    inputIsDisabled = input->getNode()->isNodeDisabled();
                    if (!inputIsDisabled) {
                        inputCanTransform = input->getNode()->getCurrentCanTransform();
                    }
                }
            }

            if ( input && !matricesByOrder.empty() ) {
                assert(im.newInputEffect);

                ///Now actually concatenate matrices together
                im.cat.reset(new Transform::Matrix3x3);
                std::list<Transform::Matrix3x3>::iterator it2 = matricesByOrder.begin();
                *im.cat = *it2;
                ++it2;
                while ( it2 != matricesByOrder.end() ) {
                    *im.cat = Transform::matMul(*im.cat, *it2);
                    ++it2;
                }

                inputTransforms->insert( std::make_pair(*it, im) );
            }
        } //  for (std::list<int>::iterator it = inputHoldingTransforms.begin(); it != inputHoldingTransforms.end(); ++it)
    } // if ((canTransform && getTransformSucceeded) || (canApplyTransform && !inputHoldingTransforms.empty()))
} // EffectInstance::tryConcatenateTransforms

bool
EffectInstance::allocateImagePlane(const ImageKey & key,
                                   const RectD & rod,
                                   const RectI & downscaleImageBounds,
                                   const RectI & fullScaleImageBounds,
                                   bool isProjectFormat,
                                   const ImagePlaneDesc & components,
                                   ImageBitDepthEnum depth,
                                   ImagePremultiplicationEnum premult,
                                   ImageFieldingOrderEnum fielding,
                                   double par,
                                   unsigned int mipmapLevel,
                                   bool renderFullScaleThenDownscale,
                                   StorageModeEnum storage,
                                   bool createInCache,
                                   boost::shared_ptr<Image>* fullScaleImage,
                                   boost::shared_ptr<Image>* downscaleImage)
{
    //If we're rendering full scale and with input images at full scale, don't cache the downscale image since it is cheap to
    //recreate, instead cache the full-scale image
    if (renderFullScaleThenDownscale) {
        downscaleImage->reset( new Image(components, rod, downscaleImageBounds, mipmapLevel, par, depth, premult, fielding, true) );
        boost::shared_ptr<ImageParams> upscaledImageParams = Image::makeParams(rod,
                                                                               fullScaleImageBounds,
                                                                               par,
                                                                               0,
                                                                               isProjectFormat,
                                                                               components,
                                                                               depth,
                                                                               premult,
                                                                               fielding,
                                                                               storage,
                                                                               GL_TEXTURE_2D);
        //The upscaled image will be rendered with input images at full def, it is then the best possibly rendered image so cache it!

        fullScaleImage->reset();
        getOrCreateFromCacheInternal(key, upscaledImageParams, createInCache, fullScaleImage);

        if (!*fullScaleImage) {
            return false;
        }
    } else {
        ///Cache the image with the requested components instead of the remapped ones
        boost::shared_ptr<ImageParams> cachedImgParams = Image::makeParams(rod,
                                                                           downscaleImageBounds,
                                                                           par,
                                                                           mipmapLevel,
                                                                           isProjectFormat,
                                                                           components,
                                                                           depth,
                                                                           premult,
                                                                           fielding,
                                                                           storage,
                                                                           GL_TEXTURE_2D);

        //Take the lock after getting the image from the cache or while allocating it
        ///to make sure a thread will not attempt to write to the image while its being allocated.
        ///When calling allocateMemory() on the image, the cache already has the lock since it added it
        ///so taking this lock now ensures the image will be allocated completetly

        getOrCreateFromCacheInternal(key, cachedImgParams, createInCache, downscaleImage);
        if (!*downscaleImage) {
            return false;
        }
        *fullScaleImage = *downscaleImage;
    }

    return true;
} // EffectInstance::allocateImagePlane

void
EffectInstance::transformInputRois(const EffectInstance* self,
                                   const boost::shared_ptr<InputMatrixMap> & inputTransforms,
                                   double par,
                                   const RenderScale & scale,
                                   RoIMap* inputsRoi,
                                   std::map<int, EffectInstPtr>* reroutesMap)
{
    if (!inputTransforms) {
        return;
    }
    //Transform the RoIs by the inverse of the transform matrix (which is in pixel coordinates)
    for (InputMatrixMap::const_iterator it = inputTransforms->begin(); it != inputTransforms->end(); ++it) {
        RectD transformedRenderWindow;
        EffectInstPtr effectInTransformInput = self->getInput(it->first);
        assert(effectInTransformInput);


        RoIMap::iterator foundRoI = inputsRoi->find(effectInTransformInput);
        if ( foundRoI == inputsRoi->end() ) {
            //There might be no RoI because it was null
            continue;
        }

        // invert it
        Transform::Matrix3x3 invertTransform;
        double det = Transform::matDeterminant(*it->second.cat);
        if (det != 0.) {
            invertTransform = Transform::matInverse(*it->second.cat, det);
        }

        Transform::Matrix3x3 canonicalToPixel = Transform::matCanonicalToPixel(par, scale.x,
                                                                               scale.y, false);
        Transform::Matrix3x3 pixelToCanonical = Transform::matPixelToCanonical(par,  scale.x,
                                                                               scale.y, false);

        invertTransform = Transform::matMul(Transform::matMul(pixelToCanonical, invertTransform), canonicalToPixel);
        Transform::transformRegionFromRoD(foundRoI->second, invertTransform, transformedRenderWindow);

        //Replace the original RoI by the transformed RoI
        inputsRoi->erase(foundRoI);
        inputsRoi->insert( std::make_pair(it->second.newInputEffect->getInput(it->second.newInputNbToFetchFrom), transformedRenderWindow) );
        reroutesMap->insert( std::make_pair(it->first, it->second.newInputEffect) );
    }
}

EffectInstance::RenderRoIRetCode
EffectInstance::renderInputImagesForRoI(const FrameViewRequest* request,
                                        bool useTransforms,
                                        StorageModeEnum renderStorageMode,
                                        double time,
                                        ViewIdx view,
                                        const RectD & rod,
                                        const RectD & canonicalRenderWindow,
                                        const boost::shared_ptr<InputMatrixMap>& inputTransforms,
                                        unsigned int mipMapLevel,
                                        const RenderScale & renderMappedScale,
                                        bool useScaleOneInputImages,
                                        bool byPassCache,
                                        const FramesNeededMap & framesNeeded,
                                        const EffectInstance::ComponentsNeededMap & neededComps,
                                        EffectInstance::InputImagesMap *inputImages,
                                        RoIMap* inputsRoi)
{
    if (!request) {
        getRegionsOfInterest_public(time, renderMappedScale, rod, canonicalRenderWindow, view, inputsRoi);
    }
#ifdef DEBUG
    if ( !inputsRoi->empty() && framesNeeded.empty() && !isReader() && !isRotoPaintNode() ) {
        qDebug() << getNode()->getScriptName_mt_safe().c_str() << ": getRegionsOfInterestAction returned 1 or multiple input RoI(s) but returned "
                 << "an empty list with getFramesNeededAction";
    }
#endif


    return treeRecurseFunctor(true,
                              getNode(),
                              framesNeeded,
                              *inputsRoi,
                              inputTransforms,
                              useTransforms,
                              renderStorageMode,
                              mipMapLevel,
                              time,
                              view,
                              NodePtr(),
                              0,
                              inputImages,
                              &neededComps,
                              useScaleOneInputImages,
                              byPassCache);
}

EffectInstance::RenderingFunctorRetEnum
EffectInstance::Implementation::tiledRenderingFunctor(EffectInstance::Implementation::TiledRenderingFunctorArgs & args,
                                                      const RectToRender & specificData,
                                                      QThread* callingThread)
{
    ///Make the thread-storage live as long as the render action is called if we're in a newly launched thread in eRenderSafetyFullySafeFrame mode
    QThread* curThread = QThread::currentThread();

    if (callingThread != curThread) {
        ///We are in the case of host frame threading, see kOfxImageEffectPluginPropHostFrameThreading
        ///We know that in the renderAction, TLS will be needed, so we do a deep copy of the TLS from the caller thread
        ///to this thread
        appPTR->getAppTLS()->copyTLS(callingThread, curThread);
    }


    EffectInstance::RenderingFunctorRetEnum ret = tiledRenderingFunctor(specificData,
                                                                        args.renderFullScaleThenDownscale,
                                                                        args.isSequentialRender,
                                                                        args.isRenderResponseToUserInteraction,
                                                                        args.firstFrame,
                                                                        args.lastFrame,
                                                                        args.preferredInput,
                                                                        args.mipMapLevel,
                                                                        args.renderMappedMipMapLevel,
                                                                        args.rod,
                                                                        args.time,
                                                                        args.view,
                                                                        args.par,
                                                                        args.byPassCache,
                                                                        args.outputClipPrefDepth,
                                                                        args.outputClipPrefsComps,
                                                                        args.compsNeeded,
                                                                        args.processChannels,
                                                                        args.planes);

    //Exit of the host frame threading thread
    appPTR->getAppTLS()->cleanupTLSForThread();

    return ret;
}

EffectInstance::RenderingFunctorRetEnum
EffectInstance::Implementation::tiledRenderingFunctor(const RectToRender & rectToRender,
                                                      const bool renderFullScaleThenDownscale,
                                                      const bool isSequentialRender,
                                                      const bool isRenderResponseToUserInteraction,
                                                      const int firstFrame,
                                                      const int lastFrame,
                                                      const int preferredInput,
                                                      const unsigned int mipMapLevel,
                                                      const unsigned int renderMappedMipMapLevel,
                                                      const RectD & rod,
                                                      const double time,
                                                      const ViewIdx view,
                                                      const double par,
                                                      const bool byPassCache,
                                                      const ImageBitDepthEnum outputClipPrefDepth,
                                                      const ImagePlaneDesc & outputClipPrefsComps,
                                                      const boost::shared_ptr<ComponentsNeededMap> & compsNeeded,
                                                      const std::bitset<4>& processChannels,
                                                      const boost::shared_ptr<ImagePlanesToRender> & planes) // when MT, planes is a copy so there's is no data race
{
    ///There cannot be the same thread running 2 concurrent instances of renderRoI on the same effect.
#ifdef DEBUG
    {
        EffectDataTLSPtr tls = tlsData->getTLSData();
        assert(!tls || !tls->currentRenderArgs.validArgs);
    }
#endif
    EffectDataTLSPtr tls = tlsData->getOrCreateTLSData();

    assert( !rectToRender.rect.isNull() );

    /*
     * renderMappedRectToRender is in the mapped mipmap level, i.e the expected mipmap level of the render action of the plug-in
     */
    RectI renderMappedRectToRender = rectToRender.rect;

    /*
     * downscaledRectToRender is in the mipMapLevel
     */
    RectI downscaledRectToRender = renderMappedRectToRender;


    ///Upscale the RoI to a region in the full scale image so it is in canonical coordinates
    RectD canonicalRectToRender;
    renderMappedRectToRender.toCanonical(renderMappedMipMapLevel, par, rod, &canonicalRectToRender);
    if (renderFullScaleThenDownscale) {
        assert(mipMapLevel > 0 && renderMappedMipMapLevel != mipMapLevel);
        canonicalRectToRender.toPixelEnclosing(mipMapLevel, par, &downscaledRectToRender);
    }

    const EffectInstance::PlaneToRender & firstPlaneToRender = planes->planes.begin()->second;
    // at this point, it may be unnecessary to call render because it was done a long time ago => check the bitmap here!
# ifndef NDEBUG
    RectI renderBounds = firstPlaneToRender.renderMappedImage->getBounds();
    assert(renderBounds.x1 <= renderMappedRectToRender.x1 && renderMappedRectToRender.x2 <= renderBounds.x2 &&
           renderBounds.y1 <= renderMappedRectToRender.y1 && renderMappedRectToRender.y2 <= renderBounds.y2);
# endif



    const boost::shared_ptr<ParallelRenderArgs>& frameArgs = tls->frameArgs.back();

      ///It might have been already rendered now
    if ( renderMappedRectToRender.isNull() ) {
        return eRenderingFunctorRetOK;
    }


    ///This RAII struct controls the lifetime of the validArgs Flag in tls->currentRenderArgs
    Implementation::ScopedRenderArgs scopedArgs(tls,
                                                rod,
                                                renderMappedRectToRender,
                                                time,
                                                view,
                                                rectToRender.isIdentity,
                                                rectToRender.identityTime,
                                                rectToRender.identityInput,
                                                compsNeeded,
                                                rectToRender.imgs,
                                                rectToRender.inputRois,
                                                firstFrame,
                                                lastFrame,
                                                planes->useOpenGL);
    ImagePtr originalInputImage, maskImage;
    ImagePremultiplicationEnum originalImagePremultiplication;
    EffectInstance::InputImagesMap::const_iterator foundPrefInput = rectToRender.imgs.find(preferredInput);
    EffectInstance::InputImagesMap::const_iterator foundMaskInput = rectToRender.imgs.end();

    if ( _publicInterface->isHostMaskingEnabled() ) {
        foundMaskInput = rectToRender.imgs.find(_publicInterface->getMaxInputCount() - 1);
    }
    if ( ( foundPrefInput != rectToRender.imgs.end() ) && !foundPrefInput->second.empty() ) {
        originalInputImage = foundPrefInput->second.front();
    }
    std::map<int, ImagePremultiplicationEnum>::const_iterator foundPrefPremult = planes->inputPremult.find(preferredInput);
    if ( ( foundPrefPremult != planes->inputPremult.end() ) && originalInputImage ) {
        originalImagePremultiplication = foundPrefPremult->second;
    } else {
        originalImagePremultiplication = eImagePremultiplicationOpaque;
    }


    if ( ( foundMaskInput != rectToRender.imgs.end() ) && !foundMaskInput->second.empty() ) {
        maskImage = foundMaskInput->second.front();
    }

#ifndef NDEBUG
    RenderScale scale( Image::getScaleFromMipMapLevel(mipMapLevel) );
    // check the dimensions of all input and output images
    const RectD & dstRodCanonical = firstPlaneToRender.renderMappedImage->getRoD();
    RectI dstBounds;
    dstRodCanonical.toPixelEnclosing(firstPlaneToRender.renderMappedImage->getMipMapLevel(), par, &dstBounds); // compute dstRod at level 0
    RectI dstRealBounds = firstPlaneToRender.renderMappedImage->getBounds();
    if (!frameArgs->tilesSupported) {
        assert(dstRealBounds.x1 == dstBounds.x1);
        assert(dstRealBounds.x2 == dstBounds.x2);
        assert(dstRealBounds.y1 == dstBounds.y1);
        assert(dstRealBounds.y2 == dstBounds.y2);
    }

    for (InputImagesMap::const_iterator it = rectToRender.imgs.begin();
         it != rectToRender.imgs.end();
         ++it) {
        for (ImageList::const_iterator it2 = it->second.begin(); it2 != it->second.end(); ++it2) {
            const RectD & srcRodCanonical = (*it2)->getRoD();
            RectI srcBounds;
            srcRodCanonical.toPixelEnclosing( (*it2)->getMipMapLevel(), (*it2)->getPixelAspectRatio(), &srcBounds ); // compute srcRod at level 0

            if (!frameArgs->tilesSupported) {
                // http://openfx.sourceforge.net/Documentation/1.3/ofxProgrammingReference.html#kOfxImageEffectPropSupportsTiles
                //  If a clip or plugin does not support tiled images, then the host should supply full RoD images to the effect whenever it fetches one.

                /*
                 * The following asserts do not hold true: In the following graph example: Viewer-->Writer-->Blur-->Read
                 * The Writer does not support tiles. However Blur produces 2 distinct RoD depending on the render mipmap level
                 * If a Blur image was produced at mipmaplevel 0, and then we render in the Viewer with a mipmap level of 1, the
                 * Blur will actually retrieve the image from the cache and downscale it rather than recompute it.
                 * Since the Writer does not support tiles, the Blur image is the full image and not a tile, which can be veryfied by
                 *
                 * blurCachedImage->getRod().toPixelEnclosing(blurCachedImage->getMipMapLevel(), blurCachedImage->getPixelAspectRatio(), &bounds)
                 *
                 * Since the Blur RoD changed (the RoD at mmlevel 0 is different than the ROD at mmlevel 1),
                 * the resulting bounds of the downscaled image are not necessarily exactly result of the new downscaled RoD to the enclosing pixel
                 * bounds, i.e: the bounds of the downscaled image may be contained in the bounds computed
                 * by the line of code above (replacing blurCachedImage by the downscaledBlurCachedImage).
                 */
                /*
                   assert(srcRealBounds.x1 == srcBounds.x1);
                   assert(srcRealBounds.x2 == srcBounds.x2);
                   assert(srcRealBounds.y1 == srcBounds.y1);
                   assert(srcRealBounds.y2 == srcBounds.y2);*/
            }
            if ( !_publicInterface->supportsMultiResolution() ) {
                // http://openfx.sourceforge.net/Documentation/1.3/ofxProgrammingReference.html#kOfxImageEffectPropSupportsMultiResolution
                //   Multiple resolution images mean...
                //    input and output images can be of any size
                //    input and output images can be offset from the origin
                // Commented-out: Some Furnace plug-ins from The Foundry (e.g F_Steadiness) are not supporting multi-resolution but actually produce an output
                // with a RoD different from the input
                /*/assert(srcBounds.x1 == 0);
                   assert(srcBounds.y1 == 0);
                   assert(srcBounds.x1 == dstBounds.x1);
                   assert(srcBounds.x2 == dstBounds.x2);
                   assert(srcBounds.y1 == dstBounds.y1);
                   assert(srcBounds.y2 == dstBounds.y2);*/
            }
        } // end for
    } //end for

    if (_publicInterface->supportsRenderScaleMaybe() == eSupportsNo) {
        assert(firstPlaneToRender.renderMappedImage->getMipMapLevel() == 0);
        assert(renderMappedMipMapLevel == 0);
    }
#     endif // DEBUG

    RenderingFunctorRetEnum handlerRet =  renderHandler(tls,
                                                        mipMapLevel,
                                                        renderFullScaleThenDownscale,
                                                        isSequentialRender,
                                                        isRenderResponseToUserInteraction,
                                                        renderMappedRectToRender,
                                                        downscaledRectToRender,
                                                        byPassCache,
                                                        outputClipPrefDepth,
                                                        outputClipPrefsComps,
                                                        processChannels,
                                                        originalInputImage,
                                                        maskImage,
                                                        originalImagePremultiplication,
                                                        *planes);
    if (handlerRet == eRenderingFunctorRetOK) {
        return eRenderingFunctorRetOK;
    } else {
        return handlerRet;
    }
} // EffectInstance::tiledRenderingFunctor

EffectInstance::RenderingFunctorRetEnum
EffectInstance::Implementation::renderHandler(const EffectDataTLSPtr& tls,
                                              const unsigned int mipMapLevel,
                                              const bool renderFullScaleThenDownscale,
                                              const bool isSequentialRender,
                                              const bool isRenderResponseToUserInteraction,
                                              const RectI & renderMappedRectToRender,
                                              const RectI & downscaledRectToRender,
                                              const bool byPassCache,
                                              const ImageBitDepthEnum outputClipPrefDepth,
                                              const ImagePlaneDesc & outputClipPrefsComps,
                                              const std::bitset<4>& processChannels,
                                              const boost::shared_ptr<Image> & originalInputImage,
                                              const boost::shared_ptr<Image> & maskImage,
                                              const ImagePremultiplicationEnum originalImagePremultiplication,
                                              ImagePlanesToRender & planes)
{
    boost::shared_ptr<TimeLapse> timeRecorder;
    const boost::shared_ptr<ParallelRenderArgs>& frameArgs = tls->frameArgs.back();

    if (frameArgs->stats) {
        timeRecorder.reset( new TimeLapse() );
    }

    const EffectInstance::PlaneToRender & firstPlane = planes.planes.begin()->second;
    const double time = tls->currentRenderArgs.time;
    const ViewIdx view = tls->currentRenderArgs.view;

    // at this point, it may be unnecessary to call render because it was done a long time ago => check the bitmap here!
# ifndef NDEBUG
    RectI renderBounds = firstPlane.renderMappedImage->getBounds();
    assert(renderBounds.x1 <= renderMappedRectToRender.x1 && renderMappedRectToRender.x2 <= renderBounds.x2 &&
           renderBounds.y1 <= renderMappedRectToRender.y1 && renderMappedRectToRender.y2 <= renderBounds.y2);
# endif

    RenderActionArgs actionArgs;
    actionArgs.byPassCache = byPassCache;
    actionArgs.processChannels = processChannels;
    actionArgs.mappedScale.x = actionArgs.mappedScale.y = Image::getScaleFromMipMapLevel( firstPlane.renderMappedImage->getMipMapLevel() );
    assert( !( (_publicInterface->supportsRenderScaleMaybe() == eSupportsNo) && !(actionArgs.mappedScale.x == 1. && actionArgs.mappedScale.y == 1.) ) );
    actionArgs.originalScale.x = Image::getScaleFromMipMapLevel(mipMapLevel);
    actionArgs.originalScale.y = actionArgs.originalScale.x;
    actionArgs.draftMode = frameArgs->draftMode;
    actionArgs.useOpenGL = planes.useOpenGL;

    std::list<std::pair<ImagePlaneDesc, ImagePtr> > tmpPlanes;
    bool multiPlanar = _publicInterface->isMultiPlanar();

    actionArgs.roi = renderMappedRectToRender;


    // Setup the context when rendering using OpenGL
    OSGLContextPtr glContext;
    boost::scoped_ptr<OSGLContextAttacher> glContextAttacher;
    if (planes.useOpenGL) {
        // Setup the viewport and the framebuffer
        glContext = frameArgs->openGLContext.lock();
        AbortableRenderInfoPtr abortInfo = frameArgs->abortInfo.lock();
        assert(abortInfo);
        assert(glContext);

        // Ensure the context is current
        glContextAttacher.reset( new OSGLContextAttacher(glContext, abortInfo
#ifdef DEBUG
                                                         , frameArgs->time
#endif
                                                         ) );
        glContextAttacher->attach();


        GLuint fboID = glContext->getFBOId();
        glBindFramebuffer(GL_FRAMEBUFFER, fboID);
        glCheckError();
    }


    if (tls->currentRenderArgs.isIdentity) {
        std::list<ImagePlaneDesc> comps;

        for (std::map<ImagePlaneDesc, EffectInstance::PlaneToRender>::iterator it = planes.planes.begin(); it != planes.planes.end(); ++it) {
            //If color plane, request the preferred comp of the identity input
            if ( tls->currentRenderArgs.identityInput && it->second.renderMappedImage->getComponents().isColorPlane() ) {
                ImagePlaneDesc prefInputComps, prefInputCompsPaired;
                tls->currentRenderArgs.identityInput->getMetadataComponents(-1, &prefInputComps, &prefInputCompsPaired);
                comps.push_back(prefInputComps);
            } else {
                comps.push_back( it->second.renderMappedImage->getComponents() );
            }
        }
        assert( !comps.empty() );
        std::map<ImagePlaneDesc, ImagePtr> identityPlanes;
        boost::scoped_ptr<EffectInstance::RenderRoIArgs> renderArgs( new EffectInstance::RenderRoIArgs(tls->currentRenderArgs.identityTime,
                                                                                                       actionArgs.originalScale,
                                                                                                       mipMapLevel,
                                                                                                       view,
                                                                                                       false,
                                                                                                       downscaledRectToRender,
                                                                                                       RectD(),
                                                                                                       comps,
                                                                                                       outputClipPrefDepth,
                                                                                                       false,
                                                                                                       _publicInterface,
                                                                                                       planes.useOpenGL ? eStorageModeGLTex : eStorageModeRAM,
                                                                                                       time) );
        if (!tls->currentRenderArgs.identityInput) {
            for (std::map<ImagePlaneDesc, EffectInstance::PlaneToRender>::iterator it = planes.planes.begin(); it != planes.planes.end(); ++it) {
                it->second.renderMappedImage->fillZero(renderMappedRectToRender, glContext);

                if ( frameArgs->stats && frameArgs->stats->isInDepthProfilingEnabled() ) {
                    frameArgs->stats->addRenderInfosForNode( _publicInterface->getNode(),  NodePtr(), it->first.getChannelsLabel(), renderMappedRectToRender, timeRecorder->getTimeSinceCreation() );
                }
            }

            return eRenderingFunctorRetOK;
        } else {
            EffectInstance::RenderRoIRetCode renderOk;
            renderOk = tls->currentRenderArgs.identityInput->renderRoI(*renderArgs, &identityPlanes);
            if (renderOk == eRenderRoIRetCodeAborted) {
                return eRenderingFunctorRetAborted;
            } else if (renderOk == eRenderRoIRetCodeFailed) {
                return eRenderingFunctorRetFailed;
            } else if ( identityPlanes.empty() ) {
                for (std::map<ImagePlaneDesc, EffectInstance::PlaneToRender>::iterator it = planes.planes.begin(); it != planes.planes.end(); ++it) {
                    it->second.renderMappedImage->fillZero(renderMappedRectToRender, glContext);

                    if ( frameArgs->stats && frameArgs->stats->isInDepthProfilingEnabled() ) {
                        frameArgs->stats->addRenderInfosForNode( _publicInterface->getNode(),  tls->currentRenderArgs.identityInput->getNode(), it->first.getChannelsLabel(), renderMappedRectToRender, timeRecorder->getTimeSinceCreation() );
                    }
                }

                return eRenderingFunctorRetOK;
            } else {
                assert( identityPlanes.size() == planes.planes.size() );

                std::map<ImagePlaneDesc, ImagePtr>::iterator idIt = identityPlanes.begin();
                for (std::map<ImagePlaneDesc, EffectInstance::PlaneToRender>::iterator it = planes.planes.begin(); it != planes.planes.end(); ++it, ++idIt) {
                    if ( renderFullScaleThenDownscale && ( idIt->second->getMipMapLevel() > it->second.fullscaleImage->getMipMapLevel() ) ) {
                        // We cannot be rendering using OpenGL in this case
                        assert(!planes.useOpenGL);


                        if ( !idIt->second->getBounds().contains(renderMappedRectToRender) ) {
                            ///Fill the RoI with 0's as the identity input image might have bounds contained into the RoI
                            it->second.fullscaleImage->fillZero(renderMappedRectToRender, glContext);
                        }

                        ///Convert format first if needed
                        ImagePtr sourceImage;
                        if ( ( it->second.fullscaleImage->getComponents() != idIt->second->getComponents() ) || ( it->second.fullscaleImage->getBitDepth() != idIt->second->getBitDepth() ) ) {
                            sourceImage.reset( new Image(it->second.fullscaleImage->getComponents(),
                                                         idIt->second->getRoD(),
                                                         idIt->second->getBounds(),
                                                         idIt->second->getMipMapLevel(),
                                                         idIt->second->getPixelAspectRatio(),
                                                         it->second.fullscaleImage->getBitDepth(),
                                                         idIt->second->getPremultiplication(),
                                                         idIt->second->getFieldingOrder(),
                                                         false) );

                            ViewerColorSpaceEnum colorspace = _publicInterface->getApp()->getDefaultColorSpaceForBitDepth( idIt->second->getBitDepth() );
                            ViewerColorSpaceEnum dstColorspace = _publicInterface->getApp()->getDefaultColorSpaceForBitDepth( it->second.fullscaleImage->getBitDepth() );
                            idIt->second->convertToFormat( idIt->second->getBounds(), colorspace, dstColorspace, 3, false, false, sourceImage.get() );
                        } else {
                            sourceImage = idIt->second;
                        }

                        ///then upscale
                        const RectD & rod = sourceImage->getRoD();
                        RectI bounds;
                        rod.toPixelEnclosing(it->second.renderMappedImage->getMipMapLevel(), it->second.renderMappedImage->getPixelAspectRatio(), &bounds);
                        ImagePtr inputPlane( new Image(it->first,
                                                       rod,
                                                       bounds,
                                                       it->second.renderMappedImage->getMipMapLevel(),
                                                       it->second.renderMappedImage->getPixelAspectRatio(),
                                                       it->second.renderMappedImage->getBitDepth(),
                                                       it->second.renderMappedImage->getPremultiplication(),
                                                       it->second.renderMappedImage->getFieldingOrder(),
                                                       false) );
                        sourceImage->upscaleMipMap( sourceImage->getBounds(), sourceImage->getMipMapLevel(), inputPlane->getMipMapLevel(), inputPlane.get() );
                        it->second.fullscaleImage->pasteFrom(*inputPlane, renderMappedRectToRender, false);
                    } else {
                        if ( !idIt->second->getBounds().contains(downscaledRectToRender) ) {
                            ///Fill the RoI with 0's as the identity input image might have bounds contained into the RoI
                            it->second.downscaleImage->fillZero(downscaledRectToRender, glContext);
                        }

                        ///Convert format if needed or copy
                        if ( ( it->second.downscaleImage->getComponents() != idIt->second->getComponents() ) || ( it->second.downscaleImage->getBitDepth() != idIt->second->getBitDepth() ) ) {
                            ViewerColorSpaceEnum colorspace = _publicInterface->getApp()->getDefaultColorSpaceForBitDepth( idIt->second->getBitDepth() );
                            ViewerColorSpaceEnum dstColorspace = _publicInterface->getApp()->getDefaultColorSpaceForBitDepth( it->second.fullscaleImage->getBitDepth() );
                            RectI convertWindow;
                            idIt->second->getBounds().intersect(downscaledRectToRender, &convertWindow);
                            idIt->second->convertToFormat( convertWindow, colorspace, dstColorspace, 3, false, false, it->second.downscaleImage.get() );
                        } else {
                            it->second.downscaleImage->pasteFrom(*(idIt->second), downscaledRectToRender, false, glContext);
                        }
                    }

                    if ( frameArgs->stats && frameArgs->stats->isInDepthProfilingEnabled() ) {
                        frameArgs->stats->addRenderInfosForNode( _publicInterface->getNode(),  tls->currentRenderArgs.identityInput->getNode(), it->first.getChannelsLabel(), renderMappedRectToRender, timeRecorder->getTimeSinceCreation() );
                    }
                }

                return eRenderingFunctorRetOK;
            } // if (renderOk == eRenderRoIRetCodeAborted) {
        }  //  if (!identityInput) {
    } // if (identity) {

    tls->currentRenderArgs.outputPlanes = planes.planes;
    for (std::map<ImagePlaneDesc, EffectInstance::PlaneToRender>::iterator it = tls->currentRenderArgs.outputPlanes.begin(); it != tls->currentRenderArgs.outputPlanes.end(); ++it) {
        /*
         * When using the cache, allocate a local temporary buffer onto which the plug-in will render, and then safely
         * copy this buffer to the shared (among threads) image.
         * This is also needed if the plug-in does not support the number of components of the renderMappedImage
         */
        ImagePlaneDesc prefComp;
        if (multiPlanar) {
            prefComp = _publicInterface->getNode()->findClosestSupportedComponents( -1, it->second.renderMappedImage->getComponents() );
        } else {
            prefComp = outputClipPrefsComps;
        }

        // OpenGL render never use the cache and bitmaps, all images are local to a render.
        if ( ( it->second.renderMappedImage->usesBitMap() || ( prefComp != it->second.renderMappedImage->getComponents() ) ||
               ( outputClipPrefDepth != it->second.renderMappedImage->getBitDepth() ) ) && !_publicInterface->isPaintingOverItselfEnabled() && !planes.useOpenGL ) {
            it->second.tmpImage.reset( new Image(prefComp,
                                                 it->second.renderMappedImage->getRoD(),
                                                 actionArgs.roi,
                                                 it->second.renderMappedImage->getMipMapLevel(),
                                                 it->second.renderMappedImage->getPixelAspectRatio(),
                                                 outputClipPrefDepth,
                                                 it->second.renderMappedImage->getPremultiplication(),
                                                 it->second.renderMappedImage->getFieldingOrder(),
                                                 false) ); //< no bitmap
        } else {
            it->second.tmpImage = it->second.renderMappedImage;
        }
        tmpPlanes.push_back( std::make_pair(it->second.renderMappedImage->getComponents(), it->second.tmpImage) );
    }


<<<<<<< HEAD
#if NATRON_ENABLE_TRIMAP
    if ( !bitmapMarkedForRendering && frameArgs->isCurrentFrameRenderNotAbortable() ) {
        for (std::map<ImagePlaneDesc, EffectInstance::PlaneToRender>::iterator it = tls->currentRenderArgs.outputPlanes.begin(); it != tls->currentRenderArgs.outputPlanes.end(); ++it) {
            it->second.renderMappedImage->markForRendering(renderMappedRectToRender);
        }
    }
#endif


=======
>>>>>>> bd33a776
    /// Render in the temporary image


    actionArgs.time = time;
    actionArgs.view = view;
    actionArgs.isSequentialRender = isSequentialRender;
    actionArgs.isRenderResponseToUserInteraction = isRenderResponseToUserInteraction;
    actionArgs.inputImages = tls->currentRenderArgs.inputImages;

    std::list< std::list<std::pair<ImagePlaneDesc, ImagePtr> > > planesLists;
    if (!multiPlanar) {
        for (std::list<std::pair<ImagePlaneDesc, ImagePtr> >::iterator it = tmpPlanes.begin(); it != tmpPlanes.end(); ++it) {
            std::list<std::pair<ImagePlaneDesc, ImagePtr> > tmp;
            tmp.push_back(*it);
            planesLists.push_back(tmp);
        }
    } else {
        planesLists.push_back(tmpPlanes);
    }

    bool renderAborted = false;
    std::map<ImagePlaneDesc, EffectInstance::PlaneToRender> outputPlanes;
    for (std::list<std::list<std::pair<ImagePlaneDesc, ImagePtr> > >::iterator it = planesLists.begin(); it != planesLists.end(); ++it) {
        if (!multiPlanar) {
            assert( !it->empty() );
            tls->currentRenderArgs.outputPlaneBeingRendered = it->front().first;
        }
        actionArgs.outputPlanes = *it;

        int textureTarget = 0;
        if (planes.useOpenGL) {
            actionArgs.glContextData = planes.glContextData;

            // Effects that render multiple planes at once are NOT supported by the OpenGL render suite
            // We only bind to the framebuffer color attachment 0 the "main" output image plane
            assert(actionArgs.outputPlanes.size() == 1);

            const ImagePtr& mainImagePlane = actionArgs.outputPlanes.front().second;
            assert(mainImagePlane->getStorageMode() == eStorageModeGLTex);
            textureTarget = mainImagePlane->getGLTextureTarget();
            glEnable(textureTarget);
            glActiveTexture(GL_TEXTURE0);
            glBindTexture( textureTarget, mainImagePlane->getGLTextureID() );
            glCheckError();
            glFramebufferTexture2D(GL_FRAMEBUFFER, GL_COLOR_ATTACHMENT0, textureTarget, mainImagePlane->getGLTextureID(), 0 /*LoD*/);
            glCheckError();
            glCheckFramebufferError();

            // setup the output viewport
            RectI imageBounds = mainImagePlane->getBounds();
            glViewport( actionArgs.roi.x1 - imageBounds.x1, actionArgs.roi.y1 - imageBounds.y1, actionArgs.roi.width(), actionArgs.roi.height() );

            glMatrixMode(GL_PROJECTION);
            glLoadIdentity();
            glOrtho(actionArgs.roi.x1, actionArgs.roi.x2, actionArgs.roi.y1, actionArgs.roi.y2, -1, 1);
            glMatrixMode(GL_MODELVIEW);
            glLoadIdentity();


            glCheckError();

            // Enable scissor to make the plug-in doesn't render outside of the viewport...
            glEnable(GL_SCISSOR_TEST);
            glScissor( actionArgs.roi.x1 - imageBounds.x1, actionArgs.roi.y1 - imageBounds.y1, actionArgs.roi.width(), actionArgs.roi.height() );

            if (_publicInterface->getNode()->isGLFinishRequiredBeforeRender()) {
                // Ensure that previous asynchronous operations are done (e.g: glTexImage2D) some plug-ins seem to require it (Hitfilm Ignite plugin-s)
                glFinish();
            }
        }

        StatusEnum st = _publicInterface->render_public(actionArgs);

        if (planes.useOpenGL) {
            glDisable(GL_SCISSOR_TEST);
            glCheckError();
            glActiveTexture(GL_TEXTURE0);
            glBindTexture(textureTarget, 0);
            glCheckError();
            glBindFramebuffer(GL_FRAMEBUFFER, 0);
            glCheckError();
        }

        renderAborted = _publicInterface->aborted();

        /*
         * Since new planes can have been allocated on the fly by allocateImagePlaneAndSetInThreadLocalStorage(), refresh
         * the planes map from the thread local storage once the render action is finished
         */
        if ( it == planesLists.begin() ) {
            outputPlanes = tls->currentRenderArgs.outputPlanes;
            assert( !outputPlanes.empty() );
        }

        if ( (st != eStatusOK) || renderAborted ) {
#if NATRON_ENABLE_TRIMAP
            //if ( frameArgs->isCurrentFrameRenderNotAbortable() ) {
                /*
                   At this point, another thread might have already gotten this image from the cache and could end-up
                   using it while it has still pixels marked to PIXEL_UNAVAILABLE, hence clear the bitmap
                 */
                for (std::map<ImagePlaneDesc, EffectInstance::PlaneToRender>::const_iterator it = outputPlanes.begin(); it != outputPlanes.end(); ++it) {
                    it->second.renderMappedImage->clearBitmap(renderMappedRectToRender);
                }
            //}
#endif
            switch (st) {
            case eStatusFailed:

                return eRenderingFunctorRetFailed;
            case eStatusOutOfMemory:

                return eRenderingFunctorRetOutOfGPUMemory;
            case eStatusOK:
            default:

                return eRenderingFunctorRetAborted;
            }
        } // if (st != eStatusOK || renderAborted) {
    } // for (std::list<std::list<std::pair<ImagePlaneDesc,ImagePtr> > >::iterator it = planesLists.begin(); it != planesLists.end(); ++it)

    assert(!renderAborted);

    bool unPremultIfNeeded = planes.outputPremult == eImagePremultiplicationPremultiplied;
    bool useMaskMix = _publicInterface->isHostMaskingEnabled() || _publicInterface->isHostMixingEnabled();
    double mix = useMaskMix ? _publicInterface->getNode()->getHostMixingValue(time, view) : 1.;
    bool doMask = useMaskMix ? _publicInterface->getNode()->isMaskEnabled(_publicInterface->getMaxInputCount() - 1) : false;

    //Check for NaNs, copy to output image and mark for rendered
    for (std::map<ImagePlaneDesc, EffectInstance::PlaneToRender>::const_iterator it = outputPlanes.begin(); it != outputPlanes.end(); ++it) {
        bool unPremultRequired = unPremultIfNeeded && it->second.tmpImage->getComponentsCount() == 4 && it->second.renderMappedImage->getComponentsCount() == 3;

        if ( frameArgs->doNansHandling && it->second.tmpImage->checkForNaNs(actionArgs.roi) ) {
            QString warning = QString::fromUtf8( _publicInterface->getNode()->getScriptName_mt_safe().c_str() );
            warning.append( QString::fromUtf8(": ") );
            warning.append( tr("rendered rectangle (") );
            warning.append( QString::number(actionArgs.roi.x1) );
            warning.append( QChar::fromLatin1(',') );
            warning.append( QString::number(actionArgs.roi.y1) );
            warning.append( QString::fromUtf8(")-(") );
            warning.append( QString::number(actionArgs.roi.x2) );
            warning.append( QChar::fromLatin1(',') );
            warning.append( QString::number(actionArgs.roi.y2) );
            warning.append( QString::fromUtf8(") ") );
            warning.append( tr("contains NaN values. They have been converted to 1.") );
            _publicInterface->setPersistentMessage( eMessageTypeWarning, warning.toStdString() );
        }
        if (it->second.isAllocatedOnTheFly) {
            ///Plane allocated on the fly only have a temp image if using the cache and it is defined over the render window only
            if (it->second.tmpImage != it->second.renderMappedImage) {
                // We cannot be rendering using OpenGL in this case
                assert(!planes.useOpenGL);

                assert(it->second.tmpImage->getBounds() == actionArgs.roi);

                if ( ( it->second.renderMappedImage->getComponents() != it->second.tmpImage->getComponents() ) ||
                     ( it->second.renderMappedImage->getBitDepth() != it->second.tmpImage->getBitDepth() ) ) {
                    it->second.tmpImage->convertToFormat( it->second.tmpImage->getBounds(),
                                                          _publicInterface->getApp()->getDefaultColorSpaceForBitDepth( it->second.tmpImage->getBitDepth() ),
                                                          _publicInterface->getApp()->getDefaultColorSpaceForBitDepth( it->second.renderMappedImage->getBitDepth() ),
                                                          -1, false, unPremultRequired, it->second.renderMappedImage.get() );
                } else {
                    it->second.renderMappedImage->pasteFrom(*(it->second.tmpImage), it->second.tmpImage->getBounds(), false);
                }
            }
        } else {
            if (renderFullScaleThenDownscale) {
                // We cannot be rendering using OpenGL in this case
                assert(!planes.useOpenGL);

                ///copy the rectangle rendered in the full scale image to the downscaled output
                assert(mipMapLevel != 0);

                assert(it->second.fullscaleImage != it->second.downscaleImage && it->second.renderMappedImage == it->second.fullscaleImage);

                ImagePtr mappedOriginalInputImage = originalInputImage;

                if ( originalInputImage && (originalInputImage->getMipMapLevel() != 0) ) {
                    bool mustCopyUnprocessedChannels = it->second.tmpImage->canCallCopyUnProcessedChannels(processChannels);
                    if (mustCopyUnprocessedChannels || useMaskMix) {
                        ///there is some processing to be done by copyUnProcessedChannels or applyMaskMix
                        ///but originalInputImage is not in the correct mipMapLevel, upscale it
                        assert(originalInputImage->getMipMapLevel() > it->second.tmpImage->getMipMapLevel() &&
                               originalInputImage->getMipMapLevel() == mipMapLevel);
                        ImagePtr tmp( new Image(it->second.tmpImage->getComponents(),
                                                it->second.tmpImage->getRoD(),
                                                renderMappedRectToRender,
                                                0,
                                                it->second.tmpImage->getPixelAspectRatio(),
                                                it->second.tmpImage->getBitDepth(),
                                                it->second.tmpImage->getPremultiplication(),
                                                it->second.tmpImage->getFieldingOrder(),
                                                false) );
                        originalInputImage->upscaleMipMap( downscaledRectToRender, originalInputImage->getMipMapLevel(), 0, tmp.get() );
                        mappedOriginalInputImage = tmp;
                    }
                }

                if (mappedOriginalInputImage) {
                    it->second.tmpImage->copyUnProcessedChannels(renderMappedRectToRender, planes.outputPremult, originalImagePremultiplication, processChannels, mappedOriginalInputImage, true);
                    if (useMaskMix) {
                        it->second.tmpImage->applyMaskMix(renderMappedRectToRender, maskImage.get(), mappedOriginalInputImage.get(), doMask, false, mix);
                    }
                }
                if ( ( it->second.fullscaleImage->getComponents() != it->second.tmpImage->getComponents() ) ||
                     ( it->second.fullscaleImage->getBitDepth() != it->second.tmpImage->getBitDepth() ) ) {
                    /*
                     * BitDepth/Components conversion required as well as downscaling, do conversion to a tmp buffer
                     */
                    ImagePtr tmp( new Image(it->second.fullscaleImage->getComponents(),
                                            it->second.tmpImage->getRoD(),
                                            renderMappedRectToRender,
                                            mipMapLevel,
                                            it->second.tmpImage->getPixelAspectRatio(),
                                            it->second.fullscaleImage->getBitDepth(),
                                            it->second.fullscaleImage->getPremultiplication(),
                                            it->second.fullscaleImage->getFieldingOrder(),
                                            false) );

                    it->second.tmpImage->convertToFormat( renderMappedRectToRender,
                                                          _publicInterface->getApp()->getDefaultColorSpaceForBitDepth( it->second.tmpImage->getBitDepth() ),
                                                          _publicInterface->getApp()->getDefaultColorSpaceForBitDepth( it->second.fullscaleImage->getBitDepth() ),
                                                          -1, false, unPremultRequired, tmp.get() );
                    tmp->downscaleMipMap( it->second.tmpImage->getRoD(),
                                          renderMappedRectToRender, 0, mipMapLevel, false, it->second.downscaleImage.get() );
                    it->second.fullscaleImage->pasteFrom(*tmp, renderMappedRectToRender, false);
                } else {
                    /*
                     *  Downscaling required only
                     */
                    it->second.tmpImage->downscaleMipMap( it->second.tmpImage->getRoD(),
                                                          actionArgs.roi, 0, mipMapLevel, false, it->second.downscaleImage.get() );
                    if (it->second.tmpImage != it->second.fullscaleImage) {
                        it->second.fullscaleImage->pasteFrom(*(it->second.tmpImage), renderMappedRectToRender, false);
                    }
                }


            } else { // if (renderFullScaleThenDownscale) {
                ///Copy the rectangle rendered in the downscaled image
                if (it->second.tmpImage != it->second.downscaleImage) {
                    // We cannot be rendering using OpenGL in this case
                    assert(!planes.useOpenGL);

                    if ( ( it->second.downscaleImage->getComponents() != it->second.tmpImage->getComponents() ) ||
                         ( it->second.downscaleImage->getBitDepth() != it->second.tmpImage->getBitDepth() ) ) {
                        /*
                         * BitDepth/Components conversion required
                         */


                        it->second.tmpImage->convertToFormat( it->second.tmpImage->getBounds(),
                                                              _publicInterface->getApp()->getDefaultColorSpaceForBitDepth( it->second.tmpImage->getBitDepth() ),
                                                              _publicInterface->getApp()->getDefaultColorSpaceForBitDepth( it->second.downscaleImage->getBitDepth() ),
                                                              -1, false, unPremultRequired, it->second.downscaleImage.get() );
                    } else {
                        /*
                         * No conversion required, copy to output
                         */

                        it->second.downscaleImage->pasteFrom(*(it->second.tmpImage), it->second.downscaleImage->getBounds(), false);
                    }
                }

                it->second.downscaleImage->copyUnProcessedChannels(actionArgs.roi, planes.outputPremult, originalImagePremultiplication, processChannels, originalInputImage, true, glContext);
                if (useMaskMix) {
                    it->second.downscaleImage->applyMaskMix(actionArgs.roi, maskImage.get(), originalInputImage.get(), doMask, false, mix, glContext);
                }
            } // if (renderFullScaleThenDownscale) {
        } // if (it->second.isAllocatedOnTheFly) {

        if ( frameArgs->stats && frameArgs->stats->isInDepthProfilingEnabled() ) {
            frameArgs->stats->addRenderInfosForNode( _publicInterface->getNode(),  NodePtr(), it->first.getChannelsLabel(), renderMappedRectToRender, timeRecorder->getTimeSinceCreation() );
        }
    } // for (std::map<ImagePlaneDesc,PlaneToRender>::const_iterator it = outputPlanes.begin(); it != outputPlanes.end(); ++it) {


    return eRenderingFunctorRetOK;
} // tiledRenderingFunctor

ImagePtr
EffectInstance::allocateImagePlaneAndSetInThreadLocalStorage(const ImagePlaneDesc & plane)
{
    /*
     * The idea here is that we may have asked the plug-in to render say motion.forward, but it can only render both fotward
     * and backward at a time.
     * So it needs to allocate motion.backward and store it in the cache for efficiency.
     * Note that when calling this, the plug-in is already in the render action, hence in case of Host frame threading,
     * this function will be called as many times as there were thread used by the host frame threading.
     * For all other planes, there was a local temporary image, shared among all threads for the calls to render.
     * Since we may be in a thread of the host frame threading, only allocate a temporary image of the size of the rectangle
     * to render and mark that we're a plane allocated on the fly so that the tiledRenderingFunctor can know this is a plane
     * to handle specifically.
     */
    EffectDataTLSPtr tls = _imp->tlsData->getTLSData();

    if (!tls || !tls->currentRenderArgs.validArgs) {
        return ImagePtr();
    }

    assert( !tls->currentRenderArgs.outputPlanes.empty() );

    const EffectInstance::PlaneToRender & firstPlane = tls->currentRenderArgs.outputPlanes.begin()->second;
    bool useCache = firstPlane.fullscaleImage->usesBitMap() || firstPlane.downscaleImage->usesBitMap();
    if ( boost::starts_with(getNode()->getPluginID(), "uk.co.thefoundry.furnace") ) {
        //Furnace plug-ins are bugged and do not render properly both planes, just wipe the image.
        useCache = false;
    }
    const ImagePtr & img = firstPlane.fullscaleImage->usesBitMap() ? firstPlane.fullscaleImage : firstPlane.downscaleImage;
    boost::shared_ptr<ImageParams> params = img->getParams();
    EffectInstance::PlaneToRender p;
    bool ok = allocateImagePlane(img->getKey(),
                                 tls->currentRenderArgs.rod,
                                 tls->currentRenderArgs.renderWindowPixel,
                                 tls->currentRenderArgs.renderWindowPixel,
                                 false /*isProjectFormat*/,
                                 plane,
                                 img->getBitDepth(),
                                 img->getPremultiplication(),
                                 img->getFieldingOrder(),
                                 img->getPixelAspectRatio(),
                                 img->getMipMapLevel(),
                                 false,
                                 img->getParams()->getStorageInfo().mode,
                                 useCache,
                                 &p.fullscaleImage,
                                 &p.downscaleImage);
    if (!ok) {
        return ImagePtr();
    } else {
        p.renderMappedImage = p.downscaleImage;
        p.isAllocatedOnTheFly = true;

        /*
         * Allocate a temporary image for rendering only if using cache
         */
        if (useCache) {
            p.tmpImage.reset( new Image(p.renderMappedImage->getComponents(),
                                        p.renderMappedImage->getRoD(),
                                        tls->currentRenderArgs.renderWindowPixel,
                                        p.renderMappedImage->getMipMapLevel(),
                                        p.renderMappedImage->getPixelAspectRatio(),
                                        p.renderMappedImage->getBitDepth(),
                                        p.renderMappedImage->getPremultiplication(),
                                        p.renderMappedImage->getFieldingOrder(),
                                        false /*useBitmap*/,
                                        img->getParams()->getStorageInfo().mode) );
        } else {
            p.tmpImage = p.renderMappedImage;
        }
        tls->currentRenderArgs.outputPlanes.insert( std::make_pair(plane, p) );

        return p.downscaleImage;
    }
} // allocateImagePlaneAndSetInThreadLocalStorage

void
EffectInstance::openImageFileKnob()
{
    const std::vector< KnobPtr > & knobs = getKnobs();

    for (U32 i = 0; i < knobs.size(); ++i) {
        if ( knobs[i]->typeName() == KnobFile::typeNameStatic() ) {
            boost::shared_ptr<KnobFile> fk = boost::dynamic_pointer_cast<KnobFile>(knobs[i]);
            assert(fk);
            if ( fk->isInputImageFile() ) {
                std::string file = fk->getValue();
                if ( file.empty() ) {
                    fk->open_file();
                }
                break;
            }
        } else if ( knobs[i]->typeName() == KnobOutputFile::typeNameStatic() ) {
            boost::shared_ptr<KnobOutputFile> fk = boost::dynamic_pointer_cast<KnobOutputFile>(knobs[i]);
            assert(fk);
            if ( fk->isOutputImageFile() ) {
                std::string file = fk->getValue();
                if ( file.empty() ) {
                    fk->open_file();
                }
                break;
            }
        }
    }
}

void
EffectInstance::onSignificantEvaluateAboutToBeCalled(KnobI* knob)
{
    //We changed, abort any ongoing current render to refresh them with a newer version
    abortAnyEvaluation();

    NodePtr node = getNode();
    if ( !node->isNodeCreated() ) {
        return;
    }

    bool isMT = QThread::currentThread() == qApp->thread();

    if ( isMT && ( !knob || knob->getEvaluateOnChange() ) ) {
        getApp()->triggerAutoSave();
    }


    if (isMT) {
        node->refreshIdentityState();

        //Increments the knobs age following a change
        node->incrementKnobsAge();
    }
}

void
EffectInstance::evaluate(bool isSignificant,
                         bool refreshMetadatas)
{
    NodePtr node = getNode();

    if ( refreshMetadatas && node->isNodeCreated() ) {
        refreshMetaDatas_public(true);
    }

    /*
       We always have to trigger a render because this might be a tree not connected via a link to the knob who changed
       but just an expression

       if (reason == eValueChangedReasonSlaveRefresh) {
        //do not trigger a render, the master will do it already
        return;
       }*/


    double time = getCurrentTime();
    std::list<ViewerInstance* > viewers;
    node->hasViewersConnected(&viewers);
    for (std::list<ViewerInstance* >::iterator it = viewers.begin();
         it != viewers.end();
         ++it) {
        if (isSignificant) {
            (*it)->renderCurrentFrame(true);
        } else {
            (*it)->redrawViewer();
        }
    }
    if (isSignificant) {
        node->refreshPreviewsRecursivelyDownstream(time);
    }
} // evaluate

bool
EffectInstance::message(MessageTypeEnum type,
                        const std::string & content) const
{
    NodePtr node = getNode();
    assert(node);
    return node ? node->message(type, content) : false;
}

void
EffectInstance::setPersistentMessage(MessageTypeEnum type,
                                     const std::string & content)
{
    NodePtr node = getNode();
    assert(node);
    if (node) {
        node->setPersistentMessage(type, content);
    }
}

bool
EffectInstance::hasPersistentMessage()
{
    NodePtr node = getNode();
    assert(node);
    return node ? node->hasPersistentMessage() : false;
}

void
EffectInstance::clearPersistentMessage(bool recurse)
{
    NodePtr node = getNode();
    assert(node);
    if (node) {
        node->clearPersistentMessage(recurse);
    }
    assert( !hasPersistentMessage() );
}

int
EffectInstance::getInputNumber(const EffectInstance* inputEffect) const
{
    for (int i = 0; i < getMaxInputCount(); ++i) {
        if (getInput(i).get() == inputEffect) {
            return i;
        }
    }

    return -1;
}

/**
 * @brief Does this effect supports rendering at a different scale than 1 ?
 * There is no OFX property for this purpose. The only solution found for OFX is that if a isIdentity
 * with renderscale != 1 fails, the host retries with renderscale = 1 (and upscaled images).
 * If the renderScale support was not set, this throws an exception.
 **/
bool
EffectInstance::supportsRenderScale() const
{
    if (_imp->supportsRenderScale == eSupportsMaybe) {
        qDebug() << "EffectInstance::supportsRenderScale should be set before calling supportsRenderScale(), or use supportsRenderScaleMaybe() instead";
        throw std::runtime_error("supportsRenderScale not set");
    }

    return _imp->supportsRenderScale == eSupportsYes;
}

EffectInstance::SupportsEnum
EffectInstance::supportsRenderScaleMaybe() const
{
    QMutexLocker l(&_imp->supportsRenderScaleMutex);

    return _imp->supportsRenderScale;
}

/// should be set during effect initialization, but may also be set by the first getRegionOfDefinition that succeeds
void
EffectInstance::setSupportsRenderScaleMaybe(EffectInstance::SupportsEnum s) const
{
    {
        QMutexLocker l(&_imp->supportsRenderScaleMutex);

        _imp->supportsRenderScale = s;
    }
    NodePtr node = getNode();

    if (node) {
        node->onSetSupportRenderScaleMaybeSet( (int)s );
    }
}

void
EffectInstance::setOutputFilesForWriter(const std::string & pattern)
{
    if ( !isWriter() ) {
        return;
    }

    const KnobsVec & knobs = getKnobs();
    for (U32 i = 0; i < knobs.size(); ++i) {
        if ( knobs[i]->typeName() == KnobOutputFile::typeNameStatic() ) {
            boost::shared_ptr<KnobOutputFile> fk = boost::dynamic_pointer_cast<KnobOutputFile>(knobs[i]);
            assert(fk);
            if ( fk->isOutputImageFile() ) {
                fk->setValue(pattern);
                break;
            }
        }
    }
}

PluginMemoryPtr
EffectInstance::newMemoryInstance(size_t nBytes)
{
    PluginMemoryPtr ret( new PluginMemory( shared_from_this() ) ); //< hack to get "this" as a shared ptr

    addPluginMemoryPointer(ret);
    bool wasntLocked = ret->alloc(nBytes);

    assert(wasntLocked);
    Q_UNUSED(wasntLocked);

    return ret;
}

void
EffectInstance::addPluginMemoryPointer(const PluginMemoryPtr& mem)
{
    QMutexLocker l(&_imp->pluginMemoryChunksMutex);

    _imp->pluginMemoryChunks.push_back(mem);
}

void
EffectInstance::removePluginMemoryPointer(const PluginMemory* mem)
{
    std::list<boost::shared_ptr<PluginMemory> > safeCopy;

    {
        QMutexLocker l(&_imp->pluginMemoryChunksMutex);
        // make a copy of the list so that elements don't get deleted while the mutex is held

        for (std::list<boost::weak_ptr<PluginMemory> >::iterator it = _imp->pluginMemoryChunks.begin(); it != _imp->pluginMemoryChunks.end(); ++it) {
            PluginMemoryPtr p = it->lock();
            if (!p) {
                continue;
            }
            safeCopy.push_back(p);
            if (p.get() == mem) {
                _imp->pluginMemoryChunks.erase(it);

                return;
            }
        }
    }
}

void
EffectInstance::registerPluginMemory(size_t nBytes)
{
    getNode()->registerPluginMemory(nBytes);
}

void
EffectInstance::unregisterPluginMemory(size_t nBytes)
{
    getNode()->unregisterPluginMemory(nBytes);
}

void
EffectInstance::onAllKnobsSlaved(bool isSlave,
                                 KnobHolder* master)
{
    getNode()->onAllKnobsSlaved(isSlave, master);
}

void
EffectInstance::onKnobSlaved(const KnobPtr& slave,
                             const KnobPtr& master,
                             int dimension,
                             bool isSlave)
{
    getNode()->onKnobSlaved(slave, master, dimension, isSlave);
}

void
EffectInstance::setCurrentViewportForOverlays_public(OverlaySupport* viewport)
{
    assert( QThread::currentThread() == qApp->thread() );
    getNode()->setCurrentViewportForHostOverlays(viewport);
    _imp->overlaysViewport = viewport;
    setCurrentViewportForOverlays(viewport);
}

OverlaySupport*
EffectInstance::getCurrentViewportForOverlays() const
{
    assert( QThread::currentThread() == qApp->thread() );

    return _imp->overlaysViewport;
}

void
EffectInstance::setDoingInteractAction(bool doing)
{
    _imp->setDuringInteractAction(doing);
}

void
EffectInstance::drawOverlay_public(double time,
                                   const RenderScale & renderScale,
                                   ViewIdx view)
{
    ///cannot be run in another thread
    assert( QThread::currentThread() == qApp->thread() );
    if ( !hasOverlay() && !getNode()->hasHostOverlay() ) {
        return;
    }

    RECURSIVE_ACTION();

    RenderScale actualScale;
    if ( !canHandleRenderScaleForOverlays() ) {
        actualScale.x = actualScale.y = 1.;
    } else {
        actualScale = renderScale;
    }

    _imp->setDuringInteractAction(true);
    bool drawHostOverlay = shouldDrawHostOverlay();
    drawOverlay(time, actualScale, view);
    if (drawHostOverlay) {
        getNode()->drawHostOverlay(time, actualScale, view);
    }
    _imp->setDuringInteractAction(false);
}

bool
EffectInstance::onOverlayPenDown_public(double time,
                                        const RenderScale & renderScale,
                                        ViewIdx view,
                                        const QPointF & viewportPos,
                                        const QPointF & pos,
                                        double pressure,
                                        double timestamp,
                                        PenType pen)
{
    ///cannot be run in another thread
    assert( QThread::currentThread() == qApp->thread() );
    if ( !hasOverlay()  && !getNode()->hasHostOverlay() ) {
        return false;
    }

    RenderScale actualScale;
    if ( !canHandleRenderScaleForOverlays() ) {
        actualScale.x = actualScale.y = 1.;
    } else {
        actualScale = renderScale;
    }

    bool ret;
    {
        NON_RECURSIVE_ACTION();
        _imp->setDuringInteractAction(true);
        bool drawHostOverlay = shouldDrawHostOverlay();
        if (!shouldPreferPluginOverlayOverHostOverlay()) {
            ret = drawHostOverlay ? getNode()->onOverlayPenDownDefault(time, actualScale, view, viewportPos, pos, pressure) : false;
            if (!ret) {
                ret |= onOverlayPenDown(time, actualScale, view, viewportPos, pos, pressure, timestamp, pen);
            }
        } else {
            ret = onOverlayPenDown(time, actualScale, view, viewportPos, pos, pressure, timestamp, pen);
            if (!ret && drawHostOverlay) {
                ret |= getNode()->onOverlayPenDownDefault(time, actualScale, view, viewportPos, pos, pressure);
            }
        }

        _imp->setDuringInteractAction(false);
    }
    checkIfRenderNeeded();

    return ret;
}

bool
EffectInstance::onOverlayPenDoubleClicked_public(double time,
                                                 const RenderScale & renderScale,
                                                 ViewIdx view,
                                                 const QPointF & viewportPos,
                                                 const QPointF & pos)
{
    ///cannot be run in another thread
    assert( QThread::currentThread() == qApp->thread() );
    if ( !hasOverlay()  && !getNode()->hasHostOverlay() ) {
        return false;
    }

    RenderScale actualScale;
    if ( !canHandleRenderScaleForOverlays() ) {
        actualScale.x = actualScale.y = 1.;
    } else {
        actualScale = renderScale;
    }

    bool ret;
    {
        NON_RECURSIVE_ACTION();
        _imp->setDuringInteractAction(true);
        bool drawHostOverlay = shouldDrawHostOverlay();
        if (!shouldPreferPluginOverlayOverHostOverlay()) {
            ret = drawHostOverlay ? getNode()->onOverlayPenDoubleClickedDefault(time, actualScale, view, viewportPos, pos) : false;
            if (!ret) {
                ret |= onOverlayPenDoubleClicked(time, actualScale, view, viewportPos, pos);
            }
        } else {
            ret = onOverlayPenDoubleClicked(time, actualScale, view, viewportPos, pos);
            if (!ret && drawHostOverlay) {
                ret |= getNode()->onOverlayPenDoubleClickedDefault(time, actualScale, view, viewportPos, pos);
            }
        }

        _imp->setDuringInteractAction(false);
    }
    checkIfRenderNeeded();

    return ret;
}

bool
EffectInstance::onOverlayPenMotion_public(double time,
                                          const RenderScale & renderScale,
                                          ViewIdx view,
                                          const QPointF & viewportPos,
                                          const QPointF & pos,
                                          double pressure,
                                          double timestamp)
{
    ///cannot be run in another thread
    assert( QThread::currentThread() == qApp->thread() );
    if ( !hasOverlay()  && !getNode()->hasHostOverlay() ) {
        return false;
    }

    RenderScale actualScale;
    if ( !canHandleRenderScaleForOverlays() ) {
        actualScale.x = actualScale.y = 1.;
    } else {
        actualScale = renderScale;
    }


    NON_RECURSIVE_ACTION();
    _imp->setDuringInteractAction(true);
    bool ret;
    bool drawHostOverlay = shouldDrawHostOverlay();
    if (!shouldPreferPluginOverlayOverHostOverlay()) {
        ret = drawHostOverlay ? getNode()->onOverlayPenMotionDefault(time, actualScale, view, viewportPos, pos, pressure) : false;
        if (!ret) {
            ret |= onOverlayPenMotion(time, actualScale, view, viewportPos, pos, pressure, timestamp);
        }
    } else {
        ret = onOverlayPenMotion(time, actualScale, view, viewportPos, pos, pressure, timestamp);
        if (!ret && drawHostOverlay) {
            ret |= getNode()->onOverlayPenMotionDefault(time, actualScale, view, viewportPos, pos, pressure);
        }
    }

    _imp->setDuringInteractAction(false);
    //Don't chek if render is needed on pen motion, wait for the pen up

    //checkIfRenderNeeded();
    return ret;
}

bool
EffectInstance::onOverlayPenUp_public(double time,
                                      const RenderScale & renderScale,
                                      ViewIdx view,
                                      const QPointF & viewportPos,
                                      const QPointF & pos,
                                      double pressure,
                                      double timestamp)
{
    ///cannot be run in another thread
    assert( QThread::currentThread() == qApp->thread() );
    if ( !hasOverlay()  && !getNode()->hasHostOverlay() ) {
        return false;
    }

    RenderScale actualScale;
    if ( !canHandleRenderScaleForOverlays() ) {
        actualScale.x = actualScale.y = 1.;
    } else {
        actualScale = renderScale;
    }

    bool ret;
    {
        NON_RECURSIVE_ACTION();
        _imp->setDuringInteractAction(true);
        bool drawHostOverlay = shouldDrawHostOverlay();
        if (!shouldPreferPluginOverlayOverHostOverlay()) {
            ret = drawHostOverlay ? getNode()->onOverlayPenUpDefault(time, actualScale, view, viewportPos, pos, pressure) : false;
            if (!ret) {
                ret |= onOverlayPenUp(time, actualScale, view, viewportPos, pos, pressure, timestamp);
            }
        } else {
            ret = onOverlayPenUp(time, actualScale, view, viewportPos, pos, pressure, timestamp);
            if (!ret && drawHostOverlay) {
                ret |= getNode()->onOverlayPenUpDefault(time, actualScale, view, viewportPos, pos, pressure);
            }
        }

        _imp->setDuringInteractAction(false);
    }
    checkIfRenderNeeded();

    return ret;
}

bool
EffectInstance::onOverlayKeyDown_public(double time,
                                        const RenderScale & renderScale,
                                        ViewIdx view,
                                        Key key,
                                        KeyboardModifiers modifiers)
{
    ///cannot be run in another thread
    assert( QThread::currentThread() == qApp->thread() );
    if ( !hasOverlay()  && !getNode()->hasHostOverlay() ) {
        return false;
    }

    RenderScale actualScale;
    if ( !canHandleRenderScaleForOverlays() ) {
        actualScale.x = actualScale.y = 1.;
    } else {
        actualScale = renderScale;
    }


    bool ret;
    {
        NON_RECURSIVE_ACTION();
        _imp->setDuringInteractAction(true);
        ret = onOverlayKeyDown(time, actualScale, view, key, modifiers);
        if (!ret && shouldDrawHostOverlay()) {
            ret |= getNode()->onOverlayKeyDownDefault(time, actualScale, view, key, modifiers);
        }
        _imp->setDuringInteractAction(false);
    }
    checkIfRenderNeeded();

    return ret;
}

bool
EffectInstance::onOverlayKeyUp_public(double time,
                                      const RenderScale & renderScale,
                                      ViewIdx view,
                                      Key key,
                                      KeyboardModifiers modifiers)
{
    ///cannot be run in another thread
    assert( QThread::currentThread() == qApp->thread() );
    if ( !hasOverlay()  && !getNode()->hasHostOverlay() ) {
        return false;
    }

    RenderScale actualScale;
    if ( !canHandleRenderScaleForOverlays() ) {
        actualScale.x = actualScale.y = 1.;
    } else {
        actualScale = renderScale;
    }

    bool ret;
    {
        NON_RECURSIVE_ACTION();

        _imp->setDuringInteractAction(true);
        ret = onOverlayKeyUp(time, actualScale, view, key, modifiers);
        if (!ret && shouldDrawHostOverlay()) {
            ret |= getNode()->onOverlayKeyUpDefault(time, actualScale, view, key, modifiers);
        }
        _imp->setDuringInteractAction(false);
    }
    checkIfRenderNeeded();

    return ret;
}

bool
EffectInstance::onOverlayKeyRepeat_public(double time,
                                          const RenderScale & renderScale,
                                          ViewIdx view,
                                          Key key,
                                          KeyboardModifiers modifiers)
{
    ///cannot be run in another thread
    assert( QThread::currentThread() == qApp->thread() );
    if ( !hasOverlay()  && !getNode()->hasHostOverlay() ) {
        return false;
    }

    RenderScale actualScale;
    if ( !canHandleRenderScaleForOverlays() ) {
        actualScale.x = actualScale.y = 1.;
    } else {
        actualScale = renderScale;
    }

    bool ret;
    {
        NON_RECURSIVE_ACTION();
        _imp->setDuringInteractAction(true);
        ret = onOverlayKeyRepeat(time, actualScale, view, key, modifiers);
        if (!ret && shouldDrawHostOverlay()) {
            ret |= getNode()->onOverlayKeyRepeatDefault(time, actualScale, view, key, modifiers);
        }
        _imp->setDuringInteractAction(false);
    }
    checkIfRenderNeeded();

    return ret;
}

bool
EffectInstance::onOverlayFocusGained_public(double time,
                                            const RenderScale & renderScale,
                                            ViewIdx view)
{
    ///cannot be run in another thread
    assert( QThread::currentThread() == qApp->thread() );
    if ( !hasOverlay() && !getNode()->hasHostOverlay() ) {
        return false;
    }

    RenderScale actualScale;
    if ( !canHandleRenderScaleForOverlays() ) {
        actualScale.x = actualScale.y = 1.;
    } else {
        actualScale = renderScale;
    }

    bool ret;
    {
        NON_RECURSIVE_ACTION();
        _imp->setDuringInteractAction(true);
        ret = onOverlayFocusGained(time, actualScale, view);
        if (shouldDrawHostOverlay()) {
            ret |= getNode()->onOverlayFocusGainedDefault(time, actualScale, view);
        }

        _imp->setDuringInteractAction(false);
    }
    checkIfRenderNeeded();

    return ret;
}

bool
EffectInstance::onOverlayFocusLost_public(double time,
                                          const RenderScale & renderScale,
                                          ViewIdx view)
{
    ///cannot be run in another thread
    assert( QThread::currentThread() == qApp->thread() );
    if ( !hasOverlay() && !getNode()->hasHostOverlay() ) {
        return false;
    }

    RenderScale actualScale;
    if ( !canHandleRenderScaleForOverlays() ) {
        actualScale.x = actualScale.y = 1.;
    } else {
        actualScale = renderScale;
    }


    bool ret;
    {
        NON_RECURSIVE_ACTION();
        _imp->setDuringInteractAction(true);
        ret = onOverlayFocusLost(time, actualScale, view);
        if (shouldDrawHostOverlay()) {
            ret |= getNode()->onOverlayFocusLostDefault(time, actualScale, view);
        }

        _imp->setDuringInteractAction(false);
    }
    checkIfRenderNeeded();

    return ret;
}

void
EffectInstance::setInteractColourPicker_public(const OfxRGBAColourD& color, bool setColor, bool hasColor)
{
    const KnobsVec& knobs = getKnobs();
    for (KnobsVec::const_iterator it2 = knobs.begin(); it2 != knobs.end(); ++it2) {
        const KnobPtr& k = *it2;
        if (!k) {
            continue;
        }
        boost::shared_ptr<OfxParamOverlayInteract> interact = k->getCustomInteract();
        if (!interact) {
            continue;
        }

        if (!interact->isColorPickerRequired()) {
            continue;
        }
        if (!hasColor) {
            interact->setHasColorPicker(false);
        } else {
            if (setColor) {
                interact->setLastColorPickerColor(color);
            }
            interact->setHasColorPicker(true);
        }

        k->redraw();
    }

    setInteractColourPicker(color, setColor, hasColor);

}

bool
EffectInstance::isDoingInteractAction() const
{
    QReadLocker l(&_imp->duringInteractActionMutex);

    return _imp->duringInteractAction;
}

StatusEnum
EffectInstance::render_public(const RenderActionArgs & args)
{
    NON_RECURSIVE_ACTION();
    REPORT_CURRENT_THREAD_ACTION( kOfxImageEffectActionRender, getNode() );

    return render(args);
}

StatusEnum
EffectInstance::getTransform_public(double time,
                                    const RenderScale & renderScale,
                                    ViewIdx view,
                                    EffectInstPtr* inputToTransform,
                                    Transform::Matrix3x3* transform)
{
    RECURSIVE_ACTION();
    //assert( getNode()->getCurrentCanTransform() ); // called in every case for overlays

    return getTransform(time, renderScale, view, inputToTransform, transform);
}

bool
EffectInstance::isIdentity_public(bool useIdentityCache, // only set to true when calling for the whole image (not for a subrect)
                                  U64 hash,
                                  double time,
                                  const RenderScale & scale,
                                  const RectI & renderWindow,
                                  ViewIdx view,
                                  double* inputTime,
                                  ViewIdx* inputView,
                                  int* inputNb)
{
    assert( !( (supportsRenderScaleMaybe() == eSupportsNo) && !(scale.x == 1. && scale.y == 1.) ) );

    if (useIdentityCache) {
        double timeF = 0.;
        bool foundInCache = _imp->actionsCache->getIdentityResult(hash, time, view, inputNb, inputView, &timeF);
        if (foundInCache) {
            *inputTime = timeF;

            return *inputNb >= 0 || *inputNb == -2;
        }
    }


    ///EDIT: We now allow isIdentity to be called recursively.
    RECURSIVE_ACTION();


    bool ret = false;
    boost::shared_ptr<RotoDrawableItem> rotoItem = getNode()->getAttachedRotoItem();
    if ( ( rotoItem && !rotoItem->isActivated(time) ) || getNode()->isNodeDisabled() || !getNode()->hasAtLeastOneChannelToProcess() ) {
        ret = true;
        *inputNb = getNode()->getPreferredInput();
        *inputTime = time;
        *inputView = view;
    } else if ( appPTR->isBackground() && (dynamic_cast<DiskCacheNode*>(this) != NULL) ) {
        ret = true;
        *inputNb = 0;
        *inputTime = time;
        *inputView = view;
    } else {
        /// Don't call isIdentity if plugin is sequential only.
        if (getSequentialPreference() != eSequentialPreferenceOnlySequential) {
            try {
                *inputView = view;
                ret = isIdentity(time, scale, renderWindow, view, inputTime, inputView, inputNb);
            } catch (...) {
                throw;
            }
        }
    }
    if (!ret) {
        *inputNb = -1;
        *inputTime = time;
        *inputView = view;
    }

    if (useIdentityCache) {
        _imp->actionsCache->setIdentityResult(hash, time, view, *inputNb, *inputView, *inputTime);
    }

    return ret;
} // EffectInstance::isIdentity_public

void
EffectInstance::onInputChanged(int /*inputNo*/)
{
}

StatusEnum
EffectInstance::getRegionOfDefinitionFromCache(U64 hash,
                                               double time,
                                               const RenderScale & scale,
                                               ViewIdx view,
                                               RectD* rod,
                                               bool* isProjectFormat)
{
    unsigned int mipMapLevel = Image::getLevelFromScale(scale.x);
    bool foundInCache = _imp->actionsCache->getRoDResult(hash, time, view, mipMapLevel, rod);

    if (foundInCache) {
        if (isProjectFormat) {
            *isProjectFormat = false;
        }
        if ( rod->isNull() ) {
            return eStatusFailed;
        }

        return eStatusOK;
    }

    return eStatusFailed;
}

StatusEnum
EffectInstance::getRegionOfDefinition_public(U64 hash,
                                             double time,
                                             const RenderScale & scale,
                                             ViewIdx view,
                                             RectD* rod,
                                             bool* isProjectFormat)
{
    if ( !isEffectCreated() ) {
        return eStatusFailed;
    }

    unsigned int mipMapLevel = Image::getLevelFromScale(scale.x);
    bool foundInCache = _imp->actionsCache->getRoDResult(hash, time, view, mipMapLevel, rod);
    if (foundInCache) {
        if (isProjectFormat) {
            *isProjectFormat = false;
        }
        if ( rod->isNull() ) {
            return eStatusFailed;
        }

        return eStatusOK;
    } else {
        ///If this is running on a render thread, attempt to find the RoD in the thread local storage.

        if ( QThread::currentThread() != qApp->thread() ) {
            EffectDataTLSPtr tls = _imp->tlsData->getTLSData();
            if (tls && tls->currentRenderArgs.validArgs) {
                *rod = tls->currentRenderArgs.rod;
                if (isProjectFormat) {
                    *isProjectFormat = false;
                }

                return eStatusOK;
            }
        }

        if ( getNode()->isNodeDisabled() ) {
            NodePtr preferredInput = getNode()->getPreferredInputNode();
            if (!preferredInput) {
                return eStatusFailed;
            }

            return preferredInput->getEffectInstance()->getRegionOfDefinition_public(preferredInput->getEffectInstance()->getRenderHash(), time, scale, view, rod, isProjectFormat);
        }

        StatusEnum ret;
        RenderScale scaleOne(1.);
        {
            RECURSIVE_ACTION();


            ret = getRegionOfDefinition(hash, time, supportsRenderScaleMaybe() == eSupportsNo ? scaleOne : scale, view, rod);

            if ( (ret != eStatusOK) && (ret != eStatusReplyDefault) ) {
                // rod is not valid
                //if (!isDuringStrokeCreation) {
                _imp->actionsCache->invalidateAll(hash);
                _imp->actionsCache->setRoDResult( hash, time, view, mipMapLevel, RectD() );

                // }
                return ret;
            }

            if ( rod->isNull() ) {
                // RoD is empty, which means output is black and transparent
                _imp->actionsCache->setRoDResult( hash, time, view, mipMapLevel, RectD() );

                return ret;
            }

            assert( (ret == eStatusOK || ret == eStatusReplyDefault) && (rod->x1 <= rod->x2 && rod->y1 <= rod->y2) );
        }
        bool isProject = ifInfiniteApplyHeuristic(hash, time, scale, view, rod);
        if (isProjectFormat) {
            *isProjectFormat = isProject;
        }
        assert(rod->x1 <= rod->x2 && rod->y1 <= rod->y2);

        //if (!isDuringStrokeCreation) {
        _imp->actionsCache->setRoDResult(hash, time, view,  mipMapLevel, *rod);

        //}
        return ret;
    }
} // EffectInstance::getRegionOfDefinition_public

void
EffectInstance::getRegionsOfInterest_public(double time,
                                            const RenderScale & scale,
                                            const RectD & outputRoD, //!< effect RoD in canonical coordinates
                                            const RectD & renderWindow, //!< the region to be rendered in the output image, in Canonical Coordinates
                                            ViewIdx view,
                                            RoIMap* ret)
{
    NON_RECURSIVE_ACTION();
    assert(outputRoD.x2 >= outputRoD.x1 && outputRoD.y2 >= outputRoD.y1);
    assert(renderWindow.x2 >= renderWindow.x1 && renderWindow.y2 >= renderWindow.y1);

    getRegionsOfInterest(time, scale, outputRoD, renderWindow, view, ret);
}

FramesNeededMap
EffectInstance::getFramesNeeded_public(U64 hash,
                                       double time,
                                       ViewIdx view,
                                       unsigned int mipMapLevel)
{
    NON_RECURSIVE_ACTION();
    FramesNeededMap framesNeeded;
    bool foundInCache = _imp->actionsCache->getFramesNeededResult(hash, time, view, mipMapLevel, &framesNeeded);
    if (foundInCache) {
        return framesNeeded;
    }

    try {
        framesNeeded = getFramesNeeded(time, view);
    } catch (std::exception &e) {
        if ( !hasPersistentMessage() ) { // plugin may already have set a message
            setPersistentMessage( eMessageTypeError, e.what() );
        }
    }

    _imp->actionsCache->setFramesNeededResult(hash, time, view, mipMapLevel, framesNeeded);

    return framesNeeded;
}

void
EffectInstance::getFrameRange_public(U64 hash,
                                     double *first,
                                     double *last,
                                     bool bypasscache)
{
    double fFirst = 0., fLast = 0.;
    bool foundInCache = false;

    if (!bypasscache) {
        foundInCache = _imp->actionsCache->getTimeDomainResult(hash, &fFirst, &fLast);
    }
    if (foundInCache) {
        *first = std::floor(fFirst + 0.5);
        *last = std::floor(fLast + 0.5);
    } else {
        ///If this is running on a render thread, attempt to find the info in the thread local storage.
        if ( QThread::currentThread() != qApp->thread() ) {
            EffectDataTLSPtr tls = _imp->tlsData->getTLSData();
            if (tls && tls->currentRenderArgs.validArgs) {
                *first = tls->currentRenderArgs.firstFrame;
                *last = tls->currentRenderArgs.lastFrame;

                return;
            }
        }

        NON_RECURSIVE_ACTION();
        getFrameRange(first, last);
        _imp->actionsCache->setTimeDomainResult(hash, *first, *last);
    }
}

StatusEnum
EffectInstance::beginSequenceRender_public(double first,
                                           double last,
                                           double step,
                                           bool interactive,
                                           const RenderScale & scale,
                                           bool isSequentialRender,
                                           bool isRenderResponseToUserInteraction,
                                           bool draftMode,
                                           ViewIdx view,
                                           bool isOpenGLRender,
                                           const EffectInstance::OpenGLContextEffectDataPtr& glContextData)
{
    NON_RECURSIVE_ACTION();
    REPORT_CURRENT_THREAD_ACTION( kOfxImageEffectActionBeginSequenceRender, getNode() );
    EffectDataTLSPtr tls = _imp->tlsData->getOrCreateTLSData();
    assert(tls);
    ++tls->beginEndRenderCount;

    return beginSequenceRender(first, last, step, interactive, scale,
                               isSequentialRender, isRenderResponseToUserInteraction, draftMode, view, isOpenGLRender, glContextData);
}

StatusEnum
EffectInstance::endSequenceRender_public(double first,
                                         double last,
                                         double step,
                                         bool interactive,
                                         const RenderScale & scale,
                                         bool isSequentialRender,
                                         bool isRenderResponseToUserInteraction,
                                         bool draftMode,
                                         ViewIdx view,
                                         bool isOpenGLRender,
                                         const EffectInstance::OpenGLContextEffectDataPtr& glContextData)
{
    NON_RECURSIVE_ACTION();
    REPORT_CURRENT_THREAD_ACTION( kOfxImageEffectActionEndSequenceRender, getNode() );
    EffectDataTLSPtr tls = _imp->tlsData->getOrCreateTLSData();
    assert(tls);
    --tls->beginEndRenderCount;
    assert(tls->beginEndRenderCount >= 0);

    return endSequenceRender(first, last, step, interactive, scale, isSequentialRender, isRenderResponseToUserInteraction, draftMode, view, isOpenGLRender, glContextData);
}

EffectInstPtr
EffectInstance::getOrCreateRenderInstance()
{
    QMutexLocker k(&_imp->renderClonesMutex);
    if (!_imp->isDoingInstanceSafeRender) {
        // The main instance is not rendering, use it
        _imp->isDoingInstanceSafeRender = true;
        return shared_from_this();
    }
    // Ok get a clone
    if (!_imp->renderClonesPool.empty()) {
        EffectInstPtr ret =  _imp->renderClonesPool.front();
        _imp->renderClonesPool.pop_front();
        ret->_imp->isDoingInstanceSafeRender = true;
        return ret;
    }

    EffectInstPtr clone = createRenderClone();
    if (!clone) {
        // We have no way but to use this node since the effect does not support render clones
        _imp->isDoingInstanceSafeRender = true;
        return shared_from_this();
    }
    clone->_imp->isDoingInstanceSafeRender = true;
    return clone;
}

void
EffectInstance::clearRenderInstances()
{
    QMutexLocker k(&_imp->renderClonesMutex);
    _imp->renderClonesPool.clear();
}

void
EffectInstance::releaseRenderInstance(const EffectInstPtr& instance)
{
    if (!instance) {
        return;
    }
    QMutexLocker k(&_imp->renderClonesMutex);
    instance->_imp->isDoingInstanceSafeRender = false;
    if (instance.get() == this) {
        return;
    }

    // Make this instance available again
    _imp->renderClonesPool.push_back(instance);
}

/**
 * @brief This function calls the impementation specific attachOpenGLContext()
 **/
StatusEnum
EffectInstance::attachOpenGLContext_public(const OSGLContextPtr& glContext,
                                           EffectInstance::OpenGLContextEffectDataPtr* data)
{
    NON_RECURSIVE_ACTION();
    bool concurrentGLRender = supportsConcurrentOpenGLRenders();
    boost::scoped_ptr<QMutexLocker> locker;
    if (concurrentGLRender) {
        locker.reset( new QMutexLocker(&_imp->attachedContextsMutex) );
    } else {
        _imp->attachedContextsMutex.lock();
    }

    std::map<boost::weak_ptr<OSGLContext>, EffectInstance::OpenGLContextEffectDataPtr>::iterator found = _imp->attachedContexts.find(glContext);
    if ( found != _imp->attachedContexts.end() ) {
        // The context is already attached
        *data = found->second;

        return eStatusOK;
    }


    StatusEnum ret = attachOpenGLContext(data);

    if ( (ret == eStatusOK) || (ret == eStatusReplyDefault) ) {
        if (!concurrentGLRender) {
            (*data)->setHasTakenLock(true);
        }
        _imp->attachedContexts.insert( std::make_pair(glContext, *data) );
    } else {
        _imp->attachedContextsMutex.unlock();
    }

    // Take the lock until dettach is called for plug-ins that do not support concurrent GL renders
    return ret;
}

void
EffectInstance::dettachAllOpenGLContexts()
{
    QMutexLocker locker(&_imp->attachedContextsMutex);

    for (std::map<boost::weak_ptr<OSGLContext>, EffectInstance::OpenGLContextEffectDataPtr>::iterator it = _imp->attachedContexts.begin(); it != _imp->attachedContexts.end(); ++it) {
        OSGLContextPtr context = it->first.lock();
        if (!context) {
            continue;
        }
        context->setContextCurrentNoRender();
        if (it->second.use_count() == 1) {
            // If no render is using it, dettach the context
            dettachOpenGLContext(it->second);
        }
    }
    if ( !_imp->attachedContexts.empty() ) {
        OSGLContext::unsetCurrentContextNoRender();
    }
    _imp->attachedContexts.clear();
}

/**
 * @brief This function calls the impementation specific dettachOpenGLContext()
 **/
StatusEnum
EffectInstance::dettachOpenGLContext_public(const OSGLContextPtr& glContext, const EffectInstance::OpenGLContextEffectDataPtr& data)
{
    NON_RECURSIVE_ACTION();
    bool concurrentGLRender = supportsConcurrentOpenGLRenders();
    boost::scoped_ptr<QMutexLocker> locker;
    if (concurrentGLRender) {
        locker.reset( new QMutexLocker(&_imp->attachedContextsMutex) );
    }


    bool mustUnlock = data->getHasTakenLock();
    std::map<boost::weak_ptr<OSGLContext>, EffectInstance::OpenGLContextEffectDataPtr>::iterator found = _imp->attachedContexts.find(glContext);
    if ( found != _imp->attachedContexts.end() ) {
        _imp->attachedContexts.erase(found);
    }

    StatusEnum ret = dettachOpenGLContext(data);
    if (mustUnlock) {
        _imp->attachedContextsMutex.unlock();
    }

    return ret;
}

bool
EffectInstance::isSupportedComponent(int inputNb,
                                     const ImagePlaneDesc & comp) const
{
    return getNode()->isSupportedComponent(inputNb, comp);
}

ImageBitDepthEnum
EffectInstance::getBestSupportedBitDepth() const
{
    return getNode()->getBestSupportedBitDepth();
}

bool
EffectInstance::isSupportedBitDepth(ImageBitDepthEnum depth) const
{
    return getNode()->isSupportedBitDepth(depth);
}

ImagePlaneDesc
EffectInstance::findClosestSupportedComponents(int inputNb,
                                               const ImagePlaneDesc & comp) const
{
    return getNode()->findClosestSupportedComponents(inputNb, comp);
}

void
EffectInstance::clearActionsCache()
{
    _imp->actionsCache->clearAll();
}



/**
 * @brief Add the layers from the inputList to the toList if they do not already exist in the list.
 * For the color plane, if it already existed in toList it is replaced by the value in inputList
 **/
static void mergeLayersList(const std::list<ImagePlaneDesc>& inputList,
                            std::list<ImagePlaneDesc>* toList)
{
    for (std::list<ImagePlaneDesc>::const_iterator it = inputList.begin(); it != inputList.end(); ++it) {

        std::list<ImagePlaneDesc>::iterator foundMatch = ImagePlaneDesc::findEquivalentLayer(*it, toList->begin(), toList->end());

        // If we found the color plane, replace it by this color plane which may have changed (e.g: input was Color.RGB but this node Color.RGBA)
        if (foundMatch != toList->end()) {
            toList->erase(foundMatch);
        }
        toList->push_back(*it);

    } // for each input components
} // mergeLayersList

/**
 * @brief Remove any layer from the toRemove list from toList.
 **/
static void removeFromLayersList(const std::list<ImagePlaneDesc>& toRemove,
                                 std::list<ImagePlaneDesc>* toList)
{
    for (std::list<ImagePlaneDesc>::const_iterator it = toRemove.begin(); it != toRemove.end(); ++it) {
        std::list<ImagePlaneDesc>::iterator foundMatch = ImagePlaneDesc::findEquivalentLayer<std::list<ImagePlaneDesc>::iterator>(*it, toList->begin(), toList->end());
        if (foundMatch != toList->end()) {
            toList->erase(foundMatch);
        }
    } // for each input components

} // removeFromLayersList

void
EffectInstance::getComponentsNeededAndProduced(double time,
                                               ViewIdx view,
                                               EffectInstance::ComponentsNeededMap* comps,
                                               double* passThroughTime,
                                               int* passThroughView,
                                               int* passThroughInputNb)
{
    bool processAllRequested;
    std::bitset<4> processChannels;
    std::list<ImagePlaneDesc> passThroughPlanes;
    getComponentsNeededDefault(time, view, comps, &passThroughPlanes,  &processAllRequested, passThroughTime, passThroughView, &processChannels, passThroughInputNb);

}

void
EffectInstance::getComponentsNeededDefault(double time, ViewIdx view,
                                           EffectInstance::ComponentsNeededMap* comps,
                                           std::list<ImagePlaneDesc>* passThroughPlanes,
                                           bool* processAllRequested,
                                           double* passThroughTime,
                                           int* passThroughView,
                                           std::bitset<4> *processChannels,
                                           int* passThroughInputNb)
{
    *passThroughTime = time;
    *passThroughView = view;
    *passThroughInputNb = getNode()->getPreferredInput();
    *processAllRequested = false;

    {
        std::list<ImagePlaneDesc> upstreamAvailableLayers;
        if (*passThroughInputNb != -1) {
            getAvailableLayers(time, view, *passThroughInputNb, &upstreamAvailableLayers);
        }

        // upstreamAvailableLayers now contain all available planes in input of this node
        *passThroughPlanes = upstreamAvailableLayers;

    }

 
    // Get the output needed components
    {

        std::vector<ImagePlaneDesc> clipPrefsAllComps;

        // The clipPrefsComps is the number of components desired by the plug-in in the
        // getTimeInvariantMetadatas action (getClipPreferences for OpenFX) mapped to the
        // color-plane.
        //
        // There's a special case for a plug-in that requests a 2 component image:
        // OpenFX does not support 2-component images by default. 2 types of plug-in
        // may request such images:
        // - non multi-planar effect that supports 2 component images, added with the Natron OpenFX extensions
        // - multi-planar effect that supports The Foundry Furnace plug-in suite: the value returned is either
        // disparity components or a motion vector components.
        //
        ImagePlaneDesc metadataPlane, metadataPairedPlane;
        getMetadataComponents(-1, &metadataPlane, &metadataPairedPlane);
        // Some plug-ins, such as The Foundry Furnace set the meta-data to disparity/motion vector, requiring
        // both planes to be computed at once (Forward/Backard for motion vector) (Left/Right for Disparity)
        if (metadataPlane.getNumComponents() > 0) {
            clipPrefsAllComps.push_back(metadataPlane);
        }
        if (metadataPairedPlane.getNumComponents() > 0) {
            clipPrefsAllComps.push_back(metadataPairedPlane);
        }
        if (clipPrefsAllComps.empty()) {
            // If metada are not set yet, at least append RGBA
            clipPrefsAllComps.push_back(ImagePlaneDesc::getRGBAComponents());
        }

        // Natron adds for all non multi-planar effects a default layer selector to emulate
        // multi-plane even if the plug-in is not aware of it. When calling getImagePlanes(), the
        // plug-in will receive this user-selected plane, mapped to the number of components indicated
        // by the plug-in in getTimeInvariantMetadatas
        ImagePlaneDesc layer;
        bool gotUserSelectedPlane;
        {
            // In output, the available layers are those pass-through the input + project layers +
            // layers produced by this node
            std::list<ImagePlaneDesc> availableLayersInOutput = *passThroughPlanes;
            availableLayersInOutput.insert(availableLayersInOutput.end(), clipPrefsAllComps.begin(), clipPrefsAllComps.end());

            {
                std::list<ImagePlaneDesc> projectLayers = getApp()->getProject()->getProjectDefaultLayers();
                mergeLayersList(projectLayers, &availableLayersInOutput);
            }

            {
                std::list<ImagePlaneDesc> userCreatedLayers;
                getNode()->getUserCreatedComponents(&userCreatedLayers);
                mergeLayersList(userCreatedLayers, &availableLayersInOutput);
            }

            gotUserSelectedPlane = getNode()->getSelectedLayer(-1, availableLayersInOutput, processChannels, processAllRequested, &layer);
        }

        // If the user did not select any components or the layer is the color-plane, fallback on
        // meta-data color plane
        if (layer.getNumComponents() == 0 || layer.isColorPlane()) {
            gotUserSelectedPlane = false;
        }

        std::list<ImagePlaneDesc> &componentsSet = (*comps)[-1];

        if (gotUserSelectedPlane) {
            componentsSet.push_back(layer);
        } else {
            componentsSet.insert( componentsSet.end(), clipPrefsAllComps.begin(), clipPrefsAllComps.end() );
        }

    }

    // For each input get their needed components
    int maxInput = getMaxInputCount();
    for (int i = 0; i < maxInput; ++i) {

        std::list<ImagePlaneDesc> upstreamAvailableLayers;
        getAvailableLayers(time, view, i, &upstreamAvailableLayers);


        std::list<ImagePlaneDesc> &componentsSet = (*comps)[i];

        // Get the selected layer from the source channels menu
        std::bitset<4> inputProcChannels;
        ImagePlaneDesc layer;
        bool isAll;
        bool ok = getNode()->getSelectedLayer(i, upstreamAvailableLayers, &inputProcChannels, &isAll, &layer);

        // When color plane or all choice then request the default metadata components
        if (isAll || layer.isColorPlane()) {
            ok = false;
        }

        // For a mask get its selected channel
        ImagePlaneDesc maskComp;
        int channelMask = getNode()->getMaskChannel(i, upstreamAvailableLayers, &maskComp);


        std::vector<ImagePlaneDesc> clipPrefsAllComps;
        {
            ImagePlaneDesc metadataPlane, metadataPairedPlane;
            getMetadataComponents(i, &metadataPlane, &metadataPairedPlane);

            // Some plug-ins, such as The Foundry Furnace set the meta-data to disparity/motion vector, requiring
            // both planes to be computed at once (Forward/Backard for motion vector) (Left/Right for Disparity)
            if (metadataPlane.getNumComponents() > 0) {
                clipPrefsAllComps.push_back(metadataPlane);
            }
            if (metadataPairedPlane.getNumComponents() > 0) {
                clipPrefsAllComps.push_back(metadataPairedPlane);
            }
            if (clipPrefsAllComps.empty()) {
                // If metada are not set yet, at least append RGBA
                clipPrefsAllComps.push_back(ImagePlaneDesc::getRGBAComponents());
            }
        }

        if ( (channelMask != -1) && (maskComp.getNumComponents() > 0) ) {

            // If this is a mask, ask for the selected mask layer
            componentsSet.push_back(maskComp);

        } else if (ok && layer.getNumComponents() > 0) {
            componentsSet.push_back(layer);
        } else {
            //Use regular clip preferences
            componentsSet.insert( componentsSet.end(), clipPrefsAllComps.begin(), clipPrefsAllComps.end() );
        }
        
    } // for each input
}

void
EffectInstance::getComponentsNeededAndProduced_public(U64 hash,
                                                      double time,
                                                      ViewIdx view,
                                                      EffectInstance::ComponentsNeededMap* comps,
                                                      std::list<ImagePlaneDesc>* passThroughPlanes,
                                                      bool* processAllRequested,
                                                      double* passThroughTime,
                                                      int* passThroughView,
                                                      std::bitset<4> *processChannels,
                                                      int* passThroughInputNb)

{
    RECURSIVE_ACTION();

    {
        ViewIdx ptView;
        bool foundInCache = _imp->actionsCache->getComponentsNeededResults(hash, time, view, comps, processChannels, processAllRequested, passThroughPlanes, passThroughInputNb, &ptView, passThroughTime);
        if (foundInCache) {
            *passThroughView = ptView;
            return;
        }
    }
    

    if ( !isMultiPlanar() ) {
        getComponentsNeededDefault(time, view, comps, passThroughPlanes, processAllRequested, passThroughTime, passThroughView, processChannels, passThroughInputNb);
        _imp->actionsCache->setComponentsNeededResults(hash, time, view, *comps, *processChannels, *processAllRequested, *passThroughPlanes, *passThroughInputNb, ViewIdx(*passThroughView), *passThroughTime);
        return;
    }


    // call the getClipComponents action

    getComponentsNeededAndProduced(time, view, comps, passThroughTime, passThroughView, passThroughInputNb);


    // upstreamAvailableLayers now contain all available planes in input of this node
    // Remove from this list all layers produced from this node to get the pass-through planes list
    std::list<ImagePlaneDesc>& outputLayers = (*comps)[-1];

    // Ensure the plug-in made the metadata plane available.
    {
        std::list<ImagePlaneDesc> metadataPlanes;
        ImagePlaneDesc metadataPlane, metadataPairedPlane;
        getMetadataComponents(-1, &metadataPlane, &metadataPairedPlane);
        if (metadataPairedPlane.getNumComponents() > 0) {
            metadataPlanes.push_back(metadataPairedPlane);
        }
        if (metadataPlane.getNumComponents() > 0) {
            metadataPlanes.push_back(metadataPlane);
        }
        mergeLayersList(metadataPlanes, &outputLayers);
    }


    // If the plug-in does not block upstream planes, recurse up-stream on the pass-through input to get available components.
    PassThroughEnum passThrough = isPassThroughForNonRenderedPlanes();
    if (*passThroughInputNb != -1 && ( (passThrough == ePassThroughPassThroughNonRenderedPlanes) ||
        ( passThrough == ePassThroughRenderAllRequestedPlanes)) ) {

        std::list<ImagePlaneDesc> upstreamAvailableLayers;
        getAvailableLayers(time, view, *passThroughInputNb, &upstreamAvailableLayers);


        removeFromLayersList(outputLayers, &upstreamAvailableLayers);

        *passThroughPlanes = upstreamAvailableLayers;

    } // if pass-through for planes



    for (int i = 0; i < 4; ++i) {
        (*processChannels)[i] = getNode()->getProcessChannel(i);
    }
    
    *processAllRequested = false;

    _imp->actionsCache->setComponentsNeededResults(hash, time, view, *comps, *processChannels, *processAllRequested, *passThroughPlanes, *passThroughInputNb, ViewIdx(*passThroughView), *passThroughTime);

} // EffectInstance::getComponentsNeededAndProduced_public


void
EffectInstance::getAvailableLayers(double time, ViewIdx view, int inputNb, std::list<ImagePlaneDesc>* availableLayers)
{

    EffectInstPtr effect;
    if (inputNb >= 0) {
        effect = getInput(inputNb);
    } else {
        effect = shared_from_this();
    }
    if (!effect) {
        return;
    }


    std::list<ImagePlaneDesc> passThroughLayers;
    {


        EffectInstance::ComponentsNeededMap comps;
        double passThroughTime;
        int passThroughView;
        int passThroughInputNb;
        std::bitset<4> processChannels;
        bool processAll;
        effect->getComponentsNeededAndProduced_public(getRenderHash(), time, view, &comps, &passThroughLayers, &processAll, &passThroughTime, &passThroughView, &processChannels, &passThroughInputNb);

        // Merge pass-through planes produced + pass-through available planes and make it as the pass-through planes for this node
        // if they are not produced by this node
        std::list<ImagePlaneDesc>& outputLayers = (comps)[-1];
        mergeLayersList(outputLayers, &passThroughLayers);
    }

    // Ensure the color layer is always the first one available in the list
    for (std::list<ImagePlaneDesc>::iterator it = passThroughLayers.begin(); it != passThroughLayers.end(); ++it) {
        if (it->isColorPlane()) {
            availableLayers->push_front(*it);
            passThroughLayers.erase(it);
            break;
        }
    }

    // In output, also make available the default project layers and the user created components
    if (inputNb == -1) {

        std::list<ImagePlaneDesc> projectLayers = getApp()->getProject()->getProjectDefaultLayers();
        mergeLayersList(projectLayers, availableLayers);
    }

    mergeLayersList(passThroughLayers, availableLayers);

    if (inputNb == -1) {
        std::list<ImagePlaneDesc> userCreatedLayers;
        getNode()->getUserCreatedComponents(&userCreatedLayers);
        mergeLayersList(userCreatedLayers, availableLayers);
    }
    
} // getAvailableLayers

bool
EffectInstance::getCreateChannelSelectorKnob() const
{
    return ( !isMultiPlanar() && !isReader() && !isWriter() && !isTrackerNodePlugin() &&
             !boost::starts_with(getPluginID(), "uk.co.thefoundry.furnace") );
}

int
EffectInstance::getMaskChannel(int inputNb, const std::list<ImagePlaneDesc>& availableLayers, ImagePlaneDesc* comps) const
{
    return getNode()->getMaskChannel(inputNb, availableLayers, comps);
}

bool
EffectInstance::isMaskEnabled(int inputNb) const
{
    return getNode()->isMaskEnabled(inputNb);
}

bool
EffectInstance::onKnobValueChanged(KnobI* /*k*/,
                                   ValueChangedReasonEnum /*reason*/,
                                   double /*time*/,
                                   ViewSpec /*view*/,
                                   bool /*originatedFromMainThread*/)
{
    return false;
}

bool
EffectInstance::getThreadLocalRenderedPlanes(std::map<ImagePlaneDesc, EffectInstance::PlaneToRender> *outputPlanes,
                                             ImagePlaneDesc* planeBeingRendered,
                                             RectI* renderWindow) const
{
    EffectDataTLSPtr tls = _imp->tlsData->getTLSData();

    if (tls && tls->currentRenderArgs.validArgs) {
        assert( !tls->currentRenderArgs.outputPlanes.empty() );
        *planeBeingRendered = tls->currentRenderArgs.outputPlaneBeingRendered;
        *outputPlanes = tls->currentRenderArgs.outputPlanes;
        *renderWindow = tls->currentRenderArgs.renderWindowPixel;

        return true;
    }

    return false;
}

bool
EffectInstance::getThreadLocalNeededComponents(boost::shared_ptr<ComponentsNeededMap>* neededComps) const
{
    EffectDataTLSPtr tls = _imp->tlsData->getTLSData();

    if (tls && tls->currentRenderArgs.validArgs) {
        assert( !tls->currentRenderArgs.outputPlanes.empty() );
        *neededComps = tls->currentRenderArgs.compsNeeded;

        return true;
    }

    return false;
}

void
EffectInstance::updateThreadLocalRenderTime(double time)
{
    if ( QThread::currentThread() != qApp->thread() ) {
        EffectDataTLSPtr tls = _imp->tlsData->getTLSData();
        if (tls && tls->currentRenderArgs.validArgs) {
            tls->currentRenderArgs.time = time;
        }
    }
}

bool
EffectInstance::isDuringPaintStrokeCreationThreadLocal() const
{
    EffectDataTLSPtr tls = _imp->tlsData->getTLSData();

    if ( tls && !tls->frameArgs.empty() ) {
        return tls->frameArgs.back()->isDuringPaintStrokeCreation;
    }

    return getNode()->isDuringPaintStrokeCreation();
}

void
EffectInstance::redrawOverlayInteract()
{
    if ( isDoingInteractAction() ) {
        getApp()->queueRedrawForAllViewers();
    } else {
        getApp()->redrawAllViewers();
    }
}

RenderScale
EffectInstance::getOverlayInteractRenderScale() const
{
    RenderScale renderScale(1.);

    if (isDoingInteractAction() && _imp->overlaysViewport) {
        unsigned int mmLevel = _imp->overlaysViewport->getCurrentRenderScale();
        renderScale.x = renderScale.y = 1 << mmLevel;
    }

    return renderScale;
}

void
EffectInstance::pushUndoCommand(UndoCommand* command)
{
    UndoCommandPtr ptr(command);

    getNode()->pushUndoCommand(ptr);
}

void
EffectInstance::pushUndoCommand(const UndoCommandPtr& command)
{
    getNode()->pushUndoCommand(command);
}

bool
EffectInstance::setCurrentCursor(CursorEnum defaultCursor)
{
    if ( !isDoingInteractAction() ) {
        return false;
    }
    getNode()->setCurrentCursor(defaultCursor);

    return true;
}

bool
EffectInstance::setCurrentCursor(const QString& customCursorFilePath)
{
    if ( !isDoingInteractAction() ) {
        return false;
    }

    return getNode()->setCurrentCursor(customCursorFilePath);
}

void
EffectInstance::addOverlaySlaveParam(const boost::shared_ptr<KnobI>& knob)
{
    _imp->overlaySlaves.push_back(knob);
}

bool
EffectInstance::isOverlaySlaveParam(const KnobI* knob) const
{
    for (std::list<boost::weak_ptr<KnobI> >::const_iterator it = _imp->overlaySlaves.begin(); it != _imp->overlaySlaves.end(); ++it) {
        boost::shared_ptr<KnobI> k = it->lock();
        if (!k) {
            continue;
        }
        if (k.get() == knob) {
            return true;
        }
    }

    return false;
}

bool
EffectInstance::onKnobValueChanged_public(KnobI* k,
                                          ValueChangedReasonEnum reason,
                                          double time,
                                          ViewSpec view,
                                          bool originatedFromMainThread)
{
    NodePtr node = getNode();

    ///If the param changed is a button and the node is disabled don't do anything which might
    ///trigger an analysis
    if ( (reason == eValueChangedReasonUserEdited) && dynamic_cast<KnobButton*>(k) && node->isNodeDisabled() ) {
        return false;
    }

    // for image readers, image writers, and video writers, frame range must be updated before kOfxActionInstanceChanged is called on kOfxImageEffectFileParamName
    bool mustCallOnFileNameParameterChanged = false;
    if ( (reason != eValueChangedReasonTimeChanged) && ( isReader() || isWriter() ) && (k->getName() == kOfxImageEffectFileParamName) ) {
        node->computeFrameRangeForReader(k);
        mustCallOnFileNameParameterChanged = true;
    }

    bool ret = false;

    // assert(!(view.isAll() || view.isCurrent())); // not yet implemented
    const ViewIdx viewIdx( ( view.isAll() || view.isCurrent() ) ? 0 : view );
    bool wasFormatKnobCaught = node->handleFormatKnob(k);
    KnobHelper* kh = dynamic_cast<KnobHelper*>(k);
    assert(kh);
    if (kh && kh->isDeclaredByPlugin() && !wasFormatKnobCaught) {
        ////We set the thread storage render args so that if the instance changed action
        ////tries to call getImage it can render with good parameters.
        boost::shared_ptr<ParallelRenderArgsSetter> setter;
        if (reason != eValueChangedReasonTimeChanged) {
            AbortableRenderInfoPtr abortInfo = AbortableRenderInfo::create(false, 0);
            const bool isRenderUserInteraction = true;
            const bool isSequentialRender = false;
            AbortableThread* isAbortable = dynamic_cast<AbortableThread*>( QThread::currentThread() );
            if (isAbortable) {
                isAbortable->setAbortInfo( isRenderUserInteraction, abortInfo, node->getEffectInstance() );
            }
            setter.reset( new ParallelRenderArgsSetter( time,
                                                        viewIdx, //view
                                                        isRenderUserInteraction, // isRenderUserInteraction
                                                        isSequentialRender, // isSequential
                                                        abortInfo, // abortInfo
                                                        node, // treeRoot
                                                        0, //texture index
                                                        getApp()->getTimeLine().get(),
                                                        NodePtr(), // activeRotoPaintNode
                                                        true, // isAnalysis
                                                        false, // draftMode
                                                        boost::shared_ptr<RenderStats>() ) );
        }
        {
            RECURSIVE_ACTION();
            REPORT_CURRENT_THREAD_ACTION( kOfxActionInstanceChanged, getNode() );
            // Map to a plug-in known reason
            if (reason == eValueChangedReasonNatronGuiEdited) {
                reason = eValueChangedReasonUserEdited;
            } 
            ret |= knobChanged(k, reason, view, time, originatedFromMainThread);
        }
    }

    // for video readers, frame range must be updated after kOfxActionInstanceChanged is called on kOfxImageEffectFileParamName
    if (mustCallOnFileNameParameterChanged) {
        node->onFileNameParameterChanged(k);
    }

    if ( kh && ( QThread::currentThread() == qApp->thread() ) &&
         originatedFromMainThread && ( reason != eValueChangedReasonTimeChanged) ) {
        ///Run the following only in the main-thread
        if ( hasOverlay() && node->shouldDrawOverlay() && !node->hasHostOverlayForParam(k) ) {
            // Some plugins (e.g. by digital film tools) forget to set kOfxInteractPropSlaveToParam.
            // Most hosts trigger a redraw if the plugin has an active overlay.
            incrementRedrawNeededCounter();

            if ( !isDequeueingValuesSet() && (getRecursionLevel() == 0) && checkIfOverlayRedrawNeeded() ) {
                redrawOverlayInteract();
            }
        }
        if (isOverlaySlaveParam(kh)) {
            kh->redraw();
        }
    }

    ret |= node->onEffectKnobValueChanged(k, reason);

    //Don't call the python callback if the reason is time changed
    if (reason == eValueChangedReasonTimeChanged) {
        return false;
    }

    ///If there's a knobChanged Python callback, run it
    std::string pythonCB = getNode()->getKnobChangedCallback();

    if ( !pythonCB.empty() ) {
        bool userEdited = reason == eValueChangedReasonNatronGuiEdited ||
                          reason == eValueChangedReasonUserEdited;
        _imp->runChangedParamCallback(k, userEdited, pythonCB);
    }

    ///Refresh the dynamic properties that can be changed during the instanceChanged action
    node->refreshDynamicProperties();

    ///Clear input images pointers that were stored in getImage() for the main-thread.
    ///This is safe to do so because if this is called while in render() it won't clear the input images
    ///pointers for the render thread. This is helpful for analysis effects which call getImage() on the main-thread
    ///and whose render() function is never called.
    _imp->clearInputImagePointers();

    // If there are any render clones, kill them as the plug-in might have changed internally
    clearRenderInstances();

    return ret;
} // onKnobValueChanged_public

void
EffectInstance::clearLastRenderedImage()
{
}

void
EffectInstance::aboutToRestoreDefaultValues()
{
    ///Invalidate the cache by incrementing the age
    NodePtr node = getNode();

    node->incrementKnobsAge();

    if ( node->areKeyframesVisibleOnTimeline() ) {
        node->hideKeyframesFromTimeline(true);
    }
}

/**
 * @brief Returns a pointer to the first non disabled upstream node.
 * When cycling through the tree, we prefer non optional inputs and we span inputs
 * from last to first.
 **/
EffectInstPtr
EffectInstance::getNearestNonDisabled() const
{
    NodePtr node = getNode();

    if ( !node->isNodeDisabled() ) {
        return node->getEffectInstance();
    } else {
        ///Test all inputs recursively, going from last to first, preferring non optional inputs.
        std::list<EffectInstPtr> nonOptionalInputs;
        std::list<EffectInstPtr> optionalInputs;
        bool useInputA = appPTR->getCurrentSettings()->isMergeAutoConnectingToAInput();

        ///Find an input named A
        std::string inputNameToFind, otherName;
        if (useInputA) {
            inputNameToFind = "A";
            otherName = "B";
        } else {
            inputNameToFind = "B";
            otherName = "A";
        }
        int foundOther = -1;
        int maxinputs = getMaxInputCount();
        for (int i = 0; i < maxinputs; ++i) {
            std::string inputLabel = getInputLabel(i);
            if (inputLabel == inputNameToFind) {
                EffectInstPtr inp = getInput(i);
                if (inp) {
                    nonOptionalInputs.push_front(inp);
                    break;
                }
            } else if (inputLabel == otherName) {
                foundOther = i;
            }
        }

        if ( (foundOther != -1) && nonOptionalInputs.empty() ) {
            EffectInstPtr inp = getInput(foundOther);
            if (inp) {
                nonOptionalInputs.push_front(inp);
            }
        }

        ///If we found A or B so far, cycle through them
        for (std::list<EffectInstPtr> ::iterator it = nonOptionalInputs.begin(); it != nonOptionalInputs.end(); ++it) {
            EffectInstPtr inputRet = (*it)->getNearestNonDisabled();
            if (inputRet) {
                return inputRet;
            }
        }


        ///We cycle in reverse by default. It should be a setting of the application.
        ///In this case it will return input B instead of input A of a merge for example.
        for (int i = 0; i < maxinputs; ++i) {
            EffectInstPtr inp = getInput(i);
            bool optional = isInputOptional(i);
            if (inp) {
                if (optional) {
                    optionalInputs.push_back(inp);
                } else {
                    nonOptionalInputs.push_back(inp);
                }
            }
        }

        ///Cycle through all non optional inputs first
        for (std::list<EffectInstPtr> ::iterator it = nonOptionalInputs.begin(); it != nonOptionalInputs.end(); ++it) {
            EffectInstPtr inputRet = (*it)->getNearestNonDisabled();
            if (inputRet) {
                return inputRet;
            }
        }

        ///Cycle through optional inputs...
        for (std::list<EffectInstPtr> ::iterator it = optionalInputs.begin(); it != optionalInputs.end(); ++it) {
            EffectInstPtr inputRet = (*it)->getNearestNonDisabled();
            if (inputRet) {
                return inputRet;
            }
        }

        ///We didn't find anything upstream, return
        return node->getEffectInstance();
    }
} // EffectInstance::getNearestNonDisabled

EffectInstPtr
EffectInstance::getNearestNonDisabledPrevious(int* inputNb)
{
    assert( getNode()->isNodeDisabled() );

    ///Test all inputs recursively, going from last to first, preferring non optional inputs.
    std::list<EffectInstPtr> nonOptionalInputs;
    std::list<EffectInstPtr> optionalInputs;
    int localPreferredInput = -1;
    bool useInputA = appPTR->getCurrentSettings()->isMergeAutoConnectingToAInput();
    ///Find an input named A
    std::string inputNameToFind, otherName;
    if (useInputA) {
        inputNameToFind = "A";
        otherName = "B";
    } else {
        inputNameToFind = "B";
        otherName = "A";
    }
    int foundOther = -1;
    int maxinputs = getMaxInputCount();
    for (int i = 0; i < maxinputs; ++i) {
        std::string inputLabel = getInputLabel(i);
        if (inputLabel == inputNameToFind) {
            EffectInstPtr inp = getInput(i);
            if (inp) {
                nonOptionalInputs.push_front(inp);
                localPreferredInput = i;
                break;
            }
        } else if (inputLabel == otherName) {
            foundOther = i;
        }
    }

    if ( (foundOther != -1) && nonOptionalInputs.empty() ) {
        EffectInstPtr inp = getInput(foundOther);
        if (inp) {
            nonOptionalInputs.push_front(inp);
            localPreferredInput = foundOther;
        }
    }

    ///If we found A or B so far, cycle through them
    for (std::list<EffectInstPtr> ::iterator it = nonOptionalInputs.begin(); it != nonOptionalInputs.end(); ++it) {
        if ( (*it)->getNode()->isNodeDisabled() ) {
            EffectInstPtr inputRet = (*it)->getNearestNonDisabledPrevious(inputNb);
            if (inputRet) {
                return inputRet;
            }
        }
    }


    ///We cycle in reverse by default. It should be a setting of the application.
    ///In this case it will return input B instead of input A of a merge for example.
    for (int i = 0; i < maxinputs; ++i) {
        EffectInstPtr inp = getInput(i);
        bool optional = isInputOptional(i);
        if (inp) {
            if (optional) {
                if (localPreferredInput == -1) {
                    localPreferredInput = i;
                }
                optionalInputs.push_back(inp);
            } else {
                if (localPreferredInput == -1) {
                    localPreferredInput = i;
                }
                nonOptionalInputs.push_back(inp);
            }
        }
    }


    ///Cycle through all non optional inputs first
    for (std::list<EffectInstPtr> ::iterator it = nonOptionalInputs.begin(); it != nonOptionalInputs.end(); ++it) {
        if ( (*it)->getNode()->isNodeDisabled() ) {
            EffectInstPtr inputRet = (*it)->getNearestNonDisabledPrevious(inputNb);
            if (inputRet) {
                return inputRet;
            }
        }
    }

    ///Cycle through optional inputs...
    for (std::list<EffectInstPtr> ::iterator it = optionalInputs.begin(); it != optionalInputs.end(); ++it) {
        if ( (*it)->getNode()->isNodeDisabled() ) {
            EffectInstPtr inputRet = (*it)->getNearestNonDisabledPrevious(inputNb);
            if (inputRet) {
                return inputRet;
            }
        }
    }

    *inputNb = localPreferredInput;

    return shared_from_this();
} // EffectInstance::getNearestNonDisabledPrevious

EffectInstPtr
EffectInstance::getNearestNonIdentity(double time)
{
    U64 hash = getRenderHash();
    RenderScale scale(1.);
    Format frmt;

    getApp()->getProject()->getProjectDefaultFormat(&frmt);

    double inputTimeIdentity;
    int inputNbIdentity;
    ViewIdx inputView;
    if ( !isIdentity_public(true, hash, time, scale, frmt, ViewIdx(0), &inputTimeIdentity, &inputView, &inputNbIdentity) ) {
        return shared_from_this();
    } else {
        if (inputNbIdentity < 0) {
            return shared_from_this();
        }
        EffectInstPtr effect = getInput(inputNbIdentity);

        return effect ? effect->getNearestNonIdentity(time) : shared_from_this();
    }
}

void
EffectInstance::onNodeHashChanged(U64 hash)
{
    ///Invalidate actions cache
    _imp->actionsCache->invalidateAll(hash);

    const KnobsVec & knobs = getKnobs();
    for (KnobsVec::const_iterator it = knobs.begin(); it != knobs.end(); ++it) {
        for (int i = 0; i < (*it)->getDimension(); ++i) {
            (*it)->clearExpressionsResults(i);
        }
    }
}

bool
EffectInstance::canSetValue() const
{
    return !getNode()->isNodeRendering() || appPTR->isBackground();
}

void
EffectInstance::abortAnyEvaluation(bool keepOldestRender)
{
    /*
       Get recursively downstream all Output nodes and abort any render on them
       If an output node such as a viewer was doing playback, enable it to restart
       automatically playback when the abort finished
     */
    NodePtr node = getNode();

    assert(node);
    std::list<OutputEffectInstance*> outputNodes;
    NodeGroup* isGroup = dynamic_cast<NodeGroup*>(this);
    if (isGroup) {
        NodesList inputOutputs;
        isGroup->getInputsOutputs(&inputOutputs, false);
        for (NodesList::iterator it = inputOutputs.begin(); it != inputOutputs.end(); ++it) {
            (*it)->hasOutputNodesConnected(&outputNodes);
        }
    } else {
        boost::shared_ptr<RotoDrawableItem> attachedStroke = getNode()->getAttachedRotoItem();
        if (attachedStroke) {
            ///For nodes internal to the rotopaint tree, check outputs of the rotopaint node instead
            boost::shared_ptr<RotoContext> context = attachedStroke->getContext();
            assert(context);
            if (context) {
                NodePtr rotonode = context->getNode();
                if (rotonode) {
                    rotonode->hasOutputNodesConnected(&outputNodes);
                }
            }
        } else {
            node->hasOutputNodesConnected(&outputNodes);
        }
    }
    for (std::list<OutputEffectInstance*>::const_iterator it = outputNodes.begin(); it != outputNodes.end(); ++it) {
        //Abort and allow playback to restart but do not block, when this function returns any ongoing render may very
        //well not be finished
        if (keepOldestRender) {
            (*it)->getRenderEngine()->abortRenderingAutoRestart();
        } else {
            (*it)->getRenderEngine()->abortRenderingNoRestart(keepOldestRender);
        }
    }
}

double
EffectInstance::getCurrentTime() const
{
    EffectDataTLSPtr tls = _imp->tlsData->getTLSData();
    AppInstPtr app = getApp();
    if (!app) {
        return 0.;
    }
    if (!tls) {
        return app->getTimeLine()->currentFrame();
    }
    if (tls->currentRenderArgs.validArgs) {
        return tls->currentRenderArgs.time;
    }


    if ( !tls->frameArgs.empty() ) {
        return tls->frameArgs.back()->time;
    }

    return app->getTimeLine()->currentFrame();
}

ViewIdx
EffectInstance::getCurrentView() const
{
    EffectDataTLSPtr tls = _imp->tlsData->getTLSData();

    if (!tls) {
        return ViewIdx(0);
    }
    if (tls->currentRenderArgs.validArgs) {
        return tls->currentRenderArgs.view;
    }
    if ( !tls->frameArgs.empty() ) {
        return tls->frameArgs.back()->view;
    }

    return ViewIdx(0);
}

SequenceTime
EffectInstance::getFrameRenderArgsCurrentTime() const
{
    EffectDataTLSPtr tls = _imp->tlsData->getTLSData();

    if ( !tls || tls->frameArgs.empty() ) {
        return getApp()->getTimeLine()->currentFrame();
    }

    return tls->frameArgs.back()->time;
}

ViewIdx
EffectInstance::getFrameRenderArgsCurrentView() const
{
    EffectDataTLSPtr tls = _imp->tlsData->getTLSData();

    if ( !tls || tls->frameArgs.empty() ) {
        return ViewIdx(0);
    }

    return tls->frameArgs.back()->view;
}

#ifdef DEBUG
void
EffectInstance::checkCanSetValueAndWarn() const
{
    if ( !checkCanSetValue() ) {
        qDebug() << getScriptName_mt_safe().c_str() << ": setValue()/setValueAtTime() was called during an action that is not allowed to call this function.";
    }
}

#endif

static
void
isFrameVaryingOrAnimated_impl(const EffectInstance* node,
                              bool *ret)
{
    if ( node->isFrameVarying() || node->getHasAnimation() || node->getNode()->getRotoContext() ) {
        *ret = true;
    } else {
        int maxInputs = node->getMaxInputCount();
        for (int i = 0; i < maxInputs; ++i) {
            EffectInstPtr input = node->getInput(i);
            if (input) {
                isFrameVaryingOrAnimated_impl(input.get(), ret);
                if (*ret) {
                    return;
                }
            }
        }
    }
}

bool
EffectInstance::isFrameVaryingOrAnimated_Recursive() const
{
    bool ret = false;

    isFrameVaryingOrAnimated_impl(this, &ret);

    return ret;
}

bool
EffectInstance::isPaintingOverItselfEnabled() const
{
    return isDuringPaintStrokeCreationThreadLocal();
}

StatusEnum
EffectInstance::getPreferredMetaDatas_public(NodeMetadata& metadata)
{
    StatusEnum stat = getDefaultMetadata(metadata);

    if (stat == eStatusFailed) {
        return stat;
    }
    if (!getNode()->isNodeDisabled()) {
        return getPreferredMetaDatas(metadata);
    }
    return stat;

}

static int
getUnmappedComponentsForInput(EffectInstance* self,
                              int inputNb,
                              const std::vector<EffectInstPtr>& inputs,
                              int firstNonOptionalConnectedInputComps)
{
    int rawComps;

    if (inputs[inputNb]) {
        rawComps = inputs[inputNb]->getMetadataNComps(-1);
    } else {
        ///The node is not connected but optional, return the closest supported components
        ///of the first connected non optional input.
        rawComps = firstNonOptionalConnectedInputComps;
    }
    if (rawComps) {
        if (!rawComps) {
            //None comps
            return rawComps;
        } else {
            ImagePlaneDesc supportedComps = self->findClosestSupportedComponents(inputNb, ImagePlaneDesc::mapNCompsToColorPlane(rawComps)); //turn that into a comp the plugin expects on that clip
            rawComps = supportedComps.getNumComponents();
        }
    }
    if (!rawComps) {
        rawComps = 4; // default to RGBA
    }

    return rawComps;
}

StatusEnum
EffectInstance::getDefaultMetadata(NodeMetadata &metadata)
{
    NodePtr node = getNode();

    if (!node) {
        return eStatusFailed;
    }

    const bool multiBitDepth = supportsMultipleClipDepths();
    int nInputs = getMaxInputCount();
    metadata.clearAndResize(nInputs);

    // OK find the deepest chromatic component on our input clips and the one with the
    // most components
    bool hasSetCompsAndDepth = false;
    ImageBitDepthEnum deepestBitDepth = eImageBitDepthNone;
    int mostComponents = 0;

    //Default to the project frame rate
    double frameRate = getApp()->getProjectFrameRate();
    std::vector<EffectInstPtr> inputs(nInputs);

    // Find the components of the first non optional connected input
    // They will be used for disconnected input
    int firstNonOptionalConnectedInputComps = 0;
    for (std::size_t i = 0; i < inputs.size(); ++i) {
        inputs[i] = getInput(i);
        if ( !firstNonOptionalConnectedInputComps && inputs[i] && !isInputOptional(i) ) {
            firstNonOptionalConnectedInputComps = inputs[i]->getMetadataNComps(-1);
        }
    }

    double inputPar = 1.;
    bool inputParSet = false;
    ImagePremultiplicationEnum premult = eImagePremultiplicationOpaque;
    bool premultSet = false;
    for (int i = 0; i < nInputs; ++i) {
        const EffectInstPtr& input = inputs[i];
        if (input) {
            frameRate = std::max( frameRate, input->getFrameRate() );
        }


        if (input) {
            if (!inputParSet) {
                inputPar = input->getAspectRatio(-1);
                inputParSet = true;
            }
        }

        int rawComp = getUnmappedComponentsForInput(this, i, inputs, firstNonOptionalConnectedInputComps);
        ImageBitDepthEnum rawDepth = input ? input->getBitDepth(-1) : eImageBitDepthFloat;
        ImagePremultiplicationEnum rawPreMult = input ? input->getPremult() : eImagePremultiplicationPremultiplied;

        // Note: first chromatic input gives the default output premult too, even if not connected
        // (else the output of generators may be opaque even if the host default is premultiplied)
        if ( ( rawComp == 4 ) && (input || !premultSet) ) {
            if (rawPreMult == eImagePremultiplicationPremultiplied) {
                premult = eImagePremultiplicationPremultiplied;
                premultSet = true;
            } else if ( (rawPreMult == eImagePremultiplicationUnPremultiplied) && ( !premultSet || (premult != eImagePremultiplicationPremultiplied) ) ) {
                premult = eImagePremultiplicationUnPremultiplied;
                premultSet = true;
            }
        }

        if (input) {
            //Update deepest bitdepth and most components only if the infos are relevant, i.e: only if the clip is connected
            hasSetCompsAndDepth = true;
            if ( getSizeOfForBitDepth(deepestBitDepth) < getSizeOfForBitDepth(rawDepth) ) {
                deepestBitDepth = rawDepth;
            }

            if ( rawComp > mostComponents ) {
                mostComponents = rawComp;
            }
        }

    } // for each input


    if (!hasSetCompsAndDepth) {
        mostComponents = 4;
        deepestBitDepth = eImageBitDepthFloat;
    }

    // set some stuff up
    metadata.setOutputFrameRate(frameRate);
    metadata.setOutputFielding(eImageFieldingOrderNone);
    metadata.setIsFrameVarying( node->hasAnimatedKnob() );
    metadata.setIsContinuous(false);

    // now find the best depth that the plugin supports
    deepestBitDepth = node->getClosestSupportedBitDepth(deepestBitDepth);

    bool multipleClipsPAR = supportsMultipleClipPARs();


    Format projectFormat;
    getApp()->getProject()->getProjectDefaultFormat(&projectFormat);
    double projectPAR = projectFormat.getPixelAspectRatio();

    RectI firstOptionalInputFormat, firstNonOptionalInputFormat;

    // Format: Take format from the first non optional input if any. Otherwise from the first optional input.
    // Otherwise fallback on project format
    bool firstOptionalInputFormatSet = false, firstNonOptionalInputFormatSet = false;

    // now add the input gubbins to the per inputs metadatas
    for (int i = -1; i < (int)inputs.size(); ++i) {
        EffectInstance* effect = 0;
        if (i >= 0) {
            effect = inputs[i].get();
        } else {
            effect = this;
        }

        double par;
        if (!multipleClipsPAR) {
            par = inputParSet ? inputPar : projectPAR;
        } else {
            if (inputParSet) {
                par = inputPar;
            } else {
                par = effect ? effect->getAspectRatio(-1) : projectPAR;
            }
        }
        metadata.setPixelAspectRatio(i, par);

        bool isOptional = i >= 0 && isInputOptional(i);
        if (i >= 0) {
            if (isOptional) {
                if (!firstOptionalInputFormatSet && effect) {
                    firstOptionalInputFormat = effect->getOutputFormat();
                    firstOptionalInputFormatSet = true;
                }
            } else {
                if (!firstNonOptionalInputFormatSet && effect) {
                    firstNonOptionalInputFormat = effect->getOutputFormat();
                    firstNonOptionalInputFormatSet = true;
                }
            }
        }

        if ( (i == -1) || isOptional ) {
            // "Optional input clips can always have their component types remapped"
            // http://openfx.sourceforge.net/Documentation/1.3/ofxProgrammingReference.html#id482755
            ImageBitDepthEnum depth = deepestBitDepth;
            int remappedComps = mostComponents;
            remappedComps = findClosestSupportedComponents(i, ImagePlaneDesc::mapNCompsToColorPlane(remappedComps)).getNumComponents();
            metadata.setNComps(i, remappedComps);
            metadata.setComponentsType(i, kNatronColorPlaneID);
            if ( (i == -1) && !premultSet &&
                ( ( remappedComps == 4 ) || ( remappedComps == 1 ) ) ) {
                premult = eImagePremultiplicationPremultiplied;
                premultSet = true;
            }


            metadata.setBitDepth(i, depth);
        } else {

            int rawComps = getUnmappedComponentsForInput(this, i, inputs, firstNonOptionalConnectedInputComps);
            ImageBitDepthEnum rawDepth = effect ? effect->getBitDepth(-1) : eImageBitDepthFloat;

            ImageBitDepthEnum depth = multiBitDepth ? node->getClosestSupportedBitDepth(rawDepth) : deepestBitDepth;
            metadata.setBitDepth(i, depth);

            metadata.setNComps(i, rawComps);
            metadata.setComponentsType(i, kNatronColorPlaneID);
        }
    }
    
    // default to a reasonable value if there is no input
    if (!premultSet) {
        premult = eImagePremultiplicationOpaque;
    }
    // set output premultiplication
    metadata.setOutputPremult(premult);

    RectI outputFormat;

    if (firstNonOptionalInputFormatSet) {
        outputFormat = firstNonOptionalInputFormat;
    } else if (firstOptionalInputFormatSet) {
        outputFormat = firstOptionalInputFormat;
    } else {
        outputFormat = projectFormat;
    }


    metadata.setOutputFormat(outputFormat);

    return eStatusOK;
} // EffectInstance::getDefaultMetadata

RectI
EffectInstance::getOutputFormat() const
{
    QMutexLocker k(&_imp->metadatasMutex);
    return _imp->metadatas.getOutputFormat();
}

void
EffectInstance::getMetadataComponents(int inputNb, ImagePlaneDesc* plane, ImagePlaneDesc* pairedPlane) const
{
    int nComps;
    std::string componentsType;
    {
        QMutexLocker k(&_imp->metadatasMutex);
        nComps = _imp->metadatas.getNComps(inputNb);
        componentsType = _imp->metadatas.getComponentsType(inputNb);
    }
    if (componentsType == kNatronColorPlaneID) {
        *plane = ImagePlaneDesc::mapNCompsToColorPlane(nComps);
    } else if (componentsType == kNatronDisparityComponentsLabel) {
        *plane = ImagePlaneDesc::getDisparityLeftComponents();
        *pairedPlane = ImagePlaneDesc::getDisparityRightComponents();
    } else if (componentsType == kNatronMotionComponentsLabel) {
        *plane = ImagePlaneDesc::getBackwardMotionComponents();
        *pairedPlane = ImagePlaneDesc::getForwardMotionComponents();
    } else {
        *plane = ImagePlaneDesc::getNoneComponents();
    }
}

int
EffectInstance::getMetadataNComps(int inputNb) const
{
    QMutexLocker k(&_imp->metadatasMutex);
    return _imp->metadatas.getNComps(inputNb);
}

ImageBitDepthEnum
EffectInstance::getBitDepth(int inputNb) const
{
    QMutexLocker k(&_imp->metadatasMutex);

    return _imp->metadatas.getBitDepth(inputNb);
}

double
EffectInstance::getFrameRate() const
{
    QMutexLocker k(&_imp->metadatasMutex);

    return _imp->metadatas.getOutputFrameRate();
}

double
EffectInstance::getAspectRatio(int inputNb) const
{
    QMutexLocker k(&_imp->metadatasMutex);

    return _imp->metadatas.getPixelAspectRatio(inputNb);
}

ImagePremultiplicationEnum
EffectInstance::getPremult() const
{
    QMutexLocker k(&_imp->metadatasMutex);

    return _imp->metadatas.getOutputPremult();
}

bool
EffectInstance::isFrameVarying() const
{
    QMutexLocker k(&_imp->metadatasMutex);

    return _imp->metadatas.getIsFrameVarying();
}

bool
EffectInstance::canRenderContinuously() const
{
    QMutexLocker k(&_imp->metadatasMutex);

    return _imp->metadatas.getIsContinuous();
}

/**
 * @brief Returns the field ordering of images produced by this plug-in
 **/
ImageFieldingOrderEnum
EffectInstance::getFieldingOrder() const
{
    QMutexLocker k(&_imp->metadatasMutex);

    return _imp->metadatas.getOutputFielding();
}

bool
EffectInstance::refreshMetaDatas_recursive(std::list<Node*> & markedNodes)
{
    NodePtr node = getNode();
    std::list<Node*>::iterator found = std::find( markedNodes.begin(), markedNodes.end(), node.get() );

    if ( found != markedNodes.end() ) {
        return false;
    }

    if (_imp->runningClipPreferences) {
        return false;
    }

    ClipPreferencesRunning_RAII runningflag_(this);
    bool ret = refreshMetaDatas_public(false);
    node->refreshIdentityState();

    if ( !node->duringInputChangedAction() ) {
        ///The channels selector refreshing is already taken care of in the inputChanged action
        node->refreshChannelSelectors();
    }

    markedNodes.push_back( node.get() );

    NodesList outputs;
    node->getOutputsWithGroupRedirection(outputs);
    for (NodesList::const_iterator it = outputs.begin(); it != outputs.end(); ++it) {
        (*it)->getEffectInstance()->refreshMetaDatas_recursive(markedNodes);
    }

    return ret;
}

void
EffectInstance::setDefaultMetadata()
{
    NodeMetadata metadata;
    StatusEnum stat = getDefaultMetadata(metadata);

    if (stat == eStatusFailed) {
        return;
    }
    {
        QMutexLocker k(&_imp->metadatasMutex);
        _imp->metadatas = metadata;
    }
    onMetaDatasRefreshed(metadata);
}

bool
EffectInstance::setMetaDatasInternal(const NodeMetadata& metadata)
{
    bool ret;
    {
        QMutexLocker k(&_imp->metadatasMutex);
        ret = metadata != _imp->metadatas;
        if (ret) {
            _imp->metadatas = metadata;
        }
    }
    return ret;
}

bool
EffectInstance::refreshMetaDatas_internal()
{
    NodeMetadata metadata;

    getPreferredMetaDatas_public(metadata);
    _imp->checkMetadata(metadata);

    bool ret = setMetaDatasInternal(metadata);
    onMetaDatasRefreshed(metadata);
    if (ret) {
        NodePtr node = getNode();
        node->checkForPremultWarningAndCheckboxes();

        ImagePlaneDesc plane, pairedPlane;
        getMetadataComponents(-1, &plane, &pairedPlane);
        node->refreshEnabledKnobsLabel(plane);
    }

    return ret;
}

bool
EffectInstance::refreshMetaDatas_public(bool recurse)
{
    assert( QThread::currentThread() == qApp->thread() );

    if (recurse) {

        {
            std::list<Node*> markedNodes;

            return refreshMetaDatas_recursive(markedNodes);
        }
    } else {
        bool ret = refreshMetaDatas_internal();
        if (ret) {
            NodePtr node = getNode();
            NodesList children;
            node->getChildrenMultiInstance(&children);
            if ( !children.empty() ) {
                for (NodesList::iterator it = children.begin(); it != children.end(); ++it) {
                    (*it)->getEffectInstance()->refreshMetaDatas_internal();
                }
            }
        }

        return ret;
    }
}

/**
 * @brief The purpose of this function is to check that the meta data returned by the plug-ins are valid and to
 * check for warnings
 **/
void
EffectInstance::Implementation::checkMetadata(NodeMetadata &md)
{
    NodePtr node = _publicInterface->getNode();

    if (!node) {
        return;
    }
    //Make sure it is valid
    int nInputs = node->getMaxInputCount();

    for (int i = -1; i < nInputs; ++i) {
        md.setBitDepth( i, node->getClosestSupportedBitDepth( md.getBitDepth(i) ) );
        int nComps = md.getNComps(i);
        bool isAlpha = false;
        bool isRGB = false;
        if (i == -1) {
            if ( nComps == 3) {
                isRGB = true;
            } else if (nComps == 1) {
                isAlpha = true;
            }
        }

        if ( md.getComponentsType(i) == kNatronColorPlaneID ) {
            md.setNComps(i, node->findClosestSupportedComponents(i, ImagePlaneDesc::mapNCompsToColorPlane(nComps)).getNumComponents());
        }

        if (i == -1) {
            //Force opaque for RGB and premult for alpha
            if (isRGB) {
                md.setOutputPremult(eImagePremultiplicationOpaque);
            } else if (isAlpha) {
                md.setOutputPremult(eImagePremultiplicationPremultiplied);
            }
        }
    }


    ///Set a warning on the node if the bitdepth conversion from one of the input clip to the output clip is lossy
    QString bitDepthWarning = tr("This nodes converts higher bit depths images from its inputs to work. As "
                                 "a result of this process, the quality of the images is degraded. The following conversions are done:");
    bitDepthWarning.append( QChar::fromLatin1('\n') );
    bool setBitDepthWarning = false;
    const bool supportsMultipleClipDepths = _publicInterface->supportsMultipleClipDepths();
    const bool supportsMultipleClipPARs = _publicInterface->supportsMultipleClipPARs();
    const bool supportsMultipleClipFPSs = _publicInterface->supportsMultipleClipFPSs();
    std::vector<EffectInstPtr> inputs(nInputs);
    for (int i = 0; i < nInputs; ++i) {
        inputs[i] = _publicInterface->getInput(i);
    }


    ImageBitDepthEnum outputDepth = md.getBitDepth(-1);
    double outputPAR = md.getPixelAspectRatio(-1);
    bool outputFrameRateSet = false;
    double outputFrameRate = md.getOutputFrameRate();
    bool mustWarnFPS = false;
    bool mustWarnPAR = false;

    int nbConnectedInputs = 0;
    for (int i = 0; i < nInputs; ++i) {
        //Check that the bitdepths are all the same if the plug-in doesn't support multiple depths
        if ( !supportsMultipleClipDepths && (md.getBitDepth(i) != outputDepth) ) {
            md.setBitDepth(i, outputDepth);
        }

        const double pixelAspect = md.getPixelAspectRatio(i);

        if (!supportsMultipleClipPARs) {
            if (pixelAspect != outputPAR) {
                mustWarnPAR = true;
                md.setPixelAspectRatio(i, outputPAR);
            }
        }

        if (!inputs[i]) {
            continue;
        }

        ++nbConnectedInputs;

        const double fps = inputs[i]->getFrameRate();



        if (!supportsMultipleClipFPSs) {
            if (!outputFrameRateSet) {
                outputFrameRate = fps;
                outputFrameRateSet = true;
            } else if (std::abs(outputFrameRate - fps) > 0.01) {
                // We have several inputs with different frame rates
                mustWarnFPS = true;
            }
        }


        ImageBitDepthEnum inputOutputDepth = inputs[i]->getBitDepth(-1);

        //If the bit-depth conversion will be lossy, warn the user
        if ( Image::isBitDepthConversionLossy( inputOutputDepth, md.getBitDepth(i) ) ) {
            bitDepthWarning.append( QString::fromUtf8( inputs[i]->getNode()->getLabel_mt_safe().c_str() ) );
            bitDepthWarning.append( QString::fromUtf8(" (") + QString::fromUtf8( Image::getDepthString(inputOutputDepth).c_str() ) + QChar::fromLatin1(')') );
            bitDepthWarning.append( QString::fromUtf8(" ----> ") );
            bitDepthWarning.append( QString::fromUtf8( node->getLabel_mt_safe().c_str() ) );
            bitDepthWarning.append( QString::fromUtf8(" (") + QString::fromUtf8( Image::getDepthString( md.getBitDepth(i) ).c_str() ) + QChar::fromLatin1(')') );
            bitDepthWarning.append( QChar::fromLatin1('\n') );
            setBitDepthWarning = true;
        }


        if ( !supportsMultipleClipPARs && (pixelAspect != outputPAR) ) {
            qDebug() << node->getScriptName_mt_safe().c_str() << ": The input " << inputs[i]->getNode()->getScriptName_mt_safe().c_str()
                     << ") has a pixel aspect ratio (" << md.getPixelAspectRatio(i)
                     << ") different than the output clip (" << outputPAR << ") but it doesn't support multiple clips PAR. "
                     << "This should have been handled earlier before connecting the nodes, @see Node::canConnectInput.";
        }
    }

    std::map<Node::StreamWarningEnum, QString> warnings;
    if (setBitDepthWarning) {
        warnings[Node::eStreamWarningBitdepth] = bitDepthWarning;
    } else {
        warnings[Node::eStreamWarningBitdepth] = QString();
    }

    if (mustWarnFPS && nbConnectedInputs > 1) {
        QString fpsWarning = tr("One or multiple inputs have a frame rate different of the output. "
                                "It is not handled correctly by this node. To remove this warning make sure all inputs have "
                                "the same frame-rate, either by adjusting project settings or the upstream Read node.");
        warnings[Node::eStreamWarningFrameRate] = fpsWarning;
    } else {
        warnings[Node::eStreamWarningFrameRate] = QString();
    }

    if (mustWarnPAR && nbConnectedInputs > 1) {
        QString parWarnings = tr("One or multiple input have a pixel aspect ratio different of the output. It is not "
                                 "handled correctly by this node and may yield unwanted results. Please adjust the "
                                 "pixel aspect ratios of the inputs so that they match by using a Reformat node.");
        warnings[Node::eStreamWarningPixelAspectRatio] = parWarnings;
    } else {
        warnings[Node::eStreamWarningPixelAspectRatio] = QString();
    }


    node->setStreamWarnings(warnings);
} //refreshMetaDataProxy

void
EffectInstance::refreshExtraStateAfterTimeChanged(bool isPlayback,
                                                  double time)
{
    KnobHolder::refreshExtraStateAfterTimeChanged(isPlayback, time);

    getNode()->refreshIdentityState();
}

void
EffectInstance::assertActionIsNotRecursive() const
{
# ifdef DEBUG
    ///Only check recursions which are on a render threads, because we do authorize recursions in getRegionOfDefinition and such
    if ( QThread::currentThread() != qApp->thread() ) {
        int recursionLvl = getRecursionLevel();
        if ( getApp() && getApp()->isShowingDialog() ) {
            return;
        }
        if (recursionLvl != 0) {
            qDebug() << "A non-recursive action has been called recursively.";
        }
    }
# endif // DEBUG
}

void
EffectInstance::incrementRecursionLevel()
{
    EffectDataTLSPtr tls = _imp->tlsData->getOrCreateTLSData();

    assert(tls);
    ++tls->actionRecursionLevel;
}

void
EffectInstance::decrementRecursionLevel()
{
    EffectDataTLSPtr tls = _imp->tlsData->getTLSData();

    assert(tls);
    --tls->actionRecursionLevel;
}

int
EffectInstance::getRecursionLevel() const
{
    EffectDataTLSPtr tls = _imp->tlsData->getTLSData();

    if (!tls) {
        return 0;
    }

    return tls->actionRecursionLevel;
}

void
EffectInstance::setClipPreferencesRunning(bool running)
{
    assert( QThread::currentThread() == qApp->thread() );
    _imp->runningClipPreferences = running;
}

NATRON_NAMESPACE_EXIT;

NATRON_NAMESPACE_USING;
#include "moc_EffectInstance.cpp"
<|MERGE_RESOLUTION|>--- conflicted
+++ resolved
@@ -2550,18 +2550,6 @@
     }
 
 
-<<<<<<< HEAD
-#if NATRON_ENABLE_TRIMAP
-    if ( !bitmapMarkedForRendering && frameArgs->isCurrentFrameRenderNotAbortable() ) {
-        for (std::map<ImagePlaneDesc, EffectInstance::PlaneToRender>::iterator it = tls->currentRenderArgs.outputPlanes.begin(); it != tls->currentRenderArgs.outputPlanes.end(); ++it) {
-            it->second.renderMappedImage->markForRendering(renderMappedRectToRender);
-        }
-    }
-#endif
-
-
-=======
->>>>>>> bd33a776
     /// Render in the temporary image
 
 
