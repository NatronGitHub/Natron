/* ***** BEGIN LICENSE BLOCK *****
 * This file is part of Natron <http://www.natron.fr/>,
 * Copyright (C) 2016 INRIA and Alexandre Gauthier-Foichat
 *
 * Natron is free software: you can redistribute it and/or modify
 * it under the terms of the GNU General Public License as published by
 * the Free Software Foundation; either version 2 of the License, or
 * (at your option) any later version.
 *
 * Natron is distributed in the hope that it will be useful,
 * but WITHOUT ANY WARRANTY; without even the implied warranty of
 * MERCHANTABILITY or FITNESS FOR A PARTICULAR PURPOSE.  See the
 * GNU General Public License for more details.
 *
 * You should have received a copy of the GNU General Public License
 * along with Natron.  If not, see <http://www.gnu.org/licenses/gpl-2.0.html>
 * ***** END LICENSE BLOCK ***** */

#ifndef NODEGUII_H
#define NODEGUII_H

// ***** BEGIN PYTHON BLOCK *****
// from <https://docs.python.org/3/c-api/intro.html#include-files>:
// "Since Python may define some pre-processor definitions which affect the standard headers on some systems, you must include Python.h before any standard headers are included."
#include <Python.h>
// ***** END PYTHON BLOCK *****

#include "Global/Macros.h"

#include <list>

#include "Global/KeySymbols.h"
#include "Global/Enums.h"
#include "Engine/HostOverlaySupport.h"
#include "Engine/EngineFwd.h"
#include "Engine/UndoCommand.h"

NATRON_NAMESPACE_ENTER;

class NodeGuiI
{
public:

    NodeGuiI() {}

    virtual ~NodeGuiI() {}

    /**
     * @brief Should destroy any GUI associated to the internal node. Memory should be recycled and widgets no longer accessible from
     * anywhere. Upon returning this function, the caller should have a shared_ptr use_count() of 1
     **/
    virtual void destroyGui() = 0;

    /**
     * @brief Returns whether the settings panel of this node is visible or not.
     **/
    virtual bool isSettingsPanelVisible() const = 0;

    /**
     * @brief Returns whether the settings panel of this node is minimized or not.
     **/
    virtual bool isSettingsPanelMinimized() const = 0;


    /**
     * @brief Set the position of the node in the nodegraph.
     **/
    virtual void setPosition(double x, double y) = 0;

    /**
     * @brief Set the size of the bounding box of the node in the nodegraph
     **/
    virtual void setSize(double w, double h) = 0;
    
<<<<<<< HEAD
    virtual void exportGroupAsPythonScript() = 0;

=======
>>>>>>> 624306f4
    /**
     * @brief Set the colour of the node as it appears on the nodegraph.
     **/
    virtual void setColor(double r, double g, double b) = 0;

    /**
     * @brief set the suggested overlay colour
     **/
    virtual void setOverlayColor(double r, double g, double b) = 0;

    virtual bool isOverlayLocked() const = 0;
    
    /**
     * @brief Add a default viewer overlay
     **/
    virtual void addDefaultInteract(const HostOverlayKnobsPtr& knobs) = 0;
    virtual void drawHostOverlay(double time,
                                 const RenderScale& renderScale,
                                 ViewIdx view)  = 0;
    virtual bool onOverlayPenDownDefault(double time,
                                         const RenderScale& renderScale,
                                         ViewIdx view, const QPointF & viewportPos, const QPointF & pos, double pressure)  = 0;
    virtual bool onOverlayPenDoubleClickedDefault(double time,
                                                  const RenderScale& renderScale,
                                                  ViewIdx view, const QPointF & viewportPos, const QPointF & pos)  = 0;
    virtual bool onOverlayPenMotionDefault(double time,
                                           const RenderScale& renderScale,
                                           ViewIdx view, const QPointF & viewportPos, const QPointF & pos, double pressure)  = 0;
    virtual bool onOverlayPenUpDefault(double time,
                                       const RenderScale& renderScale,
                                       ViewIdx view, const QPointF & viewportPos, const QPointF & pos, double pressure)  = 0;
    virtual bool onOverlayKeyDownDefault(double time,
                                         const RenderScale& renderScale,
                                         ViewIdx view, Key key, KeyboardModifiers modifiers)  = 0;
    virtual bool onOverlayKeyUpDefault(double time,
                                       const RenderScale& renderScale,
                                       ViewIdx view, Key key, KeyboardModifiers modifiers)  = 0;
    virtual bool onOverlayKeyRepeatDefault(double time,
                                           const RenderScale& renderScale,
                                           ViewIdx view, Key key, KeyboardModifiers modifiers) = 0;
    virtual bool onOverlayFocusGainedDefault(double time,
                                             const RenderScale& renderScale,
                                             ViewIdx view) = 0;
    virtual bool onOverlayFocusLostDefault(double time,
                                           const RenderScale& renderScale,
                                           ViewIdx view) = 0;
    virtual bool hasHostOverlay() const = 0;
    virtual void setCurrentViewportForHostOverlays(OverlaySupport* viewPort) = 0;
    virtual bool hasHostOverlayForParam(const KnobIConstPtr& param) = 0;
    virtual void removePositionHostOverlay(const KnobIPtr& knob) = 0;

    virtual bool isUserSelected() const = 0;
    virtual void restoreStateAfterCreation() = 0;
    virtual void onIdentityStateChanged(int inputNb) = 0;

    /**
     * @brief Push a new undo command to the undo/redo stack associated to this node.
     * The stack takes ownership of the shared pointer, so you should not hold a strong reference to the passed pointer.
     * If no undo/redo stack is present, the command will just be redone once then destroyed.
     **/
    virtual void pushUndoCommand(const UndoCommandPtr& command) = 0;

    /**
     * @brief Set the cursor to be one of the default cursor.
     * @returns True if it successfully set the cursor, false otherwise.
     * Note: this can only be called during an overlay interact action.
     **/
    virtual void setCurrentCursor(CursorEnum defaultCursor) = 0;
    virtual bool setCurrentCursor(const QString& customCursorFilePath) = 0;

    /**
     * @brief Make up a dialog with the content of the group
     **/
    virtual void showGroupKnobAsDialog(const KnobGroupPtr& group) = 0;
};

NATRON_NAMESPACE_EXIT;

#endif // NODEGUII_H<|MERGE_RESOLUTION|>--- conflicted
+++ resolved
@@ -72,11 +72,6 @@
      **/
     virtual void setSize(double w, double h) = 0;
     
-<<<<<<< HEAD
-    virtual void exportGroupAsPythonScript() = 0;
-
-=======
->>>>>>> 624306f4
     /**
      * @brief Set the colour of the node as it appears on the nodegraph.
      **/
