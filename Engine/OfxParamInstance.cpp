--- conflicted
+++ resolved
@@ -467,19 +467,12 @@
     if (!knob) {
         return;
     }
-<<<<<<< HEAD
     KnobChoicePtr isChoice = toKnobChoice(knob);
     if (!isChoice) {
         return;
     }
     std::vector<ChoiceOption> entries = isChoice->getEntries();
-=======
-    KnobChoice* isChoice = dynamic_cast<KnobChoice*>(knob.get());
-    if (!isChoice) {
-        return;
-    }
-    std::vector<ChoiceOption> entries = isChoice->getEntries_mt_safe();
->>>>>>> 8128e21d
+
 
     std::vector<std::string> ids(entries.size());
     std::vector<std::string> tooltips(entries.size());
@@ -505,31 +498,16 @@
     int nLabelProps = param->getProperties().getDimension(kOfxParamPropChoiceLabelOption);
     assert(nProps == nLabelProps);
 
-<<<<<<< HEAD
     KnobChoicePtr knob = toKnobChoice(getKnob());
     assert(knob);
     std::vector<ChoiceOption> entries = knob->getEntries();
-=======
-    KnobPtr knob = getKnob();
-    if (!knob) {
-        return;
-    }
-
-    KnobChoice* isChoice = dynamic_cast<KnobChoice*>(knob.get());
-    assert(isChoice);
-    std::vector<ChoiceOption> entries = isChoice->getEntries_mt_safe();
->>>>>>> 8128e21d
 
     // Add the difference since last append
     for (std::size_t i = (std::size_t)nProps; i < entries.size(); ++i) {
         param->getProperties().setStringProperty(kOfxParamPropChoiceOption, entries[i].id, i);
         param->getProperties().setStringProperty(kOfxParamPropChoiceLabelOption, entries[i].tooltip, i);
     }
-<<<<<<< HEAD
-
-
-=======
->>>>>>> 8128e21d
+
 }
 
 void
@@ -1484,11 +1462,8 @@
     }
     int nEntries = knob->getNumEntries();
     if ( (0 <= v) && ( v < nEntries ) ) {
-<<<<<<< HEAD
         knob->setValue(v, knob->getCurrentView_TLS(), DimIdx(0), eValueChangedReasonPluginEdited, 0);
-=======
-        knob->setValueFromPlugin(v, ViewSpec::current(), 0);
->>>>>>> 8128e21d
+
 
         return kOfxStatOK;
     } else {
@@ -1505,15 +1480,10 @@
     if (!knob) {
         return kOfxStatFailed;
     }
-<<<<<<< HEAD
     int nEntries = knob->getNumEntries();
     if ( (0 <= v) && ( v < nEntries ) ) {
         knob->setValueAtTime(TimeValue(time), v, knob->getCurrentView_TLS(), DimIdx(0), eValueChangedReasonPluginEdited, 0);
-=======
-     int nEntries = knob->getNumEntries();
-    if ( (0 <= v) && ( v < nEntries ) ) {
-        knob->setValueAtTimeFromPlugin(time, v, ViewSpec::current(), 0);
->>>>>>> 8128e21d
+
 
         return kOfxStatOK;
     } else {
@@ -1623,12 +1593,9 @@
             }
         }
         knob->populateChoices(entries);
-<<<<<<< HEAD
-    }
-}
-=======
-    }}
->>>>>>> 8128e21d
+    }
+}
+
 
 KnobIPtr
 OfxChoiceInstance::getKnob() const
