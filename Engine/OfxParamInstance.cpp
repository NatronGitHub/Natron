--- conflicted
+++ resolved
@@ -4210,18 +4210,11 @@
 
     // do nothing when instance is live, let the used tune the y range.
 #if 0
-    KnobPtr knob = _knob.lock();
-    if (!knob) {
-        return;
-    }
-
-<<<<<<< HEAD
     KnobParametricPtr k = _knob.lock();
     if (!k) {
         return;
     }
-    k->setParametricRange(range_min, range_max);
-=======
+    //k->setParametricRange(range_min, range_max);
     double range_min = DBL_MAX;
     double range_max = -DBL_MAX;
     for (int i = 0; i < knob->getDimension(); ++i) {
@@ -4237,10 +4230,9 @@
         }
     }
     if(range_max > range_min) {
-        knob->setDisplayRange(range_min, range_max);
+        k->setDisplayRange(range_min, range_max);
     }
 #endif
->>>>>>> 2d21ecef
 }
 
 OfxStatus
