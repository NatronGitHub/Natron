--- conflicted
+++ resolved
@@ -1441,12 +1441,8 @@
         
         _stringKnob = Natron::createKnob<String_Knob>(node, getParamLabel(this));
         if (mode == kOfxParamStringIsLabel) {
-<<<<<<< HEAD
             _stringKnob->setAllDimensionsEnabled(false);
-=======
-            //_stringKnob->setEnabled(false);
             _stringKnob->setAsLabel();
->>>>>>> 14d7cc4d
         }
         if(mode == kOfxParamStringIsMultiLine) {
             _stringKnob->setAsMultiLine();
