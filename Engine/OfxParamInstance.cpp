--- conflicted
+++ resolved
@@ -1527,29 +1527,14 @@
     , OFX::Host::Param::RGBAInstance( descriptor, node->effectInstance() )
 {
     const OFX::Host::Property::Set &properties = getProperties();
-<<<<<<< HEAD
-    KnobColorPtr color = checkIfKnobExistsWithNameOrCreate<KnobColor>(descriptor.getName(), this, 4);
-
-    _knob = color;
-
-    double defR = properties.getDoubleProperty(kOfxParamPropDefault, 0);
-    double defG = properties.getDoubleProperty(kOfxParamPropDefault, 1);
-    double defB = properties.getDoubleProperty(kOfxParamPropDefault, 2);
-    double defA = properties.getDoubleProperty(kOfxParamPropDefault, 3);
-    color->blockValueChanges();
-    color->setDefaultValue(defR, 0);
-    color->setDefaultValue(defG, 1);
-    color->setDefaultValue(defB, 2);
-    color->setDefaultValue(defA, 3);
-    color->unblockValueChanges();
-=======
-    boost::shared_ptr<KnobColor> knob = checkIfKnobExistsWithNameOrCreate<KnobColor>(descriptor.getName(), this, 4);
+    KnobColorPtr knob = checkIfKnobExistsWithNameOrCreate<KnobColor>(descriptor.getName(), this, 4);
 
     _knob = knob;
+
+
     setRange();
     setDisplayRange();
 
->>>>>>> 125231c8
     const int dims = 4;
     std::vector<double> def(dims);
 
@@ -1726,9 +1711,6 @@
     _knob.lock()->setEvaluateOnChange( getEvaluateOnChange() );
 }
 
-<<<<<<< HEAD
-KnobIPtr
-=======
 void
 OfxRGBAInstance::setDisplayRange()
 {
@@ -1751,8 +1733,7 @@
     _knob.lock()->setMinimumsAndMaximums(mins, maxs);
 }
 
-KnobPtr
->>>>>>> 125231c8
+KnobIPtr
 OfxRGBAInstance::getKnob() const
 {
     return _knob.lock();
@@ -1825,27 +1806,13 @@
     , OFX::Host::Param::RGBInstance( descriptor, node->effectInstance() )
 {
     const OFX::Host::Property::Set &properties = getProperties();
-<<<<<<< HEAD
-    KnobColorPtr color  = checkIfKnobExistsWithNameOrCreate<KnobColor>(descriptor.getName(), this, 3);
-
-    _knob = color;
-
-    double defR = properties.getDoubleProperty(kOfxParamPropDefault, 0);
-    double defG = properties.getDoubleProperty(kOfxParamPropDefault, 1);
-    double defB = properties.getDoubleProperty(kOfxParamPropDefault, 2);
-    color->blockValueChanges();
-    color->setDefaultValue(defR, 0);
-    color->setDefaultValue(defG, 1);
-    color->setDefaultValue(defB, 2);
-    color->unblockValueChanges();
-=======
-    boost::shared_ptr<KnobColor> knob  = checkIfKnobExistsWithNameOrCreate<KnobColor>(descriptor.getName(), this, 3);
+    KnobColorPtr knob  = checkIfKnobExistsWithNameOrCreate<KnobColor>(descriptor.getName(), this, 3);
 
     _knob = knob;
+
     setRange();
     setDisplayRange();
 
->>>>>>> 125231c8
     const int dims = 3;
     std::vector<double> def(dims);
     properties.getDoublePropertyN(kOfxParamPropDefault, &def[0], dims);
@@ -2011,9 +1978,6 @@
     _knob.lock()->setEvaluateOnChange( getEvaluateOnChange() );
 }
 
-<<<<<<< HEAD
-KnobIPtr
-=======
 void
 OfxRGBInstance::setDisplayRange()
 {
@@ -2036,8 +2000,7 @@
     _knob.lock()->setMinimumsAndMaximums(mins, maxs);
 }
 
-KnobPtr
->>>>>>> 125231c8
+KnobIPtr
 OfxRGBInstance::getKnob() const
 {
     return _knob.lock();
@@ -2348,46 +2311,32 @@
     DYNAMIC_PROPERTY_CHECK();
     std::vector<double> displayMins(2);
     std::vector<double> displayMaxs(2);
-<<<<<<< HEAD
     KnobDoublePtr knob = _knob.lock();
-    displayMins[0] = getProperties().getDoubleProperty(kOfxParamPropDisplayMin, 0);
-    displayMins[1] = getProperties().getDoubleProperty(kOfxParamPropDisplayMin, 1);
-    displayMaxs[0] = getProperties().getDoubleProperty(kOfxParamPropDisplayMax, 0);
-    displayMaxs[1] = getProperties().getDoubleProperty(kOfxParamPropDisplayMax, 1);
+
+    _properties.getDoublePropertyN(kOfxParamPropDisplayMin, &displayMins[0], displayMins.size());
+    _properties.getDoublePropertyN(kOfxParamPropDisplayMax, &displayMaxs[0], displayMaxs.size());
     for (int i = 0; i < 2; ++i) {
         knob->setDisplayMinimum(displayMins[i], i + _startIndex);
         knob->setDisplayMaximum(displayMaxs[i], i + _startIndex);
     }
-=======
-    _properties.getDoublePropertyN(kOfxParamPropDisplayMin, &displayMins[0], displayMins.size());
-    _properties.getDoublePropertyN(kOfxParamPropDisplayMax, &displayMaxs[0], displayMaxs.size());
-    _knob.lock()->setDisplayMinimumsAndMaximums(displayMins, displayMaxs);
->>>>>>> 125231c8
 }
 
 void
 OfxDouble2DInstance::setRange()
 {
     DYNAMIC_PROPERTY_CHECK();
-<<<<<<< HEAD
     std::vector<double> displayMins(2);
     std::vector<double> displayMaxs(2);
     KnobDoublePtr knob = _knob.lock();
-    displayMins[0] = getProperties().getDoubleProperty(kOfxParamPropMin, 0);
-    displayMins[1] = getProperties().getDoubleProperty(kOfxParamPropMin, 1);
-    displayMaxs[0] = getProperties().getDoubleProperty(kOfxParamPropMax, 0);
-    displayMaxs[1] = getProperties().getDoubleProperty(kOfxParamPropMax, 1);
-    for (int i = 0; i < 2; ++i) {
-        knob->setMinimum(displayMins[i], i + _startIndex);
-        knob->setMaximum(displayMaxs[i], i + _startIndex);
-    }
-=======
+
     std::vector<double> mins(2);
     std::vector<double> maxs(2);
     _properties.getDoublePropertyN(kOfxParamPropMin, &mins[0], mins.size());
     _properties.getDoublePropertyN(kOfxParamPropMax, &maxs[0], maxs.size());
-    _knob.lock()->setMinimumsAndMaximums(mins, maxs);
->>>>>>> 125231c8
+    for (int i = 0; i < 2; ++i) {
+        knob->setMinimum(displayMins[i], i + _startIndex);
+        knob->setMaximum(displayMaxs[i], i + _startIndex);
+    }
 }
 
 KnobIPtr
@@ -2608,21 +2557,14 @@
     DYNAMIC_PROPERTY_CHECK();
     std::vector<int> displayMins(2);
     std::vector<int> displayMaxs(2);
-<<<<<<< HEAD
     KnobIntPtr knob = _knob.lock();
-    displayMins[0] = getProperties().getIntProperty(kOfxParamPropDisplayMin, 0);
-    displayMins[1] = getProperties().getIntProperty(kOfxParamPropDisplayMin, 1);
-    displayMaxs[0] = getProperties().getIntProperty(kOfxParamPropDisplayMax, 0);
-    displayMaxs[1] = getProperties().getIntProperty(kOfxParamPropDisplayMax, 1);
+
+    getProperties().getIntPropertyN(kOfxParamPropDisplayMin, &displayMins[0], displayMins.size());
+    getProperties().getIntPropertyN(kOfxParamPropDisplayMax, &displayMaxs[0], displayMaxs.size());
     for (int i = 0; i < 2; ++i) {
         knob->setDisplayMinimum(displayMins[i], i + _startIndex);
         knob->setDisplayMaximum(displayMaxs[i], i + _startIndex);
     }
-=======
-    getProperties().getIntPropertyN(kOfxParamPropDisplayMin, &displayMins[0], displayMins.size());
-    getProperties().getIntPropertyN(kOfxParamPropDisplayMax, &displayMaxs[0], displayMaxs.size());
-    _knob.lock()->setDisplayMinimumsAndMaximums(displayMins, displayMaxs);
->>>>>>> 125231c8
 }
 
 void
@@ -2630,25 +2572,17 @@
 {
     DYNAMIC_PROPERTY_CHECK();
 
-<<<<<<< HEAD
     std::vector<int> displayMins(2);
     std::vector<int> displayMaxs(2);
     KnobIntPtr knob = _knob.lock();
-    displayMins[0] = getProperties().getIntProperty(kOfxParamPropMin, 0);
-    displayMins[1] = getProperties().getIntProperty(kOfxParamPropMin, 1);
-    displayMaxs[0] = getProperties().getIntProperty(kOfxParamPropMax, 0);
-    displayMaxs[1] = getProperties().getIntProperty(kOfxParamPropMax, 1);
-    for (int i = 0; i < 2; ++i) {
-        knob->setMinimum(displayMins[i], i + _startIndex);
-        knob->setMaximum(displayMaxs[i], i + _startIndex);
-    }
-=======
     std::vector<int> mins(2);
     std::vector<int> maxs(2);
     _properties.getIntPropertyN(kOfxParamPropMin, &mins[0], mins.size());
     _properties.getIntPropertyN(kOfxParamPropMax, &maxs[0], maxs.size());
-    _knob.lock()->setMinimumsAndMaximums(mins, maxs);
->>>>>>> 125231c8
+    for (int i = 0; i < 2; ++i) {
+        knob->setMinimum(displayMins[i], i + _startIndex);
+        knob->setMaximum(displayMaxs[i], i + _startIndex);
+    }
 }
 
 void
@@ -2933,50 +2867,30 @@
     DYNAMIC_PROPERTY_CHECK();
     std::vector<double> displayMins(3);
     std::vector<double> displayMaxs(3);
-<<<<<<< HEAD
     KnobDoublePtr knob = _knob.lock();
-    displayMins[0] = getProperties().getDoubleProperty(kOfxParamPropDisplayMin, 0);
-    displayMins[1] = getProperties().getDoubleProperty(kOfxParamPropDisplayMin, 1);
-    displayMins[2] = getProperties().getDoubleProperty(kOfxParamPropDisplayMin, 2);
-    displayMaxs[0] = getProperties().getDoubleProperty(kOfxParamPropDisplayMax, 0);
-    displayMaxs[1] = getProperties().getDoubleProperty(kOfxParamPropDisplayMax, 1);
-    displayMaxs[2] = getProperties().getDoubleProperty(kOfxParamPropDisplayMax, 2);
+
+    _properties.getDoublePropertyN(kOfxParamPropDisplayMin, &displayMins[0], displayMins.size());
+    _properties.getDoublePropertyN(kOfxParamPropDisplayMax, &displayMaxs[0], displayMaxs.size());
     for (int i = 0; i < 3; ++i) {
         knob->setDisplayMinimum(displayMins[i], i + _startIndex);
         knob->setDisplayMaximum(displayMaxs[i], i + _startIndex);
     }
-=======
-    _properties.getDoublePropertyN(kOfxParamPropDisplayMin, &displayMins[0], displayMins.size());
-    _properties.getDoublePropertyN(kOfxParamPropDisplayMax, &displayMaxs[0], displayMaxs.size());
-    _knob.lock()->setDisplayMinimumsAndMaximums(displayMins, displayMaxs);
->>>>>>> 125231c8
 }
 
 void
 OfxDouble3DInstance::setRange()
 {
     DYNAMIC_PROPERTY_CHECK();
-<<<<<<< HEAD
-    std::vector<double> displayMins(3);
-    std::vector<double> displayMaxs(3);
     KnobDoublePtr knob = _knob.lock();
-    displayMins[0] = getProperties().getDoubleProperty(kOfxParamPropMin, 0);
-    displayMins[1] = getProperties().getDoubleProperty(kOfxParamPropMin, 1);
-    displayMins[2] = getProperties().getDoubleProperty(kOfxParamPropMin, 2);
-    displayMaxs[0] = getProperties().getDoubleProperty(kOfxParamPropMax, 0);
-    displayMaxs[1] = getProperties().getDoubleProperty(kOfxParamPropMax, 1);
-    displayMaxs[2] = getProperties().getDoubleProperty(kOfxParamPropMax, 2);
-    for (int i = 0; i < 3; ++i) {
-        knob->setMinimum(displayMins[i], i + _startIndex);
-        knob->setMaximum(displayMaxs[i], i + _startIndex);
-    }
-=======
+
     std::vector<double> mins(3);
     std::vector<double> maxs(3);
     _properties.getDoublePropertyN(kOfxParamPropMin, &mins[0], mins.size());
     _properties.getDoublePropertyN(kOfxParamPropMax, &maxs[0], maxs.size());
-    _knob.lock()->setMinimumsAndMaximums(mins, maxs);
->>>>>>> 125231c8
+    for (int i = 0; i < 3; ++i) {
+        knob->setMinimum(maxs[i], i + _startIndex);
+        knob->setMaximum(maxs[i], i + _startIndex);
+    }
 }
 
 void
@@ -4152,12 +4066,9 @@
 {
     const OFX::Host::Property::Set &properties = getProperties();
     int parametricDimension = properties.getIntProperty(kOfxParamPropParametricDimension);
-<<<<<<< HEAD
     KnobParametricPtr knob = checkIfKnobExistsWithNameOrCreate<KnobParametric>(descriptor.getName(), this, parametricDimension);
 
-=======
-    boost::shared_ptr<KnobParametric> knob = checkIfKnobExistsWithNameOrCreate<KnobParametric>(descriptor.getName(), this, parametricDimension);
->>>>>>> 125231c8
+
     _knob = knob;
     setRange();
     setDisplayRange();
@@ -4262,7 +4173,6 @@
 OfxParametricInstance::setLabel()
 {
     DYNAMIC_PROPERTY_CHECK();
-<<<<<<< HEAD
     KnobParametricPtr k = _knob.lock();
     if (!k) {
         return;
@@ -4272,9 +4182,6 @@
         const std::string & curveName = getProperties().getStringProperty(kOfxParamPropDimensionLabel, i);
         k->setDimensionName(i, curveName);
     }
-=======
-    _knob.lock()->setLabel( getParamLabel(this) );
->>>>>>> 125231c8
 }
 
 void
