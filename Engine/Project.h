--- conflicted
+++ resolved
@@ -398,11 +398,7 @@
 
 
     /*Returns the index of the format*/
-<<<<<<< HEAD
-    int tryAddProjectFormat(const Format & f, bool addAsAdditionalFormat);
-=======
-    int tryAddProjectFormat(const Format & f, bool* existed);
->>>>>>> 125231c8
+    int tryAddProjectFormat(const Format & f, bool addAsAdditionalFormat, bool* existed);
 
     void setProjectDefaultFormat(const Format & f);
 
