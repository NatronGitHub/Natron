--- conflicted
+++ resolved
@@ -452,43 +452,9 @@
         // use hoedown to convert to HTML
         // See Documentation/templates for how to grab header/footer from the latest Sphinx version
 
-<<<<<<< HEAD
-        ts << ("<!DOCTYPE html PUBLIC \"-//W3C//DTD XHTML 1.0 Transitional//EN\"\n"
-               "  \"http://www.w3.org/TR/xhtml1/DTD/xhtml1-transitional.dtd\">\n"
-               "\n"
-               "\n"
-               "<html xmlns=\"http://www.w3.org/1999/xhtml\">\n"
-               "  <head>\n"
-               "    <meta http-equiv=\"Content-Type\" content=\"text/html; charset=utf-8\" />\n"
-               "    \n"
-               "    <title>") << tr("%1 node").arg(pluginLabel) << " &#8212; NATRON_DOCUMENTATION</title>\n";
-        ts << ("    \n"
-               "    <link rel=\"stylesheet\" href=\"_static/markdown.css\" type=\"text/css\" />\n"
-               "    \n"
-               "    <script type=\"text/javascript\" src=\"_static/jquery.js\"></script>\n"
-               "    <script type=\"text/javascript\" src=\"_static/dropdown.js\"></script>\n"
-               "    <link rel=\"index\" title=\"Index\" href=\"genindex.html\" />\n"
-               "    <link rel=\"search\" title=\"Search\" href=\"search.html\" />\n"
-               "  </head>\n"
-               "  <body role=\"document\">\n"
-               "    <div class=\"related\" role=\"navigation\" aria-label=\"related navigation\">\n"
-               "      <h3>") << tr("Navigation") << "</h3>\n";
-        ts << ("      <ul>\n"
-               "        <li class=\"right\" style=\"margin-right: 10px\">\n"
-               "          <a href=\"genindex.html\" title=\"General Index\"\n"
-               "             accesskey=\"I\">") << tr("index") << "</a></li>\n";
-        ts << ("        <li class=\"right\" >\n"
-               "          <a href=\"py-modindex.html\" title=\"Python Module Index\"\n"
-               "             >") << tr("modules") << "</a> |</li>\n";
-        ts << ("        <li class=\"nav-item nav-item-0\"><a href=\"index.html\">NATRON_DOCUMENTATION</a> &#187;</li>\n"
-               "          <li class=\"nav-item nav-item-1\"><a href=\"_group.html\" >") << tr("Reference Guide") << "</a> &#187;</li>\n";
-        if ( !pluginGroup.empty() ) {
-            const QString group = QString::fromUtf8(pluginGroup[0].c_str());
-=======
         QString groupString; // %2 in plugin_head
         if ( !pluginGroup.isEmpty() ) {
             QString group = pluginGroup.at(0);
->>>>>>> 6d2d636c
             if (!group.isEmpty()) {
                 groupString = QString::fromUtf8("<li><a href=\"../_group.html?id=%1\">%1 nodes</a> &raquo;</li>").arg(group);
             }
@@ -622,4 +588,4 @@
 } // Node::makeDocumentation
 
 
-NATRON_NAMESPACE_EXIT
+NATRON_NAMESPACE_EXIT