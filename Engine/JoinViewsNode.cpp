--- conflicted
+++ resolved
@@ -49,7 +49,7 @@
 {
     std::vector<std::string> grouping;
     grouping.push_back(PLUGIN_GROUP_MULTIVIEW);
-    PluginPtr ret = Plugin::create((void*)JoinViewsNode::create, (void*)JoinViewsNode::createRenderClone, PLUGINID_NATRON_JOINVIEWS, "JoinViews", 1, 0, grouping);
+    PluginPtr ret = Plugin::create(JoinViewsNode::create, JoinViewsNode::createRenderClone, PLUGINID_NATRON_JOINVIEWS, "JoinViews", 1, 0, grouping);
 
     QString desc =  tr("Take in input separate views to make a multiple view stream output. "
                        "The first view from each input is copied to one of the view of the output.");
@@ -187,11 +187,5 @@
     EffectInstance::onMetadataChanged(metadata);
 }
 
-<<<<<<< HEAD
-NATRON_NAMESPACE_EXIT;
-=======
-NATRON_NAMESPACE_EXIT
 
-NATRON_NAMESPACE_USING
-#include "moc_JoinViewsNode.cpp"
->>>>>>> fe3f94e2
+NATRON_NAMESPACE_EXIT