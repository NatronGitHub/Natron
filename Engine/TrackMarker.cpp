--- conflicted
+++ resolved
@@ -534,11 +534,7 @@
     }
     knob->onValueChanged(enabled, ViewSpec::all(), 0, eValueChangedReasonNatronGuiEdited, &k);
     if (master.second) {
-<<<<<<< HEAD
         master.second->cloneAndUpdateGui(knob.get());
-=======
-        master.second->clone( knob.get() );
->>>>>>> 28f764e8
         knob->slaveTo(0, master.second, master.first);
     }
     
