--- conflicted
+++ resolved
@@ -1269,37 +1269,13 @@
     ctx->onFeatherLinkChanged(featherLink);
     ctx->onRippleEditChanged(rippleEdit);
 
-<<<<<<< HEAD
-    // Figure out which toolbutton was selected last
-    KnobPagePtr toolbar = _imp->ui->toolbarPage.lock();
-    if (toolbar) {
-        KnobsVec toolbarChildren = toolbar->getChildren();
-        for (std::size_t i = 0; i < toolbarChildren.size(); ++i) {
-            KnobGroupPtr isChildGroup = toKnobGroup(toolbarChildren[i]);
-            if ( isChildGroup && isChildGroup->getValue() ) {
-                KnobsVec toolbuttonsChildren = isChildGroup->getChildren();
-                for (KnobsVec::iterator it = toolbuttonsChildren.begin(); it != toolbuttonsChildren.end(); ++it) {
-                    KnobButtonPtr isButton = toKnobButton(*it);
-                    if ( isButton && isButton->getValue() ) {
-                        _imp->ui->setCurrentTool(isButton);
-                        _imp->ui->onRoleChangedInternal(isChildGroup);
-                        _imp->ui->onToolChangedInternal(isButton);
-                        break;
-                    }
-                }
-                break;
-            }
-        }
-    }
-=======
     // When loading a roto node, always switch to selection mode by default
-    boost::shared_ptr<KnobButton> defaultAction = _imp->ui->selectAllAction.lock();
-    boost::shared_ptr<KnobGroup> defaultRole = _imp->ui->selectToolGroup.lock();;
+    KnobButtonPtr defaultAction = _imp->ui->selectAllAction.lock();
+    KnobGroupPtr defaultRole = _imp->ui->selectToolGroup.lock();;
 
     _imp->ui->setCurrentTool(defaultAction);
     _imp->ui->onRoleChangedInternal(defaultRole);
     _imp->ui->onToolChangedInternal(defaultAction);
->>>>>>> d4eea999
 }
 
 bool
