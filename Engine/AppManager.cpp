--- conflicted
+++ resolved
@@ -839,12 +839,7 @@
     qApp->setOrganizationDomain( QString::fromUtf8(NATRON_ORGANIZATION_DOMAIN) );
     qApp->setApplicationName( QString::fromUtf8(NATRON_APPLICATION_NAME) );
 
-<<<<<<< HEAD
-=======
-    //Set it once setApplicationName is set since it relies on it
-    refreshDiskCacheLocation();
-
->>>>>>> d79a5ac9
+
     // Set the locale AGAIN, because Qt resets it in the QCoreApplication constructor
     // see http://doc.qt.io/qt-4.8/qcoreapplication.html#locale-settings
     setApplicationLocale();
@@ -2670,76 +2665,6 @@
 }
 
 void
-<<<<<<< HEAD
-=======
-AppManager::refreshDiskCacheLocation()
-{
-    QMutexLocker k(&_imp->diskCachesLocationMutex);
-    QString path = QString::fromUtf8(qgetenv(NATRON_DISK_CACHE_PATH_ENV_VAR));
-    if ( !path.isEmpty() ) {
-        QDir d(path);
-        // create the full path if the directory does not exist
-        if ( d.exists() || d.mkpath(path) ) {
-            _imp->diskCachesLocation = path;
-            return;
-        }
-    }
-    _imp->diskCachesLocation = StandardPaths::writableLocation(StandardPaths::eStandardLocationCache);
-}
-
-const QString&
-AppManager::getDiskCacheLocation() const
-{
-    QMutexLocker k(&_imp->diskCachesLocationMutex);
-
-    return _imp->diskCachesLocation;
-}
-
-bool
-AppManager::isNCacheFilesOpenedCapped() const
-{
-    QMutexLocker l(&_imp->currentCacheFilesCountMutex);
-
-    return _imp->currentCacheFilesCount >= _imp->maxCacheFiles;
-}
-
-size_t
-AppManager::getNCacheFilesOpened() const
-{
-    QMutexLocker l(&_imp->currentCacheFilesCountMutex);
-
-    return _imp->currentCacheFilesCount;
-}
-
-void
-AppManager::increaseNCacheFilesOpened()
-{
-    QMutexLocker l(&_imp->currentCacheFilesCountMutex);
-
-    ++_imp->currentCacheFilesCount;
-#ifdef DEBUG
-    if (_imp->currentCacheFilesCount > _imp->maxCacheFiles) {
-        qDebug() << "Cache has more files opened than the limit allowed:" << _imp->currentCacheFilesCount << '/' << _imp->maxCacheFiles;
-    }
-#endif
-#ifdef NATRON_DEBUG_CACHE
-    qDebug() << "N Cache Files Opened:" << _imp->currentCacheFilesCount;
-#endif
-}
-
-void
-AppManager::decreaseNCacheFilesOpened()
-{
-    QMutexLocker l(&_imp->currentCacheFilesCountMutex);
-
-    --_imp->currentCacheFilesCount;
-#ifdef NATRON_DEBUG_CACHE
-    qDebug() << "NFiles Opened:" << _imp->currentCacheFilesCount;
-#endif
-}
-
-void
->>>>>>> d79a5ac9
 AppManager::onMaxPanelsOpenedChanged(int maxPanels)
 {
     AppInstanceVec copy;
