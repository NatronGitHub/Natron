--- conflicted
+++ resolved
@@ -1170,11 +1170,7 @@
                 if (errCatcher) {
                     errorObj = PyObject_GetAttrString(errCatcher,"value"); //get the  stderr from our catchErr object, new ref
                     assert(errorObj);
-<<<<<<< HEAD
-                    error = NATRON_PYTHON_NAMESPACE::PY3String_asString(errorObj);
-=======
-                    error = Python::PyString_asString(errorObj);
->>>>>>> 114b32e8
+                    error = NATRON_PYTHON_NAMESPACE::PyString_asString(errorObj);
                     PyObject* unicode = PyUnicode_FromString("");
                     PyObject_SetAttrString(errCatcher, "value", unicode);
                     Py_DECREF(errorObj);
@@ -2464,11 +2460,7 @@
 
 
 std::string
-<<<<<<< HEAD
-NATRON_PYTHON_NAMESPACE::PY3String_asString(PyObject* obj)
-=======
-Python::PyString_asString(PyObject* obj)
->>>>>>> 114b32e8
+NATRON_PYTHON_NAMESPACE::PyString_asString(PyObject* obj)
 {
     
     std::string ret;
@@ -3177,13 +3169,7 @@
 }
 #endif
 
-<<<<<<< HEAD
-    
-std::string
-NATRON_PYTHON_NAMESPACE::makeNameScriptFriendly(const std::string& str)
-=======
 static std::string makeNameScriptFriendlyInternal(const std::string& str, bool allowDots)
->>>>>>> 114b32e8
 {
     if (str == "from") {
         return "pFrom";
@@ -3216,13 +3202,13 @@
 }
 
 std::string
-Python::makeNameScriptFriendlyWithDots(const std::string& str)
+NATRON_PYTHON_NAMESPACE::makeNameScriptFriendlyWithDots(const std::string& str)
 {
     return makeNameScriptFriendlyInternal(str, true);
 }
 
 std::string
-Python::makeNameScriptFriendly(const std::string& str)
+NATRON_PYTHON_NAMESPACE::makeNameScriptFriendly(const std::string& str)
 {
     return makeNameScriptFriendlyInternal(str, false);
 }
@@ -3354,29 +3340,17 @@
     
     assert(labelObj);
     
-<<<<<<< HEAD
-    *pluginLabel = NATRON_PYTHON_NAMESPACE::PY3String_asString(labelObj);
+    *pluginLabel = NATRON_PYTHON_NAMESPACE::PyString_asString(labelObj);
     Py_XDECREF(labelObj);
     
     if (idObj) {
-        *pluginID = NATRON_PYTHON_NAMESPACE::PY3String_asString(idObj);
-=======
-    *pluginLabel = Python::PyString_asString(labelObj);
-    Py_XDECREF(labelObj);
-    
-    if (idObj) {
-        *pluginID = Python::PyString_asString(idObj);
->>>>>>> 114b32e8
+        *pluginID = NATRON_PYTHON_NAMESPACE::PyString_asString(idObj);
         deleteScript.append("del pluginID\n");
         Py_XDECREF(idObj);
     }
     
     if (iconObj) {
-<<<<<<< HEAD
-        *iconFilePath = NATRON_PYTHON_NAMESPACE::PY3String_asString(iconObj);
-=======
-        *iconFilePath = Python::PyString_asString(iconObj);
->>>>>>> 114b32e8
+        *iconFilePath = NATRON_PYTHON_NAMESPACE::PyString_asString(iconObj);
         QFileInfo iconInfo(QString::fromUtf8(modulePath.c_str()) + QString::fromUtf8(iconFilePath->c_str()));
         *iconFilePath =  iconInfo.canonicalFilePath().toStdString();
         
@@ -3384,11 +3358,7 @@
         Py_XDECREF(iconObj);
     }
     if (iconGrouping) {
-<<<<<<< HEAD
-        *grouping = NATRON_PYTHON_NAMESPACE::PY3String_asString(iconGrouping);
-=======
-        *grouping = Python::PyString_asString(iconGrouping);
->>>>>>> 114b32e8
+        *grouping = NATRON_PYTHON_NAMESPACE::PyString_asString(iconGrouping);
         deleteScript.append("del templateGrouping\n");
         Py_XDECREF(iconGrouping);
     }
@@ -3407,11 +3377,7 @@
 
     
     if (pluginDescriptionObj) {
-<<<<<<< HEAD
-        *description = NATRON_PYTHON_NAMESPACE::PY3String_asString(pluginDescriptionObj);
-=======
-        *description = Python::PyString_asString(pluginDescriptionObj);
->>>>>>> 114b32e8
+        *description = NATRON_PYTHON_NAMESPACE::PyString_asString(pluginDescriptionObj);
         deleteScript.append("del description\n");
         Py_XDECREF(pluginDescriptionObj);
     }
