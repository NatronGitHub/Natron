--- conflicted
+++ resolved
@@ -3330,22 +3330,6 @@
 
 
 QString
-<<<<<<< HEAD
-AppManager::getOpenGLVersion() const
-{
-
-    if (!_imp->hasInitializedOpenGLFunctions) {
-        return QString();
-    }
-    QString glslVer = QString::fromUtf8( (const char*)GL_GPU::glGetString(GL_SHADING_LANGUAGE_VERSION) );
-    QString openglVer = QString::fromUtf8( (const char*)GL_GPU::glGetString(GL_VERSION) );
-
-    return openglVer + QString::fromUtf8(", GLSL ") + glslVer;
-}
-
-QString
-=======
->>>>>>> 129067c2
 AppManager::getBoostVersion() const
 {
     return QString::fromUtf8(BOOST_LIB_VERSION);
