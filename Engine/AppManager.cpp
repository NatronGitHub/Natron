/* ***** BEGIN LICENSE BLOCK *****
 * This file is part of Natron <http://www.natron.fr/>,
 * Copyright (C) 2016 INRIA and Alexandre Gauthier-Foichat
 *
 * Natron is free software: you can redistribute it and/or modify
 * it under the terms of the GNU General Public License as published by
 * the Free Software Foundation; either version 2 of the License, or
 * (at your option) any later version.
 *
 * Natron is distributed in the hope that it will be useful,
 * but WITHOUT ANY WARRANTY; without even the implied warranty of
 * MERCHANTABILITY or FITNESS FOR A PARTICULAR PURPOSE.  See the
 * GNU General Public License for more details.
 *
 * You should have received a copy of the GNU General Public License
 * along with Natron.  If not, see <http://www.gnu.org/licenses/gpl-2.0.html>
 * ***** END LICENSE BLOCK ***** */

// ***** BEGIN PYTHON BLOCK *****
// from <https://docs.python.org/3/c-api/intro.html#include-files>:
// "Since Python may define some pre-processor definitions which affect the standard headers on some systems, you must include Python.h before any standard headers are included."
#include <Python.h>
// ***** END PYTHON BLOCK *****

#include "AppManager.h"
#include "AppManagerPrivate.h"

#include <clocale>
#include <csignal>
#include <cstddef>
#include <cassert>
#include <stdexcept>

#if defined(Q_OS_LINUX)
#include <sys/signal.h>
#ifndef __USE_GNU
#define __USE_GNU
#endif
#include <ucontext.h>
#include <execinfo.h>
#endif

#ifdef Q_OS_UNIX
#include <stdio.h>
#include <stdlib.h>
#ifdef Q_OS_MAC
#include <sys/sysctl.h>
#include <libproc.h>
#endif
#endif

#include <QtCore/QDebug>
#include <QtCore/QDir>
#include <QtCore/QTextCodec>
#include <QtCore/QCoreApplication>
#include <QtCore/QSettings>
#include <QtCore/QThreadPool>
#include <QtCore/QTextStream>
#include <QtNetwork/QAbstractSocket>
#include <QtNetwork/QLocalServer>
#include <QtNetwork/QLocalSocket>


#include "Global/ProcInfo.h"


#include "Engine/AppInstance.h"
#include "Engine/Backdrop.h"
#include "Engine/CLArgs.h"
#include "Engine/DiskCacheNode.h"
#include "Engine/Dot.h"
#include "Engine/ExistenceCheckThread.h"
#include "Engine/GroupInput.h"
#include "Engine/GroupOutput.h"
#include "Engine/LibraryBinary.h"
#include "Engine/Log.h"
#include "Engine/Node.h"
#include "Engine/FileSystemModel.h"
#include "Engine/JoinViewsNode.h"
#include "Engine/OfxImageEffectInstance.h"
#include "Engine/OfxEffectInstance.h"
#include "Engine/OfxHost.h"
#include "Engine/OneViewNode.h"
#include "Engine/ProcessHandler.h" // ProcessInputChannel
#include "Engine/Project.h"
#include "Engine/PrecompNode.h"
#include "Engine/ReadNode.h"
#include "Engine/RotoPaint.h"
#include "Engine/RotoSmear.h"
#include "Engine/StandardPaths.h"
#include "Engine/TrackerNode.h"
#include "Engine/ThreadPool.h"
#include "Engine/ViewIdx.h"
#include "Engine/ViewerInstance.h" // RenderStatsMap
#include "Engine/WriteNode.h"

#if QT_VERSION < 0x050000
Q_DECLARE_METATYPE(QAbstractSocket::SocketState)
#endif

NATRON_NAMESPACE_ENTER;

AppManager* AppManager::_instance = 0;


#ifdef __NATRON_UNIX__

//namespace  {
static void
handleShutDownSignal( int /*signalId*/ )
{
    if (appPTR) {
        std::cerr << "\nCaught termination signal, exiting!" << std::endl;
        appPTR->quitApplication();
    }
}

static void
setShutDownSignal(int signalId)
{
#if defined(__NATRON_UNIX__)
    struct sigaction sa;
    sa.sa_flags = 0;
    sigemptyset(&sa.sa_mask);
    sa.sa_handler = handleShutDownSignal;
    if (sigaction(signalId, &sa, NULL) == -1) {
        std::perror("setting up termination signal");
        std::exit(1);
    }
#else
    std::signal(signalId, handleShutDownSignal);
#endif
}
#endif


#if defined(__NATRON_LINUX__) && !defined(__FreeBSD__)

#define NATRON_UNIX_BACKTRACE_STACK_DEPTH 16

static void
backTraceSigSegvHandler(int sig, siginfo_t *info,
                   void *secret) {
    
    void *trace[NATRON_UNIX_BACKTRACE_STACK_DEPTH];
    char **messages = (char **)NULL;
    int i, trace_size = 0;
    ucontext_t *uc = (ucontext_t *)secret;
    
    /* Do something useful with siginfo_t */
    if (sig == SIGSEGV) {
        QThread* curThread = QThread::currentThread();
        std::string threadName;
        if (curThread) {
            threadName = (qApp && qApp->thread() == curThread) ? "Main" : curThread->objectName().toStdString();
        }
        std::cerr << "Caught segmentation fault (SIGSEGV) from thread "  << threadName << "(" << curThread << "), faulty address is " <<
             #ifndef __x86_64__
                     (void*)uc->uc_mcontext.gregs[REG_EIP]
             #else
                     (void*)uc->uc_mcontext.gregs[REG_RIP]
             #endif
                     << " from " << info->si_addr << std::endl;
    } else {
        printf("Got signal %d#92;n", sig);
    }
    
    trace_size = backtrace(trace, NATRON_UNIX_BACKTRACE_STACK_DEPTH);
    /* overwrite sigaction with caller's address */
#ifndef __x86_64__
       trace[1] = (void *) uc->uc_mcontext.gregs[REG_EIP];
#else
       trace[1] = (void *) uc->uc_mcontext.gregs[REG_RIP];
#endif

    
    messages = backtrace_symbols(trace, trace_size);
    /* skip first stack frame (points here) */
    std::cerr << "Backtrace:" << std::endl;
    for (i = 1; i < trace_size; ++i) {
        std::cerr << "[Frame " << i << "]: " << messages[i] << std::endl;
    }
    exit(1);
}

static void
setSigSegvSignal()
{
    struct sigaction sa;
    sigemptyset (&sa.sa_mask);
    sa.sa_flags = SA_RESTART | SA_SIGINFO;
    /* if SA_SIGINFO is set, sa_sigaction is to be used instead of sa_handler. */
    sa.sa_sigaction = backTraceSigSegvHandler;
   
    if (sigaction(SIGSEGV, &sa, NULL) == -1) {
        std::perror("setting up sigsegv signal");
        std::exit(1);
    }
}
#endif

//} // anon namespace

void
AppManager::saveCaches() const
{
    _imp->saveCaches();
}

int
AppManager::getHardwareIdealThreadCount()
{
    return _imp->idealThreadCount;
}



AppManager::AppManager()
    : QObject()
    , _imp( new AppManagerPrivate() )
{
    assert(!_instance);
    _instance = this;

    QObject::connect(this, SIGNAL(s_requestOFXDialogOnMainThread(OfxImageEffectInstance*,void*)), this, SLOT(onOFXDialogOnMainThreadReceived(OfxImageEffectInstance*,void*)));
	
#ifdef __NATRON_WIN32__
	FileSystemModel::initDriveLettersToNetworkShareNamesMapping();
#endif
}

void
AppManager::takeNatronGIL()
{
    _imp->natronPythonGIL.lock();
}

void
AppManager::releaseNatronGIL()
{
    _imp->natronPythonGIL.unlock();
}



bool
AppManager::load(int &argc,
                 char *argv[],
                 const CLArgs& cl)
{
    ///if the user didn't specify launch arguments (e.g unit testing)
    ///find out the binary path
    bool hadArgs = true;

    if (!argv) {
        QString binaryPath = QDir::currentPath();
        argc = 1;
        argv = new char*[1];
        argv[0] = new char[binaryPath.size() + 1];
        for (int i = 0; i < binaryPath.size(); ++i) {
            argv[0][i] = binaryPath.at(i).unicode();
        }
        argv[0][binaryPath.size()] = '\0';
        hadArgs = false;
    }
    initializeQApp(argc, argv);
    
#ifdef QT_CUSTOM_THREADPOOL
    // Set the global thread pool
    QThreadPool::setGlobalInstance(new ThreadPool);
#endif

    // set fontconfig path on all platforms
    if (qgetenv("FONTCONFIG_PATH").isNull()) {
        // set FONTCONFIG_PATH to Natron/Resources/etc/fonts (required by plugins using fontconfig)
        QString path = QCoreApplication::applicationDirPath() + QString::fromUtf8("/../Resources/etc/fonts");
        QString pathcfg = path + QString::fromUtf8("/fonts.conf");
        if (!QFile(pathcfg).exists()) {
            qWarning() << "Fontconfig configuration file" << pathcfg << "does not exist, not setting FONTCONFIG_PATH";
        } else {
            qDebug() << "Setting FONTCONFIG_PATH to" << path;
            qputenv("FONTCONFIG_PATH", path.toUtf8());
        }
    }

    try {
        initPython(argc, argv);
    } catch (const std::runtime_error& e) {
        std::cerr << e.what() << std::endl;
        return false;
    }

    _imp->idealThreadCount = QThread::idealThreadCount();
    QThreadPool::globalInstance()->setExpiryTimeout(-1); //< make threads never exit on their own
    //otherwise it might crash with thread local storage

#if QT_VERSION < 0x050000
    // be forward compatible: source code is UTF-8, and Qt5 assumes UTF-8 by default
    QTextCodec::setCodecForCStrings(QTextCodec::codecForName("UTF-8"));
    QTextCodec::setCodecForTr(QTextCodec::codecForName("UTF-8"));
#endif

    assert(argv);

    ///the QCoreApplication must have been created so far.
    assert(qApp);

    bool ret = loadInternal(cl);
    if (!hadArgs) {
        delete [] argv[0];
        delete [] argv;
    }
    return ret;
}

AppManager::~AppManager()
{
    
#ifdef NATRON_USE_BREAKPAD
    if (_imp->breakpadAliveThread) {
        _imp->breakpadAliveThread->quitThread();
    }
#endif
    
    bool appsEmpty;
    {
        QMutexLocker k(&_imp->_appInstancesMutex);
        appsEmpty = _imp->_appInstances.empty();
    }
    while (!appsEmpty) {
        AppInstance* front = 0;
        {
            QMutexLocker k(&_imp->_appInstancesMutex);
            front = _imp->_appInstances.begin()->second.app;
        }
        if (front) {
            front->quit();
        }
        {
            QMutexLocker k(&_imp->_appInstancesMutex);
            appsEmpty = _imp->_appInstances.empty();
        }
        
    }
    
    for (PluginsMap::iterator it = _imp->_plugins.begin(); it != _imp->_plugins.end(); ++it) {
        for (PluginMajorsOrdered::iterator it2 = it->second.begin(); it2 != it->second.end(); ++it2) {
            delete *it2;
        }
    }

    Q_FOREACH (Format * f, _imp->_formats) {
        delete f;
    }

    delete _imp->_backgroundIPC;

    try {
        _imp->saveCaches();
    } catch (std::runtime_error) {
        // ignore errors
    }
    


    ///Caches may have launched some threads to delete images, wait for them to be done
    QThreadPool::globalInstance()->waitForDone();
    
    ///Kill caches now because decreaseNCacheFilesOpened can be called
    _imp->_nodeCache->waitForDeleterThread();
    _imp->_diskCache->waitForDeleterThread();
    _imp->_viewerCache->waitForDeleterThread();
    _imp->_nodeCache.reset();
    _imp->_viewerCache.reset();
    _imp->_diskCache.reset();
    
    tearDownPython();
    
    _instance = 0;

    delete qApp;
}



void
AppManager::quit(AppInstance* instance)
{
    instance->aboutToQuit();
    
    int nbApps;
    {
        QMutexLocker k(&_imp->_appInstancesMutex);
        std::map<int, AppInstanceRef>::iterator found = _imp->_appInstances.find( instance->getAppID() );
        assert( found != _imp->_appInstances.end() );
        found->second.status = eAppInstanceStatusInactive;
        nbApps = (int)_imp->_appInstances.size();
    }
    ///if we exited the last instance, exit the event loop, this will make
    /// the exec() function return.
    if (nbApps == 1) {
        assert(qApp);
        qApp->quit();
    }
    delete instance;
}

void
AppManager::quitApplication()
{
    bool appsEmpty;
    {
        QMutexLocker k(&_imp->_appInstancesMutex);
        appsEmpty = _imp->_appInstances.empty();
    }
    while (!appsEmpty) {
        AppInstance* app = 0;
        {
            QMutexLocker k(&_imp->_appInstancesMutex);
            app = _imp->_appInstances.begin()->second.app;
        }
        if (app) {
            quit(app);
        }
        
        {
            QMutexLocker k(&_imp->_appInstancesMutex);
            appsEmpty = _imp->_appInstances.empty();
        }
    }
}

void
AppManager::initializeQApp(int &argc,
                           char **argv)
{
    new QCoreApplication(argc,argv);
}


bool
AppManager::loadInternal(const CLArgs& cl)
{
    assert(!_imp->_loaded);

    _imp->_binaryPath = QCoreApplication::applicationDirPath();

    registerEngineMetaTypes();
    registerGuiMetaTypes();

    qApp->setOrganizationName(QString::fromUtf8(NATRON_ORGANIZATION_NAME));
    qApp->setOrganizationDomain(QString::fromUtf8(NATRON_ORGANIZATION_DOMAIN));
    qApp->setApplicationName(QString::fromUtf8(NATRON_APPLICATION_NAME));

    //Set it once setApplicationName is set since it relies on it
    _imp->diskCachesLocation = StandardPaths::writableLocation(StandardPaths::eStandardLocationCache) ;

    // Natron is not yet internationalized, so it is better for now to use the "C" locale,
    // until it is tested for robustness against locale choice.
    // The locale affects numerics printing and scanning, date and time.
    // Note that with other locales (e.g. "de" or "fr"), the floating-point numbers may have
    // a comma (",") as the decimal separator instead of a point (".").
    // There is also an OpenCOlorIO issue with non-C numeric locales:
    // https://github.com/imageworks/OpenColorIO/issues/297
    //
    // this must be done after initializing the QCoreApplication, see
    // https://qt-project.org/doc/qt-5/qcoreapplication.html#locale-settings

    // Set the C and C++ locales
    // see http://en.cppreference.com/w/cpp/locale/locale/global
    // Maybe this can also workaround the OSX crash in loadlocale():
    // https://discussions.apple.com/thread/3479591
    // https://github.com/cth103/dcpomatic/blob/master/src/lib/safe_stringstream.h
    // stringstreams don't seem to be thread-safe on OSX because the change the locale.

    // We also set explicitely the LC_NUMERIC locale to "C" to avoid juggling
    // between locales when using stringstreams.
    // See function __convert_from_v(...) in
    // /usr/include/c++/4.2.1/x86_64-apple-darwin10/bits/c++locale.h
    // https://www.opensource.apple.com/source/libstdcxx/libstdcxx-104.1/include/c++/4.2.1/bits/c++locale.h
    // See also https://stackoverflow.com/questions/22753707/is-ostream-operator-in-libstdc-thread-hostile

    // set the C++ locale first
    try {
        std::locale::global(std::locale(std::locale("en_US.UTF-8"), "C", std::locale::numeric));
    } catch (std::runtime_error) {
        try {
            std::locale::global(std::locale(std::locale("C.UTF-8"), "C", std::locale::numeric));
        } catch (std::runtime_error) {
            try {
                std::locale::global(std::locale(std::locale("UTF-8"), "C", std::locale::numeric));
            } catch (std::runtime_error) {
                try {
                    std::locale::global(std::locale("C"));
                } catch (std::runtime_error) {
                    qDebug() << "Could not set C++ locale!";
                }
            }
        }
    }

    // set the C locale second, because it will not overwrite the changes you made to the C++ locale
    // see https://stackoverflow.com/questions/12373341/does-stdlocaleglobal-make-affect-to-printf-function
    char *category = std::setlocale(LC_ALL,"en_US.UTF-8");
    if (category == NULL) {
        category = std::setlocale(LC_ALL,"C.UTF-8");
    }
    if (category == NULL) {
        category = std::setlocale(LC_ALL,"UTF-8");
    }
    if (category == NULL) {
        category = std::setlocale(LC_ALL,"C");
    }
    if (category == NULL) {
        qDebug() << "Could not set C locale!";
    }
    std::setlocale(LC_NUMERIC,"C"); // set the locale for LC_NUMERIC only

    Log::instance(); //< enable logging
    
    
    bool mustSetSignalsHandlers = true;
#ifdef NATRON_USE_BREAKPAD
    //Enabled breakpad only if the process was spawned from the crash reporter
    const QString& breakpadProcessExec = cl.getBreakpadProcessExecutableFilePath();
    if (!breakpadProcessExec.isEmpty() && QFile::exists(breakpadProcessExec)) {
        _imp->breakpadProcessExecutableFilePath = breakpadProcessExec;
        _imp->breakpadProcessPID = (Q_PID)cl.getBreakpadProcessPID();
        const QString& breakpadPipePath = cl.getBreakpadPipeFilePath();
        const QString& breakpadComPipePath = cl.getBreakpadComPipeFilePath();
        int breakpad_client_fd = cl.getBreakpadClientFD();
        _imp->initBreakpad(breakpadPipePath, breakpadComPipePath, breakpad_client_fd);
        mustSetSignalsHandlers = false;
    }
#endif
    

#ifdef __NATRON_UNIX__
    if (mustSetSignalsHandlers) {
        setShutDownSignal(SIGINT);   // shut down on ctrl-c
        setShutDownSignal(SIGTERM);   // shut down on killall
#if defined(__NATRON_LINUX__) && !defined(__FreeBSD__)
        //Catch SIGSEGV only when google-breakpad is not active
        setSigSegvSignal();
#endif
    }
#endif

    (void)mustSetSignalsHandlers;
    
    _imp->_settings.reset(new Settings());
    _imp->_settings->initializeKnobsPublic();
    ///Call restore after initializing knobs
    _imp->_settings->restoreSettings();

    ///basically show a splashScreen load fonts etc...
    return initGui(cl);


} // loadInternal


bool
AppManager::isSpawnedFromCrashReporter() const
{
#ifdef NATRON_USE_BREAKPAD
    return _imp->breakpadHandler.get() != 0;
#else
    return false;
#endif
}

bool
AppManager::initGui(const CLArgs& cl)
{
    ///In background mode, directly call the rest of the loading code
    return loadInternalAfterInitGui(cl);
}

bool
AppManager::loadInternalAfterInitGui(const CLArgs& cl)
{
    try {
        size_t maxCacheRAM = _imp->_settings->getRamMaximumPercent() * getSystemTotalRAM();
        U64 maxViewerDiskCache = _imp->_settings->getMaximumViewerDiskCacheSize();
        U64 playbackSize = maxCacheRAM * _imp->_settings->getRamPlaybackMaximumPercent();
        U64 viewerCacheSize = maxViewerDiskCache + playbackSize;
        
        U64 maxDiskCacheNode = _imp->_settings->getMaximumDiskCacheNodeSize();
        
        _imp->_nodeCache.reset( new Cache<Image>("NodeCache",NATRON_CACHE_VERSION, maxCacheRAM - playbackSize,1.) );
        _imp->_diskCache.reset( new Cache<Image>("DiskCache",NATRON_CACHE_VERSION, maxDiskCacheNode,0.) );
        _imp->_viewerCache.reset( new Cache<FrameEntry>("ViewerCache",NATRON_CACHE_VERSION,viewerCacheSize,(double)playbackSize / (double)viewerCacheSize) );
    } catch (std::logic_error) {
        // ignore
    }
    
    int oldCacheVersion = 0;
    {
        QSettings settings(QString::fromUtf8(NATRON_ORGANIZATION_NAME),QString::fromUtf8(NATRON_APPLICATION_NAME));
        
        if (settings.contains(QString::fromUtf8(kNatronCacheVersionSettingsKey))) {
            oldCacheVersion = settings.value(QString::fromUtf8(kNatronCacheVersionSettingsKey)).toInt();
        }
        settings.setValue(QString::fromUtf8(kNatronCacheVersionSettingsKey), NATRON_CACHE_VERSION);
    }
    
    setLoadingStatus( tr("Restoring the image cache...") );
    
    if (oldCacheVersion != NATRON_CACHE_VERSION) {
        wipeAndCreateDiskCacheStructure();
    } else {
        _imp->restoreCaches();
    }
    
    setLoadingStatus( tr("Restoring user settings...") );
    
    
    ///Set host properties after restoring settings since it depends on the host name.
    try {
        _imp->ofxHost->setProperties();
    } catch (std::logic_error) {
        // ignore
    }
    
    /*loading all plugins*/
    try {
        loadAllPlugins();
        _imp->loadBuiltinFormats();
    } catch (std::logic_error) {
        // ignore
    }
    
    if ( isBackground() && !cl.getIPCPipeName().isEmpty() ) {
        _imp->initProcessInputChannel(cl.getIPCPipeName());
    }
    
    
    if (cl.isInterpreterMode()) {
        _imp->_appType = eAppTypeInterpreter;
    } else if ( isBackground() ) {
        if ( !cl.getScriptFilename().isEmpty() ) {
            if (!cl.getIPCPipeName().isEmpty()) {
                _imp->_appType = eAppTypeBackgroundAutoRunLaunchedFromGui;
            } else {
                _imp->_appType = eAppTypeBackgroundAutoRun;
            }
        } else {
            _imp->_appType = eAppTypeBackground;
        }
    } else {
        _imp->_appType = eAppTypeGui;
    }
    
    //Now that the locale is set, re-parse the command line arguments because the filenames might have non UTF-8 encodings
    CLArgs args;
    if (!cl.getScriptFilename().isEmpty()) {
        args = CLArgs(qApp->arguments(), cl.isBackgroundMode());
    } else{
        args = cl;
    }
    
    AppInstance* mainInstance = newAppInstance(args, false);
    
    hideSplashScreen();
    
    if (!mainInstance) {
        return false;
    } else {
        onLoadCompleted();
        
        ///In background project auto-run the rendering is finished at this point, just exit the instance
        if ( (_imp->_appType == eAppTypeBackgroundAutoRun ||
              _imp->_appType == eAppTypeBackgroundAutoRunLaunchedFromGui ||
              _imp->_appType == eAppTypeInterpreter) && mainInstance ) {
            bool wasKilled = true;
            const std::map<int,AppInstanceRef>& instances = appPTR->getAppInstances();
            for (std::map<int,AppInstanceRef>::const_iterator it = instances.begin(); it!=instances.end(); ++it) {
                if (it->second.app == mainInstance && it->second.status == eAppInstanceStatusActive) {
                    wasKilled = false;
                }
            }
            if (!wasKilled) {
                try {
                    mainInstance->getProject()->closeProject(true);
                } catch (std::logic_error) {
                    // ignore
                }
                try {
                    mainInstance->quit();
                } catch (std::logic_error) {
                    // ignore
                }
            }
        }

        return true;
    }
}

AppInstance*
AppManager::newAppInstanceInternal(const CLArgs& cl, bool alwaysBackground, bool makeEmptyInstance)
{
    AppInstance* instance;
    if (!alwaysBackground) {
        instance = makeNewInstance(_imp->_availableID);
    } else {
        instance = new AppInstance(_imp->_availableID);
    }
    ++_imp->_availableID;
    
    try {
        instance->load(cl, makeEmptyInstance);
    } catch (const std::exception & e) {
        Dialogs::errorDialog( NATRON_APPLICATION_NAME,e.what(), false );
        removeInstance(_imp->_availableID);
        delete instance;
        --_imp->_availableID;
        return NULL;
    } catch (...) {
        Dialogs::errorDialog( NATRON_APPLICATION_NAME, tr("Cannot load project").toStdString(), false );
        removeInstance(_imp->_availableID);
        delete instance;
        --_imp->_availableID;
        return NULL;
    }
    
    
    ///flag that we finished loading the Appmanager even if it was already true
    _imp->_loaded = true;
    
    return instance;
}

AppInstance*
AppManager::newBackgroundInstance(const CLArgs& cl, bool makeEmptyInstance)
{
    return newAppInstanceInternal(cl, true, makeEmptyInstance);
}

AppInstance*
AppManager::newAppInstance(const CLArgs& cl, bool makeEmptyInstance)
{
    return newAppInstanceInternal(cl, false, makeEmptyInstance);
}

AppInstance*
AppManager::getAppInstance(int appID) const
{
    QMutexLocker k(&_imp->_appInstancesMutex);
    
    std::map<int,AppInstanceRef>::const_iterator it;

    it = _imp->_appInstances.find(appID);
    if ( it != _imp->_appInstances.end() ) {
        return it->second.app;
    } else {
        return NULL;
    }
}

int
AppManager::getNumInstances() const
{
    QMutexLocker k(&_imp->_appInstancesMutex);
    return (int)_imp->_appInstances.size();
}

const std::map<int,AppInstanceRef> &
AppManager::getAppInstances() const
{
    assert(QThread::currentThread() == qApp->thread());
    return _imp->_appInstances;
}

void
AppManager::removeInstance(int appID)
{
    int newApp = -1;
    {
        QMutexLocker k(&_imp->_appInstancesMutex);
        _imp->_appInstances.erase(appID);
        if ( !_imp->_appInstances.empty() ) {
            newApp = _imp->_appInstances.begin()->first;
        }
    }
    if (newApp != -1) {
        setAsTopLevelInstance(newApp);
    }
}

AppManager::AppTypeEnum
AppManager::getAppType() const
{
    return _imp->_appType;
}

void
AppManager::clearPlaybackCache()
{
    _imp->_viewerCache->clearInMemoryPortion();
    clearLastRenderedTextures();

}

void
AppManager::clearDiskCache()
{
    clearLastRenderedTextures();
    _imp->_viewerCache->clear();
    _imp->_diskCache->clear();
}

void
AppManager::clearNodeCache()
{
    std::map<int,AppInstanceRef> copy;
    {
        QMutexLocker k(&_imp->_appInstancesMutex);
        copy = _imp->_appInstances;
    }
    for (std::map<int,AppInstanceRef>::iterator it = copy.begin(); it != copy.end(); ++it) {
        it->second.app->clearAllLastRenderedImages();
    }
    _imp->_nodeCache->clear();
}

void
AppManager::clearPluginsLoadedCache()
{
    _imp->ofxHost->clearPluginsLoadedCache();
}

void
AppManager::clearAllCaches()
{
    std::map<int,AppInstanceRef> copy;
    {
        QMutexLocker k(&_imp->_appInstancesMutex);
        copy = _imp->_appInstances;
    }
    
    for (std::map<int,AppInstanceRef>::iterator it = copy.begin(); it != copy.end(); ++it) {
        it->second.app->abortAllViewers();
    }
    
    clearDiskCache();
    clearNodeCache();

 
    ///for each app instance clear all its nodes cache
    for (std::map<int,AppInstanceRef>::iterator it = copy.begin(); it != copy.end(); ++it) {
        it->second.app->clearOpenFXPluginsCaches();
    }
    
    for (std::map<int,AppInstanceRef>::iterator it = copy.begin(); it != copy.end(); ++it) {
        it->second.app->renderAllViewers(true);
    }
    
    Project::clearAutoSavesDir();
}

void
AppManager::wipeAndCreateDiskCacheStructure()
{
    //Should be called on the main-thread because potentially can interact with rendering
    assert(QThread::currentThread() == qApp->thread());
    
    abortAnyProcessing();
    
    clearAllCaches();
    
    assert(_imp->_diskCache);
    _imp->cleanUpCacheDiskStructure(_imp->_diskCache->getCachePath());
    assert(_imp->_viewerCache);
    _imp->cleanUpCacheDiskStructure(_imp->_viewerCache->getCachePath());
}


AppInstance*
AppManager::getTopLevelInstance () const
{
    QMutexLocker k(&_imp->_appInstancesMutex);
    std::map<int,AppInstanceRef>::const_iterator it = _imp->_appInstances.find(_imp->_topLevelInstanceID);

    if ( it == _imp->_appInstances.end() ) {
        return NULL;
    } else {
        return it->second.app;
    }
}

bool
AppManager::isLoaded() const
{
    return _imp->_loaded;
}


void
AppManager::abortAnyProcessing()
{
    std::map<int,AppInstanceRef> copy;
    {
        QMutexLocker k(&_imp->_appInstancesMutex);
        copy = _imp->_appInstances;
    }
    for (std::map<int,AppInstanceRef>::iterator it = copy.begin(); it != copy.end(); ++it) {
        
        it->second.app->getProject()->quitAnyProcessingForAllNodes();
    }
}

bool
AppManager::writeToOutputPipe(const QString & longMessage,
                              const QString & shortMessage,
                              bool printIfNoChannel)
{
    if (!_imp->_backgroundIPC) {
        if (printIfNoChannel) {
            QMutexLocker k(&_imp->errorLogMutex);
            ///Don't use qdebug here which is disabled if QT_NO_DEBUG_OUTPUT is defined.
            std::cout << longMessage.toStdString() << std::endl;
        }
        return false;
    }
    _imp->_backgroundIPC->writeToOutputChannel(shortMessage);

    return true;
}

void
AppManager::registerAppInstance(AppInstance* app)
{
    AppInstanceRef ref;

    ref.app = app;
    ref.status = eAppInstanceStatusActive;
    
    QMutexLocker k(&_imp->_appInstancesMutex);
    _imp->_appInstances.insert( std::make_pair(app->getAppID(),ref) );
}

void
AppManager::setApplicationsCachesMaximumMemoryPercent(double p)
{
    size_t maxCacheRAM = p * getSystemTotalRAM_conditionnally();
    U64 playbackSize = maxCacheRAM * _imp->_settings->getRamPlaybackMaximumPercent();

    _imp->_nodeCache->setMaximumCacheSize(maxCacheRAM - playbackSize);
    _imp->_nodeCache->setMaximumInMemorySize(1);
    U64 maxDiskCacheSize = _imp->_settings->getMaximumViewerDiskCacheSize();
    _imp->_viewerCache->setMaximumInMemorySize( (double)playbackSize / (double)maxDiskCacheSize );
}

void
AppManager::setApplicationsCachesMaximumViewerDiskSpace(unsigned long long size)
{
    size_t maxCacheRAM = _imp->_settings->getRamMaximumPercent() * getSystemTotalRAM_conditionnally();
    U64 playbackSize = maxCacheRAM * _imp->_settings->getRamPlaybackMaximumPercent();

    _imp->_viewerCache->setMaximumCacheSize(size);
    _imp->_viewerCache->setMaximumInMemorySize( (double)playbackSize / (double)size );
}

void
AppManager::setApplicationsCachesMaximumDiskSpace(unsigned long long size)
{
    _imp->_diskCache->setMaximumCacheSize(size);
}

void
AppManager::setPlaybackCacheMaximumSize(double p)
{
    size_t maxCacheRAM = _imp->_settings->getRamMaximumPercent() * getSystemTotalRAM_conditionnally();
    U64 playbackSize = maxCacheRAM * p;

    _imp->_nodeCache->setMaximumCacheSize(maxCacheRAM - playbackSize);
    _imp->_nodeCache->setMaximumInMemorySize(1);
    U64 maxDiskCacheSize = _imp->_settings->getMaximumViewerDiskCacheSize();
    _imp->_viewerCache->setMaximumInMemorySize( (double)playbackSize / (double)maxDiskCacheSize );
}

void
AppManager::loadAllPlugins()
{
    assert( _imp->_plugins.empty() );
    assert( _imp->_formats.empty() );


    std::map<std::string,std::vector< std::pair<std::string,double> > > readersMap;
    std::map<std::string,std::vector< std::pair<std::string,double> > > writersMap;

    /*loading node plugins*/

    loadBuiltinNodePlugins(&readersMap, &writersMap);

    /*loading ofx plugins*/
    _imp->ofxHost->loadOFXPlugins( &readersMap, &writersMap);
    
    _imp->_settings->populateReaderPluginsAndFormats(readersMap);
    _imp->_settings->populateWriterPluginsAndFormats(writersMap);

    _imp->declareSettingsToPython();
    
    //Load python groups and init.py & initGui.py scripts
    //Should be done after settings are declared
    loadPythonGroups();
    
    _imp->_settings->populatePluginsTab();

    
    onAllPluginsLoaded();
}

void
AppManager::onAllPluginsLoaded()
{
    //We try to make nicer plug-in labels, only do this if the user use Natron with some sort of interaction (either command line
    //or GUI, otherwise don't bother doing this)
    
    AppManager::AppTypeEnum appType = appPTR->getAppType();
    if (appType != AppManager::eAppTypeBackground &&
         appType != AppManager::eAppTypeGui &&
        appType != AppManager::eAppTypeInterpreter) {
        return;
    }
    
    //Make sure there is no duplicates with the same label
    const PluginsMap& plugins = getPluginsList();
    for (PluginsMap::const_iterator it = plugins.begin(); it != plugins.end(); ++it) {
    
        assert(!it->second.empty());
        PluginMajorsOrdered::iterator first = it->second.begin();
        bool isUserCreatable = false;
        for (PluginMajorsOrdered::iterator it2 = it->second.begin(); it2 != it->second.end(); ++it2) {
            if ((*it2)->getIsUserCreatable()) {
                isUserCreatable = true;
                break;
            }
        }
        if (!isUserCreatable) {
            continue;
        }
        
        QString labelWithoutSuffix = Plugin::makeLabelWithoutSuffix((*first)->getPluginLabel());
        
        //Find a duplicate
        for (PluginsMap::const_iterator it2 = plugins.begin(); it2!=plugins.end(); ++it2) {
            if (it->first == it2->first) {
                continue;
            }
            
            
            PluginMajorsOrdered::iterator other = it2->second.begin();
            bool isOtherUserCreatable = false;
            for (PluginMajorsOrdered::iterator it3 = it2->second.begin(); it3 != it2->second.end(); ++it3) {
                if ((*it3)->getIsUserCreatable()) {
                    isOtherUserCreatable = true;
                    break;
                }
            }

            if (!isOtherUserCreatable) {
                continue;
            }
        
            QString otherLabelWithoutSuffix = Plugin::makeLabelWithoutSuffix((*other)->getPluginLabel());
            if (otherLabelWithoutSuffix == labelWithoutSuffix) {
                QString otherGrouping = (*other)->getGrouping().join(QChar::fromLatin1('/'));
                
                const QStringList& thisGroupingSplit = (*first)->getGrouping();
                QString thisGrouping = thisGroupingSplit.join(QChar::fromLatin1('/'));
                if (otherGrouping == thisGrouping) {
                    labelWithoutSuffix = (*first)->getPluginLabel();
                }
                break;
            }
        }
        
        
        for (PluginMajorsOrdered::iterator it2 = it->second.begin(); it2 != it->second.end(); ++it2) {
            if ((*it2)->getIsUserCreatable()) {
                (*it2)->setLabelWithoutSuffix(labelWithoutSuffix);
                onPluginLoaded(*it2);
            }
        }
        
        
        
    }
}

template <typename PLUGIN>
void
AppManager::registerBuiltInPlugin(const QString& iconPath, bool isDeprecated, bool internalUseOnly)
{
    EffectInstPtr node( PLUGIN::BuildEffect( NodePtr() ) );
    std::map<std::string,void(*)()> functions;
    functions.insert( std::make_pair("BuildEffect", (void(*)())&PLUGIN::BuildEffect) );
    LibraryBinary *binary = new LibraryBinary(functions);
    assert(binary);
    
    std::list<std::string> grouping;
    node->getPluginGrouping(&grouping);
    QStringList qgrouping;
    
    for (std::list<std::string>::iterator it = grouping.begin(); it != grouping.end(); ++it) {
        qgrouping.push_back(QString::fromUtf8(it->c_str()));
    }
    Plugin* p = registerPlugin(qgrouping, QString::fromUtf8(node->getPluginID().c_str()), QString::fromUtf8(node->getPluginLabel().c_str()),
                                       iconPath, QStringList(), node->isReader(), node->isWriter(), binary, node->renderThreadSafety() == eRenderSafetyUnsafe, node->getMajorVersion(), node->getMinorVersion(), isDeprecated);
    if (internalUseOnly) {
        p->setForInternalUseOnly(true);
    }
}

void
AppManager::loadBuiltinNodePlugins(std::map<std::string,std::vector< std::pair<std::string,double> > >* /*readersMap*/,
                                   std::map<std::string,std::vector< std::pair<std::string,double> > >* /*writersMap*/)
{
    registerBuiltInPlugin<Backdrop>(QString::fromUtf8(NATRON_IMAGES_PATH "backdrop_icon.png"), false, false);
    registerBuiltInPlugin<GroupOutput>(QString::fromUtf8(NATRON_IMAGES_PATH "output_icon.png"), false, false);
    registerBuiltInPlugin<GroupInput>(QString::fromUtf8(NATRON_IMAGES_PATH "input_icon.png"), false, false);
    registerBuiltInPlugin<NodeGroup>(QString::fromUtf8(NATRON_IMAGES_PATH "group_icon.png"), false, false);
    registerBuiltInPlugin<Dot>(QString::fromUtf8(NATRON_IMAGES_PATH "dot_icon.png"), false, false);
    registerBuiltInPlugin<DiskCacheNode>(QString::fromUtf8(NATRON_IMAGES_PATH "diskcache_icon.png"), false, false);
    registerBuiltInPlugin<RotoPaint>(QString::fromUtf8(NATRON_IMAGES_PATH "GroupingIcons/Set2/paint_grouping_2.png"), false, false);
    registerBuiltInPlugin<RotoNode>(QString::fromUtf8(NATRON_IMAGES_PATH "rotoNodeIcon.png"), false, false);
    registerBuiltInPlugin<RotoSmear>(QString::fromUtf8(""), false, true);
    registerBuiltInPlugin<PrecompNode>(QString::fromUtf8(NATRON_IMAGES_PATH "precompNodeIcon.png"), false, false);
    registerBuiltInPlugin<TrackerNode>(QString::fromUtf8(NATRON_IMAGES_PATH "trackerNodeIcon.png"), false, false);
    registerBuiltInPlugin<JoinViewsNode>(QString::fromUtf8(NATRON_IMAGES_PATH "joinViewsNode.png"), false, false);
    registerBuiltInPlugin<OneViewNode>(QString::fromUtf8(NATRON_IMAGES_PATH "oneViewNode.png"), false, false);
#ifdef NATRON_ENABLE_IO_META_NODES
    registerBuiltInPlugin<ReadNode>(QString::fromUtf8(NATRON_IMAGES_PATH "readImage.png"), false, false);
    registerBuiltInPlugin<WriteNode>(QString::fromUtf8(NATRON_IMAGES_PATH "writeImage.png"), false, false);
#endif

    if (!isBackground()) {
        registerBuiltInPlugin<ViewerInstance>(QString::fromUtf8(NATRON_IMAGES_PATH "viewer_icon.png"), false, false);
    }
}

static bool findAndRunScriptFile(const QString& path,const QStringList& files,const QString& script)
{
#ifdef NATRON_RUN_WITHOUT_PYTHON
    return false;
#endif
    for (QStringList::const_iterator it = files.begin(); it != files.end(); ++it) {
        if (*it == script) {
            QFile file(path + *it);
            if (file.open(QIODevice::ReadOnly)) {
                QTextStream ts(&file);
                QString content = ts.readAll();
                PyRun_SimpleString(content.toStdString().c_str());

<<<<<<< HEAD
                PyObject* mainModule = NATRON_PYTHON_NAMESPACE::getMainModule();
                std::string error;
=======
                PyObject* mainModule = Python::getMainModule();
                std::string error,output;
                
                
>>>>>>> d66ea881
                ///Gui session, do stdout, stderr redirection
                PyObject *errCatcher = 0;
                PyObject *outCatcher = 0;
                
                if (PyObject_HasAttrString(mainModule, "catchErr")) {
                    errCatcher = PyObject_GetAttrString(mainModule,"catchErr"); //get our catchOutErr created above, new ref
                }
                
                if (PyObject_HasAttrString(mainModule, "catchOut")) {
                    outCatcher = PyObject_GetAttrString(mainModule,"catchOut"); //get our catchOutErr created above, new ref
                }
                
                PyErr_Print(); //make python print any errors
                
                PyObject *errorObj = 0;
                if (errCatcher) {
                    errorObj = PyObject_GetAttrString(errCatcher,"value"); //get the  stderr from our catchErr object, new ref
                    assert(errorObj);
<<<<<<< HEAD
                    error = NATRON_PYTHON_NAMESPACE::PyString_asString(errorObj);
=======
                    error = Python::PyStringToStdString(errorObj);
>>>>>>> d66ea881
                    PyObject* unicode = PyUnicode_FromString("");
                    PyObject_SetAttrString(errCatcher, "value", unicode);
                    Py_DECREF(errorObj);
                    Py_DECREF(errCatcher);
                }
                PyObject *outObj = 0;
                if (outCatcher) {
                    outObj = PyObject_GetAttrString(outCatcher,"value"); //get the stdout from our catchOut object, new ref
                    assert(outObj);
                    output = Python::PyStringToStdString(outObj);
                    PyObject* unicode = PyUnicode_FromString("");
                    PyObject_SetAttrString(outCatcher, "value", unicode);
                    Py_DECREF(outObj);
                    Py_DECREF(outCatcher);
                }
                

                if (!error.empty()) {
                    QString message(QString::fromUtf8("Failed to load "));
                    message.append(script);
                    message.append(QString::fromUtf8(": "));
                    message.append(QString::fromUtf8(error.c_str()));
                    appPTR->writeToErrorLog_mt_safe(message);
                    std::cerr << message.toStdString() << std::endl;
                    return false;
                }
                return true;
            }
            break;
        }
    }
    return false;
}


QStringList
AppManager::getAllNonOFXPluginsPaths() const
{
    QStringList templatesSearchPath;
    
    //add ~/.Natron
    QString dataLocation = QDir::homePath();
    QString mainPath = dataLocation + QString::fromUtf8("/.") + QString::fromUtf8(NATRON_APPLICATION_NAME);

    QDir mainPathDir(mainPath);
    if (!mainPathDir.exists()) {
        QDir dataDir(dataLocation);
        if (dataDir.exists()) {
            dataDir.mkdir(QChar::fromLatin1('.') + QString(QString::fromUtf8(NATRON_APPLICATION_NAME)));
        }
    }
    
    QString envvar(QString::fromUtf8(qgetenv(NATRON_PATH_ENV_VAR)));
    QStringList splitDirs = envvar.split(QChar::fromLatin1(';'));
    std::list<std::string> userSearchPaths;
    _imp->_settings->getPythonGroupsSearchPaths(&userSearchPaths);
    

    //This is the bundled location for PyPlugs
    QDir cwd( QCoreApplication::applicationDirPath() );
    cwd.cdUp();
    QString natronBundledPluginsPath = QString(cwd.absolutePath() +  QString::fromUtf8("/Plugins/PyPlugs"));
    

    bool preferBundleOverSystemWide = _imp->_settings->preferBundledPlugins();
    bool useBundledPlugins = _imp->_settings->loadBundledPlugins();
    if (preferBundleOverSystemWide && useBundledPlugins) {
        ///look-in the bundled plug-ins
        templatesSearchPath.push_back(natronBundledPluginsPath);
    }
    
    ///look-in the main system wide plugin path
    templatesSearchPath.push_back(mainPath);
    
    ///look-in the locations indicated by NATRON_PLUGIN_PATH
    for (int i = 0; i < splitDirs.size(); ++i) {
        if (!splitDirs[i].isEmpty()) {
            templatesSearchPath.push_back(splitDirs[i]);
        }
    }
    
    ///look-in extra search path set in the preferences
    for (std::list<std::string>::iterator it = userSearchPaths.begin(); it != userSearchPaths.end(); ++it) {
        if (!it->empty()) {
            templatesSearchPath.push_back(QString::fromUtf8(it->c_str()));
        }
    }
    
    if (!preferBundleOverSystemWide && useBundledPlugins) {
        ///look-in the bundled plug-ins
        templatesSearchPath.push_back(natronBundledPluginsPath);
    }
    return templatesSearchPath;
}

typedef void (*NatronPathFunctor)(const QDir&);

static void operateOnPathRecursive(NatronPathFunctor functor, const QDir& directory)
{
    if (!directory.exists()) {
        return;
    }
    
    functor(directory);
    
    QStringList subDirs = directory.entryList(QDir::AllDirs | QDir::NoDotAndDotDot);
    for (int i = 0; i < subDirs.size(); ++i) {
        QDir d(directory.absolutePath() + QChar::fromLatin1('/') + subDirs[i]);
        operateOnPathRecursive(functor,d);
    }
}

static void addToPythonPathFunctor(const QDir& directory)
{
    std::string addToPythonPath("sys.path.append(\"");
    addToPythonPath += directory.absolutePath().toStdString();
    addToPythonPath += "\")\n";
    
    std::string err;
    bool ok  = NATRON_PYTHON_NAMESPACE::interpretPythonScript(addToPythonPath, &err, 0);
    if (!ok) {
        std::string message = QObject::tr("Could not add").toStdString() + ' ' + directory.absolutePath().toStdString() + ' ' +
         QObject::tr("to python path").toStdString() + ": " + err;
        std::cerr << message << std::endl;
        AppInstance* topLevel = appPTR->getTopLevelInstance();
        if (topLevel) {
            topLevel->appendToScriptEditor(message.c_str());
        }
    }

}

static void findAllScriptsRecursive(const QDir& directory,
                                    QStringList& allPlugins,
                                    QStringList *foundInit,
                                    QStringList *foundInitGui)
{
    if (!directory.exists()) {
        return;
    }
    
    QStringList filters;
    filters << QString::fromUtf8("*.py");
    QStringList files = directory.entryList(filters,QDir::Files | QDir::NoDotAndDotDot);
    bool ok = findAndRunScriptFile(directory.absolutePath() + QChar::fromLatin1('/'), files,QString::fromUtf8("init.py"));
    if (ok) {
        foundInit->append(directory.absolutePath() + QString::fromUtf8("/init.py"));
    }
    if (!appPTR->isBackground()) {
        ok = findAndRunScriptFile(directory.absolutePath() + QChar::fromLatin1('/'),files,QString::fromUtf8("initGui.py"));
        if (ok) {
            foundInitGui->append(directory.absolutePath() + QString::fromUtf8("/initGui.py"));
        }
    }
    
    for (QStringList::iterator it = files.begin(); it != files.end(); ++it) {
        if (it->endsWith(QString::fromUtf8(".py")) && *it != QString::fromUtf8("init.py") && *it != QString::fromUtf8("initGui.py")) {
            allPlugins.push_back(directory.absolutePath() + QChar::fromLatin1('/') + *it);
        }
    }
    
    QStringList subDirs = directory.entryList(QDir::AllDirs | QDir::NoDotAndDotDot);
    for (int i = 0; i < subDirs.size(); ++i) {
        QDir d(directory.absolutePath() + QChar::fromLatin1('/') + subDirs[i]);
        findAllScriptsRecursive(d,allPlugins, foundInit, foundInitGui);
    }

}

void
AppManager::loadPythonGroups()
{
#ifdef NATRON_RUN_WITHOUT_PYTHON
    return;
#endif
    PythonGILLocker pgl;
    
    QStringList templatesSearchPath = getAllNonOFXPluginsPaths();
    
    std::string err;
    
    QStringList allPlugins;
    
    ///For all search paths, first add the path to the python path, then run in order the init.py and initGui.py
    for (int i = 0; i < templatesSearchPath.size(); ++i) {
        //Adding Qt resources to Python path is useless as Python does not know how to use it
        if (templatesSearchPath[i].startsWith(QString::fromUtf8(":/Resources"))) {
            continue;
        }
        QDir d(templatesSearchPath[i]);
        operateOnPathRecursive(&addToPythonPathFunctor,d);
    }
    
    ///Also import Pyside.QtCore and Pyside.QtGui (the later only in non background mode)
    {
        std::string s = "import PySide\nimport PySide.QtCore as QtCore";
        bool ok  = NATRON_PYTHON_NAMESPACE::interpretPythonScript(s, &err, 0);
        if (!ok) {
            std::string message = QObject::tr("Failed to import PySide.QtCore, make sure it is bundled with your Natron installation "
                                              "or reachable through the Python path. (Note that Natron disables usage "
                                              "of site-packages ").toStdString();
            std::cerr << message << std::endl;
            appPTR->writeToErrorLog_mt_safe(QString::fromUtf8(message.c_str()));
        }
    }
    
    if (!isBackground()) {
        std::string s = "import PySide.QtGui as QtGui";
        bool ok  = NATRON_PYTHON_NAMESPACE::interpretPythonScript(s, &err, 0);
        if (!ok) {
            std::string message = QObject::tr("Failed to import PySide.QtGui").toStdString();
            std::cerr << message << std::endl;
            appPTR->writeToErrorLog_mt_safe(QString::fromUtf8(message.c_str()));
        }
    }

    
    QStringList foundInit;
    QStringList foundInitGui;
    for (int i = 0; i < templatesSearchPath.size(); ++i) {
        QDir d(templatesSearchPath[i]);
        findAllScriptsRecursive(d,allPlugins,&foundInit, &foundInitGui);
    }
    if (foundInit.isEmpty()) {
        QString message = QObject::tr("init.py script not loaded");
        appPTR->setLoadingStatus(message);
        if (!appPTR->isBackground()) {
            std::cout << message.toStdString() << std::endl;
        }
    } else {
        for (int i = 0; i < foundInit.size(); ++i) {
            QString message = QObject::tr("init.py script found and loaded at: ");
            message.append(foundInit[i]);
            appPTR->setLoadingStatus(message);
            if (!appPTR->isBackground()) {
                std::cout << message.toStdString() << std::endl;
            }
        }
        
    }
    
    if (!appPTR->isBackground()) {
        
        if (foundInitGui.isEmpty()) {
            QString message = QObject::tr("initGui.py script not loaded");
            appPTR->setLoadingStatus(message);
            if (!appPTR->isBackground()) {
                std::cout << message.toStdString() << std::endl;
            }

        } else {
            for (int i = 0; i < foundInitGui.size(); ++i) {
                QString message = QObject::tr("initGui.py script found and loaded at: ");
                message.append(foundInitGui[i]);
                appPTR->setLoadingStatus(message);
                if (!appPTR->isBackground()) {
                    std::cout << message.toStdString() << std::endl;
                }
            }
        }
        
    }
    
    // Now that init.py and InitGui.py have run, we need to set the search path again for the PyPlug
    // as the user might have called appendToNatronPath
    
    QStringList newTemplatesSearchPath = getAllNonOFXPluginsPaths();
    {
        QStringList diffSearch;
        for (int i = 0; i < newTemplatesSearchPath.size(); ++i) {
            if (!templatesSearchPath.contains(newTemplatesSearchPath[i])) {
                diffSearch.push_back(newTemplatesSearchPath[i]);
            }
        }
        
        //Add only paths that did not exist so far
        for (int i = 0; i < diffSearch.size(); ++i) {
            QDir d(diffSearch[i]);
            operateOnPathRecursive(&addToPythonPathFunctor,d);
        }
    }
    
    appPTR->setLoadingStatus(QString(QObject::tr("Loading PyPlugs...")));

    for (int i = 0; i < allPlugins.size(); ++i) {
        
        QString moduleName = allPlugins[i];
        QString modulePath;
        int lastDot = moduleName.lastIndexOf(QChar::fromLatin1('.'));
        if (lastDot != -1) {
            moduleName = moduleName.left(lastDot);
        }
        int lastSlash = moduleName.lastIndexOf(QChar::fromLatin1('/'));
        if (lastSlash != -1) {
            modulePath = moduleName.mid(0,lastSlash + 1);
            moduleName = moduleName.remove(0,lastSlash + 1);
        }
        
        std::string pluginLabel,pluginID,pluginGrouping,iconFilePath,pluginDescription;
        unsigned int version;
        bool isToolset;
        bool gotInfos = NATRON_PYTHON_NAMESPACE::getGroupInfos(modulePath.toStdString(),moduleName.toStdString(), &pluginID, &pluginLabel, &iconFilePath, &pluginGrouping, &pluginDescription, &isToolset, &version);

        
        if (gotInfos) {
            qDebug() << "Loading " << moduleName;
            QStringList grouping = QString::fromUtf8(pluginGrouping.c_str()).split(QChar::fromLatin1('/'));
            Plugin* p = registerPlugin(grouping, QString::fromUtf8(pluginID.c_str()), QString::fromUtf8(pluginLabel.c_str()), QString::fromUtf8(iconFilePath.c_str()), QStringList(), false, false, 0, false, version, 0, false);
            
            p->setPythonModule(modulePath + moduleName);
            p->setToolsetScript(isToolset);
        }
        
    }
}

Plugin*
AppManager::registerPlugin(const QStringList & groups,
                           const QString & pluginID,
                           const QString & pluginLabel,
                           const QString & pluginIconPath,
                           const QStringList & groupIconPath,
                           bool isReader,
                           bool isWriter,
                           LibraryBinary* binary,
                           bool mustCreateMutex,
                           int major,
                           int minor,
                           bool isDeprecated)
{
    QMutex* pluginMutex = 0;

    if (mustCreateMutex) {
        pluginMutex = new QMutex(QMutex::Recursive);
    }
    Plugin* plugin = new Plugin(binary,pluginID,pluginLabel,pluginIconPath,groupIconPath,groups,pluginMutex,major,minor,
                                                isReader,isWriter, isDeprecated);
    std::string stdID = pluginID.toStdString();
    
#ifdef NATRON_ENABLE_IO_META_NODES
    if (ReadNode::isBundledReader(stdID) || WriteNode::isBundledWriter(stdID)) {
        plugin->setForInternalUseOnly(true);
    }
#endif
    
    PluginsMap::iterator found = _imp->_plugins.find(stdID);
    if (found != _imp->_plugins.end()) {
        found->second.insert(plugin);
    } else {
        PluginMajorsOrdered set;
        set.insert(plugin);
        _imp->_plugins.insert(std::make_pair(stdID, set));
    }
    
    return plugin;
}

Format*
AppManager::findExistingFormat(int w,
                               int h,
                               double par) const
{
    for (U32 i = 0; i < _imp->_formats.size(); ++i) {
        Format* frmt = _imp->_formats[i];
        assert(frmt);
        if ( (frmt->width() == w) && (frmt->height() == h) && (frmt->getPixelAspectRatio() == par) ) {
            return frmt;
        }
    }

    return NULL;
}

void
AppManager::setAsTopLevelInstance(int appID)
{
    QMutexLocker k(&_imp->_appInstancesMutex);
    if (_imp->_topLevelInstanceID == appID) {
        return;
    }
    _imp->_topLevelInstanceID = appID;
    for (std::map<int,AppInstanceRef>::iterator it = _imp->_appInstances.begin();
         it != _imp->_appInstances.end();
         ++it) {
        if (it->first != _imp->_topLevelInstanceID) {
            if ( !isBackground() ) {
                it->second.app->disconnectViewersFromViewerCache();
            }
        } else {
            if ( !isBackground() ) {
                if (it->second.app) {
                    it->second.app->connectViewersToViewerCache();
                    setOFXHostHandle(it->second.app->getOfxHostOSHandle());
                }

            }
        }
    }
    
}

void
AppManager::setOFXHostHandle(void* handle)
{
    _imp->ofxHost->setOfxHostOSHandle(handle);
}

void
AppManager::clearExceedingEntriesFromNodeCache()
{
    _imp->_nodeCache->clearExceedingEntries();
}

const PluginsMap&
AppManager::getPluginsList() const
{
    return _imp->_plugins;
}

QMutex*
AppManager::getMutexForPlugin(const QString & pluginId,int major,int /*minor*/) const
{
    for (PluginsMap::iterator it = _imp->_plugins.begin(); it != _imp->_plugins.end(); ++it) {
        for (PluginMajorsOrdered::iterator it2 = it->second.begin(); it2 != it->second.end(); ++it2) {
            if ((*it2)->getPluginID() == pluginId && (*it2)->getMajorVersion() == major) {
                return (*it2)->getPluginLock();
            }
        }
     
    }
    std::string exc("Couldn't find a plugin named ");
    exc.append( pluginId.toStdString() );
    throw std::invalid_argument(exc);
}

const std::vector<Format*> &
AppManager::getFormats() const
{
    return _imp->_formats;
}

const KnobFactory &
AppManager::getKnobFactory() const
{
    return *(_imp->_knobFactory);
}


Plugin*
AppManager::getPluginBinaryFromOldID(const QString & pluginId,int majorVersion,int minorVersion) const
{
    std::map<int,Plugin*> matches;
    
    if (pluginId == QString::fromUtf8("Viewer")) {
        return _imp->findPluginById(QString::fromUtf8(PLUGINID_NATRON_VIEWER), majorVersion, minorVersion);
    } else if (pluginId == QString::fromUtf8("Dot")) {
        return _imp->findPluginById(QString::fromUtf8(PLUGINID_NATRON_DOT),majorVersion, minorVersion );
    } else if (pluginId == QString::fromUtf8("DiskCache")) {
        return _imp->findPluginById(QString::fromUtf8(PLUGINID_NATRON_DISKCACHE), majorVersion, minorVersion);
    } else if (pluginId == QString::fromUtf8("Backdrop")) { // DO NOT change the capitalization, even if it's wrong
        return _imp->findPluginById(QString::fromUtf8(PLUGINID_NATRON_BACKDROP), majorVersion, minorVersion);
    } else if (pluginId == QString::fromUtf8("RotoOFX  [Draw]")) {
        return _imp->findPluginById(QString::fromUtf8(PLUGINID_NATRON_ROTO), majorVersion, minorVersion);
    }
    
    ///Try remapping these ids to old ids we had in Natron < 1.0 for backward-compat
    for (PluginsMap::const_iterator it = _imp->_plugins.begin(); it != _imp->_plugins.end(); ++it) {
        
        
        assert(!it->second.empty());
        PluginMajorsOrdered::const_iterator it2 = it->second.begin();
        
        QString friendlyLabel = (*it2)->getPluginLabel();
        const QStringList& s = (*it2)->getGrouping();
        QString grouping;
        if (s.size() > 0) {
            grouping = s[0];
        }
        friendlyLabel += QString::fromUtf8("  [") + grouping + QChar::fromLatin1(']');

        if (friendlyLabel == pluginId) {
            if (majorVersion == -1) {
                // -1 means we want to load the highest version existing
                return *(it->second.rbegin());
            }
            
            //Look for the exact version
            for (; it2 != it->second.end(); ++it2) {
                if ((*it2)->getMajorVersion() == majorVersion) {
                    return *it2;
                }
            }
            ///Could not find the exact version... let's just use the highest version found
            return *(it->second.rbegin());

        }
        
        
    }
    return 0;
}

Plugin*
AppManager::getPluginBinary(const QString & pluginId,
                            int majorVersion,
                            int /*minorVersion*/,
                            bool convertToLowerCase) const
{
    
    PluginsMap::const_iterator foundID = _imp->_plugins.end();
    for (PluginsMap::const_iterator it = _imp->_plugins.begin(); it != _imp->_plugins.end(); ++it) {
        if (convertToLowerCase &&
            !pluginId.startsWith(QString::fromUtf8(NATRON_ORGANIZATION_DOMAIN_TOPLEVEL "." NATRON_ORGANIZATION_DOMAIN_SUB ".built-in."))) {
            
            QString lowerCase = QString::fromUtf8(it->first.c_str()).toLower();
            if (lowerCase == pluginId) {
                foundID = it;
                break;
            }
            
        } else {
            if (QString::fromUtf8(it->first.c_str()) == pluginId) {
                foundID = it;
                break;
            }
        }
    }
    
    
    
    if (foundID != _imp->_plugins.end()) {
        
        assert(!foundID->second.empty());
        
        if (majorVersion == -1) {
            // -1 means we want to load the highest version existing
            return *foundID->second.rbegin();
        }
        
        ///Try to find the exact version
        for (PluginMajorsOrdered::const_iterator it = foundID->second.begin(); it != foundID->second.end(); ++it) {
            if (((*it)->getMajorVersion() == majorVersion)) {
                return *it;
            }
        }
        
        ///Could not find the exact version... let's just use the highest version found
        return *foundID->second.rbegin();
    }
    QString exc = QString::fromUtf8("Couldn't find a plugin attached to the ID %1, with a major version of %2")
    .arg(pluginId)
    .arg(majorVersion);
    throw std::invalid_argument( exc.toStdString() );
    return 0;
    
}

EffectInstPtr
AppManager::createOFXEffect(NodePtr node,
                            const NodeSerialization* serialization,
                            const std::list<boost::shared_ptr<KnobSerialization> >& paramValues,
                            bool disableRenderScaleSupport
#ifndef NATRON_ENABLE_IO_META_NODES
                            ,bool allowFileDialogs,
                            bool *hasUsedFileDialog
#endif
                            ) const
{
    return _imp->ofxHost->createOfxEffect(node,serialization,paramValues,disableRenderScaleSupport
#ifndef NATRON_ENABLE_IO_META_NODES
                                          ,allowFileDialogs,
                                          hasUsedFileDialog
#endif
                                          );
}

void
AppManager::removeFromNodeCache(const boost::shared_ptr<Image> & image)
{
    _imp->_nodeCache->removeEntry(image);
}

void
AppManager::removeFromViewerCache(const boost::shared_ptr<FrameEntry> & texture)
{
    _imp->_viewerCache->removeEntry(texture);

}

void
AppManager::removeFromNodeCache(U64 hash)
{
    _imp->_nodeCache->removeEntry(hash);
}

void
AppManager::removeFromViewerCache(U64 hash)
{
    _imp->_viewerCache->removeEntry(hash);
}

void
AppManager::getMemoryStatsForCacheEntryHolder(const CacheEntryHolder* holder,
                                       std::size_t* ramOccupied,
                                       std::size_t* diskOccupied) const
{
    assert(holder);
    
    *ramOccupied = 0;
    *diskOccupied = 0;
    
    std::size_t viewerCacheMem = 0;
    std::size_t viewerCacheDisk = 0;
    std::size_t diskCacheMem = 0;
    std::size_t diskCacheDisk = 0;
    std::size_t nodeCacheMem = 0;
    std::size_t nodeCacheDisk = 0;
    
    const Node* isNode = dynamic_cast<const Node*>(holder);
    if (isNode) {
        ViewerInstance* isViewer = isNode->isEffectViewer();
        if (isViewer) {
            _imp->_viewerCache->getMemoryStatsForCacheEntryHolder(holder, &viewerCacheMem, &viewerCacheDisk);
        }
    }
    _imp->_diskCache->getMemoryStatsForCacheEntryHolder(holder, &diskCacheMem, &diskCacheDisk);
    _imp->_nodeCache->getMemoryStatsForCacheEntryHolder(holder, &nodeCacheMem, &nodeCacheDisk);
    
    *ramOccupied = diskCacheMem + viewerCacheMem + nodeCacheMem;
    *diskOccupied = diskCacheDisk + viewerCacheDisk + nodeCacheDisk;
}

void
AppManager::removeAllImagesFromCacheWithMatchingIDAndDifferentKey(const CacheEntryHolder* holder, U64 treeVersion)
{
    _imp->_nodeCache->removeAllEntriesWithDifferentNodeHashForHolderPublic(holder, treeVersion);
}

void
AppManager::removeAllImagesFromDiskCacheWithMatchingIDAndDifferentKey(const CacheEntryHolder* holder, U64 treeVersion)
{
    _imp->_diskCache->removeAllEntriesWithDifferentNodeHashForHolderPublic(holder, treeVersion);
}

void
AppManager::removeAllTexturesFromCacheWithMatchingIDAndDifferentKey(const CacheEntryHolder* holder, U64 treeVersion)
{
    _imp->_viewerCache->removeAllEntriesWithDifferentNodeHashForHolderPublic(holder, treeVersion);
}

void
AppManager::removeAllCacheEntriesForHolder(const CacheEntryHolder* holder,bool blocking)
{
    _imp->_nodeCache->removeAllEntriesForHolderPublic(holder,blocking);
    _imp->_diskCache->removeAllEntriesForHolderPublic(holder,blocking);
    _imp->_viewerCache->removeAllEntriesForHolderPublic(holder,blocking);
}

const QString &
AppManager::getApplicationBinaryPath() const
{
    return _imp->_binaryPath;
}

void
AppManager::setNumberOfThreads(int threadsNb)
{
    if (_imp->_settings) {
        _imp->_settings->setNumberOfThreads(threadsNb);
    }
}

bool
AppManager::getImage(const ImageKey & key,
                     std::list<boost::shared_ptr<Image> >* returnValue) const
{
    return _imp->_nodeCache->get(key,returnValue);
}

bool
AppManager::getImageOrCreate(const ImageKey & key,
                             const boost::shared_ptr<ImageParams>& params,
                             boost::shared_ptr<Image>* returnValue) const
{
    return _imp->_nodeCache->getOrCreate(key,params,returnValue);
}

bool
AppManager::getImage_diskCache(const ImageKey & key,std::list<boost::shared_ptr<Image> >* returnValue) const
{
    return _imp->_diskCache->get(key, returnValue);
}

bool
AppManager::getImageOrCreate_diskCache(const ImageKey & key,const boost::shared_ptr<ImageParams>& params,
                                boost::shared_ptr<Image>* returnValue) const
{
    return _imp->_diskCache->getOrCreate(key, params, returnValue);
}


bool
AppManager::getTexture(const FrameKey & key,
                       boost::shared_ptr<FrameEntry>* returnValue) const
{
    std::list<boost::shared_ptr<FrameEntry> > retList;
    
    bool ret =  _imp->_viewerCache->get(key, &retList);
    
    if (!retList.empty()) {
        if (retList.size() > 1) {
            qDebug() << "WARNING: Several FrameEntry's were found in the cache for with the same key, this is a bug since they are unique.";
        }
        
        *returnValue = retList.front();
    }
    
    return ret;

}

bool
AppManager::getTextureOrCreate(const FrameKey & key,
                               const boost::shared_ptr<FrameParams>& params,
                               boost::shared_ptr<FrameEntry>* returnValue) const
{
    
    return _imp->_viewerCache->getOrCreate(key, params,returnValue);
}

bool
AppManager::isAggressiveCachingEnabled() const
{
    return _imp->_settings->isAggressiveCachingEnabled();
}

U64
AppManager::getCachesTotalMemorySize() const
{
    return _imp->_viewerCache->getMemoryCacheSize() + _imp->_nodeCache->getMemoryCacheSize();
}

CacheSignalEmitter*
AppManager::getOrActivateViewerCacheSignalEmitter() const
{
    return _imp->_viewerCache->activateSignalEmitter();
}

boost::shared_ptr<Settings> AppManager::getCurrentSettings() const
{
    return _imp->_settings;
}

void
AppManager::setLoadingStatus(const QString & str)
{
    if ( isLoaded() ) {
        return;
    }
    std::cout << str.toStdString() << std::endl;
}

AppInstance*
AppManager::makeNewInstance(int appID) const
{
    return new AppInstance(appID);
}


void
AppManager::registerEngineMetaTypes() const
{
    qRegisterMetaType<Variant>("Variant");
    qRegisterMetaType<Format>("Format");
    qRegisterMetaType<SequenceTime>("SequenceTime");
    qRegisterMetaType<StandardButtons>("StandardButtons");
    qRegisterMetaType<RectI>("RectI");
    qRegisterMetaType<RectD>("RectD");
    qRegisterMetaType<RenderStatsPtr>("RenderStatsPtr");
    qRegisterMetaType<RenderStatsMap>("RenderStatsMap");
    qRegisterMetaType<ViewIdx>("ViewIdx");
    qRegisterMetaType<ViewSpec>("ViewSpec");
    qRegisterMetaType<boost::shared_ptr<Node> >("boost::shared_ptr<Node>");
#if QT_VERSION < 0x050000
    qRegisterMetaType<QAbstractSocket::SocketState>("SocketState");
#endif
}

void
AppManager::setDiskCacheLocation(const QString& path)
{
    
    QDir d(path);
    QMutexLocker k(&_imp->diskCachesLocationMutex);
    if (d.exists() && !path.isEmpty()) {
        _imp->diskCachesLocation = path;
    } else {
        _imp->diskCachesLocation = StandardPaths::writableLocation(StandardPaths::eStandardLocationCache);
    }
    
}

const QString&
AppManager::getDiskCacheLocation() const
{
    QMutexLocker k(&_imp->diskCachesLocationMutex);
    return _imp->diskCachesLocation;
}


bool
AppManager::isNCacheFilesOpenedCapped() const
{
    QMutexLocker l(&_imp->currentCacheFilesCountMutex);

    return _imp->currentCacheFilesCount >= _imp->maxCacheFiles;
}

size_t
AppManager::getNCacheFilesOpened() const
{
    QMutexLocker l(&_imp->currentCacheFilesCountMutex);

    return _imp->currentCacheFilesCount;
}

void
AppManager::increaseNCacheFilesOpened()
{
    QMutexLocker l(&_imp->currentCacheFilesCountMutex);

    ++_imp->currentCacheFilesCount;
#ifdef DEBUG
    if (_imp->currentCacheFilesCount > _imp->maxCacheFiles) {
        qDebug() << "Cache has more files opened than the limit allowed:" << _imp->currentCacheFilesCount << '/' << _imp->maxCacheFiles;
    }
#endif
#ifdef NATRON_DEBUG_CACHE
    qDebug() << "N Cache Files Opened:" << _imp->currentCacheFilesCount;
#endif
}

void
AppManager::decreaseNCacheFilesOpened()
{
    QMutexLocker l(&_imp->currentCacheFilesCountMutex);

    --_imp->currentCacheFilesCount;
#ifdef NATRON_DEBUG_CACHE
    qDebug() << "NFiles Opened:" << _imp->currentCacheFilesCount;
#endif
}

void
AppManager::onMaxPanelsOpenedChanged(int maxPanels)
{
    std::map<int,AppInstanceRef> copy;
    {
        QMutexLocker k(&_imp->_appInstancesMutex);
        copy = _imp->_appInstances;
    }
    for (std::map<int,AppInstanceRef>::iterator it = copy.begin(); it != copy.end(); ++it) {
        it->second.app->onMaxPanelsOpenedChanged(maxPanels);
    }
}

void
AppManager::onQueueRendersChanged(bool queuingEnabled)
{
    std::map<int,AppInstanceRef> copy;
    {
        QMutexLocker k(&_imp->_appInstancesMutex);
        copy = _imp->_appInstances;
    }
    for (std::map<int,AppInstanceRef>::iterator it = copy.begin(); it != copy.end(); ++it) {
        it->second.app->onRenderQueuingChanged(queuingEnabled);
    }
}

int
AppManager::exec()
{
    return qApp->exec();
}

void
AppManager::onNodeMemoryRegistered(qint64 mem)
{
    ///runs only in the main thread
    assert( QThread::currentThread() == qApp->thread() );

    if ( ( (qint64)_imp->_nodesGlobalMemoryUse + mem ) < 0 ) {
        qDebug() << "Memory underflow...a node is trying to release more memory than it registered.";
        _imp->_nodesGlobalMemoryUse = 0;

        return;
    }

    _imp->_nodesGlobalMemoryUse += mem;
}

qint64
AppManager::getTotalNodesMemoryRegistered() const
{
    assert( QThread::currentThread() == qApp->thread() );

    return _imp->_nodesGlobalMemoryUse;
}

QString
AppManager::getErrorLog_mt_safe() const
{
    QMutexLocker l(&_imp->errorLogMutex);

    return _imp->errorLog;
}

void
AppManager::writeToErrorLog_mt_safe(const QString & str)
{
    QMutexLocker l(&_imp->errorLogMutex);

    _imp->errorLog.append(str + QChar::fromLatin1('\n') + QChar::fromLatin1('\n'));
}

void
AppManager::clearOfxLog_mt_safe()
{
    QMutexLocker l(&_imp->errorLogMutex);
    _imp->errorLog.clear();
}

void
AppManager::exitApp(bool /*warnUserForSave*/)
{
    const std::map<int,AppInstanceRef> & instances = getAppInstances();

    for (std::map<int,AppInstanceRef>::const_iterator it = instances.begin(); it != instances.end(); ++it) {
        it->second.app->quit();
    }
}

#ifdef Q_OS_UNIX
QString
AppManager::qt_tildeExpansion(const QString &path,
                              bool *expanded)
{
    if (expanded != 0) {
        *expanded = false;
    }
    if ( !path.startsWith( QLatin1Char('~') ) ) {
        return path;
    }
    QString ret = path;
    QStringList tokens = ret.split( QDir::separator() );
    if ( tokens.first() == QLatin1String("~") ) {
        ret.replace( 0, 1, QDir::homePath() );
    } /*else {
         QString userName = tokens.first();
         userName.remove(0, 1);

         const QString homePath = QString::fro#if defined(Q_OS_VXWORKS)
         const QString homePath = QDir::homePath();
         #elif defined(_POSIX_THREAD_SAFE_FUNCTIONS) && !defined(Q_OS_OPENBSD)
         passwd pw;
         passwd *tmpPw;
         char buf[200];
         const int bufSize = sizeof(buf);
         int err = 0;
         #if defined(Q_OS_SOLARIS) && (_POSIX_C_SOURCE - 0 < 199506L)
         tmpPw = getpwnam_r(userName.toLocal8Bit().constData(), &pw, buf, bufSize);
         #else
         err = getpwnam_r(userName.toLocal8Bit().constData(), &pw, buf, bufSize, &tmpPw);
         #endif
         if (err || !tmpPw)
         return ret;mLocal8Bit(pw.pw_dir);
         #else
         passwd *pw = getpwnam(userName.toLocal8Bit().constData());
         if (!pw)
         return ret;
         const QString homePath = QString::fromLocal8Bit(pw->pw_dir);
         #endif
         ret.replace(0, tokens.first().length(), homePath);
         }*/
    if (expanded != 0) {
        *expanded = true;
    }

    return ret;
}

#endif

bool
AppManager::isNodeCacheAlmostFull() const
{
    std::size_t nodeCacheSize = _imp->_nodeCache->getMemoryCacheSize();
    std::size_t nodeMaxCacheSize = _imp->_nodeCache->getMaximumMemorySize();
    
    if (nodeMaxCacheSize == 0) {
        return true;
    }
    
    if ((double)nodeCacheSize / nodeMaxCacheSize >= NATRON_CACHE_LIMIT_PERCENT) {
        return true;
    } else {
        return false;
    }
}

void
AppManager::checkCacheFreeMemoryIsGoodEnough()
{
    ///Before allocating the memory check that there's enough space to fit in memory
    size_t systemRAMToKeepFree = getSystemTotalRAM() * appPTR->getCurrentSettings()->getUnreachableRamPercent();
    size_t totalFreeRAM = getAmountFreePhysicalRAM();
    

    double playbackRAMPercent = appPTR->getCurrentSettings()->getRamPlaybackMaximumPercent();
    while (totalFreeRAM <= systemRAMToKeepFree) {
        
        size_t nodeCacheSize =  _imp->_nodeCache->getMemoryCacheSize();
        size_t viewerRamCacheSize =  _imp->_viewerCache->getMemoryCacheSize();
        
        ///If the viewer cache represents more memory than the node cache, clear some of the viewer cache
        if (nodeCacheSize == 0 || (viewerRamCacheSize / (double)nodeCacheSize) > playbackRAMPercent) {
#ifdef NATRON_DEBUG_CACHE
            qDebug() << "Total system free RAM is below the threshold:" << printAsRAM(totalFreeRAM)
                     << ", clearing least recently used ViewerCache texture...";
#endif
            
            if (!_imp->_viewerCache->evictLRUInMemoryEntry()) {
                break;
            }
            
            
        } else {
#ifdef NATRON_DEBUG_CACHE
            qDebug() << "Total system free RAM is below the threshold:" << printAsRAM(totalFreeRAM)
                     << ", clearing least recently used NodeCache image...";
#endif
            if (!_imp->_nodeCache->evictLRUInMemoryEntry()) {
                break;
            }
        }
        
        totalFreeRAM = getAmountFreePhysicalRAM();
    }

}

void
AppManager::onOCIOConfigPathChanged(const std::string& path)
{
    _imp->currentOCIOConfigPath = path;
    
    std::map<int,AppInstanceRef> copy;
    {
        QMutexLocker k(&_imp->_appInstancesMutex);
        copy = _imp->_appInstances;
    }
    
    for (std::map<int,AppInstanceRef>::iterator it = copy.begin() ; it != copy.end(); ++it) {
        it->second.app->onOCIOConfigPathChanged(path);
    }
}

const std::string&
AppManager::getOCIOConfigPath() const
{
    return _imp->currentOCIOConfigPath;
}



void
AppManager::setNThreadsToRender(int nThreads)
{
    QMutexLocker l(&_imp->nThreadsMutex);
    _imp->nThreadsToRender = nThreads;
}

void
AppManager::getNThreadsSettings(int* nThreadsToRender,int* nThreadsPerEffect) const
{
    QMutexLocker l(&_imp->nThreadsMutex);
    *nThreadsToRender = _imp->nThreadsToRender;
    *nThreadsPerEffect = _imp->nThreadsPerEffect;
}


void
AppManager::setNThreadsPerEffect(int nThreadsPerEffect)
{
    QMutexLocker l(&_imp->nThreadsMutex);
    _imp->nThreadsPerEffect = nThreadsPerEffect;
}

void
AppManager::setUseThreadPool(bool useThreadPool)
{
    QMutexLocker l(&_imp->nThreadsMutex);
    _imp->useThreadPool = useThreadPool;
}

bool
AppManager::getUseThreadPool() const
{
    QMutexLocker l(&_imp->nThreadsMutex);
    return _imp->useThreadPool;
}

void
AppManager::fetchAndAddNRunningThreads(int nThreads)
{
    _imp->runningThreadsCount.fetchAndAddRelaxed(nThreads);
}

int
AppManager::getNRunningThreads() const
{
    return (int)_imp->runningThreadsCount;
}

void
AppManager::setThreadAsActionCaller(OfxImageEffectInstance* instance, bool actionCaller)
{
    _imp->ofxHost->setThreadAsActionCaller(instance,actionCaller);
}

void
AppManager::requestOFXDIalogOnMainThread(OfxImageEffectInstance* instance, void* instanceData)
{
    if (QThread::currentThread() == qApp->thread()) {
        onOFXDialogOnMainThreadReceived(instance, instanceData);
    } else {
        Q_EMIT s_requestOFXDialogOnMainThread(instance, instanceData);
    }
}

void
AppManager::onOFXDialogOnMainThreadReceived(OfxImageEffectInstance* instance, void* instanceData)
{
    assert(QThread::currentThread() == qApp->thread());
    if (instance == NULL) {
        // instance may be NULL if using OfxDialogSuiteV1
        OfxHost::OfxHostDataTLSPtr tls = _imp->ofxHost->getTLSData();
        instance = tls->lastEffectCallingMainEntry;
    } else {
#ifdef DEBUG
        OfxHost::OfxHostDataTLSPtr tls = _imp->ofxHost->getTLSData();
        assert(instance == tls->lastEffectCallingMainEntry);
#endif
    }
#ifdef OFX_SUPPORTS_DIALOG
    if (instance) {
        instance->dialog(instanceData);
    }
#else
    Q_UNUSED(instanceData);
#endif
}

std::list<std::string>
AppManager::getPluginIDs() const
{
    std::list<std::string> ret;
    for (PluginsMap::const_iterator it = _imp->_plugins.begin() ; it != _imp->_plugins.end(); ++it) {
        assert(!it->second.empty());
        ret.push_back(it->first);
    }
    return ret;
}

std::list<std::string>
AppManager::getPluginIDs(const std::string& filter)
{
    QString qFilter = QString::fromUtf8(filter.c_str());
    std::list<std::string> ret;
    for (PluginsMap::const_iterator it = _imp->_plugins.begin() ; it != _imp->_plugins.end(); ++it) {
        assert(!it->second.empty());
        
        QString pluginID = QString::fromUtf8(it->first.c_str());
        if (pluginID.contains(qFilter,Qt::CaseInsensitive)) {
            ret.push_back(it->first);
        }
    }
    return ret;
}

#ifndef IS_PYTHON_2
//Borrowed from https://github.com/python/cpython/blob/634cb7aa2936a09e84c5787d311291f0e042dba3/Python/fileutils.c
//Somehow Python 3 dev forced every C application embedding python to have their own code to convert char** to wchar_t**
static wchar_t*
char2wchar(char* arg)
{
    wchar_t *res = NULL;
#ifdef HAVE_BROKEN_MBSTOWCS
    /* Some platforms have a broken implementation of
     * mbstowcs which does not count the characters that
     * would result from conversion.  Use an upper bound.
     */
    size_t argsize = strlen(arg);
#else
    size_t argsize = mbstowcs(NULL, arg, 0);
#endif
    size_t count;
    unsigned char *in;
    wchar_t *out;
#ifdef HAVE_MBRTOWC
    mbstate_t mbs;
#endif
    if (argsize != (size_t)-1) {
        res = (wchar_t *)malloc((argsize+1)*sizeof(wchar_t));
        if (!res)
            goto oom;
        count = mbstowcs(res, arg, argsize+1);
        if (count != (size_t)-1) {
            wchar_t *tmp;
            /* Only use the result if it contains no
             surrogate characters. */
            for (tmp = res; *tmp != 0 &&
                 (*tmp < 0xd800 || *tmp > 0xdfff); tmp++)
                ;
            if (*tmp == 0)
                return res;
        }
        free(res);
    }
    /* Conversion failed. Fall back to escaping with surrogateescape. */
#ifdef HAVE_MBRTOWC
    /* Try conversion with mbrtwoc (C99), and escape non-decodable bytes. */
    /* Overallocate; as multi-byte characters are in the argument, the
     actual output could use less memory. */
    argsize = strlen(arg) + 1;
    res = (wchar_t*)malloc(argsize*sizeof(wchar_t));
    if (!res) goto oom;
    in = (unsigned char*)arg;
    out = res;
    memset(&mbs, 0, sizeof mbs);
    while (argsize) {
        size_t converted = mbrtowc(out, (char*)in, argsize, &mbs);
        if (converted == 0)
        /* Reached end of string; null char stored. */
            break;
        if (converted == (size_t)-2) {
            /* Incomplete character. This should never happen,
             since we provide everything that we have -
             unless there is a bug in the C library, or I
             misunderstood how mbrtowc works. */
            fprintf(stderr, "unexpected mbrtowc result -2\n");
            free(res);
            return NULL;
        }
        if (converted == (size_t)-1) {
            /* Conversion error. Escape as UTF-8b, and start over
             in the initial shift state. */
            *out++ = 0xdc00 + *in++;
            argsize--;
            memset(&mbs, 0, sizeof mbs);
            continue;
        }
        if (*out >= 0xd800 && *out <= 0xdfff) {
            /* Surrogate character.  Escape the original
             byte sequence with surrogateescape. */
            argsize -= converted;
            while (converted--)
                *out++ = 0xdc00 + *in++;
            continue;
        }
        /* successfully converted some bytes */
        in += converted;
        argsize -= converted;
        out++;
    }
#else
    /* Cannot use C locale for escaping; manually escape as if charset
     is ASCII (i.e. escape all bytes > 128. This will still roundtrip
     correctly in the locale's charset, which must be an ASCII superset. */
    res = (wchar_t*)malloc((strlen(arg)+1)*sizeof(wchar_t));
    if (!res) goto oom;
    in = (unsigned char*)arg;
    out = res;
    while(*in)
        if(*in < 128)
            *out++ = *in++;
        else
            *out++ = 0xdc00 + *in++;
    *out = 0;
#endif
    return res;
oom:
    fprintf(stderr, "out of memory\n");
    free(res);
    return NULL;
}
#endif


std::string
<<<<<<< HEAD
NATRON_PYTHON_NAMESPACE::PyString_asString(PyObject* obj)
=======
Python::PyStringToStdString(PyObject* obj)
>>>>>>> d66ea881
{
    
    std::string ret;

    if (PyString_Check(obj)) {
        char* buf = PyString_AsString(obj);
        if (buf) {
            ret += std::string(buf);
        }
    } else if (PyUnicode_Check(obj)) {
        /*PyObject * temp_bytes = PyUnicode_AsEncodedString(obj, "ASCII", "strict"); // Owned reference
         if (temp_bytes != NULL) {
         char* cstr = PyBytes_AS_STRING(temp_bytes); // Borrowed pointer
         ret.append(cstr);
         Py_DECREF(temp_bytes);
         }*/
        PyObject* utf8pyobj = PyUnicode_AsUTF8String(obj); // newRef
        if (utf8pyobj) {
            char* cstr = PyBytes_AS_STRING(utf8pyobj); // Borrowed pointer
            ret.append(cstr);
            Py_DECREF(utf8pyobj);
        }
    } else if (PyBytes_Check(obj)) {
        char* cstr = PyBytes_AS_STRING(obj); // Borrowed pointer
        ret.append(cstr);
    }
    return ret;
}

void
AppManager::initPython(int argc,char* argv[])
{
#ifdef NATRON_RUN_WITHOUT_PYTHON
    return;
#endif
    //Disable user sites as they could conflict with Natron bundled packages.
    //If this is set, Python won’t add the user site-packages directory to sys.path.
    //See https://www.python.org/dev/peps/pep-0370/
    qputenv("PYTHONNOUSERSITE","1");
    ++Py_NoUserSiteDirectory;
    
    QString pythonPath = QString::fromUtf8(qgetenv("PYTHONPATH"));
    //Add the Python distribution of Natron to the Python path
    QString binPath = QCoreApplication::applicationDirPath();
    binPath = QDir::toNativeSeparators(binPath);
    bool pathEmpty = pythonPath.isEmpty();
    QString toPrepend;
#ifdef __NATRON_WIN32__
    toPrepend.append(binPath + QString::fromUtf8("\\..\\Plugins"));
    if (!pathEmpty) {
        toPrepend.push_back(QChar::fromLatin1(';'));
    }
#elif defined(__NATRON_OSX__)
    toPrepend.append(binPath + QString::fromUtf8("/../Frameworks/Python.framework/Versions/" NATRON_PY_VERSION_STRING "/lib/python" NATRON_PY_VERSION_STRING));
    toPrepend.append(QChar::fromLatin1(':'));
    toPrepend.append(binPath + QString::fromUtf8("/../Plugins"));
#ifdef DEBUG
    // in debug mode, also prepend the local PySide directory
    // homebrew's pyside directory
    toPrepend.append(QString::fromUtf8(":/usr/local/Cellar/pyside/1.2.2_1/lib/python" NATRON_PY_VERSION_STRING "/site-packages"));
    // macport's pyside directory
    toPrepend.append(QString::fromUtf8(":/opt/local/Library/Frameworks/Python.framework/Versions/" NATRON_PY_VERSION_STRING "/lib/python" NATRON_PY_VERSION_STRING "/site-packages"));
#endif
if (!pathEmpty) {
        toPrepend.push_back(QChar::fromLatin1(':'));
    }
#elif defined(__NATRON_LINUX__)
    toPrepend.append(binPath + QString::fromUtf8("/../lib/python" NATRON_PY_VERSION_STRING));
    toPrepend.append(QChar::fromLatin1(':'));
    toPrepend.append(binPath + QString::fromUtf8("/../Plugins"));
    if (!pathEmpty) {
        toPrepend.push_back(QChar::fromLatin1(':'));
    }
#endif


    pythonPath.prepend(toPrepend);
    qputenv("PYTHONPATH",pythonPath.toLatin1());

    _imp->args.resize(argc);
    for (int i = 0; i < argc; ++i) {
#ifndef IS_PYTHON_2
        _imp->args[i] = char2wchar(argv[i]);
#else
        _imp->args[i] = strdup(argv[i]); // free'd in ~AppManagerPrivate()
#endif
    }
    
 
    Py_SetProgramName(_imp->args[0]);

    
    ///Must be called prior to Py_Initialize
    initBuiltinPythonModules();
    
    //See https://developer.blender.org/T31507
    //Python will not load anything in site-packages if this is set
    //We are sure that nothing in system wide site-packages is loaded, for instance on OS X with Python installed
    //through macports on the system, the following printf show the following:
    
    /*Py_GetProgramName is /Applications/Natron.app/Contents/MacOS/Natron
    Py_GetPrefix is /Applications/Natron.app/Contents/MacOS/../Frameworks/Python.framework/Versions/2.7
    Py_GetExecPrefix is /Applications/Natron.app/Contents/MacOS/../Frameworks/Python.framework/Versions/2.7
    Py_GetProgramFullPath is /Applications/Natron.app/Contents/MacOS/Natron
    Py_GetPath is /Applications/Natron.app/Contents/MacOS/../Frameworks/Python.framework/Versions/2.7/lib/python2.7:/Applications/Natron.app/Contents/MacOS/../Plugins:/Applications/Natron.app/Contents/MacOS/../Frameworks/Python.framework/Versions/2.7/lib/python27.zip:/Applications/Natron.app/Contents/MacOS/../Frameworks/Python.framework/Versions/2.7/lib/python2.7/:/Applications/Natron.app/Contents/MacOS/../Frameworks/Python.framework/Versions/2.7/lib/python2.7/plat-darwin:/Applications/Natron.app/Contents/MacOS/../Frameworks/Python.framework/Versions/2.7/lib/python2.7/plat-mac:/Applications/Natron.app/Contents/MacOS/../Frameworks/Python.framework/Versions/2.7/lib/python2.7/plat-mac/lib-scriptpackages:/Applications/Natron.app/Contents/MacOS/../Frameworks/Python.framework/Versions/2.7/lib/python2.7/lib-tk:/Applications/Natron.app/Contents/MacOS/../Frameworks/Python.framework/Versions/2.7/lib/python2.7/lib-old:/Applications/Natron.app/Contents/MacOS/../Frameworks/Python.framework/Versions/2.7/lib/python2.7/lib-dynload
    Py_GetPythonHome is ../Frameworks/Python.framework/Versions/2.7/lib
    Python library is in /Applications/Natron.app/Contents/Frameworks/Python.framework/Versions/2.7/lib/python2.7/site-packages*/
    
    //Py_NoSiteFlag = 1;
    
    Py_Initialize();
    // pythonHome must be const, so that the c_str() pointer is never invalidated
    
#ifndef IS_PYTHON_2
#ifdef __NATRON_WIN32__
    static const std::wstring pythonHome(Global::utf8_to_utf16("."));
#elif defined(__NATRON_LINUX__)
    static const std::wstring pythonHome(Global::utf8_to_utf16("../lib"));
#elif defined(__NATRON_OSX__)
    static const std::wstring pythonHome(Global::utf8_to_utf16("../Frameworks/Python.framework/Versions/" NATRON_PY_VERSION_STRING "/lib"));
#endif
    Py_SetPythonHome(const_cast<wchar_t*>(pythonHome.c_str()));
    PySys_SetArgv(argc, &_imp->args.front()); /// relative module import
#else
#ifdef __NATRON_WIN32__
    static const std::string pythonHome(".");
#elif defined(__NATRON_LINUX__)
    static const std::string pythonHome("../lib");
#elif defined(__NATRON_OSX__)
    static const std::string pythonHome("../Frameworks/Python.framework/Versions/" NATRON_PY_VERSION_STRING "/lib");
#endif
    Py_SetPythonHome(const_cast<char*>(pythonHome.c_str()));
    PySys_SetArgv(argc, &_imp->args.front()); /// relative module import
#endif
    
    _imp->mainModule = PyImport_ImportModule("__main__"); //create main module , new ref
    
    //See http://wiki.blender.org/index.php/Dev:2.4/Source/Python/API/Threads
    //Python releases the GIL every 100 virtual Python instructions, we do not want that to happen in the middle of an expression.
    //_PyEval_SetSwitchInterval(LONG_MAX);
    
    //See answer for http://stackoverflow.com/questions/15470367/pyeval-initthreads-in-python-3-how-when-to-call-it-the-saga-continues-ad-naus
    PyEval_InitThreads();
    
    ///Do as per http://wiki.blender.org/index.php/Dev:2.4/Source/Python/API/Threads
    ///All calls to the Python API should call PythonGILLocker beforehand.
    //_imp->mainThreadState = PyGILState_GetThisThreadState();
    //PyEval_ReleaseThread(_imp->mainThreadState);
    
    std::string err;
#if defined(NATRON_CONFIG_SNAPSHOT) || defined(DEBUG)
    /// print info about python lib
    {
        printf("Py_GetProgramName is %s\n", Py_GetProgramName());
        printf("Py_GetPrefix is %s\n", Py_GetPrefix());
        printf("Py_GetExecPrefix is %s\n", Py_GetPrefix());
        printf("Py_GetProgramFullPath is %s\n", Py_GetProgramFullPath());
        printf("Py_GetPath is %s\n", Py_GetPath());
        printf("Py_GetPythonHome is %s\n", Py_GetPythonHome());
        bool ok = NATRON_PYTHON_NAMESPACE::interpretPythonScript("from distutils.sysconfig import get_python_lib; print('Python library is in ' + get_python_lib())", &err, 0);
        assert(ok);
        Q_UNUSED(ok);
    }
#endif
    bool ok = NATRON_PYTHON_NAMESPACE::interpretPythonScript("import sys\nfrom math import *\nimport " + std::string(NATRON_ENGINE_PYTHON_MODULE_NAME), &err, 0);
    if (!ok) {
        throw std::runtime_error("Error while loading python module "NATRON_ENGINE_PYTHON_MODULE_NAME": " + err);
    }

    ok = NATRON_PYTHON_NAMESPACE::interpretPythonScript(std::string(NATRON_ENGINE_PYTHON_MODULE_NAME) + ".natron = " + std::string(NATRON_ENGINE_PYTHON_MODULE_NAME) + ".PyCoreApplication()\n" , &err, 0);
    assert(ok);
    if (!ok) {
        throw std::runtime_error("Error while loading python module "NATRON_ENGINE_PYTHON_MODULE_NAME": " + err);
    }

    if (!isBackground()) {
        
        ok = NATRON_PYTHON_NAMESPACE::interpretPythonScript("import sys\nimport " + std::string(NATRON_GUI_PYTHON_MODULE_NAME), &err, 0);
        assert(ok);
        if (!ok) {
            throw std::runtime_error("Error while loading python module "NATRON_GUI_PYTHON_MODULE_NAME": " + err);
        }

        ok = NATRON_PYTHON_NAMESPACE::interpretPythonScript(std::string(NATRON_GUI_PYTHON_MODULE_NAME) + ".natron = " +
                                   std::string(NATRON_GUI_PYTHON_MODULE_NAME) + ".PyGuiApplication()\n" , &err, 0);
        assert(ok);
        if (!ok) {
            throw std::runtime_error("Error while loading python module "NATRON_GUI_PYTHON_MODULE_NAME": " + err);
        }

        //redirect stdout/stderr
        std::string script(
        "class StreamCatcher:\n"
        "   def __init__(self):\n"
        "       self.value = ''\n"
        "   def write(self,txt):\n"
        "       self.value += txt\n"
        "   def clear(self):\n"
        "       self.value = ''\n"
        "catchOut = StreamCatcher()\n"
        "catchErr = StreamCatcher()\n"
        "sys.stdout = catchOut\n"
        "sys.stderr = catchErr\n");
        ok = NATRON_PYTHON_NAMESPACE::interpretPythonScript(script,&err,0);
        assert(ok);
        if (!ok) {
            throw std::runtime_error("Error while loading StreamCatcher: " + err);
        }
    }
}

void
AppManager::tearDownPython()
{
#ifdef NATRON_RUN_WITHOUT_PYTHON
        return;
#endif
    ///See http://wiki.blender.org/index.php/Dev:2.4/Source/Python/API/Threads
    //PyGILState_Ensure();
    
    Py_DECREF(_imp->mainModule);
    Py_Finalize();
}

PyObject*
AppManager::getMainModule()
{
    return _imp->mainModule;
}

///The symbol has been generated by Shiboken in  Engine/NatronEngine/natronengine_module_wrapper.cpp
extern "C"
{
#ifndef IS_PYTHON_2
    PyObject* PyInit_NatronEngine();
#else
    void initNatronEngine();
#endif
}

void
AppManager::initBuiltinPythonModules()
{
#ifndef IS_PYTHON_2
    int ret = PyImport_AppendInittab(NATRON_ENGINE_PYTHON_MODULE_NAME,&PyInit_NatronEngine);
#else
    int ret = PyImport_AppendInittab(NATRON_ENGINE_PYTHON_MODULE_NAME,&initNatronEngine);
#endif
    if (ret == -1) {
        throw std::runtime_error("Failed to initialize built-in Python module.");
    }
}

void
AppManager::setProjectCreatedDuringRC2Or3(bool b)
{
    _imp->lastProjectLoadedCreatedDuringRC2Or3 = b;
}

//To by-pass a bug introduced in RC3 with the serialization of bezier curves
bool
AppManager::wasProjectCreatedDuringRC2Or3() const
{
    return _imp->lastProjectLoadedCreatedDuringRC2Or3;
}

void
AppManager::toggleAutoHideGraphInputs()
{
    std::map<int,AppInstanceRef> copy;
    {
        QMutexLocker k(&_imp->_appInstancesMutex);
        copy = _imp->_appInstances;
    }
    for (std::map<int,AppInstanceRef>::iterator it = copy.begin(); it != copy.end(); ++it) {
        it->second.app->toggleAutoHideGraphInputs();
    }
}


void
AppManager::launchPythonInterpreter()
{
    std::string err;
    std::string s = "app = app1\n";
    bool ok = NATRON_PYTHON_NAMESPACE::interpretPythonScript(s, &err, 0);
    assert(ok);
    if (!ok) {
        throw std::runtime_error("AppInstance::launchPythonInterpreter(): interpretPythonScript("+s+" failed!");
    }

   // PythonGILLocker pgl;
    
    Py_Main(1, &_imp->args[0]);
}

int
AppManager::isProjectAlreadyOpened(const std::string& projectFilePath) const
{
    QMutexLocker k(&_imp->_appInstancesMutex);
    for (std::map<int,AppInstanceRef>::iterator it = _imp->_appInstances.begin(); it != _imp->_appInstances.end(); ++it) {
        boost::shared_ptr<Project> proj = it->second.app->getProject();
        if (proj) {
            QString path = proj->getProjectPath();
            QString name = proj->getProjectFilename();
            std::string existingProject = path.toStdString() + name.toStdString();
            if (existingProject == projectFilePath) {
                return it->first;
            }
        }
    }
    return -1;
}


void
AppManager::onCrashReporterNoLongerResponding()
{
#ifdef NATRON_USE_BREAKPAD
    //Crash reporter seems to no longer exist, quit
    std::stringstream ss;
    ss << NATRON_APPLICATION_NAME << ' ';
    ss << tr("has detected that the crash reporter process is no longer responding. "
       "This most likely indicates that it was killed or that the "
       "communication between the 2 processes is failing.").toStdString();
    std::string error = ss.str();
    std::cerr << error << std::endl;
    writeToErrorLog_mt_safe(QString::fromUtf8(error.c_str()));
#endif
}


void
AppManager::setOnProjectLoadedCallback(const std::string& pythonFunc)
{
    _imp->_settings->setOnProjectLoadedCB(pythonFunc);
}

void
AppManager::setOnProjectCreatedCallback(const std::string& pythonFunc)
{
    _imp->_settings->setOnProjectCreatedCB(pythonFunc);
}


OFX::Host::ImageEffect::Descriptor*
AppManager::getPluginContextAndDescribe(OFX::Host::ImageEffect::ImageEffectPlugin* plugin,
                                                                ContextEnum* ctx)
{
    return _imp->ofxHost->getPluginContextAndDescribe(plugin, ctx);
}

std::list<std::string>
AppManager::getNatronPath()
{
    std::list<std::string> ret;
    QStringList p = appPTR->getAllNonOFXPluginsPaths();
    for (QStringList::iterator it = p.begin(); it != p.end(); ++it) {
        ret.push_back(it->toStdString());
    }
    return ret;
}

void
AppManager::appendToNatronPath(const std::string& path)
{
    appPTR->getCurrentSettings()->appendPythonGroupsPath(path);
}


#ifdef __NATRON_WIN32__
void
AppManager::registerUNCPath(const QString& path, const QChar& driveLetter)
{
        assert(QThread::currentThread() == qApp->thread());
        _imp->uncPathMapping[driveLetter] = path;
}

QString
AppManager::mapUNCPathToPathWithDriveLetter(const QString& uncPath) const
{
    assert(QThread::currentThread() == qApp->thread());
    if (uncPath.isEmpty()) {
        return uncPath;
    }
    for (std::map<QChar,QString>::const_iterator it = _imp->uncPathMapping.begin(); it!= _imp->uncPathMapping.end(); ++it) {
        int index = uncPath.indexOf(it->second);
        if (index == 0) {
            //We found the UNC mapping at the start of the path, replace it with a drive letter
            QString ret = uncPath;
            ret.remove(0,it->second.size());
            QString drive;
            drive.append(it->first);
            drive.append(QLatin1Char(':'));
            if (!ret.isEmpty() && !ret.startsWith(QLatin1Char('/'))) {
                drive.append(QLatin1Char('/'));
            }
            ret.prepend(drive);
            return ret;
        }
    }
    return uncPath;
}
#endif

std::string
AppManager::isImageFileSupportedByNatron(const std::string& ext)
{
    std::string readId;
    try {
        readId = appPTR->getCurrentSettings()->getReaderPluginIDForFileType(ext);
    } catch (...) {
        return std::string();
    }
    return readId;
}

AppTLS*
AppManager::getAppTLS() const
{
    return &_imp->globalTLS;
}

bool
AppManager::hasThreadsRendering() const
{
    std::map<int,AppInstanceRef> copy;
    {
        QMutexLocker k(&_imp->_appInstancesMutex);
        copy = _imp->_appInstances;
    }
    for (std::map<int,AppInstanceRef>::const_iterator it = copy.begin(); it!=copy.end(); ++it) {
        if (it->second.app->getProject()->hasNodeRendering()) {
            return true;
        }
    }
    return false;
}

const NATRON_NAMESPACE::OfxHost*
AppManager::getOFXHost() const
{
    return _imp->ofxHost.get();
}

void
Dialogs::errorDialog(const std::string & title,
            const std::string & message,
            bool useHtml)
{
    appPTR->hideSplashScreen();
    AppInstance* topLvlInstance = appPTR->getTopLevelInstance();
    if ( topLvlInstance && !appPTR->isBackground() ) {
        topLvlInstance->errorDialog(title,message,useHtml);
    } else {
        std::cerr << "ERROR: " << title << ": " <<  message << std::endl;
    }
}

void
Dialogs::errorDialog(const std::string & title,
            const std::string & message,
            bool* stopAsking,
            bool useHtml)
{
    appPTR->hideSplashScreen();
    AppInstance* topLvlInstance = appPTR->getTopLevelInstance();
    if ( topLvlInstance && !appPTR->isBackground() ) {
        topLvlInstance->errorDialog(title,message,stopAsking,useHtml);
    } else {
        std::cerr << "ERROR: " << title << ": " <<  message << std::endl;
    }
}

void
Dialogs::warningDialog(const std::string & title,
              const std::string & message,
              bool useHtml)
{
    appPTR->hideSplashScreen();
    AppInstance* topLvlInstance = appPTR->getTopLevelInstance();
    if ( topLvlInstance && !appPTR->isBackground() ) {
        topLvlInstance->warningDialog(title,message,useHtml);
    } else {
        std::cerr << "WARNING: " << title << ": " << message << std::endl;
    }
}

void
Dialogs::warningDialog(const std::string & title,
              const std::string & message,
              bool* stopAsking,
              bool useHtml)
{
    appPTR->hideSplashScreen();
    AppInstance* topLvlInstance = appPTR->getTopLevelInstance();
    if ( topLvlInstance && !appPTR->isBackground() ) {
        topLvlInstance->warningDialog(title,message, stopAsking,useHtml);
    } else {
        std::cerr << "WARNING: " << title << " :" << message << std::endl;
    }
}

void
Dialogs::informationDialog(const std::string & title,
                  const std::string & message,
                  bool useHtml)
{
    appPTR->hideSplashScreen();
    AppInstance* topLvlInstance = appPTR->getTopLevelInstance();
    if ( topLvlInstance && !appPTR->isBackground() ) {
        topLvlInstance->informationDialog(title,message,useHtml);
    } else {
        std::cout << "INFO: " << title << " :" << message << std::endl;
    }
}

void
Dialogs::informationDialog(const std::string & title,
                  const std::string & message,
                  bool* stopAsking,
                  bool useHtml)
{
    appPTR->hideSplashScreen();
    AppInstance* topLvlInstance = appPTR->getTopLevelInstance();
    if ( topLvlInstance && !appPTR->isBackground() ) {
        topLvlInstance->informationDialog(title,message,stopAsking,useHtml);
    } else {
        std::cout << "INFO: " << title << " :" << message << std::endl;
    }
}

StandardButtonEnum
Dialogs::questionDialog(const std::string & title,
               const std::string & message,
               bool useHtml,
               StandardButtons buttons,
               StandardButtonEnum defaultButton)
{
    appPTR->hideSplashScreen();
    AppInstance* topLvlInstance = appPTR->getTopLevelInstance();
    if ( topLvlInstance && !appPTR->isBackground() ) {
        return topLvlInstance->questionDialog(title,message,useHtml,buttons,defaultButton);
    } else {
        std::cout << "QUESTION ASKED: " << title << " :" << message << std::endl;
        std::cout << NATRON_APPLICATION_NAME " answered yes." << std::endl;

        return eStandardButtonYes;
    }
}

StandardButtonEnum
Dialogs::questionDialog(const std::string & title,
               const std::string & message,
               bool useHtml,
               StandardButtons buttons,
               StandardButtonEnum defaultButton,
               bool* stopAsking)
{
    appPTR->hideSplashScreen();
    AppInstance* topLvlInstance = appPTR->getTopLevelInstance();
    if ( topLvlInstance && !appPTR->isBackground() ) {
        return topLvlInstance->questionDialog(title,message,useHtml,buttons,defaultButton,stopAsking);
    } else {
        std::cout << "QUESTION ASKED: " << title << " :" << message << std::endl;
        std::cout << NATRON_APPLICATION_NAME " answered yes." << std::endl;

        return eStandardButtonYes;
    }
}

#if 0 // dead code
std::size_t
NATRON_PYTHON_NAMESPACE::findNewLineStartAfterImports(std::string& script)
{
    ///Find position of the last import
    size_t foundImport = script.find("import ");
    if (foundImport != std::string::npos) {
        for (;;) {
            size_t found = script.find("import ",foundImport + 1);
            if (found == std::string::npos) {
                break;
            } else {
                foundImport = found;
            }
        }
    }
    
    if (foundImport == std::string::npos) {
        return 0;
    }
    
    ///find the next end line aftr the import
    size_t endLine = script.find('\n',foundImport + 1);
    
    
    if (endLine == std::string::npos) {
        //no end-line, add one
        script.append("\n");
        return script.size();
    } else {
        return endLine + 1;
    }
}
#endif

PyObject*
NATRON_PYTHON_NAMESPACE::getMainModule()
{
    return appPTR->getMainModule();
}

#if 0 // dead code
std::size_t
NATRON_PYTHON_NAMESPACE::ensureScriptHasModuleImport(const std::string& moduleName,std::string& script)
{
    /// import module
    script = "from " + moduleName + " import * \n" + script;
    return NATRON_PYTHON_NAMESPACE::findNewLineStartAfterImports(script);
}
#endif

bool
NATRON_PYTHON_NAMESPACE::interpretPythonScript(const std::string& script,std::string* error,std::string* output)
{
#ifdef NATRON_RUN_WITHOUT_PYTHON
    return true;
#endif
    PythonGILLocker pgl;
    
    PyObject* mainModule = NATRON_PYTHON_NAMESPACE::getMainModule();
    PyObject* dict = PyModule_GetDict(mainModule);
    
    ///This is faster than PyRun_SimpleString since is doesn't call PyImport_AddModule("__main__")
    PyObject* v = PyRun_String(script.c_str(), Py_file_input, dict, 0);
    if (v) {
        Py_DECREF(v);
    }
    if (!appPTR->isBackground()) {
        
        ///Gui session, do stdout, stderr redirection
        PyObject *errCatcher = 0;
        PyObject *outCatcher = 0;

        if (error && PyObject_HasAttrString(mainModule, "catchErr")) {
            errCatcher = PyObject_GetAttrString(mainModule,"catchErr"); //get our catchOutErr created above, new ref
        }
        
        if (output && PyObject_HasAttrString(mainModule, "catchOut")) {
            outCatcher = PyObject_GetAttrString(mainModule,"catchOut"); //get our catchOutErr created above, new ref
        }
        
        PyErr_Print(); //make python print any errors
        
        PyObject *errorObj = 0;
        if (errCatcher && error) {
            errorObj = PyObject_GetAttrString(errCatcher,"value"); //get the  stderr from our catchErr object, new ref
            assert(errorObj);
            *error = PyStringToStdString(errorObj);
            PyObject* unicode = PyUnicode_FromString("");
            PyObject_SetAttrString(errCatcher, "value", unicode);
            Py_DECREF(errorObj);
            Py_DECREF(errCatcher);
        }
        PyObject *outObj = 0;
        if (outCatcher && output) {
            outObj = PyObject_GetAttrString(outCatcher,"value"); //get the stdout from our catchOut object, new ref
            assert(outObj);
            *output = PyStringToStdString(outObj);
            PyObject* unicode = PyUnicode_FromString("");
            PyObject_SetAttrString(outCatcher, "value", unicode);
            Py_DECREF(outObj);
            Py_DECREF(outCatcher);
        }

        if (error && !error->empty()) {
            *error = "While executing script:\n" + script + "Python error:\n" + *error;
            return false;
        }
        return true;
    } else {
        if (PyErr_Occurred()) {
            PyErr_Print();
            return false;
        } else {
            return true;
        }
    }

}

#if 0 // dead code
void
NATRON_PYTHON_NAMESPACE::compilePyScript(const std::string& script,PyObject** code)
{
    ///Must be locked
    assert(PyThreadState_Get());
    
    *code = (PyObject*)Py_CompileString(script.c_str(), "<string>", Py_file_input);
    if (PyErr_Occurred() || !*code) {
#ifdef DEBUG
        PyErr_Print();
#endif
        throw std::runtime_error("failed to compile the script");
    }
}
#endif

static std::string makeNameScriptFriendlyInternal(const std::string& str, bool allowDots)
{
    if (str == "from") {
        return "pFrom";
    } else if (str == "lambda") {
        return "pLambda";
    }
    ///Remove any non alpha-numeric characters from the baseName
    std::locale loc;
    std::string cpy;
    for (std::size_t i = 0; i < str.size(); ++i) {
        
        ///Ignore starting digits
        if (cpy.empty() && std::isdigit(str[i],loc)) {
            cpy.push_back('p');
            cpy.push_back(str[i]);
            continue;
        }
        
        ///Spaces becomes underscores
        if (std::isspace(str[i],loc)){
            cpy.push_back('_');
        }
        
        ///Non alpha-numeric characters are not allowed in python
        else if (str[i] == '_' || std::isalnum(str[i], loc) || (allowDots && str[i] == '.')) {
            cpy.push_back(str[i]);
        }
    }
    return cpy;
}

std::string
NATRON_PYTHON_NAMESPACE::makeNameScriptFriendlyWithDots(const std::string& str)
{
    return makeNameScriptFriendlyInternal(str, true);
}

std::string
NATRON_PYTHON_NAMESPACE::makeNameScriptFriendly(const std::string& str)
{
    return makeNameScriptFriendlyInternal(str, false);
}

PythonGILLocker::PythonGILLocker()
//    : state(PyGILState_UNLOCKED)
{
    appPTR->takeNatronGIL();
//    ///Take the GIL for this thread
//    state = PyGILState_Ensure();
//    assert(PyThreadState_Get());
//#if !defined(NDEBUG) && PY_VERSION_HEX >= 0x030400F0
//    assert(PyGILState_Check()); // Not available prior to Python 3.4
//#endif
}
    
PythonGILLocker::~PythonGILLocker()
{
    appPTR->releaseNatronGIL();
    
//#if !defined(NDEBUG) && PY_VERSION_HEX >= 0x030400F0
//    assert(PyGILState_Check());  // Not available prior to Python 3.4
//#endif
//    
//    ///Release the GIL, no thread will own it afterwards.
//    PyGILState_Release(state);
}
    
static bool getGroupInfosInternal(const std::string& modulePath,
                                  const std::string& pythonModule,
                                  std::string* pluginID,
                                  std::string* pluginLabel,
                                  std::string* iconFilePath,
                                  std::string* grouping,
                                  std::string* description,
                                  bool* isToolset,
                                  unsigned int* version)
{
#ifdef NATRON_RUN_WITHOUT_PYTHON
    return false;
#endif
    PythonGILLocker pgl;
    
    static const QString script = QString::fromUtf8("import sys\n"
                   "import %1\n"
                   "ret = True\n"
                   "if not hasattr(%1,\"createInstance\") or not hasattr(%1.createInstance,\"__call__\"):\n"
                   "    ret = False\n"
                   "if not hasattr(%1,\"getLabel\") or not hasattr(%1.getLabel,\"__call__\"):\n"
                   "    ret = False\n"
                   "templateLabel=\"\"\n"
                   "if ret == True:\n"
                   "    templateLabel = %1.getLabel()\n"
                   "pluginID = templateLabel\n"
                   "version = 1\n"
                   "isToolset = False\n"
                   "if hasattr(%1,\"getVersion\") and hasattr(%1.getVersion,\"__call__\"):\n"
                   "    version = %1.getVersion()\n"
                   "if hasattr(%1,\"getIsToolset\") and hasattr(%1.getIsToolset,\"__call__\"):\n"
                   "    isToolset = %1.getIsToolset()\n"
                   "description=\"\"\n"
                   "if hasattr(%1,\"getPluginDescription\") and hasattr(%1.getPluginDescription,\"__call__\"):\n"
                   "    description = %1.getPluginDescription()\n"
                   "elif hasattr(%1,\"getDescription\") and hasattr(%1.getDescription,\"__call__\"):\n" // Check old function name for compat
                   "    description = %1.getDescription()\n"
                   "if hasattr(%1,\"getPluginID\") and hasattr(%1.getPluginID,\"__call__\"):\n"
                   "    pluginID = %1.getPluginID()\n"
                   "if ret == True and hasattr(%1,\"getIconPath\") and hasattr(%1.getIconPath,\"__call__\"):\n"
                   "    global templateIcon\n"
                   "    templateIcon = %1.getIconPath()\n"
                   "if ret == True and hasattr(%1,\"getGrouping\") and hasattr(%1.getGrouping,\"__call__\"):\n"
                   "    global templateGrouping\n"
                   "    templateGrouping =  %1.getGrouping()\n");
    
    std::string toRun = script.arg(QString::fromUtf8(pythonModule.c_str())).toStdString();
    
    std::string err;
    if (!NATRON_PYTHON_NAMESPACE::interpretPythonScript(toRun, &err, 0)) {
        QString logStr;
        logStr.append(QString::fromUtf8(pythonModule.c_str()));
        logStr.append(QObject::tr(" was not recognized as a PyPlug: "));
        logStr.append(QString::fromUtf8(err.c_str()));
        appPTR->writeToErrorLog_mt_safe(logStr);
        return false;
    }
    
    PyObject* mainModule = NATRON_PYTHON_NAMESPACE::getMainModule();
    PyObject* retObj = PyObject_GetAttrString(mainModule,"ret"); //new ref
    assert(retObj);
    if (PyObject_IsTrue(retObj) == 0) {
        Py_XDECREF(retObj);
        return false;
    }
    Py_XDECREF(retObj);
    
    std::string deleteScript("del ret\n"
                             "del templateLabel\n");
    
    
    PyObject* labelObj = 0;
    labelObj = PyObject_GetAttrString(mainModule,"templateLabel"); //new ref
    
    PyObject* idObj = 0;
    idObj = PyObject_GetAttrString(mainModule,"pluginID"); //new ref
    
    PyObject* iconObj = 0;
    if (PyObject_HasAttrString(mainModule, "templateIcon")) {
        iconObj = PyObject_GetAttrString(mainModule,"templateIcon"); //new ref
    }
    PyObject* iconGrouping = 0;
    if (PyObject_HasAttrString(mainModule, "templateGrouping")) {
        iconGrouping = PyObject_GetAttrString(mainModule,"templateGrouping"); //new ref
    }
    
    PyObject* versionObj = 0;
    if (PyObject_HasAttrString(mainModule, "version")) {
        versionObj = PyObject_GetAttrString(mainModule,"version"); //new ref
    }
    
    PyObject* isToolsetObj = 0;
    if (PyObject_HasAttrString(mainModule, "isToolset")) {
        isToolsetObj = PyObject_GetAttrString(mainModule,"isToolset"); //new ref
    }
    
    PyObject* pluginDescriptionObj = 0;
    if (PyObject_HasAttrString(mainModule, "description")) {
        pluginDescriptionObj = PyObject_GetAttrString(mainModule,"description"); //new ref
    }
    
    assert(labelObj);
    
<<<<<<< HEAD
    *pluginLabel = NATRON_PYTHON_NAMESPACE::PyString_asString(labelObj);
    Py_XDECREF(labelObj);
    
    if (idObj) {
        *pluginID = NATRON_PYTHON_NAMESPACE::PyString_asString(idObj);
=======
    *pluginLabel = Python::PyStringToStdString(labelObj);
    Py_XDECREF(labelObj);
    
    if (idObj) {
        *pluginID = Python::PyStringToStdString(idObj);
>>>>>>> d66ea881
        deleteScript.append("del pluginID\n");
        Py_XDECREF(idObj);
    }
    
    if (iconObj) {
<<<<<<< HEAD
        *iconFilePath = NATRON_PYTHON_NAMESPACE::PyString_asString(iconObj);
=======
        *iconFilePath = Python::PyStringToStdString(iconObj);
>>>>>>> d66ea881
        QFileInfo iconInfo(QString::fromUtf8(modulePath.c_str()) + QString::fromUtf8(iconFilePath->c_str()));
        *iconFilePath =  iconInfo.canonicalFilePath().toStdString();
        
        deleteScript.append("del templateIcon\n");
        Py_XDECREF(iconObj);
    }
    if (iconGrouping) {
<<<<<<< HEAD
        *grouping = NATRON_PYTHON_NAMESPACE::PyString_asString(iconGrouping);
=======
        *grouping = Python::PyStringToStdString(iconGrouping);
>>>>>>> d66ea881
        deleteScript.append("del templateGrouping\n");
        Py_XDECREF(iconGrouping);
    }
    
    if (versionObj) {
        *version = (unsigned int)PyLong_AsLong(versionObj);
        deleteScript.append("del version\n");
        Py_XDECREF(versionObj);
    }
    
    if (isToolsetObj && PyBool_Check(isToolsetObj)) {
        *isToolset = (isToolsetObj == Py_True) ? true : false;
        deleteScript.append("del isToolset\n");
        Py_XDECREF(isToolsetObj);
    }

    
    if (pluginDescriptionObj) {
<<<<<<< HEAD
        *description = NATRON_PYTHON_NAMESPACE::PyString_asString(pluginDescriptionObj);
=======
        *description = Python::PyStringToStdString(pluginDescriptionObj);
>>>>>>> d66ea881
        deleteScript.append("del description\n");
        Py_XDECREF(pluginDescriptionObj);
    }
    
    if (grouping->empty()) {
        *grouping = PLUGIN_GROUP_OTHER;
    }
    
    
    bool ok = NATRON_PYTHON_NAMESPACE::interpretPythonScript(deleteScript, &err, NULL);
    assert(ok);
    if (!ok) {
        throw std::runtime_error("getGroupInfos(): interpretPythonScript("+deleteScript+" failed!");
    }
    return true;
    
}
  
    
static
bool
getGroupInfosFromQtResourceFile(const std::string& resourceFileName,
                                const std::string& modulePath,
                                const std::string& pythonModule,
                                std::string* pluginID,
                                std::string* pluginLabel,
                                std::string* iconFilePath,
                                std::string* grouping,
                                std::string* description,
                                bool* isToolset,
                                unsigned int* version)
{
    QString qModulePath = QString::fromUtf8(resourceFileName.c_str());
    assert(qModulePath.startsWith(QString::fromUtf8(":/Resources")));
    
    QFile moduleContent(qModulePath);
    if (!moduleContent.open(QIODevice::ReadOnly | QIODevice::Text)) {
        return false;
    }
    
    QByteArray utf8bytes = QString::fromUtf8(pythonModule.c_str()).toUtf8();
    char *moduleName = utf8bytes.data();
    
    PyObject* moduleCode = Py_CompileString(moduleContent.readAll().constData(), moduleName, Py_file_input);
    if (!moduleCode) {
        return false;
    }
    PyObject* module = PyImport_ExecCodeModule(moduleName, moduleCode);
    if (!module) {
        return false;
    }
    
    //Now that the module is loaded, use the regular version
    return getGroupInfosInternal(modulePath,pythonModule, pluginID, pluginLabel, iconFilePath, grouping, description, isToolset, version);
    //PyDict_SetItemString(priv->globals, moduleName, module);
    
}
    
bool
NATRON_PYTHON_NAMESPACE::getGroupInfos(const std::string& modulePath,
              const std::string& pythonModule,
              std::string* pluginID,
              std::string* pluginLabel,
              std::string* iconFilePath,
              std::string* grouping,
              std::string* description,
              bool* isToolset,
              unsigned int* version)
{
#ifdef NATRON_RUN_WITHOUT_PYTHON
    return false;
#endif
    
    {
        std::string tofind(":/Resources");
        if (modulePath.substr(0,tofind.size()) == tofind) {
            std::string resourceFileName = modulePath + pythonModule + ".py";
            return getGroupInfosFromQtResourceFile(resourceFileName, modulePath, pythonModule, pluginID, pluginLabel, iconFilePath, grouping, description, isToolset, version);
        }
    }
    
    return getGroupInfosInternal(modulePath, pythonModule, pluginID, pluginLabel, iconFilePath, grouping, description, isToolset, version);
    
}


    
void
NATRON_PYTHON_NAMESPACE::getFunctionArguments(const std::string& pyFunc,std::string* error,std::vector<std::string>* args)
{
#ifdef NATRON_RUN_WITHOUT_PYTHON
    return;
#endif
    std::stringstream ss;
    ss << "import inspect\n";
    ss << "args_spec = inspect.getargspec(" << pyFunc << ")\n";
    std::string script = ss.str();
    std::string output;
    bool ok = NATRON_PYTHON_NAMESPACE::interpretPythonScript(script, error, &output);
    if (!ok) {
        throw std::runtime_error("NATRON_PYTHON_NAMESPACE::getFunctionArguments(): interpretPythonScript("+script+" failed!");
    }
    PyObject* mainModule = NATRON_PYTHON_NAMESPACE::getMainModule();
    PyObject* args_specObj = 0;
    if (PyObject_HasAttrString(mainModule, "args_spec")) {
        args_specObj = PyObject_GetAttrString(mainModule,"args_spec");
    }
    assert(args_specObj);
    PyObject* argListObj = 0;

    if (args_specObj) {
        argListObj = PyTuple_GetItem(args_specObj, 0);
        assert(argListObj);
        if (argListObj) {
           // size = PyObject_Size(argListObj)
            assert(PyList_Check(argListObj));
            Py_ssize_t size = PyList_Size(argListObj);
            for (Py_ssize_t i = 0; i < size; ++i) {
                PyObject* itemObj = PyList_GetItem(argListObj, i);
                assert(itemObj);
                if (itemObj) {
                    std::string itemName = PyStringToStdString(itemObj);
                    assert(!itemName.empty());
                    if (!itemName.empty()) {
                        args->push_back(itemName);
                    }
                }
            }
            if (PyTuple_GetItem(args_specObj, 1) != Py_None || PyTuple_GetItem(args_specObj, 2) != Py_None) {
                error->append("Function contains variadic arguments which is unsupported.");
                return;
            }
            
        }
    }
}
    
/**
 * @brief Given a fullyQualifiedName, e.g: app1.Group1.Blur1
 * this function returns the PyObject attribute of Blur1 if it is defined, or Group1 otherwise
 * If app1 or Group1 does not exist at this point, this is a failure.
 **/
PyObject*
NATRON_PYTHON_NAMESPACE::getAttrRecursive(const std::string& fullyQualifiedName,PyObject* parentObj,bool* isDefined)
{
#ifdef NATRON_RUN_WITHOUT_PYTHON
    return 0;
#endif
    std::size_t foundDot = fullyQualifiedName.find(".");
    std::string attrName = foundDot == std::string::npos ? fullyQualifiedName : fullyQualifiedName.substr(0, foundDot);
    PyObject* obj = 0;
    if (PyObject_HasAttrString(parentObj, attrName.c_str())) {
        obj = PyObject_GetAttrString(parentObj, attrName.c_str());
    }
    
    ///We either found the parent object or we are on the last object in which case we return the parent
    if (!obj) {
        //assert(fullyQualifiedName.find(".") == std::string::npos);
        *isDefined = false;
        return parentObj;
    } else {
        std::string recurseName;
        if (foundDot != std::string::npos) {
            recurseName = fullyQualifiedName;
            recurseName.erase(0, foundDot + 1);
        }
        if (!recurseName.empty()) {
            return NATRON_PYTHON_NAMESPACE::getAttrRecursive(recurseName, obj, isDefined);
        } else {
            *isDefined = true;
            return obj;
        }
    }
    
}

NATRON_NAMESPACE_EXIT;

NATRON_NAMESPACE_USING;
#include "moc_AppManager.cpp"<|MERGE_RESOLUTION|>--- conflicted
+++ resolved
@@ -1155,15 +1155,10 @@
                 QString content = ts.readAll();
                 PyRun_SimpleString(content.toStdString().c_str());
 
-<<<<<<< HEAD
+
                 PyObject* mainModule = NATRON_PYTHON_NAMESPACE::getMainModule();
-                std::string error;
-=======
-                PyObject* mainModule = Python::getMainModule();
                 std::string error,output;
                 
-                
->>>>>>> d66ea881
                 ///Gui session, do stdout, stderr redirection
                 PyObject *errCatcher = 0;
                 PyObject *outCatcher = 0;
@@ -1182,11 +1177,8 @@
                 if (errCatcher) {
                     errorObj = PyObject_GetAttrString(errCatcher,"value"); //get the  stderr from our catchErr object, new ref
                     assert(errorObj);
-<<<<<<< HEAD
-                    error = NATRON_PYTHON_NAMESPACE::PyString_asString(errorObj);
-=======
-                    error = Python::PyStringToStdString(errorObj);
->>>>>>> d66ea881
+
+                    error = NATRON_PYTHON_NAMESPACE::PyStringToStdString(errorObj);
                     PyObject* unicode = PyUnicode_FromString("");
                     PyObject_SetAttrString(errCatcher, "value", unicode);
                     Py_DECREF(errorObj);
@@ -2487,11 +2479,7 @@
 
 
 std::string
-<<<<<<< HEAD
-NATRON_PYTHON_NAMESPACE::PyString_asString(PyObject* obj)
-=======
-Python::PyStringToStdString(PyObject* obj)
->>>>>>> d66ea881
+NATRON_PYTHON_NAMESPACE::PyStringToStdString(PyObject* obj)
 {
     
     std::string ret;
@@ -3371,29 +3359,18 @@
     
     assert(labelObj);
     
-<<<<<<< HEAD
-    *pluginLabel = NATRON_PYTHON_NAMESPACE::PyString_asString(labelObj);
+
+    *pluginLabel = NATRON_PYTHON_NAMESPACE::PyStringToStdString(labelObj);
     Py_XDECREF(labelObj);
     
     if (idObj) {
-        *pluginID = NATRON_PYTHON_NAMESPACE::PyString_asString(idObj);
-=======
-    *pluginLabel = Python::PyStringToStdString(labelObj);
-    Py_XDECREF(labelObj);
-    
-    if (idObj) {
-        *pluginID = Python::PyStringToStdString(idObj);
->>>>>>> d66ea881
+        *pluginID = NATRON_PYTHON_NAMESPACE::PyStringToStdString(idObj);
         deleteScript.append("del pluginID\n");
         Py_XDECREF(idObj);
     }
     
     if (iconObj) {
-<<<<<<< HEAD
-        *iconFilePath = NATRON_PYTHON_NAMESPACE::PyString_asString(iconObj);
-=======
-        *iconFilePath = Python::PyStringToStdString(iconObj);
->>>>>>> d66ea881
+        *iconFilePath = NATRON_PYTHON_NAMESPACE::PyStringToStdString(iconObj);
         QFileInfo iconInfo(QString::fromUtf8(modulePath.c_str()) + QString::fromUtf8(iconFilePath->c_str()));
         *iconFilePath =  iconInfo.canonicalFilePath().toStdString();
         
@@ -3401,11 +3378,7 @@
         Py_XDECREF(iconObj);
     }
     if (iconGrouping) {
-<<<<<<< HEAD
-        *grouping = NATRON_PYTHON_NAMESPACE::PyString_asString(iconGrouping);
-=======
-        *grouping = Python::PyStringToStdString(iconGrouping);
->>>>>>> d66ea881
+        *grouping = NATRON_PYTHON_NAMESPACE::PyStringToStdString(iconGrouping);
         deleteScript.append("del templateGrouping\n");
         Py_XDECREF(iconGrouping);
     }
@@ -3424,11 +3397,7 @@
 
     
     if (pluginDescriptionObj) {
-<<<<<<< HEAD
-        *description = NATRON_PYTHON_NAMESPACE::PyString_asString(pluginDescriptionObj);
-=======
-        *description = Python::PyStringToStdString(pluginDescriptionObj);
->>>>>>> d66ea881
+        *description = NATRON_PYTHON_NAMESPACE::PyStringToStdString(pluginDescriptionObj);
         deleteScript.append("del description\n");
         Py_XDECREF(pluginDescriptionObj);
     }
