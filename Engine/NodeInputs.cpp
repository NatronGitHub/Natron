/* ***** BEGIN LICENSE BLOCK *****
 * This file is part of Natron <https://natrongithub.github.io/>,
 * Copyright (C) 2013-2018 INRIA and Alexandre Gauthier-Foichat
 *
 * Natron is free software: you can redistribute it and/or modify
 * it under the terms of the GNU General Public License as published by
 * the Free Software Foundation; either version 2 of the License, or
 * (at your option) any later version.
 *
 * Natron is distributed in the hope that it will be useful,
 * but WITHOUT ANY WARRANTY; without even the implied warranty of
 * MERCHANTABILITY or FITNESS FOR A PARTICULAR PURPOSE.  See the
 * GNU General Public License for more details.
 *
 * You should have received a copy of the GNU General Public License
 * along with Natron.  If not, see <http://www.gnu.org/licenses/gpl-2.0.html>
 * ***** END LICENSE BLOCK ***** */

// ***** BEGIN PYTHON BLOCK *****
// from <https://docs.python.org/3/c-api/intro.html#include-files>:
// "Since Python may define some pre-processor definitions which affect the standard headers on some systems, you must include Python.h before any standard headers are included."
#include <Python.h>
// ***** END PYTHON BLOCK *****

#include "NodePrivate.h"

#include <QDebug>

#include "Engine/GroupOutput.h"
#include "Engine/InputDescription.h"
#include "Engine/PrecompNode.h"
#include "Engine/Settings.h"

NATRON_NAMESPACE_ENTER


/**
 * @brief Resolves links of the graph in the case of containers (that do not do any rendering but only contain nodes inside)
 * so that algorithms that cycle the tree from bottom to top
 * properly visit all nodes in the correct order
 **/
static NodePtr
applyNodeRedirectionsUpstream(const NodePtr& node)
{
    if (!node) {
        return node;
    }
    NodeGroupPtr isGrp = node->isEffectNodeGroup();
    if (isGrp) {
        //The node is a group, instead jump directly to the output node input of the  group
        return applyNodeRedirectionsUpstream(isGrp->getOutputNodeInput());
    }


    GroupInputPtr isInput = node->isEffectGroupInput();
    if (isInput) {
        //The node is a group input,  jump to the corresponding input of the group
        NodeCollectionPtr collection = node->getGroup();
        assert(collection);
        isGrp = toNodeGroup(collection);
        if (isGrp) {
            return applyNodeRedirectionsUpstream(isGrp->getRealInputForInput(node));
        }
    }

    return node;
}

/**
 * @brief Resolves links of the graph in the case of containers (that do not do any rendering but only contain nodes inside)
 * so that algorithms that cycle the tree from top to bottom
 * properly visit all nodes in the correct order. Note that one node may translate to several nodes since multiple nodes
 * may be connected to the same node.
 **/
static void
applyNodeRedirectionsDownstream(int recurseCounter,
                                const NodePtr& node,
                                NodesList& translated)
{
    NodeGroupPtr isGrp = node->isEffectNodeGroup();

    if (isGrp) {
        //The node is a group, meaning it should not be taken into account, instead jump directly to the input nodes output of the group
        NodesList inputNodes;
        isGrp->getInputsOutputs(&inputNodes);
        for (NodesList::iterator it2 = inputNodes.begin(); it2 != inputNodes.end(); ++it2) {
            //Call recursively on them
            applyNodeRedirectionsDownstream(recurseCounter + 1, *it2, translated);
        }

        return;
    }

    GroupOutputPtr isOutput = node->isEffectGroupOutput();
    if (isOutput) {
        //The node is the output of a group, its outputs are the outputs of the group
        NodeCollectionPtr collection = isOutput->getNode()->getGroup();
        if (!collection) {
            return;
        }
        isGrp = toNodeGroup(collection);
        if (isGrp) {
            OutputNodesMap groupOutputs;

            NodePtr grpNode = isGrp->getNode();
            if (grpNode) {
                grpNode->getOutputs(groupOutputs);
            }

            for (OutputNodesMap::iterator it2 = groupOutputs.begin(); it2 != groupOutputs.end(); ++it2) {
                //Call recursively on them
                applyNodeRedirectionsDownstream(recurseCounter + 1, it2->first, translated);
            }
        }

        return;
    }

    //Base case: return this node
    if (recurseCounter > 0) {
        translated.push_back(node);
    }
} // applyNodeRedirectionsDownstream

void
Node::getOutputsWithGroupRedirection(NodesList& outputs) const
{
#pragma message WARN("This function is confusing, we should probably re-think it")
    NodesList redirections;
    NodePtr thisShared = boost::const_pointer_cast<Node>( shared_from_this() );

    applyNodeRedirectionsDownstream(0, thisShared, redirections);
    if ( !redirections.empty() ) {
        outputs.insert( outputs.begin(), redirections.begin(), redirections.end() );
    } else {
        QMutexLocker l(&_imp->outputsMutex);
        for (InternalOutputNodesMap::const_iterator it = _imp->outputs.begin(); it != _imp->outputs.end(); ++it) {
            NodePtr output = it->first.lock();
            if (output) {
                outputs.push_back(output);
            }
        }
    }
}


NodePtr
Node::getInput(int index) const
{
    if (!_imp->effect) {
        return NodePtr();
    }

    return getInputInternal(true, index);
}

NodePtr
Node::getInputInternal(bool useGroupRedirections,
                       int index) const
{
    QMutexLocker l(&_imp->inputsMutex);
    if ( ( index >= (int)_imp->inputs.size() ) || (index < 0) ) {
        return NodePtr();
    }

    NodePtr ret =  _imp->inputs[index].lock();
    if (ret && useGroupRedirections) {
        ret = applyNodeRedirectionsUpstream(ret);
    }

    return ret;
}

NodePtr
Node::getRealInput(int index) const
{
    return getInputInternal(false, index);
}

std::list<int>
Node::getInputIndicesConnectedToThisNode(const NodeConstPtr& outputNode) const
{
    std::list<int> ret;
    QMutexLocker l(&_imp->outputsMutex);
    NodePtr tmp = boost::const_pointer_cast<Node>(outputNode);
    InternalOutputNodesMap::const_iterator found = _imp->outputs.find(tmp);
    if (found != _imp->outputs.end()) {
        ret = found->second;
        return ret;
    }
    return ret;
}

const std::vector<NodeWPtr> &
Node::getInputs() const
{
    ////Only called by the main-thread
    assert( QThread::currentThread() == qApp->thread() );
    return _imp->inputs;
}


std::vector<NodeWPtr>
Node::getInputs_copy() const
{
    QMutexLocker l(&_imp->inputsMutex);

    return _imp->inputs;
}

std::string
Node::getInputLabel(int inputNb) const
{
    QMutexLocker l(&_imp->inputsMutex);
    if ( (inputNb < 0) || ( inputNb >= (int)_imp->inputDescriptions.size() ) ) {
        throw std::invalid_argument("Index out of range");
    }

    return _imp->inputDescriptions[inputNb]->getPropertyUnsafe<std::string>(kInputDescPropLabel);
}

std::string
Node::getInputHint(int inputNb) const
{

    QMutexLocker l(&_imp->inputsMutex);
    if ( (inputNb < 0) || ( inputNb >= (int)_imp->inputDescriptions.size() ) ) {
        throw std::invalid_argument("Index out of range");
    }

    return _imp->inputDescriptions[inputNb]->getPropertyUnsafe<std::string>(kInputDescPropHint);
}

void
Node::setInputLabel(int inputNb, const std::string& label)
{
    {
        QMutexLocker l(&_imp->inputsMutex);
        if ( (inputNb < 0) || ( inputNb >= (int)_imp->inputDescriptions.size() ) ) {
            throw std::invalid_argument("Index out of range");
        }
        _imp->inputDescriptions[inputNb]->setProperty(kInputDescPropLabel, label);
    }
    _imp->effect->onInputLabelChanged(inputNb, label);

    Q_EMIT inputEdgeLabelChanged(inputNb, QString::fromUtf8(label.c_str()));
}

void
Node::setInputHint(int inputNb, const std::string& hint)
{
    {
        QMutexLocker l(&_imp->inputsMutex);
        if ( (inputNb < 0) || ( inputNb >= (int)_imp->inputDescriptions.size() ) ) {
            throw std::invalid_argument("Index out of range");
        }
        _imp->inputDescriptions[inputNb]->setProperty(kInputDescPropHint, hint);
    }
}

bool
Node::isInputVisible(int inputNb) const
{
    QMutexLocker l(&_imp->inputsMutex);
    if ( (inputNb < 0) || ( inputNb >= (int)_imp->inputDescriptions.size() ) ) {
        return false;
    }

    return _imp->inputDescriptions[inputNb]->getPropertyUnsafe<bool>(kInputDescPropIsVisible);
}

void
Node::setInputVisible(int inputNb, bool visible)
{
    {
        QMutexLocker l(&_imp->inputsMutex);
        if ( (inputNb < 0) || ( inputNb >= (int)_imp->inputDescriptions.size() ) ) {
            throw std::invalid_argument("Index out of range");
        }
        _imp->inputDescriptions[inputNb]->setProperty(kInputDescPropIsVisible, visible);
    }
    Q_EMIT inputVisibilityChanged(inputNb);
}

ImageFieldExtractionEnum
Node::getInputFieldExtraction(int inputNb) const
{
    QMutexLocker l(&_imp->inputsMutex);
    if ( (inputNb < 0) || ( inputNb >= (int)_imp->inputDescriptions.size() ) ) {
        return eImageFieldExtractionDouble;
    }

    return _imp->inputDescriptions[inputNb]->getPropertyUnsafe<ImageFieldExtractionEnum>(kInputDescPropFieldingSupport);
}

std::bitset<4>
Node::getSupportedComponents(int inputNb) const
{

    // For a Read or Write node, actually return the bits from the embedded plug-in
    ReadNodePtr isRead = toReadNode(_imp->effect);
    WriteNodePtr isWrite = toWriteNode(_imp->effect);
    NodePtr embeddedNode;
    if (isRead) {
        embeddedNode = isRead->getEmbeddedReader();
    } else if (isWrite) {
        embeddedNode = isWrite->getEmbeddedWriter();
    }

    if (embeddedNode) {
        return embeddedNode->getSupportedComponents(inputNb);
    }

    if (inputNb == -1) {
        PluginPtr plugin = getPlugin();
        return plugin->getPropertyUnsafe<std::bitset<4> >(kNatronPluginPropOutputSupportedComponents);
    } else {
        QMutexLocker l(&_imp->inputsMutex);
        if ( (inputNb < 0) || ( inputNb >= (int)_imp->inputDescriptions.size() ) ) {
            return std::bitset<4>();
        }
        
        return _imp->inputDescriptions[inputNb]->getPropertyUnsafe<std::bitset<4> >(kInputDescPropSupportedComponents);
    }
}

bool
Node::isInputHostDescribed(int inputNb) const
{
    QMutexLocker l(&_imp->inputsMutex);
    if ( (inputNb < 0) || ( inputNb >= (int)_imp->inputDescriptions.size() ) ) {
        return false;
    }

    return _imp->inputDescriptions[inputNb]->getPropertyUnsafe<bool>(kInputDescPropIsHostInput);
}

bool
Node::isInputMask(int inputNb) const
{
    QMutexLocker l(&_imp->inputsMutex);
    if ( (inputNb < 0) || ( inputNb >= (int)_imp->inputDescriptions.size() ) ) {
        return false;
    }

    return _imp->inputDescriptions[inputNb]->getPropertyUnsafe<bool>(kInputDescPropIsMask);
}

bool
Node::isInputOptional(int inputNb) const
{
    QMutexLocker l(&_imp->inputsMutex);
    if ( (inputNb < 0) || ( inputNb >= (int)_imp->inputDescriptions.size() ) ) {
        return false;
    }

    return _imp->inputDescriptions[inputNb]->getPropertyUnsafe<bool>(kInputDescPropIsOptional);
}

bool
Node::isTilesSupportedByInput(int inputNb) const
{
    QMutexLocker l(&_imp->inputsMutex);
    if ( (inputNb < 0) || ( inputNb >= (int)_imp->inputDescriptions.size() ) ) {
        return true;
    }

    return _imp->inputDescriptions[inputNb]->getPropertyUnsafe<bool>(kInputDescPropSupportsTiles);
}

bool
Node::isTemporalAccessSupportedByInput(int inputNb) const
{
    QMutexLocker l(&_imp->inputsMutex);
    if ( (inputNb < 0) || ( inputNb >= (int)_imp->inputDescriptions.size() ) ) {
        return false;
    }

    return _imp->inputDescriptions[inputNb]->getPropertyUnsafe<bool>(kInputDescPropSupportsTemporal);
}

bool
Node::canInputReceiveDistortion(int inputNb) const
{
    QMutexLocker l(&_imp->inputsMutex);
    if ( (inputNb < 0) || ( inputNb >= (int)_imp->inputDescriptions.size() ) ) {
        return false;
    }

    return _imp->inputDescriptions[inputNb]->getPropertyUnsafe<bool>(kInputDescPropCanReceiveDistortion);
}

bool
Node::canInputReceiveTransform3x3(int inputNb) const
{
    QMutexLocker l(&_imp->inputsMutex);
    if ( (inputNb < 0) || ( inputNb >= (int)_imp->inputDescriptions.size() ) ) {
        return false;
    }

    return _imp->inputDescriptions[inputNb]->getPropertyUnsafe<bool>(kInputDescPropCanReceiveTransform3x3);
}

bool
Node::getInputDescription(int inputNb, InputDescription* desc) const
{
    QMutexLocker l(&_imp->inputsMutex);
    if ( (inputNb < 0) || ( inputNb >= (int)_imp->inputDescriptions.size() ) ) {
        return false;
    }
    desc->cloneProperties(*_imp->inputDescriptions[inputNb]);
    return true;
}

int
Node::getNInputs() const
{
    QMutexLocker l(&_imp->inputsMutex);
    return _imp->inputs.size();
}


int
Node::getInputNumberFromLabel(const std::string& inputLabel) const
{
    if (inputLabel.empty()) {
        return -1;
    }
    QMutexLocker l(&_imp->inputsMutex);
    for (U32 i = 0; i < _imp->inputDescriptions.size(); ++i) {
        if (_imp->inputDescriptions[i]->getPropertyUnsafe<std::string>(kInputDescPropLabel) == inputLabel) {
            return i;
        }
    }

    return -1;
}

void
Node::addInput(const InputDescriptionPtr& description)
{
    insertInput(-1, description);
}

void
Node::insertInput(int index, const InputDescriptionPtr& description)
{
    beginInputEdition();
    {
        QMutexLocker k(&_imp->inputsMutex);
        _imp->inputIsRenderingCounter.resize(_imp->inputIsRenderingCounter.size() + 1);
        if (index >= (int)_imp->inputs.size() || index == -1) {
            _imp->inputs.push_back(NodePtr());
            _imp->inputDescriptions.push_back(description);
        } else {
            {
                InputsV::iterator it = _imp->inputs.begin();
                std::advance(it, index);
                _imp->inputs.insert(it, NodePtr());
            }
            {
                std::vector<InputDescriptionPtr>::iterator it = _imp->inputDescriptions.begin();
                std::advance(it, index);
                _imp->inputDescriptions.insert(it, description);
            }
        }
    }
    ++_imp->hasModifiedInputsDescription;
    endInputEdition(true);


}

void
Node::changeInputDescription(int inputNb, const InputDescriptionPtr& description)
{
    beginInputEdition();
    {
        QMutexLocker k(&_imp->inputsMutex);
        if (inputNb < 0 || inputNb >= (int)_imp->inputs.size()) {
            return;
        }
        _imp->inputDescriptions[inputNb] = description;
    }
    _imp->inputsModified.insert(inputNb);
    ++_imp->hasModifiedInputsDescription;
    endInputEdition(true);

}

void
Node::removeInput(int inputNb)
{
    beginInputEdition();
    {
        QMutexLocker k(&_imp->inputsMutex);
        if (inputNb < 0 || inputNb >= (int)_imp->inputs.size()) {
            return;
        }
        _imp->inputIsRenderingCounter.resize(_imp->inputIsRenderingCounter.size() - 1);
        {
            InputsV::iterator it = _imp->inputs.begin();
            std::advance(it, inputNb);
            _imp->inputs.erase(it);
        }
        {
            std::vector<InputDescriptionPtr>::iterator it = _imp->inputDescriptions.begin();
            std::advance(it, inputNb);
            _imp->inputDescriptions.erase(it);
        }
    }
    ++_imp->hasModifiedInputsDescription;
    endInputEdition(true);
}

void
Node::removeAllInputs()
{
    beginInputEdition();
    {
        QMutexLocker k(&_imp->inputsMutex);
        _imp->inputs.clear();
        _imp->inputDescriptions.clear();
        _imp->inputIsRenderingCounter.clear();
    }
    ++_imp->hasModifiedInputsDescription;
    endInputEdition(true);
}

bool
Node::isInputConnected(int inputNb) const
{
    return getInput(inputNb) != NULL;
}

bool
Node::hasInputConnected() const
{
    QMutexLocker l(&_imp->inputsMutex);
    for (U32 i = 0; i < _imp->inputs.size(); ++i) {
        if ( _imp->inputs[i].lock() ) {
            return true;
        }
    }


    return false;
}

bool
Node::hasMandatoryInputDisconnected() const
{
    QMutexLocker l(&_imp->inputsMutex);

    assert(_imp->inputs.size() == _imp->inputDescriptions.size());
    for (U32 i = 0; i < _imp->inputs.size(); ++i) {
        if ( !_imp->inputs[i].lock() && !_imp->inputDescriptions[i]->getPropertyUnsafe<bool>(kInputDescPropIsOptional) ) {
            return true;
        }
    }

    return false;
}

bool
Node::hasAllInputsConnected() const
{
    QMutexLocker l(&_imp->inputsMutex);

    for (U32 i = 0; i < _imp->inputs.size(); ++i) {
        if ( !_imp->inputs[i].lock() ) {
            return false;
        }
    }

    return true;
}

bool
Node::hasOutputConnected() const
{
    ////Only called by the main-thread

    if ( isOutputNode() ) {
        return true;
    }
    if ( QThread::currentThread() == qApp->thread() ) {
        if (_imp->outputs.size() > 0) {
            return true;
        }
    } else {
        QMutexLocker l(&_imp->outputsMutex);
        if (_imp->outputs.size() > 0) {
            return true;
        }
    }

    return false;
}

bool
Node::checkIfConnectingInputIsOk(const NodePtr& input) const
{
    ////Only called by the main-thread
    if (!input || input.get() == this) {
        return false;
    }
    bool found = input->isNodeUpstream(shared_from_this());
    return !found;
}

bool
Node::isNodeUpstreamInternal(const NodeConstPtr& input, std::set<NodeConstPtr>& markedNodes) const
{
    if (!input) {
        return false;
    }

    NodeConstPtr thisShared = shared_from_this();
    std::pair<std::set<NodeConstPtr>::iterator, bool> insertOk = markedNodes.insert(thisShared);
    if (!insertOk.second) {
        return false;
    }


    std::vector<NodeWPtr> inputs = getInputs_copy();
    for (std::size_t i = 0; i  < inputs.size(); ++i) {
        if (inputs[i].lock() == input) {
            return true;
        }
    }

    for (std::size_t i = 0; i  < inputs.size(); ++i) {
        NodePtr in = inputs[i].lock();
        if (in) {
            if (in->isNodeUpstreamInternal(input, markedNodes)) {
                return true;
            }
        }
    }
    return false;
}

bool
Node::isNodeUpstream(const NodeConstPtr& input) const
{
    std::set<NodeConstPtr> markedNodes;
    return isNodeUpstreamInternal(input, markedNodes);
}



Node::CanConnectInputReturnValue
Node::canConnectInput(const NodePtr& input,
                      int inputNumber) const
{
    ///No-one is allowed to connect to the other node
    if ( !input || !input->canOthersConnectToThisNode() ) {
        return eCanConnectInput_givenNodeNotConnectable;
    }

    ///Check for invalid index
    {
        QMutexLocker l(&_imp->inputsMutex);
        if ( (inputNumber < 0) || ( inputNumber >= (int)_imp->inputs.size() ) ) {
            return eCanConnectInput_indexOutOfRange;
        }
        if ( _imp->inputs[inputNumber].lock() ) {
            return eCanConnectInput_inputAlreadyConnected;
        }
    }

    NodeGroupPtr isGrp = input->isEffectNodeGroup();
    if ( isGrp && !isGrp->getOutputNode() ) {
        return eCanConnectInput_groupHasNoOutput;
    }


    ///Applying this connection would create cycles in the graph
    if ( !checkIfConnectingInputIsOk( input ) ) {
        return eCanConnectInput_graphCycles;
    }

    {
        ///Check for invalid pixel aspect ratio if the node doesn't support multiple clip PARs

        double inputPAR = input->getEffectInstance()->getAspectRatio(-1);
        double inputFPS = input->getEffectInstance()->getFrameRate();
        QMutexLocker l(&_imp->inputsMutex);

        for (InputsV::const_iterator it = _imp->inputs.begin(); it != _imp->inputs.end(); ++it) {
            NodePtr node = it->lock();
            if (node) {
                if ( !_imp->effect->isMultipleInputsWithDifferentPARSupported() ) {
                    if (node->getEffectInstance()->getAspectRatio(-1) != inputPAR) {
                        return eCanConnectInput_differentPars;
                    }
                }

                if (std::abs(node->getEffectInstance()->getFrameRate() - inputFPS) > 0.01) {
                    return eCanConnectInput_differentFPS;
                }
            }
        }
    }

    return eCanConnectInput_ok;
} // Node::canConnectInput

bool
Node::canOthersConnectToThisNode() const
{
    if (isBeingDestroyed()) {
        return false;
    }
    if ( isEffectBackdrop() ) {
        return false;
    } else if ( isEffectGroupOutput() ) {
        return false;
    } else if ( _imp->effect->isWriter() && (_imp->effect->getSequentialRenderSupport() == eSequentialPreferenceOnlySequential) ) {
        return false;
    }
    ///In debug mode only allow connections to Writer nodes
# ifdef DEBUG
    return !isEffectViewerInstance();
# else // !DEBUG
    return !isEffectViewerInstance() /* && !_imp->effect->isWriter()*/;
# endif // !DEBUG
}


bool
Node::connectInput(const NodePtr & input, int inputNumber)
{

    if (!input) {
        return false;
    }


    return replaceInputInternal(input, inputNumber, true);
} // Node::connectInput


bool
Node::replaceInputInternal(const NodePtr& input, int inputNumber, bool failIfExisting)
{
    // Check for cycles: they are forbidden in the graph
    if ( input && !checkIfConnectingInputIsOk( input ) ) {
        return false;
    }

    if (isBeingDestroyed()) {
        return false;
    }

    {
        ///Check for invalid index
        QMutexLocker l(&_imp->inputsMutex);
        if ( (inputNumber < 0) || ( inputNumber >= (int)_imp->inputs.size() ) ) {
            return false;
        }
    }


    bool destroyed;
    {
        QMutexLocker k(&_imp->isBeingDestroyedMutex);
        destroyed = _imp->isBeingDestroyed;
    }

    NodePtr curIn;
    {
        QMutexLocker l(&_imp->inputsMutex);
        ///Set the input

        curIn = _imp->inputs[inputNumber].lock();

        if (failIfExisting && curIn) {
            return false;
        }

        if (curIn == input) {
            // Nothing changed
            return true;
        }

        NodePtr thisShared = shared_from_this();
        if (curIn) {
            QObject::connect( curIn.get(), SIGNAL(labelChanged(QString,QString)), this, SLOT(onInputLabelChanged(QString,QString)), Qt::UniqueConnection );
            curIn->disconnectOutput(thisShared, inputNumber);
        }
        if (input) {
            _imp->inputs[inputNumber] = input;
            input->connectOutput(thisShared, inputNumber);
        } else {
            _imp->inputs[inputNumber].reset();
        }
    }

    if (destroyed) {
        // Don't do more if the node is destroyed because we would run code that is not needed on the node.
        return true;
    }

    // Make the application recheck expressions, they may now be valid again.
    getApp()->recheckInvalidLinks();

    ///Get notified when the input name has changed
    if (input) {
        QObject::connect( input.get(), SIGNAL(labelChanged(QString,QString)), this, SLOT(onInputLabelChanged(QString, QString)),Qt::UniqueConnection );
    }

    // Notify the GUI
    Q_EMIT inputChanged(inputNumber);

    beginInputEdition();

    // Call the instance changed action with a reason clip changed
    onInputChanged(inputNumber);

    // Notify cache
    _imp->effect->invalidateHashCache();

    // Run Python callback
    std::string inputChangedCB = _imp->effect->getInputChangedCallback();
    if ( !inputChangedCB.empty() ) {
        _imp->runInputChangedCallback(inputNumber, inputChangedCB);
    }

    endInputEdition(true);

    return true;
} // replaceInputInternal

bool
Node::swapInput(const NodePtr& input,
                int inputNumber)
{

    return replaceInputInternal(input, inputNumber, false);
} // Node::replaceInput

void
Node::connectOutputsToMainInput()
{
    NodePtr mainInputNode;
    int prefInput_i = getPreferredInput();
    if (prefInput_i != -1) {
        mainInputNode = getRealInput(prefInput_i);
    }


    OutputNodesMap outputs;
    getOutputs(outputs);
    for (OutputNodesMap::const_iterator it = outputs.begin(); it != outputs.end(); ++it) {
        for (std::list<int>::const_iterator it2 = it->second.begin(); it2 != it->second.end(); ++it2) {
            it->first->swapInput(mainInputNode, *it2);
        }
    }

} // connectOutputsToMainInput

void
Node::switchInput0And1()
{
    int maxInputs = getNInputs();
    if (maxInputs < 2) {
        return;
    }
    ///get the first input number to switch
    int inputAIndex = -1;
    for (int i = 0; i < maxInputs; ++i) {
        if ( !isInputMask(i) ) {
            inputAIndex = i;
            break;
        }
    }

    ///There's only a mask ??
    if (inputAIndex == -1) {
        return;
    }

    ///get the second input number to switch
    int inputBIndex = -1;
    int firstMaskInput = -1;
    for (int j = 0; j < maxInputs; ++j) {
        if (j == inputAIndex) {
            continue;
        }
        if ( !isInputMask(j) ) {
            inputBIndex = j;
            break;
        } else {
            firstMaskInput = j;
        }
    }
    if (inputBIndex == -1) {
        ///if there's a mask use it as input B for the switch
        if (firstMaskInput != -1) {
            inputBIndex = firstMaskInput;
        }
    }


    NodePtr input0, input1;

    {
        QMutexLocker l(&_imp->inputsMutex);
        assert( inputAIndex < (int)_imp->inputs.size() && inputBIndex < (int)_imp->inputs.size() );

        input0 = _imp->inputs[inputAIndex].lock();
        input1 = _imp->inputs[inputBIndex].lock();
        _imp->inputs[inputAIndex] = _imp->inputs[inputBIndex];
        _imp->inputs[inputBIndex] = input0;


    }
    Q_EMIT inputChanged(inputAIndex);
    Q_EMIT inputChanged(inputBIndex);

    beginInputEdition();
    onInputChanged(inputAIndex);
    onInputChanged(inputBIndex);


    // Notify cache
    _imp->effect->invalidateHashCache();



    std::string inputChangedCB = _imp->effect->getInputChangedCallback();
    if ( !inputChangedCB.empty() ) {
        _imp->runInputChangedCallback(inputAIndex, inputChangedCB);
        _imp->runInputChangedCallback(inputBIndex, inputChangedCB);
    }


    endInputEdition(true);
} // switchInput0And1

void
Node::onInputLabelChanged(const QString& /*oldName*/, const QString & newName)
{
    assert( QThread::currentThread() == qApp->thread() );
    Node* inp = dynamic_cast<Node*>( sender() );
    assert(inp);
    if (!inp) {
        // coverity[dead_error_line]
        return;
    }
    int inputNb = -1;
    ///No need to lock, inputs is only written to by the mainthread

    for (U32 i = 0; i < _imp->inputs.size(); ++i) {
        if (_imp->inputs[i].lock().get() == inp) {
            inputNb = i;
            break;
        }
    }

    if (inputNb != -1) {
        Q_EMIT inputLabelChanged(inputNb, newName);
    }
}

void
Node::connectOutput(const NodePtr& output, int outputInputIndex)
{
    assert(output);

    {
        QMutexLocker l(&_imp->outputsMutex);
        std::list<int>& indices = _imp->outputs[output];
        std::list<int>::const_iterator foundIndex = std::find(indices.begin(), indices.end(), outputInputIndex);
        if (foundIndex != indices.end()) {
            return;
        }
        indices.push_back(outputInputIndex);
    }
    Q_EMIT outputsChanged();
}

bool
Node::disconnectInput(int inputNumber)
{
    return replaceInputInternal(NodePtr(), inputNumber, false);
} // Node::disconnectInput

<<<<<<< HEAD
=======
int
Node::disconnectInputInternal(Node* input, bool useGuiValues)
{
    assert(_imp->inputsInitialized);
    assert(input);
    if (!input) {
        throw std::logic_error(__func__);
    }
    int found = -1;
    NodePtr inputShared;
    {
        QMutexLocker l(&_imp->inputsMutex);
        if (!useGuiValues) {
            for (std::size_t i = 0; i < _imp->inputs.size(); ++i) {
                NodePtr curInput = _imp->inputs[i].lock();
                if (curInput.get() == input) {
                    inputShared = curInput;
                    found = (int)i;
                    break;
                }
            }
        } else {
            for (std::size_t i = 0; i < _imp->guiInputs.size(); ++i) {
                NodePtr curInput = _imp->guiInputs[i].lock();
                if (curInput.get() == input) {
                    inputShared = curInput;
                    found = (int)i;
                    break;
                }
            }
        }
    }
    if (found != -1) {
        {
            QMutexLocker l(&_imp->inputsMutex);
            if (!useGuiValues) {
                _imp->inputs[found].reset();
                _imp->guiInputs[found].reset();
            } else {
                _imp->guiInputs[found].reset();
            }
        }
        input->disconnectOutput(useGuiValues, this);
        Q_EMIT inputChanged(found);
        bool mustCallEnd = false;
        if (!useGuiValues) {
            beginInputEdition();
            mustCallEnd = true;
            onInputChanged(found);
        }
        bool creatingNodeTree = getApp()->isCreatingNodeTree();
        if (!creatingNodeTree) {
            ///Recompute the hash
            if ( !getApp()->getProject()->isProjectClosing() ) {
                computeHash();
            }
        }


        _imp->ifGroupForceHashChangeOfInputs();
>>>>>>> 8f642af6

bool
Node::disconnectInput(const NodePtr& input)
{
    std::list<int> indices = input->getInputIndicesConnectedToThisNode(shared_from_this());

    if (!indices.empty()) {
        for (std::list<int>::const_iterator it = indices.begin(); it != indices.end(); ++it) {
            swapInput(NodePtr(), *it);
        }
        return true;
    }
    return false;

} // Node::disconnectInput

bool
Node::disconnectOutput(const NodePtr& output, int outputInputIndex)
{
    assert(output);
    bool ret = false;
    {
        QMutexLocker l(&_imp->outputsMutex);
        InternalOutputNodesMap::iterator found = _imp->outputs.find(output);
        if (found != _imp->outputs.end()) {
            std::list<int>::iterator foundIndex = std::find(found->second.begin(), found->second.end(), outputInputIndex);
            if (foundIndex != found->second.end()) {
                found->second.erase(foundIndex);
                ret = true;
            }
            if (found->second.empty()) {
                _imp->outputs.erase(found);
            }
        }
    }

    //Will just refresh the gui
    Q_EMIT outputsChanged();
    
    return ret;
}


void
Node::getOutputs(OutputNodesMap& outputs) const
{
    QMutexLocker l(&_imp->outputsMutex);
    for (InternalOutputNodesMap::const_iterator it = _imp->outputs.begin(); it != _imp->outputs.end(); ++it) {
        NodePtr output = it->first.lock();
        if (!output) {
            continue;
        }
        outputs[output] = it->second;
    }
}

void
Node::getInputNames(std::map<std::string, std::string> & inputNames,
                    std::map<std::string, std::string> & maskNames) const
{
    // This is called by the serialization thread.
    // We use the inputs because we want to serialize exactly how the tree was to the user

    {
        QMutexLocker l(&_imp->inputsMutex);
        assert(_imp->inputs.size() == _imp->inputDescriptions.size());
        for (std::size_t i = 0; i < _imp->inputs.size(); ++i) {
            NodePtr input = _imp->inputs[i].lock();
            std::map<std::string, std::string>* container = 0;

            if (_imp->inputDescriptions[i]->getPropertyUnsafe<bool>(kInputDescPropIsMask)) {
                container = &maskNames;
            } else {
                container = &inputNames;
            }

            std::string inputLabel = _imp->inputDescriptions[i]->getPropertyUnsafe<std::string>(kInputDescPropLabel);
            if (input) {
                (*container)[inputLabel] = input->getScriptName_mt_safe();
            } else {
                (*container)[inputLabel] = std::string();
            }

        }
        
    }
}

int
Node::getPreferredInputInternal(bool connected) const
{
    if (isBeingDestroyed()) {
        return -1;
    }
    {
        int prefInput;
        if (_imp->effect->getDefaultInput(connected, &prefInput)) {
            return prefInput;
        }
    }
    int nInputs = getNInputs();

    if (nInputs == 0) {
        return -1;
    }
    std::vector<NodePtr> inputs(nInputs);
    std::vector<std::string> inputLabels(nInputs);
    int inputA = -1;
    int inputB = -1;
    {
        // fill input labels, and if one is called "Source", return it
        // if it's "A" or "B", keep the index.
        for (int i = 0; i < nInputs; ++i) {
            std::string inputLabel = getInputLabel(i);
            //printf("%d->%s\n", i, inputLabel.c_str());
            if (inputLabel == kOfxImageEffectSimpleSourceClipName) {
                inputs[i] = getInput(i);
                if ( (connected && inputs[i]) || (!connected && !inputs[i]) ) {
                    return i;
                }
            } else if (inputLabel == "A") {
                inputA = i;
            } else if (inputLabel == "B") {
                inputB = i;
            }
        }
    }
    bool useInputA = false;
    if (!connected) {
        // For the merge node, use the preference (only when not connected)
        useInputA = appPTR->getCurrentSettings()->useInputAForMergeAutoConnect();
    }

    ///Find an input named A
    int inputToFind = -1, foundOther = -1;
    if ( useInputA || (getPluginID() == PLUGINID_OFX_SHUFFLE && getMajorVersion() < 3) ) {
        inputToFind = inputA;
        foundOther = inputB;
    } else {
        inputToFind = inputB;
        foundOther = inputA;
    }
    if (inputToFind != -1) {
        inputs[inputToFind] = getInput(inputToFind);
        if ( (connected && inputs[inputToFind]) || (!connected && !inputs[inputToFind]) ) {
            return inputToFind;
        }
    }
    if (foundOther != -1) {
        inputs[foundOther] = getInput(foundOther);
        if ( (connected && inputs[foundOther]) || (!connected && !inputs[foundOther]) ) {
            return foundOther;
        }
    }


    for (int i = 0; i < nInputs; ++i) {
        if (!inputs[i]) {
            inputs[i] = getInput(i);
        }
    }


    ///we return the first non-optional empty input
    int firstNonOptionalEmptyInput = -1;
    std::list<int> optionalEmptyInputs;
    std::list<int> optionalEmptyMasks;

    for (int i = 0; i < nInputs; ++i) {
        if ( (connected && inputs[i]) || (!connected && !inputs[i]) ) {
            if ( !isInputOptional(i) ) {
                if (firstNonOptionalEmptyInput == -1) {
                    firstNonOptionalEmptyInput = i;
                    break;
                }
            } else {
                if ( isInputMask(i) ) {
                    optionalEmptyMasks.push_back(i);
                } else {
                    optionalEmptyInputs.push_back(i);
                }
            }
        }
    }


    ///Default to the first non optional empty input
    if (firstNonOptionalEmptyInput != -1) {
        return firstNonOptionalEmptyInput;
    }  else {
        if ( !optionalEmptyInputs.empty() ) {
            //We return the first optional empty input
            std::list<int>::iterator first = optionalEmptyInputs.begin();

            if ( first == optionalEmptyInputs.end() ) {
                return -1;
            } else {
                return *first;
            }
        } else if ( !optionalEmptyMasks.empty() ) {
            return optionalEmptyMasks.front();
        } else {
            return -1;
        }
    }
} // Node::getPreferredInputInternal

int
Node::getPreferredInput() const
{
    return getPreferredInputInternal(true);
}

int
Node::getPreferredInputForConnection() const
{
    return getPreferredInputInternal(false);
}

NodePtr
Node::getPreferredInputNode() const
{
    GroupInputPtr isInput = isEffectGroupInput();

    if (isInput) {
        NodeGroupPtr isGroup = toNodeGroup(getGroup());
        assert(isGroup);
        if (!isGroup) {
            return NodePtr();
        }
        int inputNb = -1;
        std::vector<NodePtr> groupInputs;
        isGroup->getInputs(&groupInputs);
        for (std::size_t i = 0; i < groupInputs.size(); ++i) {
            if (groupInputs[i].get() == this) {
                inputNb = i;
                break;
            }
        }
        if (inputNb != -1) {
            NodePtr input = isGroup->getNode()->getInput(inputNb);

            return input;
        }
    } else {
        int idx = getPreferredInput();
        if (idx != -1) {
            return getInput(idx);
        }
    }

    return NodePtr();
}


void
Node::beginInputEdition()
{
    assert( QThread::currentThread() == qApp->thread() );
    ++_imp->inputModifiedRecursion;
}

void
Node::endInputEdition(bool triggerRender)
{
    if (isBeingDestroyed()) {
        return;
    }
    assert( QThread::currentThread() == qApp->thread() );
    if (_imp->inputModifiedRecursion > 0) {
        --_imp->inputModifiedRecursion;
    }

    if (!_imp->inputModifiedRecursion) {

        if (_imp->hasModifiedInputsDescription > 0) {
            _imp->hasModifiedInputsDescription = 0;
            Q_EMIT inputsDescriptionChanged();
        }

        if (!getApp()->getProject()->isLoadingProject() && !getApp()->isCreatingNode()) {
            bool hasChanged = !_imp->inputsModified.empty();
            _imp->inputsModified.clear();

            if (hasChanged) {

                // Force a refresh of the meta-datas

                _imp->effect->onMetadataChanged_recursive_public();
            }

            triggerRender = triggerRender && hasChanged;
            
            if (triggerRender) {
                getApp()->renderAllViewers();
            }
        }
    }
}

void
Node::onInputChanged(int inputNb)
{
    if ( getApp()->getProject()->isProjectClosing() || isBeingDestroyed() ) {
        return;
    }
    assert( QThread::currentThread() == qApp->thread() );

    bool mustCallEndInputEdition = _imp->inputModifiedRecursion == 0;
    if (mustCallEndInputEdition) {
        beginInputEdition();
    }


    //if (!getApp()->isCreatingNode()) {
        _imp->effect->onInputChanged_public(inputNb);
    //}
    _imp->inputsModified.insert(inputNb);


    /*
     If this is a group, also notify the output nodes of the GroupInput node inside the Group corresponding to
     the this inputNb
     */
    NodeGroupPtr isGroup = isEffectNodeGroup();
    if (isGroup) {
        std::vector<NodePtr> groupInputs;
        isGroup->getInputs(&groupInputs);
        if ( (inputNb >= 0) && ( inputNb < (int)groupInputs.size() ) && groupInputs[inputNb] ) {
            OutputNodesMap inputOutputs;
            groupInputs[inputNb]->getOutputs(inputOutputs);
            for (OutputNodesMap::iterator it = inputOutputs.begin(); it != inputOutputs.end(); ++it) {
                for (std::list<int>::const_iterator it2 = it->second.begin(); it2 != it->second.end(); ++it2) {
                    it->first->onInputChanged(*it2);
                }
            }
        }
    }

    /*
     If this is an output node, notify the Group output nodes that their input have changed.
     */
    GroupOutputPtr isGroupOutput = isEffectGroupOutput();
    if (isGroupOutput) {
        NodeGroupPtr containerGroup = toNodeGroup( isGroupOutput->getNode()->getGroup() );
        if (containerGroup) {
            OutputNodesMap groupOutputs;
            containerGroup->getNode()->getOutputs(groupOutputs);
            for (OutputNodesMap::iterator it = groupOutputs.begin(); it != groupOutputs.end(); ++it) {
                for (std::list<int>::const_iterator it2 = it->second.begin(); it2 != it->second.end(); ++it2) {
                    it->first->onInputChanged(*it2);
                }
            }
        }
    }

    if (mustCallEndInputEdition) {
        endInputEdition(true);
    }
} // Node::onInputChanged


bool
Node::duringInputChangedAction() const
{
    assert( QThread::currentThread() == qApp->thread() );
    
    return _imp->inputModifiedRecursion > 0;
}

static std::string removeTrailingDigits(const std::string& str)
{
    if (str.empty()) {
        return std::string();
    }
    std::size_t i = str.size() - 1;
    while (i > 0 && std::isdigit(str[i])) {
        --i;
    }

    if (i == 0) {
        // Name only consists of digits
        return std::string();
    }

    return str.substr(0, i + 1);
}


bool
Node::isEntitledForInspectorInputsStyle() const
{

    // Find the number of inputs that share the same basename

    int nInputsWithSameBasename = 0;

    std::string baseInputName;

    // We need a boolean here because the baseInputName may be empty in the case input names only contain numbers
    bool baseInputNameSet = false;

    int maxInputs = getNInputs();
    for (int i = 0; i < maxInputs; ++i) {
        if (!baseInputNameSet) {
            baseInputName = removeTrailingDigits(getInputLabel(i));
            baseInputNameSet = true;
            nInputsWithSameBasename = 1;
        } else {
            std::string thisBaseName = removeTrailingDigits(getInputLabel(i));
            if (thisBaseName == baseInputName) {
                ++nInputsWithSameBasename;
            }
        }

    }
    return maxInputs > 4 && nInputsWithSameBasename >= 4;
}

bool
Node::hasSequentialOnlyNodeUpstream(std::string & nodeName) const
{
    if (isBeingDestroyed()) {
        return false;
    }
    ///Just take into account sequentiallity for writers
    if ( (_imp->effect->getSequentialRenderSupport() == eSequentialPreferenceOnlySequential) && _imp->effect->isWriter() ) {
        nodeName = getScriptName_mt_safe();

        return true;
    } else {
        QMutexLocker l(&_imp->inputsMutex);

        for (InputsV::iterator it = _imp->inputs.begin(); it != _imp->inputs.end(); ++it) {
            NodePtr input = it->lock();
            if ( input && input->hasSequentialOnlyNodeUpstream(nodeName) && input->getEffectInstance()->isWriter() ) {
                nodeName = input->getScriptName_mt_safe();

                return true;
            }
        }
        
        return false;
    }
}

void
Node::moveBelowPositionRecursively(const RectD & r)
{

    RectD boundingRect = getNodeBoundingRect();
    if (!r.intersects(boundingRect)) {
        return;
    }
    movePosition(0, r.height() + boundingRect.height() / 2.);

    boundingRect = getNodeBoundingRect();

    OutputNodesMap outputs;
    getOutputs(outputs);
    for (OutputNodesMap::const_iterator it = outputs.begin(); it != outputs.end(); ++it) {
        it->first->moveBelowPositionRecursively(boundingRect);
    }

}

void
Node::moveAbovePositionRecursively(const RectD & r)
{
    RectD boundingRect = getNodeBoundingRect();
    if (!r.intersects(boundingRect)) {
        return;
    }

    movePosition(0, -r.height() - boundingRect.height() / 2.);

    boundingRect = getNodeBoundingRect();

    const std::vector<NodeWPtr>& inputs = getInputs();
    for (std::size_t i = 0; i < inputs.size(); ++i) {
        NodePtr input = inputs[i].lock();
        if (!input) {
            continue;
        }
        input->moveAbovePositionRecursively(boundingRect);
    }
}


bool
Node::autoConnect(const NodePtr& selected)
{
    if (!canOthersConnectToThisNode()) {
        return false;
    }

    if (!selected) {
        return false;
    }

    // 2 possible values:
    // 1 = pop the node above the selected node and move the inputs of the selected node a little
    // 2 = pop the node below the selected node and move the outputs of the selected node a little
    enum AutoConnectBehaviorEnum {
        eAutoConnectBehaviorAbove,
        eAutoConnectBehaviorBelow
    };

    AutoConnectBehaviorEnum behavior;

    //        1) selected is output
    //          a) created is output --> fail
    //          b) created is input --> connect input
    //          c) created is regular --> connect input
    //        2) selected is input
    //          a) created is output --> connect output
    //          b) created is input --> fail
    //          c) created is regular --> connect output
    //        3) selected is regular
    //          a) created is output--> connect output
    //          b) created is input --> connect input
    //          c) created is regular --> connect output

    ///1)
    if ( selected->isOutputNode() ) {
        ///case 1-a) just do default we don't know what else to do
        if (isOutputNode()) {
            return false;
        } else {
            ///for either cases 1-b) or 1-c) we just connect the created node as input of the selected node.
            behavior = eAutoConnectBehaviorAbove;
        }
    }
    ///2) and 3) are similar except for case b)
    else {
        ///case 2 or 3- a): connect the created node as output of the selected node.
        if (isOutputNode()) {
            behavior = eAutoConnectBehaviorBelow;
        }
        ///case b)
        else if (isInputNode()) {
            if ( selected->getEffectInstance()->isReader() ) {
                ///case 2-b) just do default we don't know what else to do
                return false;
            } else {
                ///case 3-b): connect the created node as input of the selected node
                behavior = eAutoConnectBehaviorAbove;
            }
        }
        ///case c) connect created as output of the selected node
        else {
            behavior = eAutoConnectBehaviorBelow;
        }
    }


    // If behaviour is 1 , just check that we can effectively connect the node to avoid moving them for nothing
    // otherwise fail
    if (behavior == eAutoConnectBehaviorAbove) {
        const std::vector<NodeWPtr> & inputs = selected->getInputs();
        bool oneInputEmpty = false;
        for (std::size_t i = 0; i < inputs.size(); ++i) {
            if ( !inputs[i].lock() ) {
                oneInputEmpty = true;
                break;
            }
        }
        if (!oneInputEmpty) {
            return false;
        }
    }

    Point selectedNodeSize, selectedNodePos;
    selected->getSize(&selectedNodeSize.x, &selectedNodeSize.y);
    selected->getPosition(&selectedNodePos.x, &selectedNodePos.y);
    Point createdNodeSize, createdNodePos;
    getSize(&createdNodeSize.x, &createdNodeSize.y);
    getPosition(&createdNodePos.x, &createdNodePos.y);

    Point selectedNodeMiddlePos;
    selectedNodeMiddlePos.x = selectedNodePos.x + selectedNodeSize.x / 2.;
    selectedNodeMiddlePos.y = selectedNodePos.y + selectedNodeSize.y / 2.;

    RectD selectedNodeRect( selectedNodePos.x, selectedNodePos.y, selectedNodePos.x + selectedNodeSize.x, selectedNodePos.y + selectedNodeSize.y);

    Point position;
    if (behavior == eAutoConnectBehaviorAbove) {
        ///pop it above the selected node

        ///If this is the first connected input, insert it in a "linear" way so the tree remains vertical
        int nbConnectedInput = 0;
        const std::vector<NodeWPtr> & inputs = selected->getInputs();
        for (std::size_t i = 0; i < inputs.size(); ++i) {
            if ( inputs[i].lock() ) {
                ++nbConnectedInput;
            }
        }

        // Connect it to the first input


        if (nbConnectedInput == 0) {

            position.x = selectedNodeMiddlePos.x - createdNodeSize.x / 2.;
            position.y = selectedNodeMiddlePos.y - selectedNodeSize.y / 2. - createdNodeSize.x / 2. - createdNodeSize.y;

            RectD createdNodeRect( position.x, position.y, position.x + createdNodeSize.x, position.y + createdNodeSize.y);

            // Now that we have the position of the node, move the inputs of the selected node to make some space for this node
            for (std::size_t i = 0; i < inputs.size(); ++i) {
                NodePtr input = inputs[i].lock();
                if (input) {
                    input->moveAbovePositionRecursively(createdNodeRect);
                }
            }

            int selectedInput = selected->getPreferredInputForConnection();
            if (selectedInput != -1) {
                selected->swapInput(shared_from_this(), selectedInput);
            }
        } else {

            Point selectedCenter;
            selectedCenter.x = (selectedNodeRect.x1 + selectedNodeRect.x2) / 2.;
            selectedCenter.y = (selectedNodeRect.y1 + selectedNodeRect.y2) / 2.;

            position.x = selectedCenter.x + nbConnectedInput * 150 - createdNodeSize.x / 2.;
            position.y = selectedCenter.y - selectedNodeSize.y / 2. - createdNodeSize.x / 2. - createdNodeSize.y;


            int index = selected->getPreferredInputForConnection();
            if (index != -1) {
                selected->swapInput(shared_from_this(), index);
            }
            //} // if (isSelectedViewer) {*/
        } // if (nbConnectedInput == 0) {
    } else if (behavior == eAutoConnectBehaviorBelow) {

        // Pop it below the selected node

        OutputNodesMap outputs;
        selected->getOutputs(outputs);
        if ( !isOutputNode() || outputs.empty() ) {

            ///actually move the created node where the selected node is
            position.x = selectedNodeMiddlePos.x - createdNodeSize.x / 2.;
            position.y = selectedNodeMiddlePos.y + selectedNodeSize.y / 2. + selectedNodeSize.y / 2.;

            RectD createdNodeRect( position.x, position.y, position.x + createdNodeSize.x, position.y + createdNodeSize.y);

            ///and move the selected node below recusively
            for (OutputNodesMap::const_iterator it = outputs.begin(); it != outputs.end(); ++it) {
                it->first->moveBelowPositionRecursively(createdNodeRect);
            }

            ///Connect the created node to the selected node
            ///finally we connect the created node to the selected node
            int createdInput = getPreferredInputForConnection();
            if (createdInput != -1) {
                ignore_result( connectInput(selected, createdInput) );
            }

            if ( !isOutputNode() ) {
                ///we find all the nodes that were previously connected to the selected node,
                ///and connect them to the created node instead.
                OutputNodesMap outputsConnectedToSelectedNode;
                selected->getOutputs(outputsConnectedToSelectedNode);

                for (OutputNodesMap::iterator it = outputsConnectedToSelectedNode.begin(); it != outputsConnectedToSelectedNode.end(); ++it) {
                    const NodePtr &output = it->first;
                    for (std::list<int>::iterator it2 = it->second.begin(); it2 !=it->second.end(); ++it2) {
                        output->swapInput(shared_from_this(), *it2);
                    }
                }


            }
        } else {
            ///the created node is an output node and the selected node already has several outputs, create it aside
            position.x = selectedNodeMiddlePos.x + (int)outputs.size() * 150 - createdNodeSize.x / 2.;
            position.y = selectedNodeMiddlePos.y + selectedNodeSize.y / 2. + selectedNodeSize.y / 2.;

            //Don't pop a dot, it will most likely annoy the user, just fallback on behavior 0
            
            int index = getPreferredInputForConnection();
            if (index != -1) {
                swapInput(selected, index);
            }
        }
    }
    
    setPosition(position.x, position.y);
    return true;

} // autoConnect

NATRON_NAMESPACE_EXIT<|MERGE_RESOLUTION|>--- conflicted
+++ resolved
@@ -319,7 +319,7 @@
         if ( (inputNb < 0) || ( inputNb >= (int)_imp->inputDescriptions.size() ) ) {
             return std::bitset<4>();
         }
-        
+
         return _imp->inputDescriptions[inputNb]->getPropertyUnsafe<std::bitset<4> >(kInputDescPropSupportedComponents);
     }
 }
@@ -988,69 +988,6 @@
     return replaceInputInternal(NodePtr(), inputNumber, false);
 } // Node::disconnectInput
 
-<<<<<<< HEAD
-=======
-int
-Node::disconnectInputInternal(Node* input, bool useGuiValues)
-{
-    assert(_imp->inputsInitialized);
-    assert(input);
-    if (!input) {
-        throw std::logic_error(__func__);
-    }
-    int found = -1;
-    NodePtr inputShared;
-    {
-        QMutexLocker l(&_imp->inputsMutex);
-        if (!useGuiValues) {
-            for (std::size_t i = 0; i < _imp->inputs.size(); ++i) {
-                NodePtr curInput = _imp->inputs[i].lock();
-                if (curInput.get() == input) {
-                    inputShared = curInput;
-                    found = (int)i;
-                    break;
-                }
-            }
-        } else {
-            for (std::size_t i = 0; i < _imp->guiInputs.size(); ++i) {
-                NodePtr curInput = _imp->guiInputs[i].lock();
-                if (curInput.get() == input) {
-                    inputShared = curInput;
-                    found = (int)i;
-                    break;
-                }
-            }
-        }
-    }
-    if (found != -1) {
-        {
-            QMutexLocker l(&_imp->inputsMutex);
-            if (!useGuiValues) {
-                _imp->inputs[found].reset();
-                _imp->guiInputs[found].reset();
-            } else {
-                _imp->guiInputs[found].reset();
-            }
-        }
-        input->disconnectOutput(useGuiValues, this);
-        Q_EMIT inputChanged(found);
-        bool mustCallEnd = false;
-        if (!useGuiValues) {
-            beginInputEdition();
-            mustCallEnd = true;
-            onInputChanged(found);
-        }
-        bool creatingNodeTree = getApp()->isCreatingNodeTree();
-        if (!creatingNodeTree) {
-            ///Recompute the hash
-            if ( !getApp()->getProject()->isProjectClosing() ) {
-                computeHash();
-            }
-        }
-
-
-        _imp->ifGroupForceHashChangeOfInputs();
->>>>>>> 8f642af6
 
 bool
 Node::disconnectInput(const NodePtr& input)
@@ -1089,7 +1026,7 @@
 
     //Will just refresh the gui
     Q_EMIT outputsChanged();
-    
+
     return ret;
 }
 
@@ -1135,7 +1072,7 @@
             }
 
         }
-        
+
     }
 }
 
@@ -1343,7 +1280,7 @@
             }
 
             triggerRender = triggerRender && hasChanged;
-            
+
             if (triggerRender) {
                 getApp()->renderAllViewers();
             }
@@ -1417,7 +1354,7 @@
 Node::duringInputChangedAction() const
 {
     assert( QThread::currentThread() == qApp->thread() );
-    
+
     return _imp->inputModifiedRecursion > 0;
 }
 
@@ -1492,7 +1429,7 @@
                 return true;
             }
         }
-        
+
         return false;
     }
 }
@@ -1734,14 +1671,14 @@
             position.y = selectedNodeMiddlePos.y + selectedNodeSize.y / 2. + selectedNodeSize.y / 2.;
 
             //Don't pop a dot, it will most likely annoy the user, just fallback on behavior 0
-            
+
             int index = getPreferredInputForConnection();
             if (index != -1) {
                 swapInput(selected, index);
             }
         }
     }
-    
+
     setPosition(position.x, position.y);
     return true;
 
