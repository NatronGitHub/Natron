--- conflicted
+++ resolved
@@ -164,11 +164,8 @@
 
 #ifdef USE_NATRON_GIL
     QMutex natronPythonGIL;
-<<<<<<< HEAD
+#endif
     int pythonGILRCount;
-=======
-#endif
->>>>>>> d65211a1
 
 #ifdef Q_OS_WIN32
     //On Windows only, track the UNC path we came across because the WIN32 API does not provide any function to map
