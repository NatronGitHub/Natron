--- conflicted
+++ resolved
@@ -1158,190 +1158,7 @@
         case eDisplayChannelsMatte:
             applyViewerProcess8bit_generic<PIX, maxValue, srcNComps, eDisplayChannelsMatte>(args, roi);
             break;
-<<<<<<< HEAD
-=======
-        }
-
-        break;
-    case eDisplayChannelsR:
-    default:
-        scaleToTexture32bitsForDepthForComponents<PIX, maxValue, opaque, 0, 0, 0>(roi, args, tile, output);
-        break;
-    }
-}
-
-template <typename PIX, int maxValue>
-void
-scaleToTexture32bitsForPremult(const RectI& roi,
-                               const RenderViewerArgs & args,
-                               const UpdateViewerParams::CachedTile& tile,
-                               float *output)
-{
-    switch (args.srcPremult) {
-    case eImagePremultiplicationOpaque:
-        scaleToTexture32bitsForPremultForComponents<PIX, maxValue, true>(roi, args, tile, output);
-        break;
-    case eImagePremultiplicationPremultiplied:
-    case eImagePremultiplicationUnPremultiplied:
-    default:
-        scaleToTexture32bitsForPremultForComponents<PIX, maxValue, false>(roi, args, tile, output);
-        break;
-    }
-}
-
-void
-scaleToTexture32bits(const RectI& roi,
-                     const RenderViewerArgs & args,
-                     const UpdateViewerParams::CachedTile& tile,
-                     float *output)
-{
-    assert(output);
-
-    switch ( args.inputImage->getBitDepth() ) {
-    case eImageBitDepthFloat:
-        scaleToTexture32bitsForPremult<float, 1>(roi, args, tile, output);
-        break;
-    case eImageBitDepthByte:
-        scaleToTexture32bitsForPremult<unsigned char, 255>(roi, args, tile, output);
-        break;
-    case eImageBitDepthShort:
-        scaleToTexture32bitsForPremult<unsigned short, 65535>(roi, args, tile, output);
-        break;
-    case eImageBitDepthHalf:
-        assert(false);
-        break;
-    case eImageBitDepthNone:
-        break;
-    }
-} // scaleToTexture32bits
-
-void
-ViewerInstance::ViewerInstancePrivate::updateViewer(boost::shared_ptr<UpdateViewerParams> params)
-{
-    // always running in the main thread
-    assert( qApp && qApp->thread() == QThread::currentThread() );
-
-    // QMutexLocker locker(&updateViewerMutex);
-    // if (updateViewerRunning) {
-    uiContext->makeOpenGLcontextCurrent();
-    if (params->tiles.empty()) {
-        return;
-    }
-    bool doUpdate = true;
-
-
-    bool isImageUpToDate = checkAndUpdateDisplayAge( params->textureIndex, params->abortInfo->getRenderAge() );
-    (void)isImageUpToDate;
-
-    // Don't uncomment: if the image was rendered so far, render it to the display texture so that the user get some feedback
-   /* if ( !params->isPartialRect && !params->isSequential && !isImageUpToDate) {
-        doUpdate = false;
-    }*/
-    if (doUpdate) {
-        /*RectI bounds;
-           params->rod.toPixelEnclosing(params->mipMapLevel, params->pixelAspectRatio, &bounds);*/
-
-        assert( (params->isPartialRect && params->tiles.size() == 1) || !params->isPartialRect );
-
-        boost::shared_ptr<Texture> texture;
-        bool isFirstTile = true;
-        for (std::list<UpdateViewerParams::CachedTile>::iterator it = params->tiles.begin(); it != params->tiles.end(); ++it) {
-            if (!it->ramBuffer) {
-                continue;
-            }
-
-            // For cached tiles, some tiles might not have the standard tile, (i.e: the last tile column/row).
-            // Since the internal buffer is rounded to the tile size anyway we want the glTexSubImage2D call to ensure
-            // that we upload the full internal buffer
-            TextureRect texRect;
-            texRect.par = it->rect.par;
-            texRect.closestPo2 = it->rect.closestPo2;
-            texRect.set(it->rectRounded);
-    
-            assert(params->roi.contains(texRect));
-            uiContext->transferBufferFromRAMtoGPU(it->ramBuffer, it->bytesCount, params->roi, params->roiNotRoundedToTileSize, texRect, params->textureIndex, params->isPartialRect, isFirstTile, &texture);
-            isFirstTile = false;
-        }
-
-
-        NodePtr rotoPaintNode;
-        boost::shared_ptr<RotoStrokeItem> curStroke;
-        bool isDrawing = false;
-        instance->getApp()->getActiveRotoDrawingStroke(&rotoPaintNode, &curStroke, &isDrawing);
-
-        const UpdateViewerParams::CachedTile& firstTile = params->tiles.front();
-        ImagePtr originalImage;
-        originalImage = params->colorImage;
-        if (firstTile.cachedData && !originalImage) {
-            originalImage = firstTile.cachedData->getInternalImage();
-        }
-        ImageBitDepthEnum depth;
-        if (originalImage) {
-            depth = originalImage->getBitDepth();
-        } else {
-            assert(firstTile.cachedData);
-            if (firstTile.cachedData) {
-                depth = (ImageBitDepthEnum)firstTile.cachedData->getKey().getBitDepth();
-            } else {
-                depth = eImageBitDepthByte;
-            }
-        }
-
-        uiContext->endTransferBufferFromRAMToGPU(params->textureIndex, texture, originalImage, params->time, params->rod,  params->pixelAspectRatio, depth, params->mipMapLevel, params->srcPremult, params->gain, params->gamma, params->offset, params->lut, params->recenterViewport, params->viewportCenter, params->isPartialRect);
-
-        if (!isDrawing) {
-            uiContext->updateColorPicker(params->textureIndex);
-        }
-    }
-
-    //
-    //        updateViewerRunning = false;
-    //    }
-    //    updateViewerCond.wakeOne();
-} // ViewerInstance::ViewerInstancePrivate::updateViewer
-
-bool
-ViewerInstance::isInputOptional(int n) const
-{
-    //activeInput() is MT-safe
-    int activeInputs[2];
-
-    getActiveInputs(activeInputs[0], activeInputs[1]);
-
-    if ( (n == 0) && (activeInputs[0] == -1) && (activeInputs[1] == -1) ) {
-        return false;
-    }
-
-    return n != activeInputs[0] && n != activeInputs[1];
-}
-
-void
-ViewerInstance::onGammaChanged(double value)
-{
-    // always running in the main thread
-    assert( qApp && qApp->thread() == QThread::currentThread() );
-    bool changed = false;
-    {
-        QMutexLocker l(&_imp->viewerParamsMutex);
-
-        if (_imp->viewerParamsGamma != value) {
-            _imp->viewerParamsGamma = value;
-            changed = true;
-        }
-    }
-    if (changed) {
-        QWriteLocker k(&_imp->gammaLookupMutex);
-        _imp->fillGammaLut(value);
-    }
-    assert(_imp->uiContext);
-    if (changed) {
-        if ( (_imp->uiContext->getBitDepth() == eImageBitDepthByte)
-             && !getApp()->getProject()->isLoadingProject() ) {
-            renderCurrentFrame(true);
-        } else {
-            _imp->uiContext->redraw();
-        }
->>>>>>> 6649c6b5
+
     }
 }
 
