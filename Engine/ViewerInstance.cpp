/* ***** BEGIN LICENSE BLOCK *****
 * This file is part of Natron <https://natrongithub.github.io/>,
 * Copyright (C) 2013-2018 INRIA and Alexandre Gauthier-Foichat
 *
 * Natron is free software: you can redistribute it and/or modify
 * it under the terms of the GNU General Public License as published by
 * the Free Software Foundation; either version 2 of the License, or
 * (at your option) any later version.
 *
 * Natron is distributed in the hope that it will be useful,
 * but WITHOUT ANY WARRANTY; without even the implied warranty of
 * MERCHANTABILITY or FITNESS FOR A PARTICULAR PURPOSE.  See the
 * GNU General Public License for more details.
 *
 * You should have received a copy of the GNU General Public License
 * along with Natron.  If not, see <http://www.gnu.org/licenses/gpl-2.0.html>
 * ***** END LICENSE BLOCK ***** */

// ***** BEGIN PYTHON BLOCK *****
// from <https://docs.python.org/3/c-api/intro.html#include-files>:
// "Since Python may define some pre-processor definitions which affect the standard headers on some systems, you must include Python.h before any standard headers are included."
#include <Python.h>
// ***** END PYTHON BLOCK *****

#include "ViewerInstance.h"

#include <algorithm> // min, max
#include <stdexcept>
#include <cassert>
#include <cstring> // for std::memcpy
#include <cfloat> // DBL_MAX

GCC_DIAG_UNUSED_LOCAL_TYPEDEFS_OFF
#include <boost/math/special_functions/fpclassify.hpp>
GCC_DIAG_UNUSED_LOCAL_TYPEDEFS_ON

#include "Engine/AppInstance.h"
#include "Engine/AppManager.h"
#include "Engine/Image.h"
#include "Engine/Lut.h"
#include "Engine/NodeMetadata.h"
#include "Engine/Node.h"
#include "Engine/InputDescription.h"
#include "Engine/Hash64.h"
#include "Engine/OpenGLViewerI.h"
#include "Engine/KnobTypes.h"
#include "Engine/MultiThread.h"
#include "Engine/Project.h"
#include "Engine/RamBuffer.h"
#include "Engine/Settings.h"
#include "Engine/ViewerNode.h"

#define GAMMA_LUT_NB_VALUES 1023


#ifndef M_LN2
#define M_LN2       0.693147180559945309417232121458176568  /* loge(2)        */
#endif

NATRON_NAMESPACE_ENTER


struct ViewerInstancePrivate
{

    ViewerInstance* _publicInterface;

    // The layer to render for RGB
    KnobChoiceWPtr layerChoiceKnob;

    // The layer to use in input for the alpha channel
    KnobChoiceWPtr alphaChannelChoiceKnob;

    // What to output
    KnobChoiceWPtr displayChannels;

    KnobChoiceWPtr outputColorspace;

    KnobDoubleWPtr gammaKnob;
    KnobDoubleWPtr gainKnob;
    KnobButtonWPtr autoContrastKnob;

    KnobDoubleWPtr userRoIBottomLeftKnob, userRoISizeKnob;
    KnobButtonWPtr userRoIEnabled;

    KnobButtonWPtr clipToFormatButtonKnob;

    bool viewerChannelsAutoswitchedToAlpha;
    bool layerAndAlphaChoiceRefreshEnabled;

    ViewerInstancePrivate(ViewerInstance* publicInterface)
    : _publicInterface(publicInterface)
    , layerChoiceKnob()
    , alphaChannelChoiceKnob()
    , displayChannels()
    , outputColorspace()
    , gammaKnob()
    , gainKnob()
    , autoContrastKnob()
    , userRoIBottomLeftKnob()
    , userRoISizeKnob()
    , userRoIEnabled()
    , clipToFormatButtonKnob()
    , viewerChannelsAutoswitchedToAlpha(false)
    , layerAndAlphaChoiceRefreshEnabled(true)
    {

    }


    static void buildGammaLut(double gamma, RamBuffer<float>* gammaLookup);

    static float lookupGammaLut(float value, const float* gammaLookupBuffer);

    void refreshLayerAndAlphaChannelComboBox();

    ImagePlaneDesc getSelectedLayer(const std::list<ImagePlaneDesc>& availableLayers) const;

    ImagePlaneDesc getSelectedAlphaChannel(const std::list<ImagePlaneDesc>& availableLayers, int *channelIndex) const;

    ImagePlaneDesc getComponentsFromDisplayChannels(const ImagePlaneDesc& alphaLayer) const;

    ActionRetCodeEnum getChannelOptions(TimeValue time, ImagePlaneDesc* rgbLayer, ImagePlaneDesc* alphaLayer, int* alphaChannelIndex, ImagePlaneDesc* displayChannels) const;

    void setDisplayChannelsFromLayer(const std::list<ImagePlaneDesc>& availableLayers);
    
};


const Color::Lut*
ViewerInstance::lutFromColorspace(ViewerColorSpaceEnum cs)
{
    const Color::Lut* lut;

    switch (cs) {
    case eViewerColorSpaceSRGB:
        lut = Color::LutManager::sRGBLut();
        break;
    case eViewerColorSpaceRec709:
        lut = Color::LutManager::Rec709Lut();
        break;
    case eViewerColorSpaceLinear:
    default:
        lut = 0;
        break;
    }
    if (lut) {
        lut->validate();
    }

    return lut;
}

EffectInstancePtr
ViewerInstance::create(const NodePtr& node)
{
    return EffectInstancePtr( new ViewerInstance(node) );
}

PluginPtr
ViewerInstance::createPlugin()
{
    std::vector<std::string> grouping;
    grouping.push_back(PLUGIN_GROUP_IMAGE);
    PluginPtr ret = Plugin::create(ViewerInstance::create, ViewerInstance::createRenderClone, PLUGINID_NATRON_VIEWER_INTERNAL, "ViewerProcess", 1, 0, grouping);
    ret->setProperty<std::string>(kNatronPluginPropIconFilePath,  "Images/viewer_icon.png");
    QString desc =  EffectInstance::tr("The Viewer node can display the output of a node graph.");
    ret->setProperty<bool>(kNatronPluginPropIsInternalOnly, true);
    ret->setProperty<std::string>(kNatronPluginPropDescription, desc.toStdString());
    EffectDescriptionPtr effectDesc = ret->getEffectDescriptor();
    effectDesc->setProperty<RenderSafetyEnum>(kEffectPropRenderThreadSafety, eRenderSafetyFullySafe);
    effectDesc->setProperty<bool>(kEffectPropSupportsTiles, true);
    ret->setProperty<bool>(kNatronPluginPropMultiPlanar, true);
    ret->setProperty<bool>(kNatronPluginPropSupportsMultiInputsBitDepths, true);
    ret->setProperty<ImageBitDepthEnum>(kNatronPluginPropOutputSupportedBitDepths, eImageBitDepthFloat, 0);
    ret->setProperty<ImageBitDepthEnum>(kNatronPluginPropOutputSupportedBitDepths, eImageBitDepthByte, 1);
    ret->setProperty<ImageBitDepthEnum>(kNatronPluginPropOutputSupportedBitDepths, eImageBitDepthShort, 2);
    ret->setProperty<std::bitset<4> >(kNatronPluginPropOutputSupportedComponents, std::bitset<4>(std::string("1111")));
    {
        InputDescriptionPtr input = InputDescription::create("Source", "Source", "", false, false, std::bitset<4>(std::string("1111")));
        ret->addInputDescription(input);
    }
    return ret;
}

ViewerInstance::ViewerInstance(const NodePtr& node)
    : EffectInstance(node)
    , _imp( new ViewerInstancePrivate(this) )
{

}

ViewerInstance::ViewerInstance(const EffectInstancePtr& mainInstance, const FrameViewRenderKey& key)
: EffectInstance(mainInstance, key)
, _imp( new ViewerInstancePrivate(this) )
{

}

ViewerInstance::~ViewerInstance()
{
}

ViewerNodePtr
ViewerInstance::getViewerNodeGroup() const
{
    NodeCollectionPtr collection = getNode()->getGroup();
    assert(collection);
    NodeGroupPtr isGroup = toNodeGroup(collection);
    assert(isGroup);
    ViewerNodePtr ret = toViewerNode(isGroup);
    assert(ret);
    return ret;
}

void
ViewerInstance::fetchRenderCloneKnobs()
{
    _imp->layerChoiceKnob = getKnobByNameAndType<KnobChoice>(kViewerInstanceParamOutputLayer);
    _imp->alphaChannelChoiceKnob = getKnobByNameAndType<KnobChoice>(kViewerInstanceParamAlphaChannel);
    _imp->displayChannels = getKnobByNameAndType<KnobChoice>(kViewerInstanceParamDisplayChannels);
    _imp->gainKnob = getKnobByNameAndType<KnobDouble>(kViewerInstanceNodeParamGain);
    _imp->gammaKnob = getKnobByNameAndType<KnobDouble>(kViewerInstanceParamGamma);
    _imp->outputColorspace = getKnobByNameAndType<KnobChoice>(kViewerInstanceParamColorspace);
    _imp->autoContrastKnob = getKnobByNameAndType<KnobButton>(kViewerInstanceParamEnableAutoContrast);
    _imp->userRoIEnabled = getKnobByNameAndType<KnobButton>(kViewerInstanceParamEnableUserRoI);
    _imp->userRoIBottomLeftKnob = getKnobByNameAndType<KnobDouble>(kViewerInstanceParamUserRoIBottomLeft);
    _imp->userRoISizeKnob = getKnobByNameAndType<KnobDouble>(kViewerInstanceParamUserRoISize);
    _imp->clipToFormatButtonKnob = getKnobByNameAndType<KnobButton>(kViewerInstanceParamClipToFormat);
}

RectD
ViewerInstance::getViewerRoI()
{
    ViewerNodePtr viewerNode = getViewerNodeGroup();
    assert(viewerNode);
    RectD rod;
    RectD viewerRoI = viewerNode->getUiContext()->getImageRectangleDisplayed();
    bool clipToFormat = _imp->clipToFormatButtonKnob.lock()->getValue();
    if (!clipToFormat) {
        rod = viewerRoI;
    } else {
        RectI format = getOutputFormat();
        double par = getAspectRatio(-1);
        RectD formatCanonical;
        format.toCanonical_noClipping(0, par, &formatCanonical);
        viewerRoI.intersect(formatCanonical, &rod);
    }

    bool userRoiEnabled = _imp->userRoIEnabled.lock()->getValue();
    if (userRoiEnabled) {
        RectD userRoI;
        KnobDoublePtr btmLeft = _imp->userRoIBottomLeftKnob.lock();
        KnobDoublePtr size = _imp->userRoISizeKnob.lock();
        userRoI.x1 = btmLeft->getValue();
        userRoI.y1 = btmLeft->getValue(DimIdx(1));
        userRoI.x2 = userRoI.x1 + size->getValue();
        userRoI.y2 = userRoI.y1 + size->getValue(DimIdx(1));

        rod.intersect(userRoI, &rod);
    }
    return rod;
}

void
ViewerInstance::initializeKnobs()
{
    EffectInstancePtr thisShared = shared_from_this();
    KnobPagePtr page = createKnob<KnobPage>("controlsPage");
    page->setLabel(EffectInstance::tr("Controls"));


    {
        KnobChoicePtr param = createKnob<KnobChoice>(kViewerInstanceParamOutputLayer);
        param->setLabel(tr(kViewerInstanceParamOutputLayerLabel) );
        param->setHintToolTip(tr(kViewerInstanceParamOutputLayerHint));
        page->addKnob(param);
        _imp->layerChoiceKnob = param;
    }

    {
        KnobChoicePtr param = createKnob<KnobChoice>(kViewerInstanceParamAlphaChannel );
        param->setLabel(tr(kViewerInstanceParamAlphaChannelLabel));
        param->setHintToolTip(tr(kViewerInstanceParamAlphaChannelHint));
        page->addKnob(param);
        _imp->alphaChannelChoiceKnob = param;
    }
    {
        std::vector<ChoiceOption> displayChannelEntries;
        KnobChoicePtr param = createKnob<KnobChoice>(kViewerInstanceParamDisplayChannels);
        param->setLabel(tr(kViewerInstanceParamDisplayChannelsLabel) );
        param->setHintToolTip(tr(kViewerInstanceParamDisplayChannelsHint));
        {

            displayChannelEntries.push_back(ChoiceOption("Luminance", EffectInstance::tr("Luminance").toStdString(), ""));
            displayChannelEntries.push_back(ChoiceOption("RGB", EffectInstance::tr("RGB").toStdString(), ""));
            displayChannelEntries.push_back(ChoiceOption("Red", EffectInstance::tr("Red").toStdString(), ""));
            displayChannelEntries.push_back(ChoiceOption("Green", EffectInstance::tr("Green").toStdString(), ""));
            displayChannelEntries.push_back(ChoiceOption("Blue", EffectInstance::tr("Blue").toStdString(), ""));
            displayChannelEntries.push_back(ChoiceOption("Alpha", EffectInstance::tr("Alpha").toStdString(), ""));
            displayChannelEntries.push_back(ChoiceOption("Matte", EffectInstance::tr("Matte").toStdString(), ""));
            param->populateChoices(displayChannelEntries);
        }
        _imp->displayChannels = param;
    }
    {
        KnobDoublePtr param = createKnob<KnobDouble>(kViewerInstanceNodeParamGain);
        param->setLabel(tr(kViewerInstanceNodeParamGainLabel));
        param->setHintToolTip(tr(kViewerInstanceNodeParamGainHint));
        page->addKnob(param);
        param->setDisplayRange(-6., 6.);
        _imp->gainKnob = param;
    }
    {
        KnobDoublePtr param = createKnob<KnobDouble>(kViewerInstanceParamGamma );
        param->setLabel(tr(kViewerInstanceParamGammaLabel));
        param->setHintToolTip(tr(kViewerInstanceParamGammaHint));
        param->setDefaultValue(1.);
        page->addKnob(param);
        param->setDisplayRange(0., 5.);
        _imp->gammaKnob = param;
    }
    {
        KnobChoicePtr param = createKnob<KnobChoice>(kViewerInstanceParamColorspace);
        param->setLabel(tr(kViewerInstanceParamColorspaceLabel) );
        param->setHintToolTip(tr(kViewerInstanceParamColorspaceHint));
        {
            std::vector<ChoiceOption> entries;
            entries.push_back(ChoiceOption("Linear(None)", "", ""));
            entries.push_back(ChoiceOption("sRGB", "", ""));
            entries.push_back(ChoiceOption("Rec.709", "", ""));
            param->populateChoices(entries);
        }
        param->setDefaultValue(1);
        page->addKnob(param);
        _imp->outputColorspace = param;
    }

    {
        KnobButtonPtr param = createKnob<KnobButton>(kViewerInstanceParamEnableAutoContrast);
        param->setLabel(tr(kViewerInstanceParamEnableAutoContrastLabel) );
        param->setHintToolTip(tr(kViewerInstanceParamEnableAutoContrastHint));
        page->addKnob(param);
        param->setCheckable(true);
        _imp->autoContrastKnob = param;
    }
    {
        KnobButtonPtr param = createKnob<KnobButton>(kViewerInstanceParamEnableUserRoI);
        param->setLabel(tr(kViewerInstanceParamEnableUserRoILabel));
        param->setHintToolTip(tr(kViewerInstanceParamEnableUserRoIHint));
        param->setCheckable(true);
        page->addKnob(param);
        param->setSecret(true);
        _imp->userRoIEnabled = param;
    }

    {
        KnobDoublePtr param = createKnob<KnobDouble>(std::string(kViewerInstanceParamUserRoIBottomLeft), 2 );
        param->setDefaultValuesAreNormalized(true);
        param->setSecret(true);
        param->setDefaultValue(0.2, DimIdx(0));
        param->setDefaultValue(0.2, DimIdx(1));
        page->addKnob(param);
        _imp->userRoIBottomLeftKnob = param;
    }
    {
        KnobDoublePtr param = createKnob<KnobDouble>(std::string(kViewerInstanceParamUserRoISize), 2 );
        param->setDefaultValuesAreNormalized(true);
        param->setDefaultValue(.6, DimIdx(0));
        param->setDefaultValue(.6, DimIdx(1));
        param->setSecret(true);
        page->addKnob(param);
        _imp->userRoISizeKnob = param;
    }

    {
        KnobButtonPtr param = createKnob<KnobButton>(kViewerInstanceParamClipToFormat);
        param->setLabel(tr(kViewerInstanceParamClipToFormatLabel));
        param->setHintToolTip(tr(kViewerInstanceParamClipToFormatHint));
        page->addKnob(param);
        param->setSecret(true);
        param->setCheckable(true);
        param->setDefaultValue(true);
        _imp->clipToFormatButtonKnob = param;
    }

} // initializeKnobs

void
ViewerInstancePrivate::buildGammaLut(double gamma, RamBuffer<float>* gammaLookup)
{
    gammaLookup->resize(GAMMA_LUT_NB_VALUES + 1);
    float* buf = gammaLookup->getData();
    if (gamma <= 0) {
        // gamma = 0: everything is zero, except gamma(1)=1
        memset(buf, 0, sizeof(float) * GAMMA_LUT_NB_VALUES);
        buf[GAMMA_LUT_NB_VALUES] = 1.f;
        return;
    }
    for (int position = 0; position <= GAMMA_LUT_NB_VALUES; ++position) {
        double parametricPos = double(position) / GAMMA_LUT_NB_VALUES;
        double value = std::pow(parametricPos, 1. / gamma);
        // set that in the lut
        buf[position] = (float)std::max( 0., std::min(1., value) );
    }
}

float
ViewerInstancePrivate::lookupGammaLut(float value, const float* gammaLookupBuffer)
{
    assert( !(boost::math::isnan)(value) ); // check for NaN
    if (value < 0.) {
        return 0.;
    } else if (value > 1.) {
        return 1.;
    } else {
        int i = (int)(value * GAMMA_LUT_NB_VALUES);
        assert(0 <= i && i <= GAMMA_LUT_NB_VALUES);
        float alpha = std::max( 0.f, std::min(value * GAMMA_LUT_NB_VALUES - i, 1.f) );
        float a = gammaLookupBuffer[i];
        float b = (i  < GAMMA_LUT_NB_VALUES) ? gammaLookupBuffer[i + 1] : 0.f;

        return a * (1.f - alpha) + b * alpha;
    }
}


ActionRetCodeEnum
ViewerInstance::isIdentity(TimeValue time,
                           const RenderScale & /*scale*/,
                           const RectI & /*roi*/,
                           ViewIdx view,
                           const ImagePlaneDesc& /*plane*/,
                           TimeValue* inputTime,
                           ViewIdx* inputView,
                           int* inputNb,
                           ImagePlaneDesc* /*inputPlane*/)
{
    ImagePlaneDesc selectedLayer, selectedAlphaLayer;
    int alphaChannelIndex;
    {
        ActionRetCodeEnum stat = _imp->getChannelOptions(time, &selectedLayer, &selectedAlphaLayer, &alphaChannelIndex, 0);
        if (isFailureRetCode(stat)) {
            return stat;
        }
    }
    DisplayChannelsEnum displayChannels = (DisplayChannelsEnum)_imp->displayChannels.lock()->getValue();

    if (displayChannels != eDisplayChannelsRGB) {
        // If we need to apply channel operations, we are not identity
        *inputNb = -1;
        return eActionStatusOK;
    }

    if (_imp->gainKnob.lock()->getValue() != 1.) {
        *inputNb = -1;
        return eActionStatusOK;
    }

    if (_imp->gammaKnob.lock()->getValue() != 1.) {
        *inputNb = -1;
        return eActionStatusOK;
    }

    if (_imp->autoContrastKnob.lock()->getValue()) {
        *inputNb = -1;
        return eActionStatusOK;
    }

    *inputNb = 0;
    *inputTime = time;
    *inputView = view;
    return eActionStatusOK;

} // isIdentity

void
ViewerInstance::appendToHash(const ComputeHashArgs& args, Hash64* hash)
{
    EffectInstance::appendToHash(args, hash);

    // We rely on the viewers bit depth setting knob in the getTimeInvariantMetadata() function
    // so make sure it is part of the hash.
    appPTR->getCurrentSettings()->getViewerBitDepthKnob()->appendToHash(args, hash);

}

ActionRetCodeEnum
ViewerInstance::getTimeInvariantMetadata(NodeMetadata& metadata)
{

    // For now we always output 4 channel images
    metadata.setColorPlaneNComps(-1, 4);

    // Input should always be float, since we may do color-space conversion.
    metadata.setBitDepth(0, eImageBitDepthFloat);

    // Output however can be 8-bit
    ImageBitDepthEnum outputDepth = appPTR->getCurrentSettings()->getViewersBitDepth();
    metadata.setBitDepth(-1, outputDepth);


    return eActionStatusOK;
} // getTimeInvariantMetadata


void
ViewerInstance::onMetadataChanged(const NodeMetadata& metadata)
{
    if (_imp->layerAndAlphaChoiceRefreshEnabled) {
        _imp->refreshLayerAndAlphaChannelComboBox();
    }

    getViewerNodeGroup()->onViewerProcessNodeMetadataRefreshed(getNode(), metadata);
    EffectInstance::onMetadataChanged(metadata);

}

ActionRetCodeEnum
ViewerInstance::getLayersProducedAndNeeded(TimeValue time,
                                    ViewIdx view,
                                    std::map<int, std::list<ImagePlaneDesc> >* inputLayersNeeded,
                                    std::list<ImagePlaneDesc>* layersProduced,
                                    TimeValue* passThroughTime,
                                    ViewIdx* passThroughView,
                                    int* passThroughInputNb)
{
    *passThroughInputNb = 0;
    *passThroughTime = time;
    *passThroughView = view;


    ImagePlaneDesc selectedLayer, selectedAlphaLayer, selectedDisplayLayer;
    int alphaChannelIndex;
    {
        ActionRetCodeEnum stat = _imp->getChannelOptions(time, &selectedLayer, &selectedAlphaLayer, &alphaChannelIndex, &selectedDisplayLayer);
        if (isFailureRetCode(stat)) {
            return stat;
        }
    }

    DisplayChannelsEnum outputChannels = (DisplayChannelsEnum)_imp->displayChannels.lock()->getValue();

    // In output we always produce a RGBA texture for the viewer
    layersProduced->push_back(ImagePlaneDesc::getRGBAComponents());

    std::list<ImagePlaneDesc>& neededLayers = (*inputLayersNeeded)[0];

    if (outputChannels != eDisplayChannelsA && selectedLayer.getNumComponents() > 0) {
        neededLayers.push_back(selectedLayer);
    }
    if (selectedAlphaLayer.getNumComponents() > 0) {
        if (outputChannels == eDisplayChannelsA || (outputChannels == eDisplayChannelsMatte && selectedAlphaLayer != selectedLayer)) {
            neededLayers.push_back(selectedAlphaLayer);
        }
    }
    return eActionStatusOK;
} // getComponentsNeededInternal


void
ViewerInstance::setRefreshLayerAndAlphaChoiceEnabled(bool enabled)
{
    _imp->layerAndAlphaChoiceRefreshEnabled = enabled;
}

void
ViewerInstance::getChannelOptions(TimeValue time, ImagePlaneDesc* rgbLayer, ImagePlaneDesc* alphaLayer, int* alphaChannelIndex, ImagePlaneDesc* displayChannels) const
{
    _imp->getChannelOptions(time, rgbLayer, alphaLayer, alphaChannelIndex, displayChannels);
}

ActionRetCodeEnum
ViewerInstancePrivate::getChannelOptions(TimeValue time, ImagePlaneDesc* rgbLayer, ImagePlaneDesc* alphaLayer, int* alphaChannelIndex, ImagePlaneDesc* displayChannels) const
{
    std::list<ImagePlaneDesc> upstreamAvailableLayers;
    {
        const int passThroughPlanesInputNb = 0;
        ActionRetCodeEnum stat = _publicInterface->getAvailableLayers(time, ViewIdx(0), passThroughPlanesInputNb, &upstreamAvailableLayers);
        if (isFailureRetCode(stat)) {
            return stat;
        }
    }
    if (rgbLayer) {
        *rgbLayer = getSelectedLayer(upstreamAvailableLayers);
    }
    if (alphaLayer) {
        *alphaLayer = getSelectedAlphaChannel(upstreamAvailableLayers, alphaChannelIndex);
    }
    if (displayChannels && alphaLayer) {
        *displayChannels = getComponentsFromDisplayChannels(*alphaLayer);
    }
    return eActionStatusOK;

} // getChannelOptions

ImagePlaneDesc
ViewerInstancePrivate::getComponentsFromDisplayChannels(const ImagePlaneDesc& alphaLayer) const
{
    DisplayChannelsEnum outputChannels = (DisplayChannelsEnum)displayChannels.lock()->getValue();
    switch (outputChannels) {
        case eDisplayChannelsA:
        case eDisplayChannelsR:
        case eDisplayChannelsG:
        case eDisplayChannelsB:
        case eDisplayChannelsY:
            return ImagePlaneDesc::getAlphaComponents();
            break;
        case eDisplayChannelsRGB: {
            if (alphaLayer.getNumComponents() == 0) {
                return ImagePlaneDesc::getRGBComponents();
            } else {
                return ImagePlaneDesc::getRGBAComponents();
            }

        }   break;
        case eDisplayChannelsMatte:
            return ImagePlaneDesc::getRGBAComponents();
            break;
    }
    assert(false);

    return ImagePlaneDesc();
} // getComponentsFromDisplayChannels

void
ViewerInstancePrivate::refreshLayerAndAlphaChannelComboBox()
{
    ViewerNodePtr viewerGroup = _publicInterface->getViewerNodeGroup();

    KnobChoicePtr layerKnob = layerChoiceKnob.lock();
    KnobChoicePtr alphaChannelKnob = alphaChannelChoiceKnob.lock();


    std::list<ImagePlaneDesc> upstreamAvailableLayers;

    {
        const int passThroughPlanesInputNb = 0;
        ActionRetCodeEnum stat = _publicInterface->getAvailableLayers(_publicInterface->getCurrentRenderTime(), ViewIdx(0), passThroughPlanesInputNb, &upstreamAvailableLayers);
        (void)stat;
    }

    std::vector<ChoiceOption> layerOptions;
    std::vector<ChoiceOption> channelOptions;
    
    // Append None choice
    layerOptions.push_back(ChoiceOption("-", "",""));
    channelOptions.push_back(ChoiceOption("-", "", ""));

    int foundColorPlaneIndex = -1;
    int foundColorPlaneAlpha = -1;
    for (std::list<ImagePlaneDesc>::iterator it2 = upstreamAvailableLayers.begin(); it2 != upstreamAvailableLayers.end(); ++it2) {

        if (foundColorPlaneIndex == -1 && it2->isColorPlane()) {
            foundColorPlaneIndex = (int)layerOptions.size();
        }

        ChoiceOption layerOption = it2->getPlaneOption();
        layerOptions.push_back(layerOption);

        std::size_t nChans = (std::size_t)it2->getNumComponents();
        if (foundColorPlaneAlpha == -1 && it2->isColorPlane() && nChans == 4) {
            foundColorPlaneAlpha = channelOptions.size() + 3;
        }
        for (std::size_t c = 0; c < nChans; ++c) {
            ChoiceOption chanOption = it2->getChannelOption(c);
            channelOptions.push_back(chanOption);
        }
    }

    layerKnob->populateChoices(layerOptions);
    alphaChannelKnob->populateChoices(channelOptions);

    // If the old layer choice does no longer exist or it is "-", fallback on color-plane
    if (layerKnob->getValue() == 0 || !layerKnob->isActiveEntryPresentInEntries(ViewIdx(0))) {
        if (foundColorPlaneIndex != -1) {
            layerKnob->setValue(foundColorPlaneIndex);
        } else {
            // Did not find color-plane, fallback on the first plane available that is not none, otherwise none
            int fallback_i = layerOptions.size() > 1 ? 1 : 0;
            layerKnob->setValue(fallback_i);
        }
    }

    // If the old alpha choice does no longer exist or it is "-" fallback on color-plane alpha channel
    if (alphaChannelKnob->getValue() == 0 || !alphaChannelKnob->isActiveEntryPresentInEntries(ViewIdx(0))) {
        if (foundColorPlaneIndex != -1) {
            alphaChannelKnob->setValue(foundColorPlaneAlpha);
        } else {
            alphaChannelKnob->setValue(0);
        }
    }
    setDisplayChannelsFromLayer(upstreamAvailableLayers);

} // refreshLayerAndAlphaChannelComboBox


ImagePlaneDesc
ViewerInstancePrivate::getSelectedLayer(const std::list<ImagePlaneDesc>& availableLayers) const
{
    ChoiceOption activeIndexID = layerChoiceKnob.lock()->getCurrentEntry(ViewIdx(0));
    for (std::list<ImagePlaneDesc>::const_iterator it = availableLayers.begin(); it != availableLayers.end(); ++it) {
        ChoiceOption opt = it->getPlaneOption();
        if (opt.id == activeIndexID.id) {
            return *it;
        }
    }
    return ImagePlaneDesc::getNoneComponents();

} // getSelectedLayer

ImagePlaneDesc
ViewerInstancePrivate::getSelectedAlphaChannel(const std::list<ImagePlaneDesc>& availableLayers, int *channelIndex) const
{
    ChoiceOption activeIndexID = alphaChannelChoiceKnob.lock()->getCurrentEntry(ViewIdx(0));
    for (std::list<ImagePlaneDesc>::const_iterator it = availableLayers.begin(); it != availableLayers.end(); ++it) {
        std::size_t nChans = (std::size_t)it->getNumComponents();
        for (std::size_t c = 0; c < nChans; ++c) {
            ChoiceOption chanOption = it->getChannelOption(c);
            if (chanOption.id == activeIndexID.id) {
                *channelIndex = (int)c;
                return *it;
            }
        }
    }
    *channelIndex = -1;
    return ImagePlaneDesc::getNoneComponents();
} // getSelectedAlphaChannel

void
ViewerInstancePrivate::setDisplayChannelsFromLayer(const std::list<ImagePlaneDesc>& availableLayers)
{
    ImagePlaneDesc layer = getSelectedLayer(availableLayers);
    if (layer.getNumComponents() == 1) {

        // Switch auto to alpha if there's only this to view
        displayChannels.lock()->setValue((int)eDisplayChannelsA);
        viewerChannelsAutoswitchedToAlpha = true;

    } else if (layer.getNumComponents() > 1) {

        // Switch back to RGB if we auto-switched to alpha
        if (viewerChannelsAutoswitchedToAlpha) {
            KnobChoicePtr displayChannelsKnob = displayChannels.lock();
            DisplayChannelsEnum curDisplayChannels = (DisplayChannelsEnum)displayChannelsKnob->getValue();
            if ( curDisplayChannels == eDisplayChannelsA) {
                displayChannelsKnob->setValue((int)eDisplayChannelsRGB);
            }
        }
    }

} // setDisplayChannelsFromLayer

bool
ViewerInstance::knobChanged(const KnobIPtr& knob,
                 ValueChangedReasonEnum /*reason*/,
                 ViewSetSpec /*view*/,
                 TimeValue /*time*/)
{
    bool handled = true;
    if (knob == _imp->autoContrastKnob.lock()) {
       bool autoContrastEnabled = _imp->autoContrastKnob.lock()->getValue();
       setSupportsTiles(!autoContrastEnabled);
    } else {
        handled = false;
    }
    return handled;
}


NATRON_NAMESPACE_ANONYMOUS_ENTER


struct MinMaxVal {
    MinMaxVal(double min_, double max_)
    : min(min_)
    , max(max_)
    {
    }
    MinMaxVal()
    : min(DBL_MAX)
    , max(-DBL_MAX)
    {
    }

    double min;
    double max;
};

template <typename PIX, int maxValue, int srcNComps, DisplayChannelsEnum channels>
ActionRetCodeEnum
findAutoContrastVminVmax_generic(const Image::CPUData& colorImage,
                                 const EffectInstancePtr& renderArgs,
                                 const RectI & roi,
                                 MinMaxVal* retValue)
{
    double localVmin = std::numeric_limits<double>::infinity();
    double localVmax = -std::numeric_limits<double>::infinity();

    for (int y = roi.y1; y < roi.y2; ++y) {

        if (renderArgs && renderArgs->isRenderAborted()) {
            *retValue = MinMaxVal(localVmin, localVmax);
            return eActionStatusAborted;
        }

        int pixelStride;
        const PIX* src_pixels[4] = {NULL, NULL, NULL, NULL};
        Image::getChannelPointers<PIX, srcNComps>((const PIX**)colorImage.ptrs, roi.x1, y, colorImage.bounds, (PIX**)src_pixels, &pixelStride);

        for (int x = roi.x1; x < roi.x2; ++x) {

            double tmpPix[4] = {0., 0., 0., 1.};


<<<<<<< HEAD
            // This switch will be optimized out by the compiler since it is a template parameter
            switch (srcNComps) {
                case 4:
                case 3:
                case 2: {
                    for (int i = 0; i < srcNComps; ++i) {
                        if (src_pixels[i]) {
                            tmpPix[i] = Image::convertPixelDepth<PIX, float>(*src_pixels[i]);
                        }
=======
ViewerInstance::ViewerRenderRetCode
ViewerInstance::getViewerRoIAndTexture(const RectD& rod,
                                       const U64 viewerHash,
                                       const bool useCache,
                                       const bool isDraftMode,
                                       const unsigned int mipmapLevel,
                                       const RenderStatsPtr& stats,
                                       ViewerArgs* outArgs)
{
    // Roi is the coordinates of the 4 corners of the texture in the bounds with the current zoom
    // factor taken into account.

    // When auto-contrast is enabled or user RoI, we compute exactly the image portion displayed in the rectangle and
    // do not round it to Viewer tiles.

    outArgs->params->tiles.clear();
    outArgs->params->nbCachedTile = 0;
    if (!useCache || outArgs->forceRender) {
        outArgs->params->roi = _imp->uiContext->getExactImageRectangleDisplayed(outArgs->params->textureIndex, rod, outArgs->params->pixelAspectRatio, mipmapLevel);
        outArgs->params->roiNotRoundedToTileSize = outArgs->params->roi;

        UpdateViewerParams::CachedTile tile;
        if (outArgs->isDoingPartialUpdates) {
            std::list<RectD> partialRects;
            QMutexLocker k(&_imp->viewerParamsMutex);
            partialRects = _imp->partialUpdateRects;
            for (std::list<RectD>::iterator it = partialRects.begin(); it != partialRects.end(); ++it) {
                RectI pixelRect;
                it->toPixelEnclosing(mipmapLevel, outArgs->params->pixelAspectRatio, &pixelRect);
                ///Intersect to the RoI
                if ( pixelRect.intersect(outArgs->params->roi, &pixelRect) ) {
                    tile.rect.set(pixelRect);
                    tile.rectRounded  = pixelRect;
                    tile.rect.closestPo2 = 1 << mipmapLevel;
                    tile.rect.par = outArgs->params->pixelAspectRatio;
                    tile.bytesCount = tile.rect.area() * 4;
                    assert(tile.bytesCount > 0);
                    if (outArgs->params->depth == eImageBitDepthFloat) {
                        tile.bytesCount *= sizeof(float);
>>>>>>> 09c81512
                    }
                }   break;
                case 1: {
                    if (src_pixels[0]) {
                        tmpPix[3] = Image::convertPixelDepth<PIX, float>(*src_pixels[0]);
                    }
                }   break;
                default:
                    break;
            }

            double mini, maxi;
            switch (channels) {
                case eDisplayChannelsRGB:
                    mini = std::min(std::min(tmpPix[0], tmpPix[1]), tmpPix[2]);
                    maxi = std::max(std::max(tmpPix[0], tmpPix[1]), tmpPix[2]);
                    break;
                case eDisplayChannelsY:
                    mini = 0.299 * tmpPix[0] + 0.587 * tmpPix[1] + 0.114 * tmpPix[2];
                    maxi = mini;
                    break;
                case eDisplayChannelsR:
                    mini = tmpPix[0];
                    maxi = mini;
                    break;
                case eDisplayChannelsG:
                    mini = tmpPix[1];
                    maxi = mini;
                    break;
                case eDisplayChannelsB:
                    mini = tmpPix[2];
                    maxi = mini;
                    break;
                case eDisplayChannelsA:
                    mini = tmpPix[3];
                    maxi = mini;
                    break;
                default:
                    mini = 0.;
                    maxi = 0.;
                    break;
            }
            if (mini < localVmin) {
                localVmin = mini;
            }
            if (maxi > localVmax) {
                localVmax = maxi;
            }

            for (int i = 0; i < srcNComps; ++i) {
                if (src_pixels[i]) {
                    src_pixels[i] += pixelStride;
                }
            }

        }
    }

    *retValue = MinMaxVal(localVmin, localVmax);
    return eActionStatusOK;
} // findAutoContrastVminVmax_generic

template <typename PIX, int maxValue, int srcNComps>
ActionRetCodeEnum
findAutoContrastVminVmaxForComponents(const Image::CPUData& colorImage,
                                      const EffectInstancePtr& renderArgs,
                                      DisplayChannelsEnum channels,
                                      const RectI & roi,
                                      MinMaxVal* ret)
    

{
    switch (channels) {
        case eDisplayChannelsA:
            return findAutoContrastVminVmax_generic<PIX, maxValue, srcNComps, eDisplayChannelsA>(colorImage, renderArgs, roi, ret);
        case eDisplayChannelsR:
            return findAutoContrastVminVmax_generic<PIX, maxValue, srcNComps, eDisplayChannelsR>(colorImage, renderArgs, roi, ret);
        case eDisplayChannelsG:
            return findAutoContrastVminVmax_generic<PIX, maxValue, srcNComps, eDisplayChannelsG>(colorImage, renderArgs, roi, ret);
        case eDisplayChannelsB:
            return findAutoContrastVminVmax_generic<PIX, maxValue, srcNComps, eDisplayChannelsB>(colorImage, renderArgs, roi, ret);
        case eDisplayChannelsY:
            return findAutoContrastVminVmax_generic<PIX, maxValue, srcNComps, eDisplayChannelsY>(colorImage, renderArgs, roi, ret);
        case eDisplayChannelsMatte:
            return findAutoContrastVminVmax_generic<PIX, maxValue, srcNComps, eDisplayChannelsMatte>(colorImage, renderArgs, roi, ret);
        case eDisplayChannelsRGB:
            return findAutoContrastVminVmax_generic<PIX, maxValue, srcNComps, eDisplayChannelsRGB>(colorImage, renderArgs, roi, ret);
    }
    assert(false);
    return eActionStatusFailed;
}


template <typename PIX, int maxValue>
ActionRetCodeEnum
findAutoContrastVminVmaxForDepth(const Image::CPUData& colorImage,
                                 const EffectInstancePtr& renderArgs,
                                 DisplayChannelsEnum channels,
                                 const RectI & roi,
                                 MinMaxVal* ret)


{
    switch (colorImage.nComps) {
        case 1:
            return findAutoContrastVminVmaxForComponents<PIX, maxValue, 1>(colorImage, renderArgs, channels, roi, ret);
        case 2:
            return findAutoContrastVminVmaxForComponents<PIX, maxValue, 2>(colorImage, renderArgs, channels, roi, ret);
        case 3:
            return findAutoContrastVminVmaxForComponents<PIX, maxValue, 3>(colorImage, renderArgs, channels, roi, ret);
        case 4:
            return findAutoContrastVminVmaxForComponents<PIX, maxValue, 4>(colorImage, renderArgs, channels, roi, ret);
        default:
            return eActionStatusFailed;

    }
    assert(false);
    return eActionStatusFailed;
}

ActionRetCodeEnum
findAutoContrastVminVmax(const Image::CPUData& colorImage,
                         const EffectInstancePtr& renderArgs,
                         DisplayChannelsEnum channels,
                         const RectI & roi,
                         MinMaxVal* ret)
{
    switch (colorImage.bitDepth) {
        case eImageBitDepthByte:
            return findAutoContrastVminVmaxForDepth<unsigned char, 255>(colorImage, renderArgs, channels, roi, ret);
        case eImageBitDepthFloat:
            return findAutoContrastVminVmaxForDepth<float, 1>(colorImage, renderArgs, channels, roi, ret);
        case eImageBitDepthHalf:
        case eImageBitDepthNone:
            return eActionStatusFailed;
        case eImageBitDepthShort:
            return findAutoContrastVminVmaxForDepth<unsigned short, 65535>(colorImage, renderArgs, channels, roi, ret);
    }
    assert(false);
    return eActionStatusFailed;
}

class FindAutoContrastProcessor : public ImageMultiThreadProcessorBase
{
    Image::CPUData _colorImage;
    DisplayChannelsEnum _channels;

    mutable QMutex _resultMutex;
    MinMaxVal _result;

public:

    FindAutoContrastProcessor(const EffectInstancePtr& renderArgs)
    : ImageMultiThreadProcessorBase(renderArgs)
    {
        _result.min = std::numeric_limits<double>::infinity();
        _result.max = -std::numeric_limits<double>::infinity();
    }

    virtual ~FindAutoContrastProcessor()
    {
    }

    void setValues(const Image::CPUData& colorImage, DisplayChannelsEnum channels)
    {
        _colorImage = colorImage;
        _channels = channels;
    }

    MinMaxVal getResults() const
    {
        return _result;
    }

private:

    virtual ActionRetCodeEnum multiThreadProcessImages(const RectI& renderWindow) OVERRIDE FINAL
    {
        MinMaxVal localResult;
        ActionRetCodeEnum stat = findAutoContrastVminVmax(_colorImage, _effect, _channels, renderWindow, &localResult);
        if (isFailureRetCode(stat)) {
            return stat;
        }

        QMutexLocker k(&_resultMutex);
        _result.min = std::min(_result.min, localResult.min);
        _result.max = std::max(_result.max, localResult.max);
        return eActionStatusOK;
    }
};

struct RenderViewerArgs
{
    Image::CPUData colorImage, alphaImage, dstImage;
    int alphaChannelIndex;
    EffectInstancePtr renderArgs;
    double gamma, gain, offset;
    DisplayChannelsEnum channels;
    const Color::Lut* srcColorspace;
    const Color::Lut* dstColorspace;
    const float* gammaLut;
};



template <typename PIX, int maxValue, int srcNComps, DisplayChannelsEnum channels>
void
genericViewerProcessFunctor(const RenderViewerArgs& args,
                            const PIX* color_pixels[4],
                            const PIX* alpha_pixels[4],
                            float tmpPix[4],
                            double* alphaMatteValue)
{
    memset(tmpPix, 0, sizeof(float) * 4);

    if (channels == eDisplayChannelsMatte || channels == eDisplayChannelsA) {

        // Get the alpha from the alpha image
        if (args.alphaChannelIndex != -1 && alpha_pixels[args.alphaChannelIndex]) {
            tmpPix[3] = Image::convertPixelDepth<PIX, float>(*alpha_pixels[args.alphaChannelIndex]);
        } else {
            tmpPix[3] = 1.;
        }
    } else {
        tmpPix[3] = 1.;
    }
    switch (channels) {
        case eDisplayChannelsA:
            tmpPix[0] = tmpPix[1] = tmpPix[2] = tmpPix[3];
            break;
        case eDisplayChannelsB:
            if (color_pixels[2]) {
                tmpPix[0] = Image::convertPixelDepth<PIX, float>(*color_pixels[2]);
                if (args.srcColorspace) {
                    tmpPix[0] = args.srcColorspace->fromColorSpaceFloatToLinearFloat(tmpPix[0]);
                }
            } else {
                tmpPix[0] = 0.;
            }
            tmpPix[1] = tmpPix[0];
            tmpPix[2] = tmpPix[0];
            break;
        case eDisplayChannelsG:
            if (color_pixels[1]) {
                tmpPix[0] = Image::convertPixelDepth<PIX, float>(*color_pixels[1]);
                if (args.srcColorspace) {
                    tmpPix[0] = args.srcColorspace->fromColorSpaceFloatToLinearFloat(tmpPix[0]);
                }
            } else {
                tmpPix[0] = 0.;
            }
            tmpPix[1] = tmpPix[0];
            tmpPix[2] = tmpPix[0];
            break;
        case eDisplayChannelsR:
            if (color_pixels[0]) {
                tmpPix[0] = Image::convertPixelDepth<PIX, float>(*color_pixels[0]);
                if (args.srcColorspace) {
                    tmpPix[0] = args.srcColorspace->fromColorSpaceFloatToLinearFloat(tmpPix[0]);
                }
            } else {
                tmpPix[0] = 0.;
            }
            tmpPix[1] = tmpPix[0];
            tmpPix[2] = tmpPix[0];
            break;
        case eDisplayChannelsY:
        case eDisplayChannelsRGB:
        case eDisplayChannelsMatte:
            for (int i = 0; i < 3; ++i) {
                if (color_pixels[i]) {
                    assert( !(boost::math::isnan)(*color_pixels[i]) ); // check for NaNs
                    tmpPix[i] = Image::convertPixelDepth<PIX, float>(*color_pixels[i]);
                    if (args.srcColorspace) {
                        tmpPix[i] = args.srcColorspace->fromColorSpaceFloatToLinearFloat(tmpPix[i]);
                    }

                }
            }
            if (srcNComps == 1) {
                tmpPix[1] = tmpPix[2] = tmpPix[3] = tmpPix[0];
            }
            break;
        default:
            break;
    }


    // Apply gain gamma and offset to the RGB channels
    for (int i = 0; i < 3; ++i) {
        tmpPix[i] = tmpPix[i] * args.gain + args.offset;
    }
    if (args.gamma <= 0.) {
        for (int i = 0; i < 3; ++i) {
            tmpPix[i] = (tmpPix[i]  < 1.) ? 0. : (tmpPix[i]  == 1. ? 1. : std::numeric_limits<double>::infinity() );
        }
    } else if (args.gamma != 1.) {
        for (int i = 0; i < 3; ++i) {
            tmpPix[i] = ViewerInstancePrivate::lookupGammaLut(tmpPix[i], args.gammaLut);
        }
    }

    if (channels == eDisplayChannelsY) {
        tmpPix[0] = 0.299 * tmpPix[1] + 0.587 * tmpPix[2] + 0.114 * tmpPix[3];
        tmpPix[1] = tmpPix[0];
        tmpPix[2] = tmpPix[0];
    } else if (channels == eDisplayChannelsMatte) {
        *alphaMatteValue = 0;

        // If this is the same image, use the already processed tmpPix
        if (args.colorImage.ptrs == args.alphaImage.ptrs) {
            *alphaMatteValue = tmpPix[args.alphaChannelIndex];
        } else {
            *alphaMatteValue = Image::convertPixelDepth<PIX, float>(*alpha_pixels[args.alphaChannelIndex]);
            // If the image has a color space, convert to linear float first
            if (args.srcColorspace) {
                *alphaMatteValue = args.srcColorspace->fromColorSpaceFloatToLinearFloat(*alphaMatteValue);
            }
        }
    }
} // genericViewerProcessFunctor

inline
unsigned int
toBGRA(unsigned char r,
       unsigned char g,
       unsigned char b,
       unsigned char a)
{
    return (a << 24) | (r << 16) | (g << 8) | b;
}

template <typename PIX, int maxValue, int srcNComps, DisplayChannelsEnum channels>
ActionRetCodeEnum
applyViewerProcess8bit_generic(const RenderViewerArgs& args, const RectI & roi)
{


    for (int y = roi.y1; y < roi.y2; ++y) {

        // Check for abort on every scan-line
        if (args.renderArgs && args.renderArgs->isRenderAborted()) {
            return eActionStatusAborted;
        }

        // For error diffusion, we start at each line at a random pixel along the line so it does
        // not create a pattern in the output image.
        const int startX = rand() % roi.width() + roi.x1;

        for (int backward = 0; backward < 2; ++backward) {

            int x = backward ? std::max(roi.x1 - 1, startX - 1) : startX;

            const int endX = backward ? roi.x1 - 1 : roi.x2;

            unsigned error[3] = {0x80, 0x80, 0x80};


            int colorPixelStride;
            const PIX* color_pixels[4] = {NULL, NULL, NULL, NULL};
            Image::getChannelPointers<PIX, srcNComps>((const PIX**)args.colorImage.ptrs, x, y, args.colorImage.bounds, (PIX**)color_pixels, &colorPixelStride);

            int alphaPixelStride;
            const PIX* alpha_pixels[4] = {NULL, NULL, NULL, NULL};
            if (channels == eDisplayChannelsMatte || channels == eDisplayChannelsA) {
            Image::getChannelPointers<PIX>((const PIX**)args.alphaImage.ptrs, x, y, args.alphaImage.bounds, args.alphaImage.nComps, (PIX**)alpha_pixels, &alphaPixelStride);
            } else {
                alphaPixelStride = 0;
                memset(alpha_pixels, 0, sizeof(PIX*) * 4);
            }

            int dstPixelStride;
            unsigned char* dst_pixels[4] = {NULL, NULL, NULL, NULL};

            Image::getChannelPointers<unsigned char>((const unsigned char**)args.dstImage.ptrs, x, y, args.dstImage.bounds, args.dstImage.nComps, (unsigned char**)dst_pixels, &dstPixelStride);
            unsigned int *dst_pixels_uint = reinterpret_cast<unsigned int*>(dst_pixels[0]);
            while (x != endX) {

                assert(args.colorImage.bounds.isNull() || args.colorImage.bounds.contains(x, y));
                assert(args.alphaImage.bounds.isNull() || args.alphaImage.bounds.contains(x, y));

                float tmpPix[4];
                double alphaMatteValue;
                genericViewerProcessFunctor<PIX, maxValue, srcNComps, channels>(args, color_pixels, alpha_pixels, tmpPix, &alphaMatteValue);

                unsigned char uTmpPix[4];
                if (!args.dstColorspace) {
                    for (int i = 0 ; i < 4; ++i) {
                        uTmpPix[i] = Color::floatToInt<256>(tmpPix[i]);
                    }
                } else {
                    for (int i = 0; i < 3; ++i) {
                        error[i] = (error[i] & 0xff) + args.dstColorspace->toColorSpaceUint8xxFromLinearFloatFast(tmpPix[i]);
                        assert(error[i] < 0x10000);
                        uTmpPix[i] = (unsigned char)(error[i] >> 8);
                    }
                    uTmpPix[3] = Color::floatToInt<256>(tmpPix[3]);
                }


                if (channels == eDisplayChannelsMatte) {
                    unsigned char matteA;
                    if (args.dstColorspace) {
                        matteA = args.dstColorspace->toColorSpaceUint8FromLinearFloatFast(alphaMatteValue) / 2;
                    } else {
                        matteA = Color::floatToInt<256>(alphaMatteValue) / 2;
                    }

                    // Add to the red channel the matte value
                    uTmpPix[0] = Image::clampIfInt<unsigned char>( (double)uTmpPix[0] + matteA );

                }
       
                // The viewer has the particularity to write-out BGRA 8-bit images instead of RGBA since the resulting
                // image is directly fed to the GL_BGRA OpenGL texture format.
                *dst_pixels_uint = toBGRA(uTmpPix[0], uTmpPix[1], uTmpPix[2], uTmpPix[3]);

                if (backward) {
                    --x;
                    --dst_pixels_uint;
                    for (int i = 0; i < 4; ++i) {
                        if (color_pixels[i]) {
                            color_pixels[i] -= colorPixelStride;
                        }
                        if (alpha_pixels[i]) {
                            alpha_pixels[i] -= alphaPixelStride;
                        }
                    }
                } else {
                    ++x;
                    ++dst_pixels_uint;
                    for (int i = 0; i < 4; ++i) {
                        if (color_pixels[i]) {
                            color_pixels[i] += colorPixelStride;
                        }
                        if (alpha_pixels[i]) {
                            alpha_pixels[i] += alphaPixelStride;
                        }
                    }
                }

            } // for each pixels on the line

        } // backward?

    } // for each scan-line
    return eActionStatusOK;
} // applyViewerProcess8bit_generic

template <typename PIX, int maxValue, int srcNComps>
ActionRetCodeEnum
applyViewerProcess8bitForComponents(const RenderViewerArgs& args, const RectI & roi)
{
    switch (args.channels) {
        case eDisplayChannelsA:
            return applyViewerProcess8bit_generic<PIX, maxValue, srcNComps, eDisplayChannelsA>(args, roi);
        case eDisplayChannelsR:
            return applyViewerProcess8bit_generic<PIX, maxValue, srcNComps, eDisplayChannelsR>(args, roi);
        case eDisplayChannelsG:
            return applyViewerProcess8bit_generic<PIX, maxValue, srcNComps, eDisplayChannelsG>(args, roi);
        case eDisplayChannelsB:
            return applyViewerProcess8bit_generic<PIX, maxValue, srcNComps, eDisplayChannelsB>(args, roi);
        case eDisplayChannelsRGB:
            return applyViewerProcess8bit_generic<PIX, maxValue, srcNComps, eDisplayChannelsRGB>(args, roi);
        case eDisplayChannelsY:
            return applyViewerProcess8bit_generic<PIX, maxValue, srcNComps, eDisplayChannelsY>(args, roi);
        case eDisplayChannelsMatte:
            return applyViewerProcess8bit_generic<PIX, maxValue, srcNComps, eDisplayChannelsMatte>(args, roi);

    }
    assert(false);
    return eActionStatusFailed;
}

template <typename PIX, int maxValue>
ActionRetCodeEnum
applyViewerProcess8bitForDepth(const RenderViewerArgs& args, const RectI & roi)
{
    switch (args.colorImage.nComps) {
        case 1:
            return applyViewerProcess8bitForComponents<PIX, maxValue, 1>(args, roi);
        case 2:
            return applyViewerProcess8bitForComponents<PIX, maxValue, 2>(args, roi);
        case 3:
            return applyViewerProcess8bitForComponents<PIX, maxValue, 3>(args, roi);
        case 4:
            return applyViewerProcess8bitForComponents<PIX, maxValue, 4>(args, roi);
        default:
            return eActionStatusFailed;
    }
}


static ActionRetCodeEnum
applyViewerProcess8bit(const RenderViewerArgs& args, const RectI & roi)
{
    switch ( args.colorImage.bitDepth ) {
        case eImageBitDepthFloat:
            return applyViewerProcess8bitForDepth<float, 1>(args, roi);
        case eImageBitDepthByte:
            return applyViewerProcess8bitForDepth<unsigned char, 255>(args, roi);
        case eImageBitDepthShort:
            return applyViewerProcess8bitForDepth<unsigned short, 65535>(args, roi);
        case eImageBitDepthHalf:
        case eImageBitDepthNone:
            return eActionStatusFailed;
    }
    assert(false);
    return eActionStatusFailed;
}



template <typename PIX, int maxValue, int srcNComps, DisplayChannelsEnum channels>
ActionRetCodeEnum
applyViewerProcess32bit_Generic(const RenderViewerArgs& args, const RectI & roi)
{


    for (int y = roi.y1; y < roi.y2; ++y) {

        // Check for abort on every scan-line
        if (args.renderArgs && args.renderArgs->isRenderAborted()) {
            return eActionStatusAborted;
        }


        int colorPixelStride;
        const PIX* color_pixels[4] = {NULL, NULL, NULL, NULL};
        Image::getChannelPointers<PIX, srcNComps>((const PIX**)args.colorImage.ptrs, roi.x1, y, args.colorImage.bounds, (PIX**)color_pixels, &colorPixelStride);

        int alphaPixelStride;
        const PIX* alpha_pixels[4] = {NULL, NULL, NULL, NULL};
        if (channels == eDisplayChannelsMatte || channels == eDisplayChannelsA) {
            Image::getChannelPointers<PIX>((const PIX**)args.alphaImage.ptrs, roi.x1, y, args.alphaImage.bounds, args.alphaImage.nComps, (PIX**)alpha_pixels, &alphaPixelStride);
        } else {
            alphaPixelStride = 0;
            memset(alpha_pixels, 0, sizeof(PIX*) * 4);
        }

        int dstPixelStride;
        float* dst_pixels[4] = {NULL, NULL, NULL, NULL};
        Image::getChannelPointers<float>((const float**)args.dstImage.ptrs, roi.x1, y, args.dstImage.bounds, args.dstImage.nComps, (float**)dst_pixels, &dstPixelStride);
        assert(dst_pixels[0]);

        for (int x = roi.x1; x < roi.x2; ++x) {

            float tmpPix[4];
            double alphaMatteValue;
            genericViewerProcessFunctor<PIX, maxValue, srcNComps, channels>(args, color_pixels, alpha_pixels, tmpPix, &alphaMatteValue);

            if (args.dstColorspace) {
                for (int i = 0; i < 3; ++i) {
                    tmpPix[i] = args.dstColorspace->toColorSpaceFloatFromLinearFloat(tmpPix[i]);
                }
            }

            if (channels == eDisplayChannelsMatte) {
                tmpPix[0] += alphaMatteValue * 0.5;
            }

            for (int i = 0; i < 4; ++i) {
                if (color_pixels[i]) {
                    color_pixels[i] += colorPixelStride;
                }
                if (alpha_pixels[i]) {
                    alpha_pixels[i] += alphaPixelStride;
                }
                if (dst_pixels[i]) {
                    *dst_pixels[i] = tmpPix[i];
                    dst_pixels[i] += dstPixelStride;
                }
            }

        } // for each pixel along the line

    } // for each scan-line
    return eActionStatusOK;
} // applyViewerProcess32bit_Generic

template <typename PIX, int maxValue, int srcNComps>
ActionRetCodeEnum
applyViewerProcess32bitForComponents(const RenderViewerArgs& args, const RectI & roi)
{
    switch (args.channels) {
        case eDisplayChannelsA:
            return applyViewerProcess32bit_Generic<PIX, maxValue, srcNComps, eDisplayChannelsA>(args, roi);
        case eDisplayChannelsR:
            return applyViewerProcess32bit_Generic<PIX, maxValue, srcNComps, eDisplayChannelsR>(args, roi);
        case eDisplayChannelsG:
            return applyViewerProcess32bit_Generic<PIX, maxValue, srcNComps, eDisplayChannelsG>(args, roi);
        case eDisplayChannelsB:
            return applyViewerProcess32bit_Generic<PIX, maxValue, srcNComps, eDisplayChannelsB>(args, roi);
        case eDisplayChannelsRGB:
            return applyViewerProcess32bit_Generic<PIX, maxValue, srcNComps, eDisplayChannelsRGB>(args, roi);
        case eDisplayChannelsY:
            return applyViewerProcess32bit_Generic<PIX, maxValue, srcNComps, eDisplayChannelsY>(args, roi);
        case eDisplayChannelsMatte:
            return applyViewerProcess32bit_Generic<PIX, maxValue, srcNComps, eDisplayChannelsMatte>(args, roi);
    }
    assert(false);
    return eActionStatusFailed;
}

template <typename PIX, int maxValue>
ActionRetCodeEnum
applyViewerProcess32bitForDepth(const RenderViewerArgs& args, const RectI & roi)
{
    switch (args.colorImage.nComps) {
        case 1:
            return applyViewerProcess32bitForComponents<PIX, maxValue, 1>(args, roi);
        case 2:
            return applyViewerProcess32bitForComponents<PIX, maxValue, 2>(args, roi);
        case 3:
            return applyViewerProcess32bitForComponents<PIX, maxValue, 3>(args, roi);
        case 4:
            return applyViewerProcess32bitForComponents<PIX, maxValue, 4>(args, roi);
        default:
            return eActionStatusFailed;
    }
}


static ActionRetCodeEnum
applyViewerProcess32bit(const RenderViewerArgs& args, const RectI & roi)
{
    switch ( args.colorImage.bitDepth ) {
        case eImageBitDepthFloat:
            return applyViewerProcess32bitForDepth<float, 1>(args, roi);
        case eImageBitDepthByte:
            return applyViewerProcess32bitForDepth<unsigned char, 255>(args, roi);
        case eImageBitDepthShort:
            return applyViewerProcess32bitForDepth<unsigned short, 65535>(args, roi);
        case eImageBitDepthHalf:
        case eImageBitDepthNone:
            return eActionStatusFailed;
    }
    assert(false);
    return eActionStatusFailed;
}

class ViewerProcessor : public ImageMultiThreadProcessorBase
{
    RenderViewerArgs _args;

public:

    ViewerProcessor(const EffectInstancePtr& renderArgs)
    : ImageMultiThreadProcessorBase(renderArgs)
    {

    }

    virtual ~ViewerProcessor()

    {
    }

    void setValues(const RenderViewerArgs& args)

    {
        _args = args;
    }

private:

    virtual ActionRetCodeEnum multiThreadProcessImages(const RectI& renderWindow) OVERRIDE FINAL
    {
        if (_args.dstImage.bitDepth == eImageBitDepthFloat) {
            return applyViewerProcess32bit(_args, renderWindow);
        } else if (_args.dstImage.bitDepth == eImageBitDepthByte) {
            return applyViewerProcess8bit(_args, renderWindow);
        } else {
            throw std::runtime_error("Unsupported bit-depth");
            assert(false);
            return eActionStatusFailed;
        }
    }
};

NATRON_NAMESPACE_ANONYMOUS_EXIT

ActionRetCodeEnum
ViewerInstance::render(const RenderActionArgs& args)
{

    ImagePlaneDesc selectedLayer, selectedAlphaLayer, selectedDisplayLayer;
    int alphaChannelIndex;
    {
        ActionRetCodeEnum stat = _imp->getChannelOptions(args.time, &selectedLayer, &selectedAlphaLayer, &alphaChannelIndex, &selectedDisplayLayer);
        if (isFailureRetCode(stat)) {
            return stat;
        }
    }


    ImagePtr dstImage = args.outputPlanes.begin()->second;

    ImageBitDepthEnum bitdepth = getBitDepth(-1);
#ifdef DEBUG
    if (dstImage->getBitDepth() != bitdepth) {
        getNode()->setPersistentMessage(eMessageTypeError, kNatronPersistentErrorGenericRenderMessage, EffectInstance::tr("Host did not take into account requested bit depth.").toStdString());
        return eActionStatusFailed;
    }
#endif

    DisplayChannelsEnum displayChannels = (DisplayChannelsEnum)_imp->displayChannels.lock()->getValue();


    // Fetch the color and alpha image
    ImagePtr colorImage, alphaImage;
    if (displayChannels != eDisplayChannelsA) {
        GetImageOutArgs outArgs;
        GetImageInArgs inArgs(&args.mipMapLevel, &args.proxyScale, &args.roi, &args.backendType);
        inArgs.inputNb = 0;
        inArgs.plane = &selectedLayer;
        bool ok = getImagePlane(inArgs, &outArgs);
        if (ok) {
            colorImage = outArgs.image;
            alphaImage = colorImage;
        }
    }
    if (displayChannels == eDisplayChannelsA || displayChannels == eDisplayChannelsMatte) {

        if (selectedAlphaLayer == selectedLayer && colorImage) {
            alphaImage = colorImage;
        } else if (selectedAlphaLayer.getNumComponents() > 0) {
            GetImageOutArgs outArgs;
            GetImageInArgs inArgs(&args.mipMapLevel, &args.proxyScale, &args.roi, &args.backendType);
            inArgs.inputNb = 0;
            inArgs.plane = &selectedAlphaLayer;
            bool ok = getImagePlane(inArgs, &outArgs);
            if (!ok) {
                return eActionStatusFailed;
            }
            alphaImage = outArgs.image;
            if (!colorImage) {
                colorImage = alphaImage;
            }
        }
    }


    if (!colorImage && displayChannels != eDisplayChannelsA) {
        getNode()->setPersistentMessage(eMessageTypeError, kNatronPersistentErrorGenericRenderMessage, EffectInstance::tr("Could not fetch source image for selected layer.").toStdString());
        return eActionStatusFailed;
    }

    if (displayChannels == eDisplayChannelsA ||
        displayChannels == eDisplayChannelsMatte) {
        if (!alphaImage) {
            getNode()->setPersistentMessage(eMessageTypeError, kNatronPersistentErrorGenericRenderMessage, EffectInstance::tr("Could not fetch source image for selected alpha channel.").toStdString());
            return eActionStatusFailed;
        }
    }

    /*if (displayChannels != eDisplayChannelsA && colorImage && colorImage->getComponentsCount() != dstImage->getComponentsCount()) {
        getNode()->setPersistentMessage(eMessageTypeError, kNatronPersistentErrorGenericRenderMessage, tr("Host did not take into account requested bit-depth").toStdString());
        return eActionStatusFailed;
    }*/

    if (colorImage && alphaImage && colorImage->getBitDepth() != alphaImage->getBitDepth()) {
        getNode()->setPersistentMessage(eMessageTypeError, kNatronPersistentErrorGenericRenderMessage, EffectInstance::tr("Host did not take into account requested bit depth.").toStdString());
        return eActionStatusFailed;
    }

    RenderViewerArgs renderViewerArgs;
    renderViewerArgs.alphaChannelIndex = alphaChannelIndex;
    renderViewerArgs.renderArgs = shared_from_this();
    renderViewerArgs.channels = displayChannels;
    if (colorImage) {
        colorImage->getCPUData(&renderViewerArgs.colorImage);
    }
    if (alphaImage) {
        if (alphaImage == colorImage) {
            renderViewerArgs.alphaImage = renderViewerArgs.colorImage;
        } else {
            alphaImage->getCPUData(&renderViewerArgs.alphaImage);
        }
    }


    dstImage->getCPUData(&renderViewerArgs.dstImage);

    assert(colorImage->getBounds().contains(args.roi));
    assert(dstImage->getBounds().contains(args.roi));

    renderViewerArgs.gamma = _imp->gammaKnob.lock()->getValue();

    RamBuffer<float> gammaLut;
    ViewerInstancePrivate::buildGammaLut(renderViewerArgs.gamma, &gammaLut);
    renderViewerArgs.gammaLut = gammaLut.getData();

    bool doAutoContrast = _imp->autoContrastKnob.lock()->getValue();
    if (!doAutoContrast) {
        renderViewerArgs.gain = _imp->gainKnob.lock()->getValue();
        renderViewerArgs.gain = std::pow(2, renderViewerArgs.gain);
        renderViewerArgs.offset = 0;
    } else {

        FindAutoContrastProcessor processor(shared_from_this());
        processor.setValues(renderViewerArgs.colorImage, displayChannels);
#pragma message WARN("The viewer will always compute vmin/vmax for autocontrast on a region rounded to tile size. We should add a rectangle parameter specific to this feature.")
        processor.setRenderWindow(args.roi);
        ActionRetCodeEnum stat = processor.process();
        if (isFailureRetCode(stat)) {
            return stat;
        }

        MinMaxVal minMax = processor.getResults();

        if (minMax.max == minMax.min) {
            minMax.min = minMax.max - 1.;
        }

        if (minMax.max <= 0) {
            renderViewerArgs.gain = 0;
            renderViewerArgs.offset = 0;
        } else {
            renderViewerArgs.gain = 1 / (minMax.max - minMax.min);
            renderViewerArgs.offset =  -minMax.min / (minMax.max - minMax.min);
        }
    }

    renderViewerArgs.srcColorspace = lutFromColorspace(getApp()->getDefaultColorSpaceForBitDepth(getBitDepth(0)));
    renderViewerArgs.dstColorspace = lutFromColorspace((ViewerColorSpaceEnum)_imp->outputColorspace.lock()->getValue());


    ViewerProcessor processor(shared_from_this());
    processor.setValues(renderViewerArgs);
    processor.setRenderWindow(args.roi);
    ActionRetCodeEnum stat = processor.process();
    return stat;
} // render


NATRON_NAMESPACE_EXIT<|MERGE_RESOLUTION|>--- conflicted
+++ resolved
@@ -123,7 +123,7 @@
     ActionRetCodeEnum getChannelOptions(TimeValue time, ImagePlaneDesc* rgbLayer, ImagePlaneDesc* alphaLayer, int* alphaChannelIndex, ImagePlaneDesc* displayChannels) const;
 
     void setDisplayChannelsFromLayer(const std::list<ImagePlaneDesc>& availableLayers);
-    
+
 };
 
 
@@ -642,7 +642,7 @@
 
     std::vector<ChoiceOption> layerOptions;
     std::vector<ChoiceOption> channelOptions;
-    
+
     // Append None choice
     layerOptions.push_back(ChoiceOption("-", "",""));
     channelOptions.push_back(ChoiceOption("-", "", ""));
@@ -813,7 +813,6 @@
             double tmpPix[4] = {0., 0., 0., 1.};
 
 
-<<<<<<< HEAD
             // This switch will be optimized out by the compiler since it is a template parameter
             switch (srcNComps) {
                 case 4:
@@ -823,47 +822,6 @@
                         if (src_pixels[i]) {
                             tmpPix[i] = Image::convertPixelDepth<PIX, float>(*src_pixels[i]);
                         }
-=======
-ViewerInstance::ViewerRenderRetCode
-ViewerInstance::getViewerRoIAndTexture(const RectD& rod,
-                                       const U64 viewerHash,
-                                       const bool useCache,
-                                       const bool isDraftMode,
-                                       const unsigned int mipmapLevel,
-                                       const RenderStatsPtr& stats,
-                                       ViewerArgs* outArgs)
-{
-    // Roi is the coordinates of the 4 corners of the texture in the bounds with the current zoom
-    // factor taken into account.
-
-    // When auto-contrast is enabled or user RoI, we compute exactly the image portion displayed in the rectangle and
-    // do not round it to Viewer tiles.
-
-    outArgs->params->tiles.clear();
-    outArgs->params->nbCachedTile = 0;
-    if (!useCache || outArgs->forceRender) {
-        outArgs->params->roi = _imp->uiContext->getExactImageRectangleDisplayed(outArgs->params->textureIndex, rod, outArgs->params->pixelAspectRatio, mipmapLevel);
-        outArgs->params->roiNotRoundedToTileSize = outArgs->params->roi;
-
-        UpdateViewerParams::CachedTile tile;
-        if (outArgs->isDoingPartialUpdates) {
-            std::list<RectD> partialRects;
-            QMutexLocker k(&_imp->viewerParamsMutex);
-            partialRects = _imp->partialUpdateRects;
-            for (std::list<RectD>::iterator it = partialRects.begin(); it != partialRects.end(); ++it) {
-                RectI pixelRect;
-                it->toPixelEnclosing(mipmapLevel, outArgs->params->pixelAspectRatio, &pixelRect);
-                ///Intersect to the RoI
-                if ( pixelRect.intersect(outArgs->params->roi, &pixelRect) ) {
-                    tile.rect.set(pixelRect);
-                    tile.rectRounded  = pixelRect;
-                    tile.rect.closestPo2 = 1 << mipmapLevel;
-                    tile.rect.par = outArgs->params->pixelAspectRatio;
-                    tile.bytesCount = tile.rect.area() * 4;
-                    assert(tile.bytesCount > 0);
-                    if (outArgs->params->depth == eImageBitDepthFloat) {
-                        tile.bytesCount *= sizeof(float);
->>>>>>> 09c81512
                     }
                 }   break;
                 case 1: {
@@ -933,7 +891,7 @@
                                       DisplayChannelsEnum channels,
                                       const RectI & roi,
                                       MinMaxVal* ret)
-    
+
 
 {
     switch (channels) {
@@ -1276,7 +1234,7 @@
                     uTmpPix[0] = Image::clampIfInt<unsigned char>( (double)uTmpPix[0] + matteA );
 
                 }
-       
+
                 // The viewer has the particularity to write-out BGRA 8-bit images instead of RGBA since the resulting
                 // image is directly fed to the GL_BGRA OpenGL texture format.
                 *dst_pixels_uint = toBGRA(uTmpPix[0], uTmpPix[1], uTmpPix[2], uTmpPix[3]);
