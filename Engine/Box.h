//  Powiter
//
/* This Source Code Form is subject to the terms of the Mozilla Public
 * License, v. 2.0. If a copy of the MPL was not distributed with this
 * file, You can obtain one at http://mozilla.org/MPL/2.0/. */
/*
 *Created by Alexandre GAUTHIER-FOICHAT on 6/1/2012.
 *contact: immarespond at gmail dot com
 *
 */

#ifndef POWITER_ENGINE_BOX_H_
#define POWITER_ENGINE_BOX_H_

#include <cassert>
#include <boost/archive/binary_iarchive.hpp>
#include <boost/archive/binary_oarchive.hpp>

// the y coordinate is towards the top
// the x coordinate is towards the right
class Box2D{
private:
	int _l; // left
	int _b; // bottom
	int _r; // right
	int _t; // top
    
    friend class boost::serialization::access;
    template<class Archive>
    void serialize(Archive & ar, const unsigned int version)
    {
        (void)version;
        ar & _l;
        ar & _b;
        ar & _r;
        ar & _t;
        
    }
public:
    
    
    /*iterator : bottom-top, left-right */
    class  iterator {
    public:
		// current position
        int y;
        int x;
        
        iterator(int y_, int x_, int l_, int r_) : y(y_), x(x_), l(l_), r(r_) { }
        
        void operator++() {
            ++x;
            if (x == r) {
                x = l;
                ++y;
            }
        }
        
        void operator++(int) {
            ++x;
            if (x == r) {
                x = l;
                ++y;
            }
        }
        
        bool operator!=(const iterator& other) const
        {
            return y != other.y || x != other.x;
        }
        
        
    private:
        int l;
        int r;
    };
    
    typedef iterator const_iterator;
    
    iterator begin() const
    {
        return iterator(_b, _l, _l, _r);
    }
    
    iterator end() const
    {
        return iterator(_t, _l, _l, _r);
    }
    
    // default cionstructor: empty box
    Box2D() : _l(0), _b(0), _r(0), _t(0) {}
    
    Box2D(int l, int b, int r, int t) : _l(l), _b(b), _r(r), _t(t) { assert((_r>= _l) && (_t>=_b)); }
    
<<<<<<< HEAD
    explicit Box2D(const Box2D &b):_l(b._l),_b(b._b),_r(b._r),_t(b._t) { assert((_r>= _l) && (_t>=_b)); }
    
=======
    Box2D(const Box2D &b):_l(b._l),_b(b._b),_r(b._r),_t(b._t) { assert((_r>= _l) && (_t>=_b)); }

>>>>>>> 74775204
    int left() const { return _l; }
    void set_left(int v) { _l = v; }
    
    int bottom() const { return _b; }
    void set_bottom(int v) { _b = v; }
    
    int right() const { return _r; }
    void set_right(int v) { _r = v; }
    
    int top() const { return _t; }
    void set_top(int v) { _t = v; }
    
    int width() const { return _r - _l; }
    
    int height() const { return _t - _b; }
    
    double middle_row() const { return (_l + _r) / 2.0f; }
    
    double middle_column() const { return (_b + _t) / 2.0f; }
    
    
    void set(int l, int b, int r, int t) {
        _l = l;
        _b = b;
        _r = r;
        _t = t;
        assert((_r>= _l) && (_t>=_b));
    }
    
    
    void set(const Box2D& b) { *this = b; }
    
    
    //bool is1x1() const { return (_r == _l + 1) && _t == _b + 1; }
    
    bool isEmpty() const { return (_r <= _l) || (_t <= _b); }
    
    // reset to an empty box
    void clear() {
        _l = _b = 0;
        _r = _t = 0;
    }
    
    void move(int dx, int dy) {
        _l += dx;
        _r += dx;
        _b += dy;
        _t += dy;
    }
    
    /*Pad the edges of the box by the input values.
     *This is used by filters that increases the BBOX
     *of the image.*/
    void pad(int dl, int db, int dr, int dt)
    {
        if (_r + dr >= _l + dl) {
            _l += dl;
            _r += dr;
        }
        if (_t + dt >= _b + db) {
            _b += db;
            _t += dt;
        }
    }
    
    /*clamp x to the region [_l,_r-1] */
    int clampx(int x) const { return x <= _l ? _l : x >= _r ? _r - 1 : x; }
    
    
    int clampy(int y) const { return y <= _b ? _b : y >= _t ? _t - 1 : y; }
    
	/*merge the current box with another integerBox.
	 *The current box is the smallest box enclosing the two boxes
     (not the union, which is not a box).*/
    void merge(const Box2D& box) {
        merge(box.left(), box.bottom(), box.right(), box.top());
    }
    
    void merge(int l, int b, int r, int t) {
        if (l < left()) {
            _l = l;
        }
        if (b < bottom()) {
            _b = b;
        }
        if (r > right()) {
            _r = r;
        }
        if (t > top()) {
            _t = t;
        }
    }
    
    
	/*intersection of two boxes*/
    void intersect(const Box2D& box) {
        intersect(box.left(), box.bottom(), box.right(), box.top());
    }
    
    
    void intersect(int l, int b, int r, int t) {
        if (l > left()) {
            _l = l;
        }
        if (b > bottom()) {
            _b = b;
        }
        if (r < right()) {
            _r = r;
        }
        if (t < top()) {
            _t = t;
        }
    }
    
    
    /// returns true if the Box2D passed as parameter is fully contained in this one
    bool isContained(const Box2D& b) const {
        return b.isEmpty() || ((b.left() >= left()) && (b.bottom() > bottom()) &&
                               (b.right() <= right()) && (b.top() <= top()));
    }
    
    bool isContained(int l,int b,int r,int t) const {
        return isContained(Box2D(l,b,r,t));
    }
    
	/*the area : w*h*/
    int area() const {
        return width() * height();
    }
    Box2D& operator=(const Box2D& other){
        _l = other.left();
        _b = other.bottom();
        _r = other.right();
        _t = other.top();
        return *this;
    }
};
/// equality of boxes
inline bool operator==(const Box2D& b1, const Box2D& b2)
{
	return b1.left() == b2.left() &&
    b1.bottom() == b2.bottom() &&
    b1.right() == b2.right() &&
    b1.top() == b2.top();
}

/// inequality of boxes
inline bool operator!=(const Box2D& b1, const Box2D& b2)
{
	return b1.left() != b2.left() ||
    b1.bottom() != b2.bottom() ||
    b1.right() != b2.right() ||
    b1.top() != b2.top();
}



#endif<|MERGE_RESOLUTION|>--- conflicted
+++ resolved
@@ -92,13 +92,9 @@
     
     Box2D(int l, int b, int r, int t) : _l(l), _b(b), _r(r), _t(t) { assert((_r>= _l) && (_t>=_b)); }
     
-<<<<<<< HEAD
     explicit Box2D(const Box2D &b):_l(b._l),_b(b._b),_r(b._r),_t(b._t) { assert((_r>= _l) && (_t>=_b)); }
     
-=======
-    Box2D(const Box2D &b):_l(b._l),_b(b._b),_r(b._r),_t(b._t) { assert((_r>= _l) && (_t>=_b)); }
-
->>>>>>> 74775204
+
     int left() const { return _l; }
     void set_left(int v) { _l = v; }
     
