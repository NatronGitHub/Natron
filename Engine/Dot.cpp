/* ***** BEGIN LICENSE BLOCK *****
 * This file is part of Natron <http://www.natron.fr/>,
 * Copyright (C) 2013-2017 INRIA and Alexandre Gauthier-Foichat
 *
 * Natron is free software: you can redistribute it and/or modify
 * it under the terms of the GNU General Public License as published by
 * the Free Software Foundation; either version 2 of the License, or
 * (at your option) any later version.
 *
 * Natron is distributed in the hope that it will be useful,
 * but WITHOUT ANY WARRANTY; without even the implied warranty of
 * MERCHANTABILITY or FITNESS FOR A PARTICULAR PURPOSE.  See the
 * GNU General Public License for more details.
 *
 * You should have received a copy of the GNU General Public License
 * along with Natron.  If not, see <http://www.gnu.org/licenses/gpl-2.0.html>
 * ***** END LICENSE BLOCK ***** */

// ***** BEGIN PYTHON BLOCK *****
// from <https://docs.python.org/3/c-api/intro.html#include-files>:
// "Since Python may define some pre-processor definitions which affect the standard headers on some systems, you must include Python.h before any standard headers are included."
#include <Python.h>
// ***** END PYTHON BLOCK *****

#include "Dot.h"

#include <cassert>
#include <stdexcept>
#include "Engine/InputDescription.h"

NATRON_NAMESPACE_ENTER

PluginPtr
Dot::createPlugin()
{
<<<<<<< HEAD
    std::vector<std::string> grouping;
    grouping.push_back(PLUGIN_GROUP_OTHER);
    PluginPtr ret = Plugin::create(Dot::create, Dot::createRenderClone, PLUGINID_NATRON_DOT, "Dot", 1, 0, grouping);

    QString desc = tr("Doesn't do anything to the input image, this is used in the node graph to make bends in the links.");
    ret->setProperty<std::string>(kNatronPluginPropDescription, desc.toStdString());
    EffectDescriptionPtr effectDesc = ret->getEffectDescriptor();
    effectDesc->setProperty<RenderSafetyEnum>(kEffectPropRenderThreadSafety, eRenderSafetyFullySafe);
    effectDesc->setProperty<bool>(kEffectPropSupportsTiles, true);
    ret->setProperty<int>(kNatronPluginPropShortcut, (int)Key_period);
    ret->setProperty<int>(kNatronPluginPropShortcut, (int)eKeyboardModifierShift, 1);
    ret->setProperty<std::string>(kNatronPluginPropIconFilePath,  "Images/dot_icon.png");

    ret->setProperty<ImageBitDepthEnum>(kNatronPluginPropOutputSupportedBitDepths, eImageBitDepthFloat, 0);
    ret->setProperty<ImageBitDepthEnum>(kNatronPluginPropOutputSupportedBitDepths, eImageBitDepthByte, 1);
    ret->setProperty<ImageBitDepthEnum>(kNatronPluginPropOutputSupportedBitDepths, eImageBitDepthShort, 2);
    ret->setProperty<std::bitset<4> >(kNatronPluginPropOutputSupportedComponents, std::bitset<4>(std::string("1111")));
    {
        InputDescriptionPtr input = InputDescription::create("", "", "", false, false, std::bitset<4>(std::string("1111")));
        ret->addInputDescription(input);
    }
    return ret;
=======
    return "Does not do anything to the input image, this is used in the node graph to make bends in the links.";
>>>>>>> 59160cff
}


NATRON_NAMESPACE_EXIT

NATRON_NAMESPACE_USING
#include "moc_Dot.cpp"<|MERGE_RESOLUTION|>--- conflicted
+++ resolved
@@ -33,12 +33,11 @@
 PluginPtr
 Dot::createPlugin()
 {
-<<<<<<< HEAD
     std::vector<std::string> grouping;
     grouping.push_back(PLUGIN_GROUP_OTHER);
     PluginPtr ret = Plugin::create(Dot::create, Dot::createRenderClone, PLUGINID_NATRON_DOT, "Dot", 1, 0, grouping);
 
-    QString desc = tr("Doesn't do anything to the input image, this is used in the node graph to make bends in the links.");
+    QString desc = tr("Does not do anything to the input image, this is used in the node graph to make bends in the links.");
     ret->setProperty<std::string>(kNatronPluginPropDescription, desc.toStdString());
     EffectDescriptionPtr effectDesc = ret->getEffectDescriptor();
     effectDesc->setProperty<RenderSafetyEnum>(kEffectPropRenderThreadSafety, eRenderSafetyFullySafe);
@@ -56,9 +55,6 @@
         ret->addInputDescription(input);
     }
     return ret;
-=======
-    return "Does not do anything to the input image, this is used in the node graph to make bends in the links.";
->>>>>>> 59160cff
 }
 
 
