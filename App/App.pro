# ***** BEGIN LICENSE BLOCK *****
# This file is part of Natron <https://natrongithub.github.io/>,
# (C) 2018-2020 The Natron developers
# (C) 2013-2018 INRIA and Alexandre Gauthier-Foichat
#
# Natron is free software: you can redistribute it and/or modify
# it under the terms of the GNU General Public License as published by
# the Free Software Foundation; either version 2 of the License, or
# (at your option) any later version.
#
# Natron is distributed in the hope that it will be useful,
# but WITHOUT ANY WARRANTY; without even the implied warranty of
# MERCHANTABILITY or FITNESS FOR A PARTICULAR PURPOSE.  See the
# GNU General Public License for more details.
#
# You should have received a copy of the GNU General Public License
# along with Natron.  If not, see <http://www.gnu.org/licenses/gpl-2.0.html>
# ***** END LICENSE BLOCK *****

TARGET = Natron

# the list of currently maintained versions (those that have to be merged into the master branch)
VERSION_21 = 2.1.10
VERSION_22 = 2.2.10
VERSION_23 = 2.3.16
VERSION_24 = 2.4.0
VERSION_30 = 3.0.0

# The version for this branch
<<<<<<< HEAD
VERSION = $$VERSION_30
=======
VERSION = $$VERSION_24
>>>>>>> 579af00c

TEMPLATE = app
win32 {
	CONFIG += console
	RC_FILE += ../Natron.rc
} else {
	CONFIG += app
}
# Cairo is still the default renderer for Roto
!enable-osmesa {
   CONFIG += enable-cairo
}
CONFIG += moc
<<<<<<< HEAD
CONFIG += boost opengl qt python shiboken pyside osmesa fontconfig
enable-cairo: CONFIG += cairo
CONFIG += static-yaml-cpp static-gui static-engine static-serialization static-host-support static-breakpadclient static-libmv static-openmvg static-ceres static-qhttpserver static-libtess
=======
CONFIG += boost boost-serialization-lib opengl qt cairo python shiboken pyside
CONFIG += static-gui static-engine static-host-support static-breakpadclient static-libmv static-openmvg static-ceres static-qhttpserver static-libtess
>>>>>>> 579af00c

QT += gui core opengl network
greaterThan(QT_MAJOR_VERSION, 4): QT += widgets concurrent

!noexpat: CONFIG += expat

macx {
  ### custom variables for the Info.plist file
  # use a custom Info.plist template
  QMAKE_INFO_PLIST = NatronInfo.plist
  # Set the application icon
  ICON = ../Gui/Resources/Images/natronIcon.icns
  # replace com.yourcompany with something more meaningful
  QMAKE_TARGET_BUNDLE_PREFIX = fr.inria
  QMAKE_PKGINFO_TYPEINFO = Ntrn
  QMAKE_SUBSTITUTES += NatronInfo.plist.in
}



win32-msvc* {
	CONFIG(64bit) {
		QMAKE_LFLAGS += /MACHINE:X64
	} else {
		QMAKE_LFLAGS += /MACHINE:X86
	}
        QMAKE_LFLAGS += /ENTRY:"mainCRTStartup"
}


include(../OpenColorIO-Configs.pri)
include(../global.pri)

macx {
    Resources.files += $$PWD/../Gui/Resources/Images/natronProjectIcon_osx.icns
    Resources.path = Contents/Resources
    QMAKE_BUNDLE_DATA += Resources
    Fontconfig.files = $$PWD/../Gui/Resources/etc/fonts
    Fontconfig.path = Contents/Resources/etc
    QMAKE_BUNDLE_DATA += Fontconfig
}
!macx {
    Resources.path = $$OUT_PWD
    INSTALLS += Resources
}

QMAKE_SUBSTITUTES += $$PWD/../Gui/Resources/etc/fonts/fonts.conf.in


win32-g++ {
#Gcc is very picky here, if we include these libraries before the includes commands above, it will yield tons of unresolved externals
	LIBS += -lmpr
	#MingW needs to link against fontconfig explicitly since in Msys2 Qt does not link against fontconfig
        LIBS +=  -lopengl32 -lfontconfig
}

SOURCES += \
    NatronApp_main.cpp

INSTALLS += target<|MERGE_RESOLUTION|>--- conflicted
+++ resolved
@@ -27,11 +27,7 @@
 VERSION_30 = 3.0.0
 
 # The version for this branch
-<<<<<<< HEAD
 VERSION = $$VERSION_30
-=======
-VERSION = $$VERSION_24
->>>>>>> 579af00c
 
 TEMPLATE = app
 win32 {
@@ -45,14 +41,9 @@
    CONFIG += enable-cairo
 }
 CONFIG += moc
-<<<<<<< HEAD
 CONFIG += boost opengl qt python shiboken pyside osmesa fontconfig
 enable-cairo: CONFIG += cairo
 CONFIG += static-yaml-cpp static-gui static-engine static-serialization static-host-support static-breakpadclient static-libmv static-openmvg static-ceres static-qhttpserver static-libtess
-=======
-CONFIG += boost boost-serialization-lib opengl qt cairo python shiboken pyside
-CONFIG += static-gui static-engine static-host-support static-breakpadclient static-libmv static-openmvg static-ceres static-qhttpserver static-libtess
->>>>>>> 579af00c
 
 QT += gui core opengl network
 greaterThan(QT_MAJOR_VERSION, 4): QT += widgets concurrent
