/* ***** BEGIN LICENSE BLOCK *****
 * This file is part of Natron <https://natrongithub.github.io/>,
<<<<<<< HEAD
 * Copyright (C) 2013-2018 INRIA and Alexandre Gauthier-Foichat
 * Copyright (C) 2018-2020 The Natron developers
=======
 * (C) 2018-2020 The Natron developers
 * (C) 2013-2018 INRIA and Alexandre Gauthier-Foichat
>>>>>>> 579af00c
 *
 * Natron is free software: you can redistribute it and/or modify
 * it under the terms of the GNU General Public License as published by
 * the Free Software Foundation; either version 2 of the License, or
 * (at your option) any later version.
 *
 * Natron is distributed in the hope that it will be useful,
 * but WITHOUT ANY WARRANTY; without even the implied warranty of
 * MERCHANTABILITY or FITNESS FOR A PARTICULAR PURPOSE.  See the
 * GNU General Public License for more details.
 *
 * You should have received a copy of the GNU General Public License
 * along with Natron.  If not, see <http://www.gnu.org/licenses/gpl-2.0.html>
 * ***** END LICENSE BLOCK ***** */

// ***** BEGIN PYTHON BLOCK *****
// from <https://docs.python.org/3/c-api/intro.html#include-files>:
// "Since Python may define some pre-processor definitions which affect the standard headers on some systems, you must include Python.h before any standard headers are included."
#include <Python.h>
// ***** END PYTHON BLOCK *****

#include <QtCore/QtGlobal> // for Q_OS_*
#if defined(Q_OS_UNIX)
#include <sys/time.h>     // for getrlimit on linux
#include <sys/resource.h> // for getrlimit
#if defined(__APPLE__)
#include <sys/syslimits.h> // OPEN_MAX
#endif
#endif

#include <cstdio>  // perror
#include <cstdlib> // exit
#include <iostream>

#include <QtCore/QCoreApplication>

#ifdef DEBUG
#include "Global/FloatingPointExceptions.h"
#endif

#include "Engine/AppManager.h"
#include "Engine/CLArgs.h"

NATRON_NAMESPACE_USING


#ifdef Q_OS_WIN
// g++ knows nothing about wmain
// https://sourceforge.net/p/mingw-w64/wiki2/Unicode%20apps/
extern "C" {
    int wmain(int argc, wchar_t** argv)
#else
    int main(int argc, char *argv[])
#endif
{
#ifdef DEBUG
    boost_adaptbx::floating_point::exception_trapping trap(boost_adaptbx::floating_point::exception_trapping::division_by_zero |
                                                           boost_adaptbx::floating_point::exception_trapping::invalid |
                                                           boost_adaptbx::floating_point::exception_trapping::overflow);
    assert(boost_adaptbx::floating_point::is_invalid_trapped());
#endif
#if defined(Q_OS_UNIX) && defined(RLIMIT_NOFILE)
    /*
     Avoid 'Too many open files' on Unix.

     Increase the number of file descriptors that the process can open to the maximum allowed.
     - By default, Mac OS X only allows 256 file descriptors, which can easily be reached.
     - On Linux, the default limit is usually 1024.
     
     Note that due to a bug in stdio on OS X, the limit on the number of files opened using fopen()
     cannot be changed after the first call to stdio (e.g. printf() or fopen()).
     Consequently, this has to be the first thing to do in main().
     */
    struct rlimit rl;
    if (getrlimit(RLIMIT_NOFILE, &rl) == 0) {
        if (rl.rlim_max > rl.rlim_cur) {
            rl.rlim_cur = rl.rlim_max;
            if (setrlimit(RLIMIT_NOFILE, &rl) != 0) {
#             if defined(__APPLE__) && defined(OPEN_MAX)
                // On Mac OS X, setrlimit(RLIMIT_NOFILE, &rl) fails to set
                // rlim_cur above OPEN_MAX even if rlim_max > OPEN_MAX.
                if (rl.rlim_cur > OPEN_MAX) {
                    rl.rlim_cur = OPEN_MAX;
                    setrlimit(RLIMIT_NOFILE, &rl);
                }
#             endif
            }
        }
    }
#endif

    CLArgs args(argc, argv, true);

    if (args.getError() > 0) {
        return 1;
    }

    AppManager manager;

    // coverity[tainted_data]
#ifdef Q_OS_WIN
        if ( !manager.loadW(argc, argv, args) ) {
#else
        if ( !manager.load(argc, argv, args) ) {
#endif
        return 1;
    } else {
        return 0;
    }

    return 0;
} //main
#ifdef Q_OS_WIN
} // extern "C"
#endif<|MERGE_RESOLUTION|>--- conflicted
+++ resolved
@@ -1,12 +1,7 @@
 /* ***** BEGIN LICENSE BLOCK *****
  * This file is part of Natron <https://natrongithub.github.io/>,
-<<<<<<< HEAD
- * Copyright (C) 2013-2018 INRIA and Alexandre Gauthier-Foichat
- * Copyright (C) 2018-2020 The Natron developers
-=======
  * (C) 2018-2020 The Natron developers
  * (C) 2013-2018 INRIA and Alexandre Gauthier-Foichat
->>>>>>> 579af00c
  *
  * Natron is free software: you can redistribute it and/or modify
  * it under the terms of the GNU General Public License as published by
@@ -75,7 +70,7 @@
      Increase the number of file descriptors that the process can open to the maximum allowed.
      - By default, Mac OS X only allows 256 file descriptors, which can easily be reached.
      - On Linux, the default limit is usually 1024.
-     
+
      Note that due to a bug in stdio on OS X, the limit on the number of files opened using fopen()
      cannot be changed after the first call to stdio (e.g. printf() or fopen()).
      Consequently, this has to be the first thing to do in main().
