/* ***** BEGIN LICENSE BLOCK *****
 * This file is part of Natron <http://www.natron.fr/>,
 * Copyright (C) 2013-2017 INRIA and Alexandre Gauthier-Foichat
 *
 * Natron is free software: you can redistribute it and/or modify
 * it under the terms of the GNU General Public License as published by
 * the Free Software Foundation; either version 2 of the License, or
 * (at your option) any later version.
 *
 * Natron is distributed in the hope that it will be useful,
 * but WITHOUT ANY WARRANTY; without even the implied warranty of
 * MERCHANTABILITY or FITNESS FOR A PARTICULAR PURPOSE.  See the
 * GNU General Public License for more details.
 *
 * You should have received a copy of the GNU General Public License
 * along with Natron.  If not, see <http://www.gnu.org/licenses/gpl-2.0.html>
 * ***** END LICENSE BLOCK ***** */

// ***** BEGIN PYTHON BLOCK *****
// from <https://docs.python.org/3/c-api/intro.html#include-files>:
// "Since Python may define some pre-processor definitions which affect the standard headers on some systems, you must include Python.h before any standard headers are included."
#include <Python.h>
// ***** END PYTHON BLOCK *****

#include "Global/Macros.h"

#include <cstring>
#include <gtest/gtest.h>

#include "Engine/Image.h"
#include "Engine/ImageCacheKey.h"
#include "Engine/ImageCacheEntryProcessing.h"
#include "Engine/CacheEntryKeyBase.h"
#include "Engine/ViewIdx.h"

NATRON_NAMESPACE_USING

<<<<<<< HEAD
=======
TEST(BitmapTest,
     SimpleRect)
{
    RectI rod(0, 0, 100, 100);
    Bitmap bm(rod);

    ///assert that the union of all the non rendered rects is the rod
    std::list<RectI> nonRenderedRects;

    bm.minimalNonMarkedRects(rod, nonRenderedRects);
    RectI nonRenderedRectsUnion;

    for (std::list<RectI>::iterator it = nonRenderedRects.begin(); it != nonRenderedRects.end(); ++it) {
        nonRenderedRectsUnion.merge(*it);
    }

    ASSERT_TRUE(rod == nonRenderedRectsUnion);

    ///assert that the "underlying" bitmap is clean
    const char* map = bm.getBitmap();
    ASSERT_TRUE( !std::memchr( map, 1, rod.area() ) );
    ASSERT_TRUE( bm.isNonMarked(rod) );

    RectI halfRoD(0, 0, 100, 50);
    bm.markForRendered(halfRoD);

    ///assert that non of the rendered rects interesect the non rendered half
    RectI nonRenderedHalf(0, 50, 100, 100);
    nonRenderedRects.clear();
    bm.minimalNonMarkedRects(rod, nonRenderedRects);
    for (std::list<RectI>::iterator it = nonRenderedRects.begin(); it != nonRenderedRects.end(); ++it) {
        ASSERT_TRUE( (*it).intersects(nonRenderedHalf) );
    }


    ///assert that the underlying bitmap is marked as expected
    const char* start = map;

    ///check that there are only ones in the rendered half
    ASSERT_TRUE( !memchr( start, 0, halfRoD.area() ) );

    ///check that there are only 0s in the non rendered half
    start = map + halfRoD.area();
    ASSERT_TRUE( !memchr( start, 1, halfRoD.area() ) );

    ///mark for renderer the other half of the rod
    bm.markForRendered(nonRenderedHalf);

    ///assert that the bm is rendered totally
    nonRenderedRects.clear();
    bm.minimalNonMarkedRects(rod, nonRenderedRects);
    ASSERT_TRUE( nonRenderedRects.empty() );
    ASSERT_TRUE( !memchr( map, 0, rod.area() ) );

    ///More complex example where A,B,C,D are not rendered check that both trimap & bitmap yield the same result
    // BBBBBBBBBBBBBB
    // BBBBBBBBBBBBBB
    // CXXXXXXXXXXDDD
    // CXXXXXXXXXXDDD
    // CXXXXXXXXXXDDD
    // CXXXXXXXXXXDDD
    // AAAAAAAAAAAAAA
    bm.clear(rod);

    RectI xBox(20, 20, 80, 80);
    bm.markForRendered(xBox);
    nonRenderedRects.clear();
    bm.minimalNonMarkedRects(rod, nonRenderedRects);
    EXPECT_TRUE(nonRenderedRects.size() == 4);
    nonRenderedRects.clear();
    bool beingRenderedElseWhere = false;
    bm.minimalNonMarkedRects_trimap(rod, nonRenderedRects, &beingRenderedElseWhere);
    EXPECT_TRUE(nonRenderedRects.size() == 4);
    ASSERT_TRUE(beingRenderedElseWhere == false);

    nonRenderedRects.clear();
    //Mark the A rectangle as being rendered
    RectI aBox(0, 0, 20, 20);
    bm.markForRendering(aBox);
    bm.minimalNonMarkedRects_trimap(rod, nonRenderedRects, &beingRenderedElseWhere);
    ASSERT_TRUE(beingRenderedElseWhere == true);
    EXPECT_TRUE(nonRenderedRects.size() == 3);
} // TEST

>>>>>>> 84a55b40
TEST(ImageKeyTest, Equality) {
    srand(2000);
    // coverity[dont_call]
    int randomHashKey1 = rand();
    ImageCacheKey key1(randomHashKey1, 0, RenderScale(1.), std::string());
    U64 keyHash1 = key1.getHash();


    ///make a second ImageKey equal to the first
    int randomHashKey2 = randomHashKey1;
    ImageCacheKey key2(randomHashKey2, 0, RenderScale(1.), std::string());
    U64 keyHash2 = key2.getHash();
    ASSERT_TRUE(keyHash1 == keyHash2);
}

TEST(ImageKeyTest, Difference) {
    srand(2000);
    // coverity[dont_call]
    int randomHashKey1 = rand() % 100;
    ImageCacheKey key1(randomHashKey1, 0, RenderScale(1.), std::string());
    U64 keyHash1 = key1.getHash();


    ///make a second ImageKey different to the first
    // coverity[dont_call]
    int randomHashKey2 = rand() % 1000  + 150;
    ImageCacheKey key2(randomHashKey2, 0, RenderScale(1.), std::string());
    U64 keyHash2 = key2.getHash();

    ASSERT_TRUE(keyHash1 != keyHash2);
}

#define getBufAt(x,y) (&buf[roundedBounds.width() * y + x])


TEST(ImageCacheEntryProcessing, RepeatEdgesAbove) {
    /*
     0000
     0000
     1234
     4567
     */
    RectI roundedBounds(0, 0, 4, 4);
    RectI roi(0,0,4,2);
    std::vector<char> buf(roundedBounds.area(), 0);

    *getBufAt(0, 0) = 4; *getBufAt(1, 0) = 5; *getBufAt(2, 0) = 6; *getBufAt(3, 0) = 7;
    *getBufAt(0, 1) = 1; *getBufAt(1, 1) = 2; *getBufAt(2, 1) = 3; *getBufAt(3, 1) = 4;

    ImageCacheEntryProcessing::repeatEdgesForDepth<char>(&buf[0], roi, roundedBounds.width(), roundedBounds.height());

    ASSERT_TRUE(*getBufAt(0,2) == 1); ASSERT_TRUE(*getBufAt(1,2) == 2); ASSERT_TRUE(*getBufAt(2,2) == 3); ASSERT_TRUE(*getBufAt(3,2) == 4);
    ASSERT_TRUE(*getBufAt(0,3) == 1); ASSERT_TRUE(*getBufAt(1,3) == 2); ASSERT_TRUE(*getBufAt(2,3) == 3); ASSERT_TRUE(*getBufAt(3,3) == 4);
}

TEST(ImageCacheEntryProcessing, RepeatEdgesBottom) {
    /*
     1234
     5678
     0000
     0000
     */
    RectI roundedBounds(0, 0, 4, 4);
    RectI roi(0,2,4,4);
    std::vector<char> buf(roundedBounds.area(), 0);

    *getBufAt(0, 2) = 5; *getBufAt(1, 2) = 6; *getBufAt(2, 2) = 7; *getBufAt(3, 2) = 8;
    *getBufAt(0, 3) = 1; *getBufAt(1, 3) = 2; *getBufAt(2, 3) = 3; *getBufAt(3, 3) = 4;

    ImageCacheEntryProcessing::repeatEdgesForDepth<char>(&buf[0], roi, roundedBounds.width(), roundedBounds.height());

    ASSERT_TRUE(*getBufAt(0,0) == 5); ASSERT_TRUE(*getBufAt(1,0) == 6); ASSERT_TRUE(*getBufAt(2,0) == 7); ASSERT_TRUE(*getBufAt(3,0) == 8);
    ASSERT_TRUE(*getBufAt(0,1) == 5); ASSERT_TRUE(*getBufAt(1,1) == 6); ASSERT_TRUE(*getBufAt(2,1) == 7); ASSERT_TRUE(*getBufAt(3,1) == 8);
}

TEST(ImageCacheEntryProcessing, RepeatEdgesRight) {
    /*
     1200
     3400
     5600
     7800
     */
    RectI roundedBounds(0, 0, 4, 4);
    RectI roi(0,0,2,4);
    std::vector<char> buf(roundedBounds.area(), 0);

    *getBufAt(0, 0) = 7; *getBufAt(1, 0) = 8;
    *getBufAt(0, 1) = 5; *getBufAt(1, 1) = 6;
    *getBufAt(0, 2) = 3; *getBufAt(1, 2) = 4;
    *getBufAt(0, 3) = 1; *getBufAt(1, 3) = 2;

    ImageCacheEntryProcessing::repeatEdgesForDepth<char>(&buf[0], roi, roundedBounds.width(), roundedBounds.height());

    ASSERT_TRUE(*getBufAt(2,0) == 8); ASSERT_TRUE(*getBufAt(3,0) == 8);
    ASSERT_TRUE(*getBufAt(2,1) == 6); ASSERT_TRUE(*getBufAt(3,1) == 6);
    ASSERT_TRUE(*getBufAt(2,2) == 4); ASSERT_TRUE(*getBufAt(3,2) == 4);
    ASSERT_TRUE(*getBufAt(2,3) == 2); ASSERT_TRUE(*getBufAt(3,3) == 2);
}

TEST(ImageCacheEntryProcessing, RepeatEdgesLeft) {
    /*
     0012
     0034
     0056
     0078
     */
    RectI roundedBounds(0, 0, 4, 4);
    RectI roi(2,0,4,4);
    std::vector<char> buf(roundedBounds.area(), 0);

    *getBufAt(2, 0) = 7; *getBufAt(3, 0) = 8;
    *getBufAt(2, 1) = 5; *getBufAt(3, 1) = 6;
    *getBufAt(2, 2) = 3; *getBufAt(3, 2) = 4;
    *getBufAt(2, 3) = 1; *getBufAt(3, 3) = 2;

    ImageCacheEntryProcessing::repeatEdgesForDepth<char>(&buf[0], roi, roundedBounds.width(), roundedBounds.height());

    ASSERT_TRUE(*getBufAt(0,0) == 7); ASSERT_TRUE(*getBufAt(1,0) == 7);
    ASSERT_TRUE(*getBufAt(0,1) == 5); ASSERT_TRUE(*getBufAt(1,1) == 5);
    ASSERT_TRUE(*getBufAt(0,2) == 3); ASSERT_TRUE(*getBufAt(1,2) == 3);
    ASSERT_TRUE(*getBufAt(0,3) == 1); ASSERT_TRUE(*getBufAt(1,3) == 1);
}

TEST(ImageCacheEntryProcessing, RepeatEdgesBottomLeft) {
    /*
     0000
     0000
     3400
     1200
     */
    RectI roundedBounds(0, 0, 4, 4);
    RectI roi(0,0,2,2);
    std::vector<char> buf(roundedBounds.area(), 0);

    *getBufAt(0, 0) = 1; *getBufAt(1, 0) = 2;
    *getBufAt(0, 1) = 3; *getBufAt(1, 1) = 4;

    ImageCacheEntryProcessing::repeatEdgesForDepth<char>(&buf[0], roi, roundedBounds.width(), roundedBounds.height());

    ASSERT_TRUE(*getBufAt(2,0) == 2); ASSERT_TRUE(*getBufAt(3,0) == 2);
    ASSERT_TRUE(*getBufAt(2,1) == 4); ASSERT_TRUE(*getBufAt(3,1) == 4);

    ASSERT_TRUE(*getBufAt(2,2) == 4); ASSERT_TRUE(*getBufAt(3,2) == 4);
    ASSERT_TRUE(*getBufAt(2,3) == 4); ASSERT_TRUE(*getBufAt(3,3) == 4);

    ASSERT_TRUE(*getBufAt(0,2) == 3); ASSERT_TRUE(*getBufAt(1,2) == 4);
    ASSERT_TRUE(*getBufAt(0,3) == 3); ASSERT_TRUE(*getBufAt(1,3) == 4);
}

TEST(ImageCacheEntryProcessing, RepeatEdgesBottomRight) {
    /*
     0000
     0000
     0034
     0012
     */
    RectI roundedBounds(0, 0, 4, 4);
    RectI roi(2,0,4,2);
    std::vector<char> buf(roundedBounds.area(), 0);

    *getBufAt(2, 0) = 1; *getBufAt(3, 0) = 2;
    *getBufAt(2, 1) = 3; *getBufAt(3, 1) = 4;

    ImageCacheEntryProcessing::repeatEdgesForDepth<char>(&buf[0], roi, roundedBounds.width(), roundedBounds.height());

    ASSERT_TRUE(*getBufAt(2,2) == 3); ASSERT_TRUE(*getBufAt(3,2) == 4);
    ASSERT_TRUE(*getBufAt(2,3) == 3); ASSERT_TRUE(*getBufAt(3,3) == 4);

    ASSERT_TRUE(*getBufAt(0,2) == 3); ASSERT_TRUE(*getBufAt(0,2) == 3);
    ASSERT_TRUE(*getBufAt(0,3) == 3); ASSERT_TRUE(*getBufAt(0,3) == 3);

    ASSERT_TRUE(*getBufAt(0,0) == 1); ASSERT_TRUE(*getBufAt(1,0) == 1);
    ASSERT_TRUE(*getBufAt(0,1) == 3); ASSERT_TRUE(*getBufAt(1,1) == 3);
}

TEST(ImageCacheEntryProcessing, RepeatEdgesTopRight) {
    /*
     0034
     0012
     0000
     0000
     */
    RectI roundedBounds(0, 0, 4, 4);
    RectI roi(2,2,4,4);
    std::vector<char> buf(roundedBounds.area(), 0);

    *getBufAt(2, 2) = 1; *getBufAt(3, 2) = 2;
    *getBufAt(2, 3) = 3; *getBufAt(3, 3) = 4;

    ImageCacheEntryProcessing::repeatEdgesForDepth<char>(&buf[0], roi, roundedBounds.width(), roundedBounds.height());

    ASSERT_TRUE(*getBufAt(2,0) == 1); ASSERT_TRUE(*getBufAt(3,0) == 2);
    ASSERT_TRUE(*getBufAt(2,1) == 1); ASSERT_TRUE(*getBufAt(3,1) == 2);

    ASSERT_TRUE(*getBufAt(0,0) == 1); ASSERT_TRUE(*getBufAt(0,1) == 1);
    ASSERT_TRUE(*getBufAt(0,1) == 1); ASSERT_TRUE(*getBufAt(1,1) == 1);

    ASSERT_TRUE(*getBufAt(2,0) == 1); ASSERT_TRUE(*getBufAt(3,0) == 2);
    ASSERT_TRUE(*getBufAt(2,1) == 1); ASSERT_TRUE(*getBufAt(3,1) == 2);
}

TEST(ImageCacheEntryProcessing, RepeatEdgesTopLeft) {
    /*
     3400
     1200
     0000
     0000
     */
    RectI roundedBounds(0, 0, 4, 4);
    RectI roi(0,2,2,4);
    std::vector<char> buf(roundedBounds.area(), 0);

    *getBufAt(0, 2) = 1; *getBufAt(1, 2) = 2;
    *getBufAt(0, 3) = 3; *getBufAt(1, 3) = 4;

    ImageCacheEntryProcessing::repeatEdgesForDepth<char>(&buf[0], roi, roundedBounds.width(), roundedBounds.height());

    ASSERT_TRUE(*getBufAt(2,2) == 2); ASSERT_TRUE(*getBufAt(3,2) == 2);
    ASSERT_TRUE(*getBufAt(2,3) == 4); ASSERT_TRUE(*getBufAt(3,3) == 4);

    ASSERT_TRUE(*getBufAt(2,0) == 2); ASSERT_TRUE(*getBufAt(3,0) == 2);
    ASSERT_TRUE(*getBufAt(2,1) == 2); ASSERT_TRUE(*getBufAt(3,1) == 2);

    ASSERT_TRUE(*getBufAt(0,0) == 1); ASSERT_TRUE(*getBufAt(1,0) == 2);
    ASSERT_TRUE(*getBufAt(0,1) == 1); ASSERT_TRUE(*getBufAt(1,1) == 2);
}

TEST(ImageCacheEntryProcessing, RepeatEdgesGeneralCase) {
    /*
     Make such a rectangle
     00000
     01230
     04560
     07890
     00000

     fill the 0s by their corresponding numbers
     */
    RectI roundedBounds(0, 0, 5, 5);
    RectI roi(1, 1, 4, 4);
    std::vector<char> buf(roundedBounds.area(), 0);


    *getBufAt(1, 3) = 1; *getBufAt(2, 3) = 2; *getBufAt(3, 3) = 3;
    *getBufAt(1, 2) = 4; *getBufAt(2, 2) = 5; *getBufAt(3, 2) = 6;
    *getBufAt(1, 1) = 7; *getBufAt(2, 1) = 8; *getBufAt(3, 1) = 9;

    ImageCacheEntryProcessing::repeatEdgesForDepth<char>(&buf[0], roi, roundedBounds.width(), roundedBounds.height());

    ASSERT_TRUE(*getBufAt(0,0) == 7);
    ASSERT_TRUE(*getBufAt(1,0) == 7);
    ASSERT_TRUE(*getBufAt(2,0) == 8);
    ASSERT_TRUE(*getBufAt(3,0) == 9);
    ASSERT_TRUE(*getBufAt(4,0) == 9);

    ASSERT_TRUE(*getBufAt(0,1) == 7);
    ASSERT_TRUE(*getBufAt(4,1) == 9);

    ASSERT_TRUE(*getBufAt(0,2) == 4);
    ASSERT_TRUE(*getBufAt(4,2) == 6);

    ASSERT_TRUE(*getBufAt(0,3) == 1);
    ASSERT_TRUE(*getBufAt(4,3) == 3);

    ASSERT_TRUE(*getBufAt(0,4) == 1);
    ASSERT_TRUE(*getBufAt(1,4) == 1);
    ASSERT_TRUE(*getBufAt(2,4) == 2);
    ASSERT_TRUE(*getBufAt(3,4) == 3);
    ASSERT_TRUE(*getBufAt(4,4) == 3);
}


#undef getBufAt

<|MERGE_RESOLUTION|>--- conflicted
+++ resolved
@@ -35,93 +35,7 @@
 
 NATRON_NAMESPACE_USING
 
-<<<<<<< HEAD
-=======
-TEST(BitmapTest,
-     SimpleRect)
-{
-    RectI rod(0, 0, 100, 100);
-    Bitmap bm(rod);
-
-    ///assert that the union of all the non rendered rects is the rod
-    std::list<RectI> nonRenderedRects;
-
-    bm.minimalNonMarkedRects(rod, nonRenderedRects);
-    RectI nonRenderedRectsUnion;
-
-    for (std::list<RectI>::iterator it = nonRenderedRects.begin(); it != nonRenderedRects.end(); ++it) {
-        nonRenderedRectsUnion.merge(*it);
-    }
-
-    ASSERT_TRUE(rod == nonRenderedRectsUnion);
-
-    ///assert that the "underlying" bitmap is clean
-    const char* map = bm.getBitmap();
-    ASSERT_TRUE( !std::memchr( map, 1, rod.area() ) );
-    ASSERT_TRUE( bm.isNonMarked(rod) );
-
-    RectI halfRoD(0, 0, 100, 50);
-    bm.markForRendered(halfRoD);
-
-    ///assert that non of the rendered rects interesect the non rendered half
-    RectI nonRenderedHalf(0, 50, 100, 100);
-    nonRenderedRects.clear();
-    bm.minimalNonMarkedRects(rod, nonRenderedRects);
-    for (std::list<RectI>::iterator it = nonRenderedRects.begin(); it != nonRenderedRects.end(); ++it) {
-        ASSERT_TRUE( (*it).intersects(nonRenderedHalf) );
-    }
-
-
-    ///assert that the underlying bitmap is marked as expected
-    const char* start = map;
-
-    ///check that there are only ones in the rendered half
-    ASSERT_TRUE( !memchr( start, 0, halfRoD.area() ) );
-
-    ///check that there are only 0s in the non rendered half
-    start = map + halfRoD.area();
-    ASSERT_TRUE( !memchr( start, 1, halfRoD.area() ) );
-
-    ///mark for renderer the other half of the rod
-    bm.markForRendered(nonRenderedHalf);
-
-    ///assert that the bm is rendered totally
-    nonRenderedRects.clear();
-    bm.minimalNonMarkedRects(rod, nonRenderedRects);
-    ASSERT_TRUE( nonRenderedRects.empty() );
-    ASSERT_TRUE( !memchr( map, 0, rod.area() ) );
-
-    ///More complex example where A,B,C,D are not rendered check that both trimap & bitmap yield the same result
-    // BBBBBBBBBBBBBB
-    // BBBBBBBBBBBBBB
-    // CXXXXXXXXXXDDD
-    // CXXXXXXXXXXDDD
-    // CXXXXXXXXXXDDD
-    // CXXXXXXXXXXDDD
-    // AAAAAAAAAAAAAA
-    bm.clear(rod);
-
-    RectI xBox(20, 20, 80, 80);
-    bm.markForRendered(xBox);
-    nonRenderedRects.clear();
-    bm.minimalNonMarkedRects(rod, nonRenderedRects);
-    EXPECT_TRUE(nonRenderedRects.size() == 4);
-    nonRenderedRects.clear();
-    bool beingRenderedElseWhere = false;
-    bm.minimalNonMarkedRects_trimap(rod, nonRenderedRects, &beingRenderedElseWhere);
-    EXPECT_TRUE(nonRenderedRects.size() == 4);
-    ASSERT_TRUE(beingRenderedElseWhere == false);
-
-    nonRenderedRects.clear();
-    //Mark the A rectangle as being rendered
-    RectI aBox(0, 0, 20, 20);
-    bm.markForRendering(aBox);
-    bm.minimalNonMarkedRects_trimap(rod, nonRenderedRects, &beingRenderedElseWhere);
-    ASSERT_TRUE(beingRenderedElseWhere == true);
-    EXPECT_TRUE(nonRenderedRects.size() == 3);
-} // TEST
-
->>>>>>> 84a55b40
+
 TEST(ImageKeyTest, Equality) {
     srand(2000);
     // coverity[dont_call]
