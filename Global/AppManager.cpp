//  Natron
/* This Source Code Form is subject to the terms of the Mozilla Public
 * License, v. 2.0. If a copy of the MPL was not distributed with this
 * file, You can obtain one at http://mozilla.org/MPL/2.0/. */
/*
 *Created by Alexandre GAUTHIER-FOICHAT on 6/1/2012.
 *contact: immarespond at gmail dot com
 *
 */

#include "AppManager.h"

#include <cassert>

#include <boost/scoped_ptr.hpp>
#include <boost/bind.hpp>
#include <boost/serialization/shared_ptr.hpp>
#include <boost/archive/archive_exception.hpp>

#include <QMessageBox>
#include <QLabel>
#include <QtCore/QDir>
#include <QtCore/QCoreApplication>
#include <QtConcurrentRun>
#include <QtConcurrentMap>
#include <QtGui/QPixmapCache>

#if QT_VERSION < 0x050000
#include <QtGui/QDesktopServices>
#else
#include <QStandardPaths>
#endif


#include <ImfThreading.h>


#include "Global/LibraryBinary.h"
#include "Global/MemoryInfo.h"
#include "Engine/Project.h"
#include "Engine/ProjectSerialization.h"
#include "Engine/VideoEngine.h"
#include "Engine/Settings.h"
#include "Engine/ViewerInstance.h"
#include "Engine/Knob.h"
#include "Engine/KnobFactory.h"
#include "Engine/OfxHost.h"
#include "Engine/OfxImageEffectInstance.h"
#include "Engine/OfxEffectInstance.h"
#include "Engine/TimeLine.h"
#include "Engine/EffectInstance.h"
#include "Engine/Log.h"
#include "Engine/TextureRectSerialization.h"

#include "Gui/ViewerGL.h"
#include "Gui/Gui.h"
#include "Gui/ViewerTab.h"
#include "Gui/NodeGui.h"
#include "Gui/TabWidget.h"
#include "Gui/NodeGraph.h"
#include "Gui/SequenceFileDialog.h"
#include "Gui/KnobGuiFactory.h"
#include "Gui/ProjectGuiSerialization.h"

#include "Readers/Reader.h"
#include "Readers/Decoder.h"
#include "Readers/ExrDecoder.h"
#include "Readers/QtDecoder.h"

#include "Writers/Writer.h"
#include "Writers/Encoder.h"
#include "Writers/QtEncoder.h"
#include "Writers/ExrEncoder.h"

using namespace Natron;
using std::cout; using std::endl;
using std::make_pair;


void AppManager::getIcon(Natron::PixmapEnum e,QPixmap* pix) const{
    if(!QPixmapCache::find(QString::number(e),pix)){
        QImage img;
        switch(e){
        case NATRON_PIXMAP_PLAYER_PREVIOUS:
            img.load(NATRON_IMAGES_PATH"back1.png");
            *pix = QPixmap::fromImage(img).scaled(20,20);
            break;
        case NATRON_PIXMAP_PLAYER_FIRST_FRAME:
            img.load(NATRON_IMAGES_PATH"firstFrame.png");
            *pix = QPixmap::fromImage(img).scaled(20,20);
            break;
        case NATRON_PIXMAP_PLAYER_NEXT:
            img.load(NATRON_IMAGES_PATH"forward1.png");
            *pix = QPixmap::fromImage(img).scaled(20,20);
            break;
        case NATRON_PIXMAP_PLAYER_LAST_FRAME:
            img.load(NATRON_IMAGES_PATH"lastFrame.png");
            *pix = QPixmap::fromImage(img).scaled(20,20);
            break;
        case NATRON_PIXMAP_PLAYER_NEXT_INCR:
            img.load(NATRON_IMAGES_PATH"nextIncr.png");
            *pix = QPixmap::fromImage(img).scaled(20,20);
            break;
        case NATRON_PIXMAP_PLAYER_NEXT_KEY:
            img.load(NATRON_IMAGES_PATH"nextKF.png");
            *pix = QPixmap::fromImage(img).scaled(20,20);
            break;
        case NATRON_PIXMAP_PLAYER_PREVIOUS_INCR:
            img.load(NATRON_IMAGES_PATH"previousIncr.png");
            *pix = QPixmap::fromImage(img).scaled(20,20);
            break;
        case NATRON_PIXMAP_PLAYER_PREVIOUS_KEY:
            img.load(NATRON_IMAGES_PATH"prevKF.png");
            *pix = QPixmap::fromImage(img).scaled(20,20);
            break;
        case NATRON_PIXMAP_PLAYER_REWIND:
            img.load(NATRON_IMAGES_PATH"rewind.png");
            *pix = QPixmap::fromImage(img).scaled(20,20);
            break;
        case NATRON_PIXMAP_PLAYER_PLAY:
            img.load(NATRON_IMAGES_PATH"play.png");
            *pix = QPixmap::fromImage(img).scaled(20,20);
            break;
        case NATRON_PIXMAP_PLAYER_STOP:
            img.load(NATRON_IMAGES_PATH"stop.png");
            *pix = QPixmap::fromImage(img).scaled(20,20);
            break;
        case NATRON_PIXMAP_PLAYER_LOOP_MODE:
            img.load(NATRON_IMAGES_PATH"loopmode.png");
            *pix = QPixmap::fromImage(img).scaled(20,20);
            break;
        case NATRON_PIXMAP_MAXIMIZE_WIDGET:
            img.load(NATRON_IMAGES_PATH"maximize.png");
            *pix = QPixmap::fromImage(img).scaled(15,15);
            break;
        case NATRON_PIXMAP_MINIMIZE_WIDGET:
            img.load(NATRON_IMAGES_PATH"minimize.png");
            *pix = QPixmap::fromImage(img).scaled(15,15);
            break;
        case NATRON_PIXMAP_CLOSE_WIDGET:
            img.load(NATRON_IMAGES_PATH"close.png");
            *pix = QPixmap::fromImage(img).scaled(15,15);
            break;
        case NATRON_PIXMAP_HELP_WIDGET:
            img.load(NATRON_IMAGES_PATH"help.png");
            *pix = QPixmap::fromImage(img).scaled(15,15);
            break;
        case NATRON_PIXMAP_GROUPBOX_FOLDED:
            img.load(NATRON_IMAGES_PATH"groupbox_folded.png");
            *pix = QPixmap::fromImage(img).scaled(20, 20);
            break;
        case NATRON_PIXMAP_GROUPBOX_UNFOLDED:
            img.load(NATRON_IMAGES_PATH"groupbox_unfolded.png");
            *pix = QPixmap::fromImage(img).scaled(20, 20);
            break;
        case NATRON_PIXMAP_UNDO:
            img.load(NATRON_IMAGES_PATH"undo.png");
            *pix = QPixmap::fromImage(img).scaled(15, 15);
            break;
        case NATRON_PIXMAP_REDO:
            img.load(NATRON_IMAGES_PATH"redo.png");
            *pix = QPixmap::fromImage(img).scaled(15, 15);
            break;
        case NATRON_PIXMAP_UNDO_GRAYSCALE:
            img.load(NATRON_IMAGES_PATH"undo_grayscale.png");
            *pix = QPixmap::fromImage(img).scaled(15, 15);
            break;
        case NATRON_PIXMAP_REDO_GRAYSCALE:
            img.load(NATRON_IMAGES_PATH"redo_grayscale.png");
            *pix = QPixmap::fromImage(img).scaled(15, 15);
            break;
        case NATRON_PIXMAP_TAB_WIDGET_LAYOUT_BUTTON:
            img.load(NATRON_IMAGES_PATH"layout.png");
            *pix = QPixmap::fromImage(img).scaled(12,12);
            break;
        case NATRON_PIXMAP_TAB_WIDGET_SPLIT_HORIZONTALLY:
            img.load(NATRON_IMAGES_PATH"splitHorizontally.png");
            *pix = QPixmap::fromImage(img).scaled(12,12);
            break;
        case NATRON_PIXMAP_TAB_WIDGET_SPLIT_VERTICALLY:
            img.load(NATRON_IMAGES_PATH"splitVertically.png");
            *pix = QPixmap::fromImage(img).scaled(12,12);
            break;
        case NATRON_PIXMAP_VIEWER_CENTER:
            img.load(NATRON_IMAGES_PATH"centerViewer.png");
            *pix = QPixmap::fromImage(img).scaled(50, 50);
            break;
        case NATRON_PIXMAP_VIEWER_CLIP_TO_PROJECT:
            img.load(NATRON_IMAGES_PATH"cliptoproject.png");
            *pix = QPixmap::fromImage(img).scaled(50, 50);
            break;
        case NATRON_PIXMAP_VIEWER_REFRESH:
            img.load(NATRON_IMAGES_PATH"refresh.png");
            *pix = QPixmap::fromImage(img).scaled(20,20);
            break;
<<<<<<< HEAD
        case NATRON_PIXMAP_OPEN_FILE:
            img.load(NATRON_IMAGES_PATH"file.png");
=======
        case Natron::OPEN_FILE_PIXMAP:
            type = Natron::OPEN_FILE_PIXMAP;
            img.load(NATRON_IMAGES_PATH"open-file.png");
>>>>>>> 0a090a67
            *pix = QPixmap::fromImage(img).scaled(15,15);
            break;
        case NATRON_PIXMAP_RGBA_CHANNELS:
            img.load(NATRON_IMAGES_PATH"RGBAchannels.png");
            *pix = QPixmap::fromImage(img).scaled(10,10);
            break;
        case NATRON_PIXMAP_COLORWHEEL:
            img.load(NATRON_IMAGES_PATH"colorwheel.png");
            *pix = QPixmap::fromImage(img).scaled(25, 20);
            break;
        case NATRON_PIXMAP_IO_GROUPING:
            img.load(NATRON_IMAGES_PATH"ioGroupingIcon.png");
            *pix = QPixmap::fromImage(img);
            break;
        case NATRON_PIXMAP_OPEN_EFFECTS_GROUPING:
            img.load(NATRON_IMAGES_PATH"openeffects.png");
            *pix = QPixmap::fromImage(img);
            break;
        case NATRON_PIXMAP_COMBOBOX:
            img.load(NATRON_IMAGES_PATH"combobox.png");
            *pix = QPixmap::fromImage(img).scaled(10, 10);
            break;
        case NATRON_PIXMAP_COMBOBOX_PRESSED:
            img.load(NATRON_IMAGES_PATH"pressed_combobox.png");
            *pix = QPixmap::fromImage(img).scaled(10, 10);
            break;
        default:
            assert("Missing image.");
        }
        QPixmapCache::insert(QString::number(e),*pix);
    }
}


AppInstance::AppInstance(bool backgroundMode,int appID,const QString& projectName,const QStringList& writers):
    _gui(NULL)
  , _currentProject(new Natron::Project(this))
  , _appID(appID)
  , _nodeMapping()
  , _autoSaveMutex(new QMutex)
  , _isBackground(backgroundMode)
{
    appPTR->registerAppInstance(this);
    appPTR->setAsTopLevelInstance(appID);

    if(!_isBackground){
        _gui = new Gui(this);
    }
    if(_isBackground && projectName.isEmpty()){
        // cannot start a background process without a file
        throw std::invalid_argument("Project file name empty");
    }
    _currentProject->initializeKnobs();
    
    if(!_isBackground){
        _gui->createGui();
        const std::vector<PluginToolButton*>& _toolButtons = appPTR->getPluginsToolButtons();
        for (U32 i = 0; i < _toolButtons.size(); ++i) {
            assert(_toolButtons[i]);
            _gui->findOrCreateToolButton(_toolButtons[i]);
        }
        emit pluginsPopulated();
        _gui->show();
        
        /* Create auto-save dir if it does not exists*/
        QDir dir = autoSavesDir();
        dir.mkpath(".");
        
        /*If this is the first instance of the software*/
        if(_appID == 0){
            if(!findAutoSave()){
                if(projectName.isEmpty()){
                    QString text(QCoreApplication::applicationName() + " - ");
                    text.append(_currentProject->getProjectName());
                    _gui->setWindowTitle(text);
                    createNode("Viewer");
                }else{
                    QString name = SequenceFileDialog::removePath(projectName);
                    QString path = projectName.left(projectName.indexOf(name));
                    loadProject(path,name);
                }
            }
        }else{
            if(projectName.isEmpty()){
                QString text(QCoreApplication::applicationName() + " - ");
                text.append(_currentProject->getProjectName());
                _gui->setWindowTitle(text);
                createNode("Viewer");
            }else{
                QString name = SequenceFileDialog::removePath(projectName);
                QString path = projectName.left(projectName.indexOf(name));
                loadProject(path,name);
            }
        }

    }else{
        QString name = SequenceFileDialog::removePath(projectName);
        QString path = projectName.left(projectName.indexOf(name));
        if(!loadProject(path,name)){
            throw std::invalid_argument("Project file loading failed.");
        }
        startWritersRendering(writers);
    }
    
    
}


AppInstance::~AppInstance(){
    removeAutoSaves();
    appPTR->removeInstance(_appID);
    delete _autoSaveMutex;
    
}


Node* AppInstance::createNode(const QString& name,bool requestedByLoad ) {
    Node* node = 0;
    LibraryBinary* pluginBinary = 0;
    try {
        pluginBinary = appPTR->getPluginBinary(name);
    } catch (const std::exception& e) {
        Natron::errorDialog("Plugin error", std::string("Cannot load plugin executable") + ": " + e.what());
        return node;
    } catch (...) {
        Natron::errorDialog("Plugin error", std::string("Cannot load plugin executable"));
        return node;
    }
    
    try{
        if(name != "Viewer"){ // for now only the viewer can be an inspector.
            node = new Node(this,pluginBinary,name.toStdString());
        }else{
            node = new InspectorNode(this,pluginBinary,name.toStdString());
        }
    } catch (const std::exception& e) {
        std::string title = std::string("Exception while creating node");
        std::string message = title + " " + name.toStdString() + ": " + e.what();
        qDebug() << message.c_str();
        errorDialog(title, message);
        delete node;
        return NULL;
    } catch (...) {
        std::string title = std::string("Exception while creating node");
        std::string message = title + " " + name.toStdString();
        qDebug() << message.c_str();
        errorDialog(title, message);
        delete node;
        return NULL;
    }
    

    QObject::connect(node,SIGNAL(deactivated()),this,SLOT(checkViewersConnection()));
    QObject::connect(node, SIGNAL(deactivated()), this, SLOT(triggerAutoSave()));
    QObject::connect(node,SIGNAL(activated()),this,SLOT(checkViewersConnection()));
    QObject::connect(node, SIGNAL(activated()), this, SLOT(triggerAutoSave()));

    NodeGui* nodegui = 0;
    if(!_isBackground){
        nodegui = _gui->createNodeGUI(node);
        assert(nodegui);
        _nodeMapping.insert(make_pair(node,nodegui));
    }
    node->initializeKnobs();
    node->initializeInputs();


    _currentProject->initNodeCountersAndSetName(node);


    if(!_isBackground){
        assert(nodegui);
        _gui->addNodeGuiToCurveEditor(nodegui);
    }

    if(node->pluginID() == "Viewer" && !_isBackground){
        _gui->createViewerGui(node);
    }
    

    if(!_isBackground && !requestedByLoad){
        node->openFilesForAllFileKnobs();
        if(_gui->getSelectedNode()){
            Node* selected = _gui->getSelectedNode()->getNode();
            autoConnect(selected, node);
        }
        _gui->selectNode(nodegui);
    }
    
    return node;
}




void AppInstance::autoConnect(Node* target,Node* created){
    _gui->autoConnect(getNodeGui(target),getNodeGui(created));
}


const std::vector<NodeGui*>& AppInstance::getVisibleNodes() const{
    assert(_gui->_nodeGraphArea);
    return  _gui->_nodeGraphArea->getAllActiveNodes();
    
}

void AppInstance::getActiveNodes(std::vector<Natron::Node*>* activeNodes) const{
    const std::vector<Natron::Node*> nodes = _currentProject->getCurrentNodes();
    for(U32 i = 0; i < nodes.size(); ++i){
        if(nodes[i]->isActivated()){
            activeNodes->push_back(nodes[i]);
        }
    }
}
bool AppInstance::loadProject(const QString& path,const QString& name){
    try {
       loadProjectInternal(path,name);
    } catch (const std::exception& e) {
        Natron::errorDialog("Project loader", std::string("Error while loading project") + ": " + e.what());
        if(!_isBackground)
            createNode("Viewer");
        return false;
    } catch (...) {
        Natron::errorDialog("Project loader", std::string("Error while loading project"));
        if(!_isBackground)
            createNode("Viewer");
        return false;
    }
    if(!_isBackground){
        QString text(QCoreApplication::applicationName() + " - ");
        text.append(name);
        _gui->setWindowTitle(text);
    }
    return true;
}

void AppInstance::loadProjectInternal(const QString& path,const QString& name){
    QString filePath = path+name;
    if(!QFile::exists(filePath)){
        throw std::invalid_argument(QString(filePath + " : no such file.").toStdString());
    }
    std::ifstream ifile;
    try{
        ifile.exceptions(std::ifstream::failbit | std::ifstream::badbit);
        ifile.open(filePath.toStdString().c_str(),std::ifstream::in);
    }catch(const std::ifstream::failure& e){
        throw std::runtime_error(std::string(std::string("Exception opening ")+ e.what() + filePath.toStdString()));
    }
    try{
        boost::archive::xml_iarchive iArchive(ifile);
        bool bgProject;
        iArchive >> boost::serialization::make_nvp("Background_project",bgProject);
        ProjectSerialization projectSerializationObj;
        iArchive >> boost::serialization::make_nvp("Project",projectSerializationObj);
        _currentProject->load(projectSerializationObj);
        if(!bgProject){
            ProjectGuiSerialization projectGuiSerializationObj;
            iArchive >> boost::serialization::make_nvp("ProjectGui",projectGuiSerializationObj);
            _gui->_projectGui->load(projectGuiSerializationObj);
        }
    }catch(const boost::archive::archive_exception& e){
        throw std::runtime_error(std::string("Serialization error: ") + std::string(e.what()));
    }catch(const std::exception& e){
        throw e;
    }
    ifile.close();
    
    QDateTime time = QDateTime::currentDateTime();
    _currentProject->setAutoSetProjectFormat(false);
    _currentProject->setHasProjectBeenSavedByUser(true);
    _currentProject->setProjectName(name);
    _currentProject->setProjectPath(path);
    _currentProject->setProjectAgeSinceLastSave(time);
    _currentProject->setProjectAgeSinceLastAutosaveSave(time);
    
    /*Refresh all viewers as it was*/
    if(!isBackground()){
        notifyViewersProjectFormatChanged(_currentProject->getProjectDefaultFormat());
        checkViewersConnection();
    }

}

void AppInstance::saveProject(const QString& path,const QString& name,bool autoSave){
    
    if(!autoSave) {
        
        if((_currentProject->projectAgeSinceLastSave() != _currentProject->projectAgeSinceLastAutosave()) ||
                !QFile::exists(path+name)){
            
            saveProjectInternal(path,name);
            
            QString text(QCoreApplication::applicationName() + " - ");
            text.append(name);
            _gui->setWindowTitle(text);
        }
    }else{
        if(!_gui->isGraphWorthless()){
            
            removeAutoSaves();
            saveProjectInternal(path,name,true);
        }
    }
}

void AppInstance::saveProjectInternal(const QString& path,const QString& filename,bool autoSave){
    QDateTime time = QDateTime::currentDateTime();
    QString actualFileName = filename;
    if(autoSave){
        actualFileName.append("."+time.toString("dd.MM.yyyy.hh:mm:ss:zzz"));
    }
    QString filePath;
    if (autoSave) {
        filePath = AppInstance::autoSavesDir()+QDir::separator()+actualFileName;
        _currentProject->setProjectLastAutoSavePath(filePath);
    } else {
        filePath = path+actualFileName;
    }
    std::ofstream ofile(filePath.toStdString().c_str(),std::ofstream::out);
    if (!ofile.good()) {
        qDebug() << "Failed to open file " << filePath.toStdString().c_str();
        throw std::runtime_error("Failed to open file " + filePath.toStdString());
    }
    try {
        boost::archive::xml_oarchive oArchive(ofile);
        bool bgProject = _isBackground;
        oArchive << boost::serialization::make_nvp("Background_project",bgProject);
        ProjectSerialization projectSerializationObj;
        _currentProject->save(&projectSerializationObj);
        oArchive << boost::serialization::make_nvp("Project",projectSerializationObj);
        if(!_isBackground){
            ProjectGuiSerialization projectGuiSerializationObj;
            _gui->_projectGui->save(&projectGuiSerializationObj);
            oArchive << boost::serialization::make_nvp("ProjectGui",projectGuiSerializationObj);
        }
        
    }catch (const std::exception& e) {
        qDebug() << "Error while saving project: " << e.what();
        throw;
    } catch (...) {
        qDebug() << "Error while saving project";
        throw;
    }
    _currentProject->setProjectName(filename);
    _currentProject->setProjectPath(path);
    if(!autoSave){
        _currentProject->setHasProjectBeenSavedByUser(true);
        _currentProject->setProjectAgeSinceLastSave(time);
    }
    _currentProject->setProjectAgeSinceLastAutosaveSave(time);

}

void AppInstance::autoSave(){
    saveProject(_currentProject->getProjectPath(), _currentProject->getProjectName(), true);
}
void AppInstance::triggerAutoSave(){
    QtConcurrent::run(this,&AppInstance::autoSave);
    QString text(QCoreApplication::applicationName() + " - ");
    text.append(_currentProject->getProjectName());
    text.append(" (*)");
    _gui->setWindowTitle(text);
}

void AppInstance::removeAutoSaves() const{
    /*removing all previous autosave files*/
    QDir savesDir(autoSavesDir());
    QStringList entries = savesDir.entryList();
    for(int i = 0; i < entries.size();++i) {
        const QString& entry = entries.at(i);
        QString searchStr('.');
        searchStr.append(NATRON_PROJECT_FILE_EXT);
        searchStr.append('.');
        int suffixPos = entry.indexOf(searchStr);
        if (suffixPos != -1) {
            QFile::remove(savesDir.path()+QDir::separator()+entry);
        }
    }
}


bool AppInstance::isSaveUpToDate() const{
    return _currentProject->projectAgeSinceLastSave() == _currentProject->projectAgeSinceLastAutosave();
}
void AppInstance::resetCurrentProject(){
    _currentProject->setAutoSetProjectFormat(true);
    _currentProject->setHasProjectBeenSavedByUser(false);
    _currentProject->setProjectName("Untitled." NATRON_PROJECT_FILE_EXT);
    _currentProject->setProjectPath("");
    QString text(QCoreApplication::applicationName() + " - ");
    text.append(_currentProject->getProjectName());
    _gui->setWindowTitle(text);
}

bool AppInstance::findAutoSave() {
    QDir savesDir(autoSavesDir());
    QStringList entries = savesDir.entryList();
    for (int i = 0; i < entries.size();++i) {
        const QString& entry = entries.at(i);
        QString searchStr('.');
        searchStr.append(NATRON_PROJECT_FILE_EXT);
        searchStr.append('.');
        int suffixPos = entry.indexOf(searchStr);
        if (suffixPos != -1) {
            QFile autoSaveFile(savesDir.path()+QDir::separator()+entry);
            autoSaveFile.open(QIODevice::ReadOnly);
            QTextStream inStream(&autoSaveFile);
            QString firstLine = inStream.readLine();
            QString path;
            if (!firstLine.isEmpty()) {
                int j = 0;
                while (j < firstLine.size() &&  (firstLine.at(j) != QChar('\n'))) {
                    path.append(firstLine.at(j));
                    ++j;
                }
            }
            autoSaveFile.close();
            QString filename = entry.left(suffixPos+3);
            QString filenameWithPath = path + QDir::separator() + filename;
            bool exists = QFile::exists(filenameWithPath);
            QString text;
            
            if (exists) {
                text = QString(tr("A recent auto-save of %1 was found.\n"
                                  "Would you like to restore it entirely? "
                                  "Clicking No will remove this auto-save.")).arg(filename);;
            } else {
                text = tr("An auto-save was restored successfully. It didn't belong to any project\n"
                          "Would you like to restore it ? Clicking No will remove this auto-save forever.");
            }
            
            
            QMessageBox::StandardButton ret = QMessageBox::question(_gui, tr("Auto-save"), text,
                                                                    QMessageBox::Yes | QMessageBox::No,QMessageBox::Yes);
            if (ret == QMessageBox::No || ret == QMessageBox::Escape) {
                removeAutoSaves();
                clearNodes();
                resetCurrentProject();
                return false;
            } else {
                try {
                    loadProjectInternal(savesDir.path()+QDir::separator(), entry);
                } catch (const std::exception& e) {
                    Natron::errorDialog("Project loader", std::string("Error while loading auto-saved project") + ": " + e.what());
                    createNode("Viewer");
                } catch (...) {
                    Natron::errorDialog("Project loader", std::string("Error while loading auto-saved project"));
                    createNode("Viewer");
                }
                if (exists) {
                    _currentProject->setHasProjectBeenSavedByUser(true);
                    _currentProject->setProjectName(filename);
                    _currentProject->setProjectPath(path);
                } else {
                    _currentProject->setHasProjectBeenSavedByUser(false);
                    _currentProject->setProjectName("Untitled." NATRON_PROJECT_FILE_EXT);
                    _currentProject->setProjectPath("");
                }
                
                QString title(QCoreApplication::applicationName() + " - ");
                title.append(_currentProject->getProjectName());
                title.append(" (*)");
                _gui->setWindowTitle(title);
                removeAutoSaves(); // clean previous auto-saves
                autoSave(); // auto-save the recently recovered project, in case the program crashes again
                return true;
            }
        }
    }
    removeAutoSaves();
    return false;
}

QString AppInstance::autoSavesDir() {
#if QT_VERSION < 0x050000
    return QDesktopServices::storageLocation(QDesktopServices::DataLocation) + QDir::separator() + "Autosaves";
#else
    return QStandardPaths::writableLocation(QStandardPaths::DataLocation) + QDir::separator() + "Autosaves";
#endif
    //return QString(QDir::tempPath() + QDir::separator() + QCoreApplication::applicationName() + QDir::separator());
}

void AppInstance::deselectAllNodes() const{
    _gui->_nodeGraphArea->deselect();
}

void AppInstance::errorDialog(const std::string& title,const std::string& message) const{
    _gui->errorDialog(title, message);
}

void AppInstance::warningDialog(const std::string& title,const std::string& message) const{
    _gui->warningDialog(title, message);
    
}

void AppInstance::informationDialog(const std::string& title,const std::string& message) const{
    _gui->informationDialog(title, message);
    
}

Natron::StandardButton AppInstance::questionDialog(const std::string& title,const std::string& message,Natron::StandardButtons buttons,
                                                   Natron::StandardButton defaultButton) const{
    return _gui->questionDialog(title, message,buttons,defaultButton);
}


ViewerTab* AppInstance::addNewViewerTab(ViewerInstance* node,TabWidget* where){
    return  _gui->addNewViewerTab(node, where);
}

AppInstance* AppManager::newAppInstance(bool background,const QString& projectName,const QStringList& writers){
    AppInstance* instance = 0;
    try {
        instance = new AppInstance(background,_availableID,projectName,writers);
    } catch (const std::exception& e) {
        Natron::errorDialog(NATRON_APPLICATION_NAME, std::string("Cannot create project") + ": " + e.what());
        delete instance;
        return NULL;
    } catch (...) {
        Natron::errorDialog(NATRON_APPLICATION_NAME, std::string("Cannot create project"));
        delete instance;
        return NULL;
    }
    ++_availableID;
    return instance;
}

AppInstance* AppManager::getAppInstance(int appID) const{
    std::map<int,AppInstance*>::const_iterator it;
    it = _appInstances.find(appID);
    if(it != _appInstances.end()){
        return it->second;
    }else{
        return NULL;
    }
}
void AppManager::removeInstance(int appID){
    _appInstances.erase(appID);
}

bool AppInstance::connect(int inputNumber,const std::string& parentName,Node* output){
    const std::vector<Node*>& nodes = _currentProject->getCurrentNodes();
    for (U32 i = 0; i < nodes.size(); ++i) {
        assert(nodes[i]);
        if (nodes[i]->getName() == parentName) {
            return connect(inputNumber,nodes[i], output);
        }
    }
    return false;
}

bool AppInstance::connect(int inputNumber,Node* input,Node* output){
    if(!output->connectInput(input, inputNumber)){
        return false;
    }
    if(!input){
        return true;
    }
    input->connectOutput(output);
    return true;
}
bool AppInstance::disconnect(Node* input,Node* output){
    if(input->disconnectOutput(output) < 0){
        return false;
    }
    if(output->disconnectInput(input) < 0){
        return false;
    }
    return true;
}


NodeGui* AppInstance::getNodeGui(Node* n) const {
    std::map<Node*,NodeGui*>::const_iterator it = _nodeMapping.find(n);
    if(it==_nodeMapping.end()){
        return NULL;
    }else{
        assert(it->second);
        return it->second;
    }
}

NodeGui* AppInstance::getNodeGui(const std::string& nodeName) const{
    for(std::map<Node*,NodeGui*>::const_iterator it = _nodeMapping.begin();
        it != _nodeMapping.end();++it){
        assert(it->first && it->second);
        if(it->first->getName() == nodeName){
            return it->second;
        }
    }
    return (NodeGui*)NULL;
}

Node* AppInstance::getNode(NodeGui* n) const{
    for (std::map<Node*,NodeGui*>::const_iterator it = _nodeMapping.begin(); it!=_nodeMapping.end(); ++it) {
        if(it->second == n){
            return it->first;
        }
    }
    return NULL;
    
}

void AppInstance::connectViewersToViewerCache(){
    foreach(Node* n,_currentProject->getCurrentNodes()){
        assert(n);
        if(n->pluginID() == "Viewer"){
            dynamic_cast<ViewerInstance*>(n->getLiveInstance())->connectSlotsToViewerCache();
        }
    }
}

void AppInstance::disconnectViewersFromViewerCache(){
    foreach(Node* n,_currentProject->getCurrentNodes()){
        assert(n);
        if(n->pluginID() == "Viewer"){
            dynamic_cast<ViewerInstance*>(n->getLiveInstance())->disconnectSlotsToViewerCache();
        }
    }
}


void AppInstance::clearNodes(){
    _nodeMapping.clear();
    _currentProject->clearNodes();
}



void AppManager::clearPlaybackCache(){
    _viewerCache->clearInMemoryPortion();

}


void AppManager::clearDiskCache(){
    _viewerCache->clear();
    
}


void  AppManager::clearNodeCache(){
    _nodeCache->clear();

}


std::vector<LibraryBinary*> AppManager::loadPlugins(const QString &where){
    std::vector<LibraryBinary*> ret;
    QDir d(where);
    if (d.isReadable())
    {
        QStringList filters;
        filters << QString(QString("*.")+QString(NATRON_LIBRARY_EXT));
        d.setNameFilters(filters);
        QStringList fileList = d.entryList();
        for(int i = 0 ; i < fileList.size() ; ++i) {
            QString filename = fileList.at(i);
            if(filename.endsWith(".dll") || filename.endsWith(".dylib") || filename.endsWith(".so")){
                QString className;
                int index = filename.lastIndexOf("." NATRON_LIBRARY_EXT);
                className = filename.left(index);
                std::string binaryPath = NATRON_PLUGINS_PATH + className.toStdString() + "." + NATRON_LIBRARY_EXT;
                LibraryBinary* plugin = new LibraryBinary(binaryPath);
                if(!plugin->isValid()){
                    delete plugin;
                }else{
                    ret.push_back(plugin);
                }
            }else{
                continue;
            }
        }
    }
    return ret;
}

std::vector<Natron::LibraryBinary*> AppManager::loadPluginsAndFindFunctions(const QString& where,
                                                                            const std::vector<std::string>& functions){
    std::vector<LibraryBinary*> ret;
    std::vector<LibraryBinary*> loadedLibraries = loadPlugins(where);
    for (U32 i = 0; i < loadedLibraries.size(); ++i) {
        if (loadedLibraries[i]->loadFunctions(functions)) {
            ret.push_back(loadedLibraries[i]);
        }
    }
    return ret;
}

AppInstance* AppManager::getTopLevelInstance () const{
    std::map<int,AppInstance*>::const_iterator it = _appInstances.find(_topLevelInstanceID);
    if(it == _appInstances.end()){
        return NULL;
    }else{
        return it->second;
    }
}

AppManager::AppManager()
    : QObject()
    , Singleton<AppManager>()
    , _settings(new Settings())
    , _appInstances()
    , _availableID(0)
    , _topLevelInstanceID(0)
    , _readPluginsLoaded()
    , _writePluginsLoaded()
    , _formats()
    , _plugins()
    , ofxHost(new Natron::OfxHost())
    , _toolButtons()
    , _knobFactory(new KnobFactory())
    , _knobGuiFactory(new KnobGuiFactory())
    ,_nodeCache(new Cache<Image>("NodeCache",0x1, (_settings->_cacheSettings.maxCacheMemoryPercent -
                                                   _settings->_cacheSettings.maxPlayBackMemoryPercent)*getSystemTotalRAM(),1))
    ,_viewerCache(new Cache<FrameEntry>("ViewerCache",0x1,_settings->_cacheSettings.maxDiskCache
                                        ,_settings->_cacheSettings.maxPlayBackMemoryPercent))
{
    connect(ofxHost.get(), SIGNAL(toolButtonAdded(QStringList,QString,QString,QString,QString)),
            this, SLOT(addPluginToolButtons(QStringList,QString,QString,QString,QString)));
    
    
    /*loading all plugins*/
    loadAllPlugins();
    loadBuiltinFormats();
    
    /*Adjusting multi-threading for OpenEXR library.*/
    Imf::setGlobalThreadCount(QThread::idealThreadCount());
    

}

AppManager::~AppManager(){
    for(ReadPluginsIterator it = _readPluginsLoaded.begin(); it!=_readPluginsLoaded.end(); ++it) {
        delete it->second.second;
    }
    for(WritePluginsIterator it = _writePluginsLoaded.begin(); it!=_writePluginsLoaded.end(); ++it) {
        delete it->second.second;
    }
    for(U32 i = 0; i < _plugins.size();++i){
        delete _plugins[i];
    }
    foreach(Format* f,_formats){
        delete f;
    }
    foreach(PluginToolButton* p,_toolButtons){
        delete p;
    }
}
void AppManager::quit(){
    delete appPTR;
}

void AppManager::loadAllPlugins() {
    assert(_plugins.empty());
    assert(_formats.empty());
    assert(_toolButtons.empty());
    
    /*loading node plugins*/
    loadNodePlugins();
    
    assert(_readPluginsLoaded.empty());
    /*loading read plugins*/
    loadReadPlugins();
    
    assert(_writePluginsLoaded.empty());
    /*loading write plugins*/
    loadWritePlugins();
    
    /*loading ofx plugins*/
    ofxHost->loadOFXPlugins(&_plugins);
    
}

void AppManager::loadReadPlugins(){
    std::vector<std::string> functions;
    functions.push_back("BuildRead");
    std::vector<LibraryBinary*> plugins = AppManager::loadPluginsAndFindFunctions(NATRON_READERS_PLUGINS_PATH, functions);
    for (U32 i = 0 ; i < plugins.size(); ++i) {
        std::pair<bool,ReadBuilder> func = plugins[i]->findFunction<ReadBuilder>("BuildRead");
        if(func.first){
            Decoder* read = func.second(NULL);
            assert(read);
            std::vector<std::string> extensions = read->fileTypesDecoded();
            std::string decoderName = read->decoderName();
            _readPluginsLoaded.insert(make_pair(decoderName,make_pair(extensions,plugins[i])));
            delete read;
        }
    }
    
    loadBuiltinReads();
    
    std::map<std::string, LibraryBinary*> defaultMapping;
    for (ReadPluginsIterator it = _readPluginsLoaded.begin(); it!=_readPluginsLoaded.end(); ++it) {
        if(it->first == "OpenEXR"){
            defaultMapping.insert(make_pair("exr", it->second.second));
        }else if(it->first == "QImage (Qt)"){
            const std::vector<std::string>& decodedFormats = it->second.first;
            for (U32 i = 0; i < decodedFormats.size(); ++i) {
                defaultMapping.insert(make_pair(decodedFormats[i], it->second.second));
            }
        }
    }
    _settings->_readersSettings.fillMap(defaultMapping);
}

void AppManager::loadBuiltinReads(){
    {
        Decoder* readExr = ExrDecoder::BuildRead(NULL);
        assert(readExr);
        std::vector<std::string> extensions = readExr->fileTypesDecoded();
        std::string decoderName = readExr->decoderName();
        
        std::map<std::string,void*> EXRfunctions;
        EXRfunctions.insert(make_pair("BuildRead", (void*)&ExrDecoder::BuildRead));
        LibraryBinary *EXRplugin = new LibraryBinary(EXRfunctions);
        assert(EXRplugin);
        for (U32 i = 0 ; i < extensions.size(); ++i) {
            _readPluginsLoaded.insert(make_pair(decoderName,make_pair(extensions,EXRplugin)));
        }
        delete readExr;
    }
    {
        Decoder* readQt = QtDecoder::BuildRead(NULL);
        assert(readQt);
        std::vector<std::string> extensions = readQt->fileTypesDecoded();
        std::string decoderName = readQt->decoderName();
        
        std::map<std::string,void*> Qtfunctions;
        Qtfunctions.insert(make_pair("BuildRead", (void*)&QtDecoder::BuildRead));
        LibraryBinary *Qtplugin = new LibraryBinary(Qtfunctions);
        assert(Qtplugin);
        for (U32 i = 0 ; i < extensions.size(); ++i) {
            _readPluginsLoaded.insert(make_pair(decoderName,make_pair(extensions,Qtplugin)));
        }
        delete readQt;
    }

}
void AppManager::loadNodePlugins(){
    std::vector<std::string> functions;
    functions.push_back("BuildEffect");
    std::vector<LibraryBinary*> plugins = AppManager::loadPluginsAndFindFunctions(NATRON_NODES_PLUGINS_PATH, functions);
    for (U32 i = 0 ; i < plugins.size(); ++i) {
        std::pair<bool,EffectBuilder> func = plugins[i]->findFunction<EffectBuilder>("BuildEffect");
        if(func.first){
            EffectInstance* effect = func.second(NULL);
            assert(effect);
            QMutex* pluginMutex = NULL;
            if(effect->renderThreadSafety() == Natron::EffectInstance::UNSAFE){
                pluginMutex = new QMutex;
            }
            Natron::Plugin* plugin = new Natron::Plugin(plugins[i],effect->pluginID().c_str(),effect->pluginLabel().c_str(),
                                                        pluginMutex);
            _plugins.push_back(plugin);
            delete effect;
        }
    }
    
    loadBuiltinNodePlugins();
}

void AppManager::loadBuiltinNodePlugins(){
    // these  are built-in nodes
    QStringList grouping;
    grouping.push_back("IO");
    {
        EffectInstance* reader = Reader::BuildEffect(NULL);
        assert(reader);
        std::map<std::string,void*> readerFunctions;
        readerFunctions.insert(make_pair("BuildEffect", (void*)&Reader::BuildEffect));
        LibraryBinary *readerPlugin = new LibraryBinary(readerFunctions);
        assert(readerPlugin);
        Natron::Plugin* plugin = new Natron::Plugin(readerPlugin,reader->pluginID().c_str(),reader->pluginLabel().c_str(),
                                                    (QMutex*)NULL);
        _plugins.push_back(plugin);
        addPluginToolButtons(grouping,reader->pluginID().c_str(),reader->pluginLabel().c_str(), "", NATRON_IMAGES_PATH "ioGroupingIcon.png");
        delete reader;
    }
    {
        EffectInstance* viewer = ViewerInstance::BuildEffect(NULL);
        assert(viewer);
        std::map<std::string,void*> viewerFunctions;
        viewerFunctions.insert(make_pair("BuildEffect", (void*)&ViewerInstance::BuildEffect));
        LibraryBinary *viewerPlugin = new LibraryBinary(viewerFunctions);
        assert(viewerPlugin);
        Natron::Plugin* plugin = new Natron::Plugin(viewerPlugin,viewer->pluginID().c_str(),viewer->pluginLabel().c_str(),
                                                    (QMutex*)NULL);
        _plugins.push_back(plugin);
        addPluginToolButtons(grouping,viewer->pluginID().c_str(),viewer->pluginLabel().c_str(), "", NATRON_IMAGES_PATH "ioGroupingIcon.png");
        delete viewer;
    }
    {
        EffectInstance* writer = Writer::BuildEffect(NULL);
        assert(writer);
        std::map<std::string,void*> writerFunctions;
        writerFunctions.insert(make_pair("BuildEffect", (void*)&Writer::BuildEffect));
        LibraryBinary *writerPlugin = new LibraryBinary(writerFunctions);
        assert(writerPlugin);
        Natron::Plugin* plugin = new Natron::Plugin(writerPlugin,writer->pluginID().c_str(),writer->pluginLabel().c_str(),
                                                    (QMutex*)NULL);
        _plugins.push_back(plugin);
        addPluginToolButtons(grouping,writer->pluginID().c_str(),writer->pluginLabel().c_str(), "", NATRON_IMAGES_PATH "ioGroupingIcon.png");
        delete writer;
    }
}

/*loads extra writer plug-ins*/
void AppManager::loadWritePlugins(){
    
    std::vector<std::string> functions;
    functions.push_back("BuildWrite");
    std::vector<LibraryBinary*> plugins = AppManager::loadPluginsAndFindFunctions(NATRON_WRITERS_PLUGINS_PATH, functions);
    for (U32 i = 0 ; i < plugins.size(); ++i) {
        std::pair<bool,WriteBuilder> func = plugins[i]->findFunction<WriteBuilder>("BuildWrite");
        if(func.first){
            Encoder* write = func.second(NULL);
            assert(write);
            std::vector<std::string> extensions = write->fileTypesEncoded();
            std::string encoderName = write->encoderName();
            _writePluginsLoaded.insert(make_pair(encoderName,make_pair(extensions,plugins[i])));
            delete write;
        }
    }
    loadBuiltinWrites();
    std::map<std::string, LibraryBinary*> defaultMapping;
    for (WritePluginsIterator it = _writePluginsLoaded.begin(); it!=_writePluginsLoaded.end(); ++it) {
        if(it->first == "OpenEXR"){
            defaultMapping.insert(make_pair("exr", it->second.second));
        }else if(it->first == "QImage (Qt)"){
            const std::vector<std::string>& encodedFormats = it->second.first;
            for (U32 i = 0; i < encodedFormats.size(); ++i) {
                defaultMapping.insert(make_pair(encodedFormats[i], it->second.second));
            }
        }
    }
    _settings->_writersSettings.fillMap(defaultMapping);
}

/*loads writes that are built-ins*/
void AppManager::loadBuiltinWrites(){
    {
        boost::scoped_ptr<Encoder> writeQt(new QtEncoder(NULL));
        assert(writeQt);
        std::vector<std::string> extensions = writeQt->fileTypesEncoded();
        std::string encoderName = writeQt->encoderName();
        
        std::map<std::string,void*> Qtfunctions;
        Qtfunctions.insert(make_pair("BuildWrite",(void*)&QtEncoder::BuildWrite));
        LibraryBinary *QtWritePlugin = new LibraryBinary(Qtfunctions);
        assert(QtWritePlugin);
        for (U32 i = 0 ; i < extensions.size(); ++i) {
            _writePluginsLoaded.insert(make_pair(encoderName,make_pair(extensions,QtWritePlugin)));
        }
    }
    
    {
        boost::scoped_ptr<Encoder> writeEXR(new ExrEncoder(NULL));
        std::vector<std::string> extensionsExr = writeEXR->fileTypesEncoded();
        std::string encoderNameExr = writeEXR->encoderName();
        
        std::map<std::string,void*> EXRfunctions;
        EXRfunctions.insert(make_pair("BuildWrite",(void*)&ExrEncoder::BuildWrite));
        LibraryBinary *ExrWritePlugin = new LibraryBinary(EXRfunctions);
        assert(ExrWritePlugin);
        for (U32 i = 0 ; i < extensionsExr.size(); ++i) {
            _writePluginsLoaded.insert(make_pair(encoderNameExr,make_pair(extensionsExr,ExrWritePlugin)));
        }
    }
}

void AppManager::loadBuiltinFormats(){
    /*initializing list of all Formats available*/
    std::vector<std::string> formatNames;
    formatNames.push_back("PC_Video");
    formatNames.push_back("NTSC");
    formatNames.push_back("PAL");
    formatNames.push_back("HD");
    formatNames.push_back("NTSC_16:9");
    formatNames.push_back("PAL_16:9");
    formatNames.push_back("1K_Super_35(full-ap)");
    formatNames.push_back("1K_Cinemascope");
    formatNames.push_back("2K_Super_35(full-ap)");
    formatNames.push_back("2K_Cinemascope");
    formatNames.push_back("4K_Super_35(full-ap)");
    formatNames.push_back("4K_Cinemascope");
    formatNames.push_back("square_256");
    formatNames.push_back("square_512");
    formatNames.push_back("square_1K");
    formatNames.push_back("square_2K");
    
    std::vector< std::vector<double> > resolutions;
    std::vector<double> pcvideo; pcvideo.push_back(640); pcvideo.push_back(480); pcvideo.push_back(1);
    std::vector<double> ntsc; ntsc.push_back(720); ntsc.push_back(486); ntsc.push_back(0.91f);
    std::vector<double> pal; pal.push_back(720); pal.push_back(576); pal.push_back(1.09f);
    std::vector<double> hd; hd.push_back(1920); hd.push_back(1080); hd.push_back(1);
    std::vector<double> ntsc169; ntsc169.push_back(720); ntsc169.push_back(486); ntsc169.push_back(1.21f);
    std::vector<double> pal169; pal169.push_back(720); pal169.push_back(576); pal169.push_back(1.46f);
    std::vector<double> super351k; super351k.push_back(1024); super351k.push_back(778); super351k.push_back(1);
    std::vector<double> cine1k; cine1k.push_back(914); cine1k.push_back(778); cine1k.push_back(2);
    std::vector<double> super352k; super352k.push_back(2048); super352k.push_back(1556); super352k.push_back(1);
    std::vector<double> cine2K; cine2K.push_back(1828); cine2K.push_back(1556); cine2K.push_back(2);
    std::vector<double> super4K35; super4K35.push_back(4096); super4K35.push_back(3112); super4K35.push_back(1);
    std::vector<double> cine4K; cine4K.push_back(3656); cine4K.push_back(3112); cine4K.push_back(2);
    std::vector<double> square256; square256.push_back(256); square256.push_back(256); square256.push_back(1);
    std::vector<double> square512; square512.push_back(512); square512.push_back(512); square512.push_back(1);
    std::vector<double> square1K; square1K.push_back(1024); square1K.push_back(1024); square1K.push_back(1);
    std::vector<double> square2K; square2K.push_back(2048); square2K.push_back(2048); square2K.push_back(1);
    
    resolutions.push_back(pcvideo);
    resolutions.push_back(ntsc);
    resolutions.push_back(pal);
    resolutions.push_back(hd);
    resolutions.push_back(ntsc169);
    resolutions.push_back(pal169);
    resolutions.push_back(super351k);
    resolutions.push_back(cine1k);
    resolutions.push_back(super352k);
    resolutions.push_back(cine2K);
    resolutions.push_back(super4K35);
    resolutions.push_back(cine4K);
    resolutions.push_back(square256);
    resolutions.push_back(square512);
    resolutions.push_back(square1K);
    resolutions.push_back(square2K);
    
    assert(formatNames.size() == resolutions.size());
    for(U32 i =0;i<formatNames.size();++i) {
        const std::vector<double>& v = resolutions[i];
        assert(v.size() >= 3);
        Format* _frmt = new Format(0, 0, (int)v[0], (int)v[1], formatNames[i], v[2]);
        assert(_frmt);
        _formats.push_back(_frmt);
    }
    
}



Format* AppManager::findExistingFormat(int w, int h, double pixel_aspect) const {
    
    for(U32 i =0;i< _formats.size();++i) {
        Format* frmt = _formats[i];
        assert(frmt);
        if(frmt->width() == w && frmt->height() == h && frmt->getPixelAspect() == pixel_aspect){
            return frmt;
        }
    }
    return NULL;
}


void PluginToolButton::tryAddChild(PluginToolButton* plugin){
    for(unsigned int i = 0; i < _children.size() ; ++i){
        if(_children[i] == plugin)
            return;
    }
    _children.push_back(plugin);
}

void AppManager::addPluginToolButtons(const QStringList& groups,
                                      const QString& pluginID,
                                      const QString& pluginLabel,
                                      const QString& pluginIconPath,
                                      const QString& groupIconPath){
    PluginToolButton* parent = NULL;
    for(int i = 0; i < groups.size();++i){
        PluginToolButton* child = findPluginToolButtonOrCreate(groups.at(i),groups.at(i),groupIconPath);
        if(parent){
            parent->tryAddChild(child);
            child->setParent(parent);
        }
        parent = child;
        
    }
    PluginToolButton* lastChild = findPluginToolButtonOrCreate(pluginID,pluginLabel,pluginIconPath);
    if(parent){
        parent->tryAddChild(lastChild);
        lastChild->setParent(parent);
    }

    //_toolButtons.push_back(new PluginToolButton(groups,pluginName,pluginIconPath,groupIconPath));
}
PluginToolButton* AppManager::findPluginToolButtonOrCreate(const QString& pluginID,const QString& label,const QString& iconPath){
    for(U32 i = 0 ; i < _toolButtons.size();++i){
        if(_toolButtons[i]->getID() == pluginID)
            return _toolButtons[i];
    }
    PluginToolButton* ret = new PluginToolButton(pluginID,label,iconPath);
    _toolButtons.push_back(ret);
    return ret;
}

void AppManager::setAsTopLevelInstance(int appID){
    if(_topLevelInstanceID == appID){
        return;
    }
    _topLevelInstanceID = appID;
    for(std::map<int,AppInstance*>::iterator it = _appInstances.begin();it!=_appInstances.end();++it){
        if (it->first != _topLevelInstanceID) {
            if(!it->second->isBackground())
                it->second->disconnectViewersFromViewerCache();
        }else{
            if(!it->second->isBackground())
                it->second->connectViewersToViewerCache();
        }
    }
}


void AppInstance::tryAddProjectFormat(const Format& frmt){
    _currentProject->tryAddProjectFormat(frmt);
}
void AppInstance::setProjectFormat(const Format& frmt){
    Format* df = appPTR->findExistingFormat(frmt.width(), frmt.height(),frmt.getPixelAspect());
    if(df){
        Format currentDW = frmt;
        currentDW.setName(df->getName());
        _currentProject->setProjectDefaultFormat(currentDW);
        
        
    }else{
        _currentProject->setProjectDefaultFormat(frmt);
        
    }
}

void AppInstance::checkViewersConnection(){
    const std::vector<Node*>& nodes = _currentProject->getCurrentNodes();
    for (U32 i = 0; i < nodes.size(); ++i) {
        assert(nodes[i]);
        if (nodes[i]->pluginID() == "Viewer") {
            ViewerInstance* n = dynamic_cast<ViewerInstance*>(nodes[i]->getLiveInstance());
            assert(n);
            n->updateTreeAndRender();
        }
    }
}
void AppInstance::setupViewersForViews(int viewsCount){
    const std::vector<Node*>& nodes = _currentProject->getCurrentNodes();
    for (U32 i = 0; i < nodes.size(); ++i) {
        assert(nodes[i]);
        if (nodes[i]->pluginID() == "Viewer") {
            ViewerInstance* n = dynamic_cast<ViewerInstance*>(nodes[i]->getLiveInstance());
            assert(n);
            n->getUiContext()->updateViewsMenu(viewsCount);
        }
    }
}

void AppInstance::notifyViewersProjectFormatChanged(const Format& format){
    const std::vector<Node*>& nodes = _currentProject->getCurrentNodes();
    for (U32 i = 0; i < nodes.size(); ++i) {
        assert(nodes[i]);
        if (nodes[i]->pluginID() == "Viewer") {
            ViewerInstance* n = dynamic_cast<ViewerInstance*>(nodes[i]->getLiveInstance());
            assert(n);
            n->getUiContext()->viewer->onProjectFormatChanged(format);
        }
    }
}
void AppInstance::setViewersCurrentView(int view){
    const std::vector<Node*>& nodes = _currentProject->getCurrentNodes();
    for (U32 i = 0; i < nodes.size(); ++i) {
        assert(nodes[i]);
        if (nodes[i]->pluginID() == "Viewer") {
            ViewerInstance* n = dynamic_cast<ViewerInstance*>(nodes[i]->getLiveInstance());
            assert(n);
            n->getUiContext()->setCurrentView(view);
        }
    }
}
const QString& AppInstance::getCurrentProjectName() const  {return _currentProject->getProjectName();}

const QString& AppInstance::getCurrentProjectPath() const  {return _currentProject->getProjectPath();}

boost::shared_ptr<TimeLine> AppInstance::getTimeLine() const  {return _currentProject->getTimeLine();}

void AppInstance::setCurrentProjectName(const QString& name) {_currentProject->setProjectName(name);}

int AppInstance::getCurrentProjectViewsCount() const{ return _currentProject->getProjectViewsCount();}

bool AppInstance::shouldAutoSetProjectFormat() const {return _currentProject->shouldAutoSetProjectFormat();}

void AppInstance::setAutoSetProjectFormat(bool b){_currentProject->setAutoSetProjectFormat(b);}

bool AppInstance::hasProjectBeenSavedByUser() const  {return _currentProject->hasProjectBeenSavedByUser();}

const Format& AppInstance::getProjectFormat() const  {return _currentProject->getProjectDefaultFormat();}


void AppManager::clearExceedingEntriesFromNodeCache(){
    _nodeCache->clearExceedingEntries();
}

QStringList AppManager::getNodeNameList() const{
    QStringList ret;
    for (U32 i = 0; i < _plugins.size(); ++i) {
        ret.append(_plugins[i]->getPluginID());
    }
    return ret;
}

QMutex* AppManager::getMutexForPlugin(const QString& pluginId) const {
    for (U32 i = 0; i < _plugins.size(); ++i) {
        if(_plugins[i]->getPluginID() == pluginId){
            return _plugins[i]->getPluginLock();
        }
    }
    std::string exc("Couldn't find a plugin named ");
    exc.append(pluginId.toStdString());
    throw std::invalid_argument(exc);
}
void AppManager::printPluginsLoaded(){
    for(U32 i = 0; i < _plugins.size(); ++i){
        std::cout << _plugins[i]->getPluginID().toStdString() << std::endl;
    }
}

Natron::LibraryBinary* AppManager::getPluginBinary(const QString& pluginId) const{
    for (U32 i = 0; i < _plugins.size(); ++i) {
        if(_plugins[i]->getPluginID() == pluginId){
            return _plugins[i]->getLibraryBinary();
        }
    }
    std::string exc("Couldn't find a plugin named ");
    exc.append(pluginId.toStdString());
    throw std::invalid_argument(exc);
}
int AppInstance::getKnobsAge() const{
    return _currentProject->getKnobsAge();
}
void AppInstance::incrementKnobsAge(){
    _currentProject->incrementKnobsAge();
}


void AppInstance::startWritersRendering(const QStringList& writers){
    
    const std::vector<Node*>& projectNodes = _currentProject->getCurrentNodes();
    
    std::vector<Natron::OutputEffectInstance*> renderers;

    if(!writers.isEmpty()){
        for (int i = 0; i < writers.size(); ++i) {
            Node* node = 0;
            for (U32 j = 0; j < projectNodes.size(); ++j) {
                if(projectNodes[j]->getName() == writers.at(i).toStdString()){
                    node = projectNodes[j];
                    break;
                }
            }
            if(!node){
                std::string exc(writers.at(i).toStdString());
                exc.append(" does not belong to the project file. Please enter a valid writer name.");
                throw std::invalid_argument(exc);
            }else{
                if(!node->isOutputNode()){
                    std::string exc(writers.at(i).toStdString());
                    exc.append(" is not an output node! It cannot render anything.");
                    throw std::invalid_argument(exc);
                }
                if(node->pluginID() == "Viewer"){
                    throw std::invalid_argument("Internal issue with the project loader...viewers should have been evicted from the project.");
                }
                renderers.push_back(dynamic_cast<OutputEffectInstance*>(node->getLiveInstance()));
            }
        }
    }else{
        //start rendering for all writers found in the project
        for (U32 j = 0; j < projectNodes.size(); ++j) {
            if(projectNodes[j]->isOutputNode() && projectNodes[j]->pluginID() != "Viewer"){
                renderers.push_back(dynamic_cast<OutputEffectInstance*>(projectNodes[j]->getLiveInstance()));
            }
        }

    }
    
    if(_isBackground){
        //blocking call, we don't want this function to return pre-maturely, in which case it would kill the app
        QtConcurrent::blockingMap(renderers,boost::bind(&AppInstance::startRenderingFullSequence,this,_1));
    }else{
        for (U32 i = 0; i < renderers.size(); ++i) {
            startRenderingFullSequence(renderers[i]);
        }
    }
}

void AppInstance::startRenderingFullSequence(Natron::OutputEffectInstance* writer){
    if(!_isBackground){
        /*Start the renderer in a background process.*/
        autoSave(); //< takes a snapshot of the graph at this time, this will be the version loaded by the process
        QStringList appArgs = QCoreApplication::arguments();
        QStringList processArgs;
        processArgs << _currentProject->getLastAutoSaveFilePath() << "--background" << "--writer" << writer->getName().c_str();
        ProcessHandler* newProcess = 0;
        
        try {
            newProcess = new ProcessHandler(this,appArgs.at(0),processArgs,writer); //< the process will delete itself
        } catch (const std::exception& e) {
            Natron::errorDialog(writer->getName(), std::string("Error while starting rendering") + ": " + e.what());
            delete newProcess;
        } catch (...) {
            Natron::errorDialog(writer->getName(), std::string("Error while starting rendering"));
            delete newProcess;
        }
    }else{
        _activeRenderersMutex.lock();
        ActiveBackgroundRender* backgroundRender = new ActiveBackgroundRender(writer);
        _activeRenderers.push_back(backgroundRender);
        _activeRenderersMutex.unlock();
        backgroundRender->blockingRender(); //< doesn't return before rendering is finished
        
        //remove the renderer from the list
        _activeRenderersMutex.lock();
        for (U32 i = 0; i < _activeRenderers.size(); ++i) {
            if (_activeRenderers[i] == backgroundRender) {
                _activeRenderers.erase(_activeRenderers.begin()+i);
                break;
            }
        }
        _activeRenderersMutex.unlock();
    }
}

ProcessHandler::ProcessHandler(AppInstance* app,const QString& programPath,const QStringList& programArgs,Natron::OutputEffectInstance* writer)
    : _app(app)
    ,_process(new QProcess)
    ,_hasProcessBeenDeleted(false)
    ,_writer(writer)
    ,_dialog(NULL)
{
    
    
    QObject::connect(_process,SIGNAL(readyReadStandardOutput()),this,SLOT(onStandardOutputBytesWritten()));
    QObject::connect(_process,SIGNAL(error(QProcess::ProcessError)),this,SLOT(onProcessError(QProcess::ProcessError)));
    QObject::connect(_process,SIGNAL(finished(int,QProcess::ExitStatus)),this,SLOT(onProcessEnd(int,QProcess::ExitStatus)));
    int firstFrame,lastFrame;
    writer->getFrameRange(&firstFrame, &lastFrame);
    if(firstFrame > lastFrame)
        throw std::invalid_argument("First frame in the sequence is greater than the last frame");
    
    _process->start(programPath,programArgs);

    std::string outputFileSequence;
    if(writer->isOpenFX()){
        outputFileSequence = dynamic_cast<OfxEffectInstance*>(writer)->getOutputFileName();
    }else{
        outputFileSequence = dynamic_cast<Writer*>(writer)->getOutputFileName();
    }
    assert(app->getGui());
    
    _dialog = new RenderingProgressDialog(outputFileSequence.c_str(),firstFrame,lastFrame,app->getGui());
    QObject::connect(_dialog,SIGNAL(canceled()),this,SLOT(onProcessCanceled()));
    _dialog->show();
    
}

ProcessHandler::~ProcessHandler(){
    if(!_hasProcessBeenDeleted)
        delete _process;
}


void ProcessHandler::onStandardOutputBytesWritten(){
    char buf[10000];
    _process->readLine(buf, 10000);
    QString str(buf);
    if(str.contains(kFrameRenderedString)){
        str = str.remove(kFrameRenderedString);
        _dialog->onFrameRendered(str.toInt());
    }else if(str.contains(kRenderingFinishedString)){
        onProcessCanceled();
    }else if(str.contains(kProgressChangedString)){
        str = str.remove(kProgressChangedString);
        _dialog->onCurrentFrameProgress(str.toInt());
    }
}

void ProcessHandler::onProcessCanceled(){
    _dialog->hide();
    QByteArray ba(kAbortRenderingString"\n");
    if(_process->write(ba) == -1){
        std::cout << "Error writing to the process standard input" << std::endl;
    }
    _process->waitForFinished();

}

void ProcessHandler::onProcessError(QProcess::ProcessError err){
    if(err == QProcess::FailedToStart){
        Natron::errorDialog(_writer->getName(),"The render process failed to start");
    }else if(err == QProcess::Crashed){
        Natron::errorDialog(_writer->getName(),"The render process crashed");
        //@TODO: find out a way to get the backtrace
    }
}

void ProcessHandler::onProcessEnd(int exitCode,QProcess::ExitStatus stat){
    if(stat == QProcess::CrashExit){
        Natron::errorDialog(_writer->getName(),"The render process exited after a crash");
        _hasProcessBeenDeleted = true;

    }else if(exitCode == 1){
        Natron::errorDialog(_writer->getName(), "The process ended with a return code of 1, this indicates an undetermined problem occured.");
    }else{
        Natron::informationDialog(_writer->getName(),"Render finished!");
    }
    _dialog->hide();
    delete this;
}

AppInstance::ActiveBackgroundRender::ActiveBackgroundRender(Natron::OutputEffectInstance* writer)
    : _running(false)
    ,_writer(writer)
{
    
}

void AppInstance::ActiveBackgroundRender::blockingRender(){
    _writer->renderFullSequence();
    {
        QMutexLocker locker(&_runningMutex);
        _running = true;
        while (_running) {
            _runningCond.wait(&_runningMutex);
        }
    }

}

void AppInstance::ActiveBackgroundRender::notifyFinished(){
    QMutexLocker locker(&_runningMutex);
    _running = false;
    _runningCond.wakeOne();
}

void AppInstance::notifyRenderFinished(Natron::OutputEffectInstance* writer){
    for (U32 i = 0; i < _activeRenderers.size(); ++i) {
        if(_activeRenderers[i]->getWriter() == writer){
            _activeRenderers[i]->notifyFinished();
        }
    }
}

void AppManager::removeFromNodeCache(boost::shared_ptr<Natron::Image> image){
    _nodeCache->removeEntry(image);
    emit imageRemovedFromNodeCache(image->getKey()._time);
}

void AppManager::removeFromViewerCache(boost::shared_ptr<Natron::FrameEntry> texture){
    _viewerCache->removeEntry(texture);
    emit imageRemovedFromNodeCache(texture->getKey()._frameNb);
}



namespace Natron{

void errorDialog(const std::string& title,const std::string& message){
    AppInstance* topLvlInstance = appPTR->getTopLevelInstance();
    assert(topLvlInstance);
    if(!topLvlInstance->isBackground()){
        topLvlInstance->errorDialog(title,message);
    }else{
        std::cout << "ERROR: " << message << std::endl;
    }
    
    Log::beginFunction(title,"ERROR");
    Log::print(message);
    Log::endFunction(title,"ERROR");
}

void warningDialog(const std::string& title,const std::string& message){
    AppInstance* topLvlInstance = appPTR->getTopLevelInstance();
    assert(topLvlInstance);
    if(!topLvlInstance->isBackground()){
        topLvlInstance->warningDialog(title,message);
    }else{
        std::cout << "WARNING: "<< message << std::endl;
    }
    Log::beginFunction(title,"WARNING");
    Log::print(message);
    Log::endFunction(title,"WARNING");
}

void informationDialog(const std::string& title,const std::string& message){
    AppInstance* topLvlInstance = appPTR->getTopLevelInstance();
    assert(topLvlInstance);
    if(!topLvlInstance->isBackground()){
        topLvlInstance->informationDialog(title,message);
    }else{
        std::cout << "INFO: "<< message << std::endl;
    }
    Log::beginFunction(title,"INFO");
    Log::print(message);
    Log::endFunction(title,"INFO");
}

Natron::StandardButton questionDialog(const std::string& title,const std::string& message,Natron::StandardButtons buttons,
                                      Natron::StandardButton defaultButton){
    
    AppInstance* topLvlInstance = appPTR->getTopLevelInstance();
    assert(topLvlInstance);
    if(!topLvlInstance->isBackground()){
        return topLvlInstance->questionDialog(title,message,buttons,defaultButton);
    }else{
        std::cout << "QUESTION ASKED: " << message << std::endl;
        std::cout << NATRON_APPLICATION_NAME " answered yes." << std::endl;
        return Natron::Yes;
    }
    Log::beginFunction(title,"QUESTION");
    Log::print(message);
    Log::endFunction(title,"QUESTION");
}

Plugin::~Plugin(){
    if(_lock){
        delete _lock;
    }
    if(_binary){
        delete _binary;
    }
}

} //Namespace Natron<|MERGE_RESOLUTION|>--- conflicted
+++ resolved
@@ -193,14 +193,8 @@
             img.load(NATRON_IMAGES_PATH"refresh.png");
             *pix = QPixmap::fromImage(img).scaled(20,20);
             break;
-<<<<<<< HEAD
         case NATRON_PIXMAP_OPEN_FILE:
-            img.load(NATRON_IMAGES_PATH"file.png");
-=======
-        case Natron::OPEN_FILE_PIXMAP:
-            type = Natron::OPEN_FILE_PIXMAP;
             img.load(NATRON_IMAGES_PATH"open-file.png");
->>>>>>> 0a090a67
             *pix = QPixmap::fromImage(img).scaled(15,15);
             break;
         case NATRON_PIXMAP_RGBA_CHANNELS:
