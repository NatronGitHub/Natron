//  Powiter
/* This Source Code Form is subject to the terms of the Mozilla Public
 * License, v. 2.0. If a copy of the MPL was not distributed with this
 * file, You can obtain one at http://mozilla.org/MPL/2.0/. */
/*
*Created by Alexandre GAUTHIER-FOICHAT on 6/1/2012. 
*contact: immarespond at gmail dot com
*
*/

#ifndef POWITER_GLOBAL_APPMANAGER_H_
#define POWITER_GLOBAL_APPMANAGER_H_

#include <vector>
#include <string>
#include <map>
#include <boost/scoped_ptr.hpp>

#include <QtCore/QObject>
#include <QtCore/QDateTime>
#include <QtCore/QStringList>

#ifndef Q_MOC_RUN
#include <boost/scoped_ptr.hpp>
#endif

#include "Global/Macros.h"

#include "Engine/Singleton.h"


/*macro to get the unique pointer to the controler*/
#define appPTR AppManager::instance()


class NodeGui;
class Node;
class Model;
class ViewerNode;
class Writer;
class ViewerTab;
class TabWidget;
class Gui;
class Format;
<<<<<<< HEAD
class OutputNode;
=======
class VideoEngine;
>>>>>>> 72bd3567

namespace Powiter {
    class LibraryBinary;
    class OfxHost;
}

class Project{
public:
    Project();
    
    QString _projectName;
    QString _projectPath;
    bool _hasProjectBeenSavedByUser;
    QDateTime _age;
    QDateTime _lastAutoSave;
    Format* _format;
};

/*Controler (see Model-view-controler pattern on wikipedia). This class
 implements the singleton pattern to ensure there's only 1 single
 instance of the object living. Also you can access the controler
 by the handy macro appPTR*/
class AppInstance : public QObject
{
    Q_OBJECT
public:
    AppInstance(int appID,const QString& projectName = QString());
    
    ~AppInstance();
    
    int getAppID() const {return _appID;}

    /*Create a new node  in the node graph.
     The name passed in parameter must match a valid node name,
     otherwise an exception is thrown. You should encapsulate the call
     by a try-catch block.*/
    Node* createNode(const QString& name);
    
    /*Pointer to the GUI*/
    Gui* getGui(){return _gui;}
    
    /* The following methods are forwarded to the model */
    VideoEngine* getVideoEngine();
    void checkViewersConnection();

    void updateDAG(OutputNode *output,bool isViewer);
    
    bool isRendering() const;
    
    void changeDAGAndStartRendering(OutputNode* output);
    
    void startRendering(int nbFrames = -1);
    
    OutputNode* getCurrentOutput();
    
    ViewerNode* getCurrentViewer();
    
    Writer* getCurrentWriter();
    
    const std::vector<Node*> getAllActiveNodes() const;
    
    const QString& getCurrentProjectName() const {return _currentProject._projectName;}
    
    const QString& getCurrentProjectPath() const {return _currentProject._projectPath;}
    
    void setCurrentProjectName(const QString& name) {_currentProject._projectName = name;}
    
    void loadProject(const QString& path,const QString& name);
    
    void saveProject(const QString& path,const QString& name,bool autoSave);
    
    void autoSave();
    
    void triggerAutoSaveOnNextEngineRun();
    
    void setProjectTitleAsModified();
        
    bool hasProjectBeenSavedByUser() const {return _currentProject._hasProjectBeenSavedByUser;}
    
    const Format& getProjectFormat() const {return *(_currentProject._format);}
    
    void setProjectFormat(Format* frmt){_currentProject._format = frmt;}
    
    void resetCurrentProject();
    
    void clearNodes();
        
    bool isSaveUpToDate() const;
    
    void deselectAllNodes() const;
    
    void showErrorDialog(const QString& title,const QString& message) const;
    
    static const QString autoSavesDir();
    
    ViewerTab* addNewViewerTab(ViewerNode* node,TabWidget* where);
    
    bool connect(int inputNumber,const std::string& inputName,Node* output);
    
    bool connect(int inputNumber,Node* input,Node* output);
    
    bool disconnect(Node* input,Node* output);
    
    void autoConnect(Node* target,Node* created);
    
    NodeGui* getNodeGui(Node* n) const;
    
    Node* getNode(NodeGui* n) const;
    
    void connectViewersToViewerCache();
    
    void disconnectViewersFromViewerCache();
    
public slots:
    void clearPlaybackCache();

    void clearDiskCache();

    void clearNodeCache();

private:
    
    
	void removeAutoSaves() const;
    
    /*Attemps to find an autosave. If found one,prompts the user
     whether he/she wants to load it. If something was loaded this function
     returns true,otherwise false.*/
    bool findAutoSave();
        
    boost::scoped_ptr<Model> _model; // the model of the MVC pattern
    Gui* _gui; // the view of the MVC pattern
    
    Project _currentProject;
    
    int _appID;
    
    std::map<Node*,NodeGui*> _nodeMapping;
};

class AppManager : public QObject, public Singleton<AppManager>
{

    Q_OBJECT
    
public:
    
    class PluginToolButton{
    public:
        PluginToolButton(const QStringList& groups,
                         const QString& pluginName,
                         const QString& pluginIconPath,
                         const QString& groupIconPath):
        _groups(groups),
        _pluginName(pluginName),
        _pluginIconPath(pluginIconPath),
        _groupIconPath(groupIconPath)
        {
            
        }
        QStringList _groups;
        QString _pluginName;
        QString _pluginIconPath;
        QString _groupIconPath;
        
    };

    typedef std::map< std::string,std::pair< std::vector<std::string> ,Powiter::LibraryBinary*> >::iterator ReadPluginsIterator;
    typedef ReadPluginsIterator WritePluginsIterator;
    
    AppManager();
    
    virtual ~AppManager();
    
    const boost::scoped_ptr<Powiter::OfxHost>& getOfxHost() const {return ofxHost;}
    
    AppInstance* newAppInstance(const QString& projectName = QString());
    
    AppInstance* getAppInstance(int appID) const;
    
    void removeInstance(int appID);
    
    void setAsTopLevelInstance(int appID);
    
    AppInstance* getTopLevelInstance () const;
    
    /*Return a list of the name of all nodes available currently in the software*/
    const QStringList& getNodeNameList(){return _nodeNames;}
    
    /*Find a builtin format with the same resolution and aspect ratio*/
    Format* findExistingFormat(int w, int h, double pixel_aspect = 1.0);
    
    const std::vector<PluginToolButton*>& getPluginsToolButtons() const {return _toolButtons;}
    
    /*Tries to load all plugins in directory "where"*/
    static std::vector<Powiter::LibraryBinary*> loadPlugins(const QString& where);
    
    /*Tries to load all plugins in directory "where" that contains all the functions described by
     their name in "functions".*/
    static std::vector<Powiter::LibraryBinary*> loadPluginsAndFindFunctions(const QString& where,
                                                                            const std::vector<std::string>& functions);
 
public slots:
    
    void addPluginToolButtons(const QStringList& groups,
                                const QString& pluginName,
                                const QString& pluginIconPath,
                                const QString& groupIconPath);
    
private:
    
    /*Loads all kind of plugins*/
    void loadAllPlugins();
    
    //////////////////////////////
    //// NODE PLUGINS
    /* Viewer,Reader,Writer...etc.
     No function to load external plugins
     yet since the SDK isn't released.*/
    void loadBuiltinNodePlugins();
    //////////////////////////////
    
    //////////////////////////////
    //// READ PLUGINS
    /*loads extra reader plug-ins */
    void loadReadPlugins();
    /*loads reads that are incorporated to Powiter*/
    void loadBuiltinReads();
    //////////////////////////////

    //////////////////////////////
    //// WRITE PLUGINS
    /*loads extra writer plug-ins*/
    void loadWritePlugins();
    /*loads writes that are built-ins*/
    void loadBuiltinWrites();
    //////////////////////////////
    
    void loadBuiltinFormats();
    
    
    std::map<int,AppInstance*> _appInstances;
    
    int _availableID;
    
    int _topLevelInstanceID;
    
    std::map< std::string,std::pair< std::vector<std::string> ,Powiter::LibraryBinary*> > _readPluginsLoaded;
    std::map< std::string,std::pair< std::vector<std::string> ,Powiter::LibraryBinary*> > _writePluginsLoaded;
    
    std::vector<Format*> _formats;
    
    QStringList _nodeNames;
    
    boost::scoped_ptr<Powiter::OfxHost> ofxHost;
    
    std::vector<PluginToolButton*> _toolButtons;
    
};


#endif // POWITER_GLOBAL_CONTROLER_H_
<|MERGE_RESOLUTION|>--- conflicted
+++ resolved
@@ -42,11 +42,8 @@
 class TabWidget;
 class Gui;
 class Format;
-<<<<<<< HEAD
+class VideoEngine;
 class OutputNode;
-=======
-class VideoEngine;
->>>>>>> 72bd3567
 
 namespace Powiter {
     class LibraryBinary;
