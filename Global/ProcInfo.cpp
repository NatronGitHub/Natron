--- conflicted
+++ resolved
@@ -313,14 +313,10 @@
 
     return absPath;
 } // applicationFilePath_fromArgv
-<<<<<<< HEAD
+#endif // Q_OS_UNIX
 
 NATRON_NAMESPACE_ANONYMOUS_EXIT
 
-=======
-#endif
-} // anon namespace
->>>>>>> 251cdd4e
 
 QString
 ProcInfo::applicationFilePath(const char* argv0Param)
