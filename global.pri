# ***** BEGIN LICENSE BLOCK *****
# This file is part of Natron <http://www.natron.fr/>,
# Copyright (C) 2013-2018 INRIA and Alexandre Gauthier
#
# Natron is free software: you can redistribute it and/or modify
# it under the terms of the GNU General Public License as published by
# the Free Software Foundation; either version 2 of the License, or
# (at your option) any later version.
#
# Natron is distributed in the hope that it will be useful,
# but WITHOUT ANY WARRANTY; without even the implied warranty of
# MERCHANTABILITY or FITNESS FOR A PARTICULAR PURPOSE.  See the
# GNU General Public License for more details.
#
# You should have received a copy of the GNU General Public License
# along with Natron.  If not, see <http://www.gnu.org/licenses/gpl-2.0.html>
# ***** END LICENSE BLOCK *****

# libs may modify the config (eg openmp), so it must be included before
include(libs.pri)

CONFIG += exceptions warn_on no_keywords
DEFINES += OFX_EXTENSIONS_NUKE OFX_EXTENSIONS_TUTTLE OFX_EXTENSIONS_VEGAS OFX_SUPPORTS_PARAMETRIC OFX_EXTENSIONS_TUTTLE OFX_EXTENSIONS_NATRON OFX_EXTENSIONS_RESOLVE OFX_SUPPORTS_OPENGLRENDER
DEFINES += OFX_SUPPORTS_MULTITHREAD
DEFINES += OFX_SUPPORTS_DIALOG
#Commented-out because many plug-in vendors do not implement it correctly
#DEFINES += OFX_SUPPORTS_DIALOG_V1

#Since in Natron and OpenFX all strings are supposed UTF-8 and that the constructor
#for QString(const char*) assumes ASCII strings, we may run into troubles
DEFINES += QT_NO_CAST_FROM_ASCII

# To run Natron without Python functionnalities (for debug purposes)
run-without-python {
    message("Natron will run (not build) without Python")
    DEFINES += NATRON_RUN_WITHOUT_PYTHON
} else {
    # from <https://docs.python.org/3/c-api/intro.html#include-files>:
    # "Since Python may define some pre-processor definitions which affect the standard headers on some systems, you must include Python.h before any standard headers are included."
    CONFIG += python
    QMAKE_CFLAGS += -include Python.h
    QMAKE_CXXFLAGS += -include Python.h
}

*g++* | *clang* | *xcode* {
#See https://bugreports.qt.io/browse/QTBUG-35776 we cannot use
# QMAKE_CFLAGS_RELEASE_WITH_DEBUGINFO
# QMAKE_CXXFLAGS_RELEASE_WITH_DEBUGINFO
# QMAKE_OBJECTIVE_CFLAGS_RELEASE_WITH_DEBUGINFO
# QMAKE_LFLAGS_RELEASE_WITH_DEBUGINFO

    QMAKE_CFLAGS_WARN_ON += -Wall -Wextra -Wmissing-prototypes -Wmissing-declarations -Wno-multichar -Winit-self -Wno-long-long
    QMAKE_CXXFLAGS_WARN_ON += -Wall -Wextra -Wno-multichar -Winit-self -Wno-long-long
    #QMAKE_CFLAGS_WARN_ON += -pedantic
    #QMAKE_CXXFLAGS_WARN_ON += -pedantic
    #QMAKE_CXXFLAGS_WARN_ON += -Weffc++

    CONFIG(relwithdebinfo) {
        CONFIG += release
        DEFINES *= NDEBUG
        QMAKE_CXXFLAGS += -O2 -g
        QMAKE_CXXFLAGS -= -O3
        #Remove the -s flag passed in release mode by qmake so binaries don't get stripped
        QMAKE_LFLAGS_RELEASE =
    }
    CONFIG(fast) {
        QMAKE_CFLAGS_RELEASE += -Ofast
        QMAKE_CFLAGS_RELEASE -= -O -O2 -O3
        QMAKE_CXXFLAGS_RELEASE += -Ofast
        QMAKE_CXXFLAGS_RELEASE -= -O -O2 -O3
        QMAKE_CFLAGS_DEBUG += -Ofast
        QMAKE_CFLAGS_DEBUG -= -O -O2 -O3
        QMAKE_CXXFLAGS_DEBUG += -Ofast
        QMAKE_CXXFLAGS_DEBUG -= -O -O2 -O3
        QMAKE_CXXFLAGS -= -O -O2 -O3
        QMAKE_CFLAGS -= -O -O2 -O3
    }
}

win32-g++ {

    # KnobExpression.cpp includes exprtk and the assembler fails with the following:
    # as.exe: release/KnobExpression.o: too many sections (68807)
    # {standard input}: Assembler messages:
    # {standard input}: Fatal error: can't write release/KnobExpression.o: File too big
    # Commented out: If defined, ld on mingw never returns.
    #QMAKE_CXXFLAGS += -Wa,-mbig-obj

    # on Mingw LD is extremely slow in  debug mode and can take hours. Optimizing the build seems to make it faster
    CONFIG(debug, debug|release){
        QMAKE_CXXFLAGS += -O -g
    }
}

win32-msvc* {
    CONFIG(relwithdebinfo) {
        CONFIG += release
        DEFINES *= NDEBUG
        QMAKE_CXXFLAGS_RELEASE += -Zi
        QMAKE_LFLAGS_RELEASE += /DEBUG /OPT:REF
    }
}

CONFIG(debug, debug|release){
    DEFINES *= DEBUG
} else {
    DEFINES *= NDEBUG
}

CONFIG(enable-breakpad) {
    include(breakpadclient.pri)
}


enable-cairo {
    # In Natron 2.2 onwards, roto render code has moved to an OpenGL based implementation and does not require cairo anymore. The cairo-based implementation is still maintained and works.
    # If disable-cairo is specified, the CPU render code-path will use OSMesa to do the roto render using the OpenGL implementation.
    # If not specified, the CPU reder code-path will use the cairo-based implementation.
    # Note that we should avoid mixing the cairo based version and the OpenGL version as the rendering results may slightly differ.
    DEFINES += ROTO_SHAPE_RENDER_ENABLE_CAIRO
}

CONFIG(noassertions) {
#See http://doc.qt.io/qt-4.8/debug.html
   DEFINES *= NDEBUG QT_NO_DEBUG QT_NO_DEBUG_OUTPUT QT_NO_WARNING_OUTPUT
}

CONFIG(snapshot) {
   message("Compiling an official snapshot (should only be done on the Natron build farm).")
   DEFINES += NATRON_CONFIG_SNAPSHOT
   CONFIG_SET=1
}
CONFIG(alpha) {
	message("Compiling Natron in alpha version (should only be done on the Natron build farm).")
	DEFINES += NATRON_CONFIG_ALPHA
	CONFIG_SET=1
}
CONFIG(beta) {
	message("Compiling Natron in beta version (should only be done on the Natron build farm).")
	DEFINES += NATRON_CONFIG_BETA
	CONFIG_SET=1
}
CONFIG(RC) {
	message("Compiling Natron in release candidate version (should only be done on the Natron build farm).")
	DEFINES += NATRON_CONFIG_RC
	CONFIG_SET=1
}
CONFIG(stable) {
	message("Compiling Natron in stable version (should only be done on the Natron build farm).")
	DEFINES += NATRON_CONFIG_STABLE
	CONFIG_SET=1
}
CONFIG(custombuild) {
	message("Compiling Natron with a custom version for $$BUILD_USER_NAME")
	#BUILD_USER_NAME should be defined reflecting the user name that should appear in Natron.
        DEFINES += NATRON_CUSTOM_BUILD_USER_TOKEN=\"$$BUILD_USER_NAME\"
	CONFIG_SET=1
}

isEmpty(BUILD_NUMBER) {
	DEFINES += NATRON_BUILD_NUMBER=0
} else {
	DEFINES += NATRON_BUILD_NUMBER=$$BUILD_NUMBER
}

CONFIG(enable-osmesa) {
    # The following variables must be defined: LLVM_PATH and OSMESA_PATH
    isEmpty(LLVM_PATH) {
        LLVM_PATH="/opt/llvm"
    }
    isEmpty(OSMESA_PATH) {
        OSMESA_PATH="/opt/osmesa"
    }
    OSMESA_PKG_CONFIG_PATH=$$OSMESA_PATH/lib/pkgconfig:$$(PKG_CONFIG_PATH)
    # When using static Mesa libraries, the LLVM libs (necessary for llvmpipe) are not included
    OSMESA_LIBS=$$system(env PKG_CONFIG_PATH=$$OSMESA_PKG_CONFIG_PATH pkg-config --libs --static osmesa) $$system($$LLVM_PATH/bin/llvm-config --ldflags --system-libs --libs engine mcjit mcdisassembler 2>/dev/null || $$LLVM_PATH/bin/llvm-config --ldflags --libs engine mcjit mcdisassembler)
    OSMESA_INCLUDES=$$system(env PKG_CONFIG_PATH=$$OSMESA_PKG_CONFIG_PATH pkg-config --variable=includedir osmesa)

    osmesa {
        DEFINES += HAVE_OSMESA
        INCLUDEPATH += $$OSMESA_INCLUDES
        LIBS += $$OSMESA_LIBS
    }
}

# https://qt.gitorious.org/qt-creator/qt-creator/commit/b48ba2c25da4d785160df4fd0d69420b99b85152
unix:LIBS += $$QMAKE_LIBS_DYNLOAD

*g++* {
  QMAKE_CXXFLAGS += -ftemplate-depth-1024
  GCCVer = $$system($$QMAKE_CXX --version)
  contains(GCCVer,[0-3]\\.[0-9]+.*) {
  } else {
    contains(GCCVer,4\\.7.*) {
      QMAKE_CXXFLAGS += -Wno-c++11-extensions
    }
    contains(GCCVer,[5-9]\\.[0-9]+.*) {
      # Eigen uses std::binder1st which is deprecated in C++11
      QMAKE_CXXFLAGS += -Wno-deprecated-declarations
    }
    contains(GCCVer,[6-9]\\.[0-9]+.*) {
      # older versions of boost (at least up to 1.65.1) fail to compile with:
      # /usr/include/boost/crc.hpp:350:9: error: right operand of shift expression '(18446744073709551615 << 64)' is >= than the precision of the left operand [-fpermissive]
      # see https://github.com/MrKepzie/Natron/issues/1659
      # -fpermissive turns it into a warning
      QMAKE_CXXFLAGS += -fpermissive
      # GCC 6 and later are C++14 by default, but Qt 4 is C++98
      # Note: disabled, because qmake should put the right flags anyway
      #lessThan(QT_MAJOR_VERSION, 5): QMAKE_CXXFLAGS += -std=gnu++98

      # clear some Eigen3 warnings
      QMAKE_CFLAGS += -Wno-int-in-bool-context
      QMAKE_CXXFLAGS += -Wno-int-in-bool-context
    }
    contains(GCCVer,[7-9]\\.[0-9]+.*) {
      # clear a lot of boost warnings
      QMAKE_CFLAGS += -Wno-expansion-to-defined
      QMAKE_CXXFLAGS += -Wno-expansion-to-defined
    }
  }
  c++11 {
    # check for at least version 4.7
    contains(GCCVer,[0-3]\\.[0-9]+.*) {
      error("At least GCC 4.6 is required.")
    } else {
      contains(GCCVer,4\\.[0-5].*) {
        error("At least GCC 4.6 is required.")
      } else {
        contains(GCCVer,4\\.6.*) {
          QMAKE_CXXFLAGS += -std=c++0x
        } else {
          QMAKE_CXXFLAGS += -std=c++11
        }
      }
    }
  }
}

openmp {
  QMAKE_CXXFLAGS += -fopenmp
  QMAKE_CFLAGS += -fopenmp
  QMAKE_LFLAGS += -fopenmp
}

macx {
  # Set the pbuilder version to 46, which corresponds to Xcode >= 3.x
  # (else qmake generates an old pbproj on Snow Leopard)
  QMAKE_PBUILDER_VERSION = 46

  QMAKE_MACOSX_DEPLOYMENT_VERSION = $$split(QMAKE_MACOSX_DEPLOYMENT_TARGET, ".")
  QMAKE_MACOSX_DEPLOYMENT_MAJOR_VERSION = $$first(QMAKE_MACOSX_DEPLOYMENT_VERSION)
  QMAKE_MACOSX_DEPLOYMENT_MINOR_VERSION = $$last(QMAKE_MACOSX_DEPLOYMENT_VERSION)
  universal {
    message("Compiling for universal OSX $${QMAKE_MACOSX_DEPLOYMENT_MAJOR_VERSION}.$$QMAKE_MACOSX_DEPLOYMENT_MINOR_VERSION")
    contains(QMAKE_MACOSX_DEPLOYMENT_MAJOR_VERSION, 10) {
      contains(QMAKE_MACOSX_DEPLOYMENT_TARGET, 4)|contains(QMAKE_MACOSX_DEPLOYMENT_MINOR_VERSION, 5) {
        # OSX 10.4 (Tiger) and 10.5 (Leopard) are x86/ppc
        message("Compiling for universal ppc/i386")
        CONFIG += x86 ppc
      }
      contains(QMAKE_MACOSX_DEPLOYMENT_MINOR_VERSION, 6) {
        message("Compiling for universal i386/x86_64")
        # OSX 10.6 (Snow Leopard) may run on Intel 32 or 64 bits architectures
        CONFIG += x86 x86_64
      }
      # later OSX instances only run on x86_64, universal builds are useless
      # (unless a later OSX supports ARM)
    }
  } 

  #link against the CoreFoundation framework for the StandardPaths functionnality
  LIBS += -framework CoreServices
    
  #// Disable availability macros on macOS
  #// because we may be using libc++ on an older macOS,
  #// so that std::locale::numeric may be available
  #// even on macOS < 10.9.
  #// see _LIBCPP_AVAILABILITY_LOCALE_CATEGORY
  #// in /opt/local/libexec/llvm-5.0/include/c++/v1/__config
  #// and /opt/local/libexec/llvm-5.0/include/c++/v1/__locale
  DEFINES += _LIBCPP_DISABLE_AVAILABILITY
}

macx-clang-libc++ {
    # in Qt 4.8.7, objective-C misses the stdlib and macos version flags
    QMAKE_OBJECTIVE_CFLAGS += -stdlib=libc++ -mmacosx-version-min=$$QMAKE_MACOSX_DEPLOYMENT_TARGET
}

macx-clang {
    # in Qt 4.8.7, objective-C misses the stdlib and macos version flags
    QMAKE_OBJECTIVE_CFLAGS += -mmacosx-version-min=$$QMAKE_MACOSX_DEPLOYMENT_TARGET
}

CONFIG(debug) {
    CONFIG += nopch
}

# CONFIG+=nopch disables precompiled headers
!nopch {
  !macx|!universal {
    # precompiled headers don't work with multiple archs
    CONFIG += precompile_header
  }
}

!macx {
  # c++11 build fails on Snow Leopard 10.6 (see the macx section below)
  #CONFIG += c++11
}

win32 {
  #ofx needs WINDOWS def
  #microsoft compiler needs _MBCS to compile with the multi-byte character set.
  #DEFINES += _MBCS
  DEFINES += WINDOWS COMPILED_FROM_DSP XML_STATIC  NOMINMAX
  DEFINES += _UNICODE UNICODE
 
  DEFINES += QHTTP_SERVER_STATIC 

  #System library is required on windows to map network share names from drive letters
  LIBS += -lmpr



  # Natron requires a link to opengl32.dll and Gdi32 for offscreen rendering
  osmesa:   LIBS += -lopengl32 -lGdi32


}

win32-g++ {
    # -municode is needed for linking because it uses wmain() instead of the traditional main()
    # https://sourceforge.net/p/mingw-w64/wiki2/Unicode%20apps/
    QMAKE_CFLAGS += -municode
    QMAKE_CXXFLAGS += -municode
    QMAKE_LFLAGS += -municode
}

win32-msvc* {
    CONFIG(64bit){
        message("Compiling for architecture x86 64 bits")
        Release:DESTDIR = x64/release
        Release:OBJECTS_DIR = x64/release/.obj
        Release:MOC_DIR = x64/release/.moc
        Release:RCC_DIR = x64/release/.rcc
        Release:UI_DIR = x64/release/.ui

        Debug:DESTDIR = x64/debug
        Debug:OBJECTS_DIR = x64/debug/.obj
        Debug:MOC_DIR = x64/debug/.moc
        Debug:RCC_DIR = x64/debug/.rcc
        Debug:UI_DIR = x64/debug/.ui
    } else {
        message("Compiling for architecture x86 32 bits")
        Release:DESTDIR = win32/release
        Release:OBJECTS_DIR = win32/release/.obj
        Release:MOC_DIR = win32/release/.moc
        Release:RCC_DIR = win32/release/.rcc
        Release:UI_DIR = win32/release/.ui

        Debug:DESTDIR = win32/debug
        Debug:OBJECTS_DIR = win32/debug/.obj
        Debug:MOC_DIR = win32/debug/.moc
        Debug:RCC_DIR = win32/debug/.rcc
        Debug:UI_DIR = win32/debug/.ui
    }
    #System library is required on windows to map network share names from drive letters
    LIBS += mpr.lib
}


win32-g++ {
   # On MingW everything is defined with pkgconfig except boost
    QT_CONFIG -= no-pkg-config
    CONFIG += link_pkgconfig
    PKGCONFIG += freetype2 fontconfig

    expat:     PKGCONFIG += expat
    cairo:     PKGCONFIG += cairo
    equals(QT_MAJOR_VERSION, 5) {
        shiboken:  INCLUDEPATH += $$system(python2 -c "from distutils.sysconfig import get_python_lib; print(get_python_lib())")/PySide2/include/shiboken
    	pyside:    INCLUDEPATH += $$system(python2 -c "from distutils.sysconfig import get_python_lib; print(get_python_lib())")/PySide2/include/PySide2
   	pyside:    INCLUDEPATH += $$system(python2 -c "from distutils.sysconfig import get_python_lib; print(get_python_lib())")/PySide2/include/PySide2/QtCore
    }
    equals(QT_MAJOR_VERSION, 4) {
        shiboken:  PKGCONFIG += shiboken-py2
    	pyside:    PKGCONFIG += pyside-py2
   	pyside:    INCLUDEPATH += $$system(pkg-config --variable=includedir pyside-py2)/QtCore
        pyside:    INCLUDEPATH += $$system(pkg-config --variable=includedir pyside-py2)/QtGui
    }
    python:    PKGCONFIG += python-2.7
    boost-serialization-lib: LIBS += -lboost_serialization-mt
    boost:     LIBS += -lboost_thread-mt -lboost_system-mt
	
    #See http://stackoverflow.com/questions/16596876/object-file-has-too-many-sections
    Debug:	QMAKE_CXXFLAGS += -Wa,-mbig-obj
}

unix {
     #  on Unix systems, only the "boost" option needs to be defined in config.pri
     QT_CONFIG -= no-pkg-config
     CONFIG += link_pkgconfig
     expat:      PKGCONFIG += expat


     fontconfig: PKGCONFIG += freetype2 fontconfig

<<<<<<< HEAD
     linux-* {
         osmesa:    LIBS += -lGL -lX11
=======
     # GLFW will require a link to X11 on linux and OpenGL framework on OS X
     linux-*|freebsd-* {
          LIBS += -lGL -lX11
>>>>>>> fb20ce57
         # link with static cairo on linux, to avoid linking to X11 libraries in NatronRenderer
         cairo {
             PKGCONFIG += pixman-1
             LIBS +=  $$system(pkg-config --variable=libdir cairo)/libcairo.a
         }
<<<<<<< HEAD
         LIBS += -ldl -lrt
=======
>>>>>>> fb20ce57
         QMAKE_LFLAGS += '-Wl,-rpath,\'\$$ORIGIN/../lib\',-z,origin'
     } else {

         osmesa:    LIBS += -framework OpenGL
         cairo:     PKGCONFIG += cairo
     }
     linux-* {
         LIBS += -ldl
     }

     # User may specify an alternate python2-config from the command-line,
     # as in "qmake PYTHON_CONFIG=python2.7-config"
     isEmpty(PYTHON_CONFIG) {
         PYTHON_CONFIG = python2-config
     }
     python {
          #PKGCONFIG += python
          LIBS += -L$$system($$PYTHON_CONFIG --exec-prefix)/lib $$system($$PYTHON_CONFIG --ldflags)
          PYTHON_CFLAGS = $$system($$PYTHON_CONFIG --includes)
          PYTHON_INCLUDEPATH = $$find(PYTHON_CFLAGS, ^-I.*)
          PYTHON_INCLUDEPATH ~= s/^-I(.*)/\\1/g
          INCLUDEPATH *= $$PYTHON_INCLUDEPATH
     }

     equals(QT_MAJOR_VERSION, 5) {
         shiboken:  INCLUDEPATH += $$system(python2 -c "from distutils.sysconfig import get_python_lib; print(get_python_lib())")/PySide2/include/shiboken
    	 pyside:    INCLUDEPATH += $$system(python2 -c "from distutils.sysconfig import get_python_lib; print(get_python_lib())")/PySide2/include/PySide2
   	 pyside:    INCLUDEPATH += $$system(python2 -c "from distutils.sysconfig import get_python_lib; print(get_python_lib())")/PySide2/include/PySide2/QtCore
     }

     equals(QT_MAJOR_VERSION, 4) {
         # There may be different pyside.pc/shiboken.pc for different versions of python.
         # pkg-config will probably give a bad answer, unless python2 is the system default.
         # See for example tools/travis/install_dependencies.sh for a solution that works on Linux,
         # using a custom config.pri
         shiboken: PKGCONFIG += shiboken
         pyside:   PKGCONFIG += pyside
         # The following hack also works with Homebrew if pyside is installed with option --with-python3
         macx {
           QMAKE_LFLAGS += '-Wl,-rpath,\'@loader_path/../Frameworks\''
           shiboken {
             PKGCONFIG -= shiboken
             PYSIDE_PKG_CONFIG_PATH = $$system($$PYTHON_CONFIG --exec-prefix)/lib/pkgconfig:$$(PKG_CONFIG_PATH)
             INCLUDEPATH += $$system(env PKG_CONFIG_PATH=$$PYSIDE_PKG_CONFIG_PATH pkg-config --variable=includedir shiboken)
             # the sed stuff is to work around an Xcode generator bug
             LIBS += $$system(env PKG_CONFIG_PATH=$$PYSIDE_PKG_CONFIG_PATH pkg-config --libs shiboken | sed -e s/-undefined\\ dynamic_lookup//)
           }
           pyside {
             PKGCONFIG -= pyside
             PYSIDE_PKG_CONFIG_PATH = $$system($$PYTHON_CONFIG --exec-prefix)/lib/pkgconfig:$$(PKG_CONFIG_PATH)
             INCLUDEPATH += $$system(env PKG_CONFIG_PATH=$$PYSIDE_PKG_CONFIG_PATH pkg-config --variable=includedir pyside)
             INCLUDEPATH += $$system(env PKG_CONFIG_PATH=$$PYSIDE_PKG_CONFIG_PATH pkg-config --variable=includedir pyside)/QtCore
             equals(QT_MAJOR_VERSION, 4) {
               # QtGui include are needed because it looks for Qt::convertFromPlainText which is defined in
               # qtextdocument.h in the QtGui module.
               INCLUDEPATH += $$system(env PKG_CONFIG_PATH=$$PYSIDE_PKG_CONFIG_PATH pkg-config --variable=includedir pyside)/QtGui
               INCLUDEPATH += $$system(env PKG_CONFIG_PATH=$${QMAKE_LIBDIR_QT}/pkgconfig pkg-config --variable=includedir QtGui)
             }
             LIBS += $$system(env PKG_CONFIG_PATH=$$PYSIDE_PKG_CONFIG_PATH pkg-config --libs pyside)
           }
         }
     }
} #unix

*xcode* {
  # redefine cxx flags as qmake tends to automatically add -O2 to xcode projects
  QMAKE_CFLAGS -= -O2
  QMAKE_CXXFLAGS -= -O2
  QMAKE_CXXFLAGS += -ftemplate-depth-1024

  # all libraries in Natron are static, so visibility can be hidden by default.
  symbols_hidden_by_default.name = GCC_SYMBOLS_PRIVATE_EXTERN
  symbols_hidden_by_default.value = YES
  QMAKE_MAC_XCODE_SETTINGS += symbols_hidden_by_default
  c++11 {
    QMAKE_CXXFLAGS += -std=c++11
  }
}

*clang* {
  QMAKE_CXXFLAGS += -ftemplate-depth-1024
  QMAKE_CXXFLAGS_WARN_ON += -Wno-c++11-extensions
  c++11 {
    QMAKE_CXXFLAGS += -std=c++11
  }
}

# see http://clang.llvm.org/docs/AddressSanitizer.html and http://blog.qt.digia.com/blog/2013/04/17/using-gccs-4-8-0-address-sanitizer-with-qt/
addresssanitizer {
  *xcode* {
    enable_cxx_container_overflow_check.name = CLANG_ADDRESS_SANITIZER_CONTAINER_OVERFLOW
    enable_cxx_container_overflow_check.value = YES
    QMAKE_MAC_XCODE_SETTINGS += enable_cxx_container_overflow_check  
  }
  *g++* | *clang* {
    CONFIG += debug
    QMAKE_CFLAGS += -fsanitize=address -fno-omit-frame-pointer -fno-optimize-sibling-calls -O1
    QMAKE_CXXFLAGS += -fsanitize=address -fno-omit-frame-pointer -fno-optimize-sibling-calls -O1
    QMAKE_LFLAGS += -fsanitize=address -g

    #QMAKE_LFLAGS += -fsanitize-blacklist=../asan_blacklist.ignore
    #QMAKE_CFLAGS += -fsanitize-blacklist=../asan_blacklist.ignore
    #QMAKE_CXXFLAGS += -fsanitize-blacklist=../asan_blacklist.ignore
  }
}

# see http://clang.llvm.org/docs/ThreadSanitizer.html
threadsanitizer {
  message("Compiling with ThreadSanitizer (for clang).")
  message("see http://clang.llvm.org/docs/ThreadSanitizer.html")
  CONFIG += debug
  QMAKE_CFLAGS += -fsanitize=thread -O1
  QMAKE_CFLAGS += -fsanitize=thread -O1
  QMAKE_LFLAGS += -fsanitize=thread -g
}

coverage {
  QMAKE_CFLAGS += -fprofile-arcs -ftest-coverage -O0
  QMAKE_LFLAGS += -fprofile-arcs -ftest-coverage
  QMAKE_CLEAN += $(OBJECTS_DIR)/*.gcda $(OBJECTS_DIR)/*.gcno
}

# install targets on unix
unix:!macx {
    isEmpty(PREFIX) {
        PREFIX = /usr/local
    }
    target.path = $${PREFIX}/bin
    target_icons.path = $${PREFIX}/share/pixmaps
    target_icons.files = $PWD/../Gui/Resources/Images/natronIcon256_linux.png $PWD/../Gui/Resources/Images/natronProjectIcon_linux.png
    target_mime.path = $${PREFIX}/share/mime/packages
    target_mime.files = $PWD/../Gui/Resources/Mime/x-natron.xml
    target_desktop.path = $${PREFIX}/share/applications
    target_desktop.files = $PWD/../Gui/Resources/Applications/fr.natron.Natron.desktop
    target_appdata.path = $${PREFIX}/share/metainfo
    target_appdata.files = $PWD/../Gui/Resources/Metainfo/fr.natron.Natron.appdata.xml
    INSTALLS += target_icons target_mime target_desktop target_appdata
}

# GCC 8.1 gives a strange bug in the release builds, see https://github.com/NatronGitHub/Natron/issues/279
# prevent building with GCC 8, unless configure with CONFIG+=enforce-gcc8

enforce-gcc8 {
  DEFINES += ENFORCE_GCC8
}

# and finally...
include(config.pri)<|MERGE_RESOLUTION|>--- conflicted
+++ resolved
@@ -266,11 +266,11 @@
       # later OSX instances only run on x86_64, universal builds are useless
       # (unless a later OSX supports ARM)
     }
-  } 
+  }
 
   #link against the CoreFoundation framework for the StandardPaths functionnality
   LIBS += -framework CoreServices
-    
+
   #// Disable availability macros on macOS
   #// because we may be using libc++ on an older macOS,
   #// so that std::locale::numeric may be available
@@ -314,8 +314,8 @@
   #DEFINES += _MBCS
   DEFINES += WINDOWS COMPILED_FROM_DSP XML_STATIC  NOMINMAX
   DEFINES += _UNICODE UNICODE
- 
-  DEFINES += QHTTP_SERVER_STATIC 
+
+  DEFINES += QHTTP_SERVER_STATIC
 
   #System library is required on windows to map network share names from drive letters
   LIBS += -lmpr
@@ -391,7 +391,7 @@
     python:    PKGCONFIG += python-2.7
     boost-serialization-lib: LIBS += -lboost_serialization-mt
     boost:     LIBS += -lboost_thread-mt -lboost_system-mt
-	
+
     #See http://stackoverflow.com/questions/16596876/object-file-has-too-many-sections
     Debug:	QMAKE_CXXFLAGS += -Wa,-mbig-obj
 }
@@ -405,23 +405,14 @@
 
      fontconfig: PKGCONFIG += freetype2 fontconfig
 
-<<<<<<< HEAD
-     linux-* {
+     linux-* |freebsd-*{
          osmesa:    LIBS += -lGL -lX11
-=======
-     # GLFW will require a link to X11 on linux and OpenGL framework on OS X
-     linux-*|freebsd-* {
-          LIBS += -lGL -lX11
->>>>>>> fb20ce57
          # link with static cairo on linux, to avoid linking to X11 libraries in NatronRenderer
          cairo {
              PKGCONFIG += pixman-1
              LIBS +=  $$system(pkg-config --variable=libdir cairo)/libcairo.a
          }
-<<<<<<< HEAD
-         LIBS += -ldl -lrt
-=======
->>>>>>> fb20ce57
+         LIBS += -lrt
          QMAKE_LFLAGS += '-Wl,-rpath,\'\$$ORIGIN/../lib\',-z,origin'
      } else {
 
@@ -514,7 +505,7 @@
   *xcode* {
     enable_cxx_container_overflow_check.name = CLANG_ADDRESS_SANITIZER_CONTAINER_OVERFLOW
     enable_cxx_container_overflow_check.value = YES
-    QMAKE_MAC_XCODE_SETTINGS += enable_cxx_container_overflow_check  
+    QMAKE_MAC_XCODE_SETTINGS += enable_cxx_container_overflow_check
   }
   *g++* | *clang* {
     CONFIG += debug
