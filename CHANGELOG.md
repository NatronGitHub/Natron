--- conflicted
+++ resolved
@@ -4,8 +4,6 @@
 
 # History
 
-
-<<<<<<< HEAD
 
 ## Version 3.0
 
@@ -32,13 +30,13 @@
 - Clone nodes are now merely just a copy of another node with all parameters sharing values. One may unlink some parameters, in which case a clone is no longer considered as a clone.
 - Python has callbacks to allow drawing and interacting in the viewer with custom drawings written in PyOpenGL. A PyPlug may use these callbacks to interact with parameters directly from the Viewer, much like the Transform node overlay handle.
 - For convenience, a PyPlug may specify a list of the nodes inside its node graph that should have their viewer overlay displayed when the PyPlug setting panel is opened. For instance, imagine that the PyPlug uses a Transform node internally, it is possible to display the Transform node handle on the viewer when the PyPlug settings panel is opened, even if the Transform node panel itself is closed
-=======
+
+
 ## Version 2.3.3
 
 - Shadertoy: rework many presets so that they work better with Natron, especially the effects in the Blur, Effect, and Source categories. Many blur effects can also be modulated per-pixel using the "Modulate" input to get Z-dependent blur.
 - Shadertoy: new presets: Blur/Mipmap Blur, Effect/Anaglyphic, Effect/Bloom Paint, Effect/Sawnbringer 4bit, Effect/Sharpen, Effect/CRT, Effect/Fisheye, Effect/Image Cel Shade, Effect/Kaleidoscope, Effect/Noisy Mirror, Effect/Quad Mirror, Effect/Q*Bert-ify, Effect/Stripes, Effect/Vignette, Source/Cloud, Source/Cloudy Sky, Source/Disks, Source/Fireball, Source/Flash, Source/Seascape, Source/Star Nest, Source/Voronoi
 - Shadertoy: add iChannelOffset extension.
->>>>>>> ff116bfb
 
 
 ## Version 2.3.2
