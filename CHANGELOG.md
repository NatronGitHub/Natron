--- conflicted
+++ resolved
@@ -5,7 +5,6 @@
 # History
 
 
-<<<<<<< HEAD
 ## Version 2.5.0
 
 ### Known issues
@@ -21,13 +20,10 @@
 
 ### Plugins
 
-- The OpenColorIO plugins can now use OpenColorIO 2.0.
-
-
-## Version 2.4.1
-=======
+- The OpenColorIO plugins can now use OpenColorIO 2.1.
+
+
 ## Version 2.4.2
->>>>>>> 1795042f
 
 ### Known issues
 
