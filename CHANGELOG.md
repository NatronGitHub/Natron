--- conflicted
+++ resolved
@@ -5,7 +5,6 @@
 # History
 
 
-<<<<<<< HEAD
 ## Version 3.0
 
 - Natron now uses a YAML-based format for most files (projects, pyplugs, presets), which makes it easier to read and write by humans or other programs. This reduces file size roughly 10 times.
@@ -32,13 +31,13 @@
 - Python has callbacks to allow drawing and interacting in the viewer with custom drawings written in PyOpenGL. A PyPlug may use these callbacks to interact with parameters directly from the Viewer, much like the Transform node overlay handle.
 - For convenience, a PyPlug may specify a list of the nodes inside its node graph that should have their viewer overlay displayed when the PyPlug setting panel is opened. For instance, imagine that the PyPlug uses a Transform node internally, it is possible to display the Transform node handle on the viewer when the PyPlug settings panel is opened, even if the Transform node panel itself is closed
 
-=======
+
 ## Version 2.3.4
 
 - Binaries distributed through Natron's web site are now built with 8-bit x264. 10-bit x264 (introduced with 2.2.6) causes too many compatibility issues. There are other codecs that support 10-bit output (especially ProRes, vc2, libopenjpeg, libvpx-vp9, and x265 on some systems). In order to get 10-bit x264, it is recommended to encode a quasi-lossless using one of these codecs, and then transcode with a ffmpeg binary capable of encoding 10-bit x264.
 - Upgrade SeExpr to version 2.11.
 - workaround a possible Qt/Linux  bug where tablet events have a negative pressure on Wacom Intuos tablet #1697
->>>>>>> 7ff4b572
+
 
 ## Version 2.3.3
 
