--- conflicted
+++ resolved
@@ -43,11 +43,7 @@
 
 - Fix bugs in DenoiseSharpen that caused crashes #300
 - Add support for chromatic aberration correction when reading RAW files #309
-<<<<<<< HEAD
-
-=======
 - Update CImg and G'MIC to 2.6.6
->>>>>>> 5f5b787f
 
 
 ## Version 2.3.14
