--- conflicted
+++ resolved
@@ -36,13 +36,11 @@
 
 - Inputs of the selected nodes are now always visible
 
-<<<<<<< HEAD
-=======
 ### Plugins
 
 - Fix bugs in DenoiseSharpen that caused crashes #300
-- Add support for chromatic aberration correction when reading RAW files #309 
->>>>>>> 24ca3b96
+- Add support for chromatic aberration correction when reading RAW files #309
+
 
 ## Version 2.3.14
 
@@ -51,6 +49,7 @@
 - Fix many G'MIC plugins. Changes are not backward compatible and existing graphs may need to be reworked. Note that G'MIC plugins are still beta. #295
 - LensDistortion: fix loading PFBarrel files #296
 - Label parameters now use both columns in the parameters panel.
+
 
 ## Version 2.3.13
 
