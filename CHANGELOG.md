# Known Bugs

- https://github.com/NatronGitHub/Natron/issues/504

# History


<<<<<<< HEAD
## Version 2.5.0

### Known issues

- Rendering sometimes silently stalls after X frames. #248
- Some image formats may have issues (PCX, PSB). #602
- MTS video files are sometimes not read correctly. #186

### Changes

- Use Python 3 rather than Python 2 (which is not maintained anymore). This will require very few changes to the Python code (mainly print statements), and most code can be easily adapted to be [2-3 compatible](https://python-future.org/compatible_idioms.html). #686
- Use [QtPy](https://github.com/spyder-ide/qtpy/tree/v1.11.2)==1.11.2 rather than PySide. QtPy is an abstraction layer for PyQt5/PyQt4/PySide2/PySide (newer versions support PyQt6/PySide6).  QtPy uses the Qt5 layout (where the QtGui module has been split into QtGui and QtWidgets).  Using QtPy guarantees a higher level of forward-compatibility with future versions of Natron, which may use Qt5 or Qt6. PySide can still be imported explicitly, if required, but the resulting code will not be forward-compatible. #687


## Version 2.4.3
=======
## Version 2.4.4
>>>>>>> 89bfde76

### Known issues

- Crash when closing a project window on macOS 12+ (Qt4 only). #712
- Rendering sometimes silently stalls after X frames. #248
- Some image formats may have issues (PCX, PSB). #602
- MTS video files are sometimes not read correctly. #186

### Changes

- Rework the right-click nodegraph menu. #836


## Version 2.4.3

### Changes

- Added support for render progress in taskbar icon (Windows/macOS). #766
- Added palette support in color selector. #754
- Allow creating a node with the same name that was just deleted. #732
- Natron can now keep up to 32 project backups (see Preferences/General/Save versions). #562
- Only display the overlays for nodes that are in the viewer render path and have their properties panel maximized. Can be disabled in Preferences/Viewer. #744
- Fix rendering from Python (by calling app.render()) when nodes use Python expressions. #560
- Fix drawing of closed Bezier overlays. #659
- RotoPaint does not reconnect to the viewer at each stroke by default. Added a button to the viewer interface to re-enable this behavior. #641


## Version 2.4.2

### Changes

- Fix OpenFX overlay actions being executed in the wrong order. #711
- Fix enabling node preview from Python. #710
- Do not display the "Loading project" splashscreen on macOS 12+ to avoid crash due to Qt4 bug. #712

### Plugins

- Fix bug in Transform plugin interact. #708
- Fix EXR reader outputting the color plane only when an OCIO transform is applied. #714
- The OpenColorIO plugins can now use OpenColorIO 2.1.


## Version 2.4.1

### Changes

- Default number of render threads is more reasonable on multi-core systems: `min(num_cores, RAM/3.5Gb)`. #554
- Fix checkerboard drawing on macOS Catalina and later. #614
- Fix undoing "Reset to default" on parameters. #630
- Fix NodeGraph manipulation and navigation issues. #491 #627
- Fix Retina/High-DPI display issues on macOS, Windows and Linux/X11. #635
- Fix multi-dimensional parameter linking (bug introduced in 2.4.0 #594). #631
- Fix bug where any argument containing an integer between commas would be interpreted as a frame range. #644
- Python: `app.saveProject`  and `app.saveProjectAs` now do project variable substitution, as in `app.saveProjectAs("[Variable]/output.ntp")`.
- Fix ASCII curve import. #656
- New color selection dialog for RGB and RGBA knobs. #210
- Fix histogram smoothing (was 5 times too strong).
- Add Python functions `guiApp.copySelectedNodes` and `guiApp.pasteNodes`. #390 #674 #675


### Plugins

- Transform, CornerPin, Position and Ramp nodes now display the motion path.
- HueCorrect now has the ability to do hue vs. hue adjustments, with an option to change the background curve guide. #610
- Merge: Fix behavior on most operators when A is not connected or A's RoD and B's RoD are disjoint. #647
- Reformat: fix bugs when "turn" is checked with Resize Type = None or Type = Scale.
- Write: Remove file first when overwriting. #666
- Mirror: Fix crash. #660
- SeNoise: Add option for colored noise.


## Version 2.4.0

### Changes

- Updated documentation. #572 #566 #551 #539 #538 #537 #520 #514
- Handle console output on Windows. #524
- Detect user installed fonts on Windows 10. #523
- New Windows installer. #596
- Improvements to SequenceFileDialog. #565
- Snap timeline alpha cursor to nearest frame. #574
- Handle UTF-8 values in KnobTable (fixes use of project path containing Unicode). #578
- Tabs UI adjustments. #564
- Do not allow Python keywords as node name or scriptname. #588
- Always serialize nodes with an expression or a link, even if they have the default value. #585
- Support cloned group nodes or hard links between groups. #568 #579 #594 #598
- Default keyframe interpolation method for strokes and shapes is now "Smooth" (was "Linear"). #597
- Fix animation of Roto Beziers with non-broken tangents. #102
- Remember properties panels state when reopening project. #168
- Fix slow nodegraph display on macOS 11 Big Sur. #606

### Plugins

- ReadFFmpeg, WriteFFmpeg: upgrade to work more nicely with the FFmpeg 4 API. #148 #231 #241
- ReadFFmpeg: add support for reading AV1 & Canopus HQ/HQX/Lossless.
- WriteFFmpeg: add support for writing AV1 & Cineform HD.
- Fix another bug in DenoiseSharpen that caused crash when stoping/aborting. #300
- Fix Lin2Log to be consistent with Log2Lin. #570
- Merge: never consider RGB as being transparent by default - this is OK for unpremultiplied compositing (After Effects) but is invalid in a premultiplied compositor such as Natron or Nuke. Users still have the option to ignore the alpha channel. #571
- WriteOIIO: Do not add "Color." to the channel names of the color plane (affects mainly OpenEXR). #583
- Writers: when writing RGBA to format that does not support alpha, just drop alpha - don't premultiply. #582
- RGBtoHSL: Fix bug with white and superwhite values. #512
- Reformat: Default to project size. #533


## Version 2.3.15

- Inputs of the selected nodes are now always visible.
- Avoid crash and issues when NatronEngine.Effect.destroy() is called. #368
- macOS: fix version numbers in Finder information. #372
- Fix callbacks in PyPanel and PyModalDialog. #379
- Fix recursive Python calls and handle the Python GIL properly.
- Fix loading of Python Toolsets, and document how Toolsets are detected.
- Fix using Rotopaint with multiple layers. #420 #205
- Fix loading project settings. #439
- Fix property panels of PyPlug nodes. #449
- Fix missing python API entry points. #485
- Make "Use Host Interact" setting available from user parameters. #490
- Fix deadlock when creating a dialog from initGui.py. #487

### Plugins

- Fix bugs in DenoiseSharpen that caused crashes. #300
- Add support for chromatic aberration correction when reading RAW files. #309
- Update CImg and G'MIC to 2.8.4 and fix several issues in GMIC plugins (which are still beta).
- Many new GMIC plugins, including GMIC Custom Code.
- FrameRange: New options "Loop" and "Bounce". #411
- Update OpenImageIO to 2.1.11.0. #350
- Fix reading multi-view EXRs. #429
- Support for reading and writing HEIF/HEIC images. HEIC is the still-image sibling of HEVC (a.k.a. H.265), and compresses to about half the size of JPEG but with higher visual quality.
- Text: Added SRT subtitle format support.
- AudioCurve (audio curve generator): new plugin.
- Fix plugin bugs (IO and CImg) with images that take more than 2GiB of memory (e.g. 12000x12000 RGBA float). #456
- Fix "Fill" PyPlug: was not filling everything if the Source was larger than the project. #475
- Shadertoy: use the preset name as a sublabel.
- LensDistortion/IDistort/STMap: add "Use src RoD" option to override format.
- Blur: fix handling of render scale when computing derivatives. #496
- Text: fix animating font family and retiming the text output. #482 #476


## Version 2.3.14

- Error messages are not cleared anymore at each rendered frame. They can be cleared explicitly using the "Refresh" button in the viewer.
- ReadSVG: Fix reading layers of SVG files. #292
- Fix many G'MIC plugins. Changes are not backward compatible and existing graphs may need to be reworked. Note that G'MIC plugins are still beta. #295
- LensDistortion: fix loading PFBarrel files. #296
- Label parameters now use both columns in the parameters panel.


## Version 2.3.13

- Fix default value for file premult in ReadSVG (should be premultiplied).
- HSV values in the viewer info lines are now computed from linear RGB. #286
- RGBToHSV, HSVToRGB, RGBToHSL, HSLToRGB, RGBToHSI, HSIToRGB: Use linear RGB values in computation. #286
- Tracker: fix bug where Transform tracking was wrong when using more than 1 point. #289


## Version 2.3.12

*Note*: all github issues were moved to https://github.com/NatronGitHub/Natron/issues , and issue numbers in the change log now refer to this github repository.
Issue numbers up to version 2.3.10 refer to archived issues in https://github.com/MrKepzie/Natron/issues .

- Fix font selection in the plugins that render text (Text and Polaroid from openfx-arena). #269
- Python: add Effect.getOutputFormat() method.
- GCC 8.1 (used for the 2.3.11 binaries) breaks the timeline GUI, revert to GCC 7.3 for Linux builds. #279
- Disable crash reporter in official binaries (requires maintenance to get it working again), and add crash reporter code to the source tree.


## Version 2.3.11

- User Guide: Add documentation on tracking and stabilizing.
- FrameBlend: Add Over operation, add decay parameter, and fix bugs.
- Fix Python Pseudo-random number generators random(min,max,time,seed) and randomInt(min,max,time,seed).
- Shadertoy: Document the process to adapt a shader from shadertoy.com to the Shadertoy plugin.
- Support FFmpeg 4.0 in the ReadFFmpeg and WriteFFmpeg plugins.


## Version 2.3.10

- Add "Overwrite" checkbox to writers to avoid re-rendering the whole sequence. #1683
- Writers do not render the whole RoD on their input anymore (this may result in a huge speed improvement on some projects).
- Fix bug where effects could be marked as pass-through if their RoD was larger than the project format. #1578
- Add python method setCanAutoFoldDimensions(enable) to Double2DParam and Double3DParam.
- Fix several plugins when included in a PyPlug: ColorSuppress, HSVTool, ImageStatistics, Ramp, Shuffle, Reformat. #1749
- Fix Matrix3x3 and Matrix5x5 GUI (y was reversed).


## Version 2.3.9

- Numerical text fields (aka SpinBoxes) are now auto-reselected when validated. #1737
- When a node is selected, make its inputs/outputs more visible.
- Node shape is now thinner in the node graph.
- In the node graph, the cursor now really reflects what a mouse click would do.
- All nodes inside a backdrop can be enabled/disabled using the "D" key. #1720
- Fix the "." shortcut for creating a Dot in the nodegraph on non-French keyboards.
- Only auto-connect a newly-created node to the input of the selected node if it cannot have an input itself.
- Made more clear what the "LUT" tab in the project settings is for. #1744
- Better "hide all parameters without modifications" behaviour. #1625
- Only the keypad number keys should be used to nudge Bezier/tracker, regular number keys switch the viewer. #1582


## Version 2.3.8

- Fix crash when Viewer/maxNodeUiOpened=1 in the preferences.
- Fix bug where an exported PyPlug would not have a correct Python syntax if a string had a backslash followed by newline (as may be seen in Shadertoy sources).
- Fix behaviour of loop/bounce in the Read node when there is a time offset. #1734
- G'MIC plugins by Tobias Fleischer are now bundled with the binary distributions (beta).
- Fix bug where the "&" character was not displayed in the plugin creation menus.


## Version 2.3.7

- The viewer timeline can now display information as timecode instead of frames (see TC/TF choice next to fps below the timeline)
- Disabled Merge nodes (and other nodes with input A and B) now always pass-thru the B input. Preferences should never affect the render results.
- Shuffle now passes through B by default, and has a new toggle parameter "setGBAFromR" to disable automatically setting G B and A from R.
- Grade: Add "Reverse" option to apply the inverse function. Usage: clone or copy-paste a Grade node, insert it downstream of the original node, and check "Reverse" in the downstream Grade.
- Fix RunScript (the bugs were in ReadOIIO and Natron), and better document it.
- GIF format is now read and written by ReadFFmpeg (most GIFs these days are animated).


## Version 2.3.6

- Fix bug when using PyPlugs containing Shadertoy (and possibly other plugins too). #1726 #1637
- Fix bug when creating a group from a plugin with invisible inputs (e.g. Shadertoy).
- Fix bug where Natron would crash when the "clear all panels" button is pressed. #1729
- Fix bug where Roto and RotoPaint lifetime would change randomly. #1707

### Plugins

- ReadOIIO/ReadPNG: "Image Info..." gives a more explicit message, containing the filename and more info.
- Fix bug in all OCIO plugins where GPU render is wrong if (un)premult is checked (disable GPU render in this case).


## Version 2.3.5

### Plugins

- ReadOIIO: fix a bug where the Read nodes are not properly restored when timeOffset is used. #1711
- ReadOIIO: add options for reading RAW files: rawUserSat, rawHighlightMode, rawHighlightRebuildLevel.
- DenoiseSharpen: fix a bug where the plugin would not abort processing when required.
- ColorCorrect: fix luminance computation when applying saturation. #1706
- Reformat: add a checkbox to use the input RoD instead of the input format (useful when preceded by a crop).
- ContactSheet/LayerContactSheet: correctly set the format when the output size is changed.


## Version 2.3.4

- Binaries distributed through Natron's web site are now built with 8-bit x264. 10-bit x264 (introduced with 2.2.6) causes too many compatibility issues. There are other codecs that support 10-bit output (especially ProRes, vc2, libopenjpeg, libvpx-vp9, and x265 on some systems). In order to get 10-bit x264, it is recommended to encode a quasi-lossless using one of these codecs, and then transcode with a ffmpeg binary capable of encoding 10-bit x264.
- Work around a possible Qt/Linux  bug where tablet events have a negative pressure on Wacom Intuos tablet. #1697
- Binaries: add 10-bit HEVC encoding, Cisco openh264 encoding, VidVox Hap encoding.

### Plugins

- Upgrade SeExpr to version 2.11.
- Grade: add a "Normalize" button to automatically compute the clack and white points.
- Matrix3x3, Matrix5x5: new plugins, apply a 3x3 or 5x5 custom filter.
- ColorCorrect: Fix wrong render for input values outside the [0-1] range. #1703
- ReadOIIO: Adjust Maximum Thr. (used when reading RAW camera files) should default to 0.0. #1705


## Version 2.3.3

- Fix computation of remaining time when rendering.
- Fix loading third-party plugins on Linux. #1682

### Plugins

- ColorLookup: add "Master Curve Mode" parameter, which enable selecting different algorithms to apply the tone curve with more or less color shifting. These curve modes are inspired by [RawTherapee](http://rawpedia.rawtherapee.com/Exposure#Curve_Mode). Also add the possibility to compute and display the RGB histogram of the source input.
- WriteFFmpeg: support 10-bit DNxHR 444 and DNxHR HQX (and fix a related FFmpeg bug).
- Shadertoy: rework many presets so that they work better with Natron, especially the effects in the Blur, Effect, and Source categories. Most blur effects can also be modulated per-pixel using the "Modulate" input to get Z-dependent blur.
- Shadertoy: new presets: Blur/Bokeh Disc, Blur/Mipmap Blur, Effect/Anaglyphic, Effect/Bloom Paint, Effect/Sawnbringer 4bit, Effect/Sharpen, Effect/CRT, Effect/Fisheye, Effect/Image Cel Shade, Effect/Kaleidoscope, Effect/Noisy Mirror, Effect/Quad Mirror, Effect/Q*Bert-ify, Effect/Stripes, Effect/Vignette, Source/Cloud, Source/Cloudy Sky, Source/Disks, Source/Fireball, Source/Flash, Source/Seascape, Source/Star Nest, Source/Voronoi
- Shadertoy: add iChannelOffset extension.
- LensDistortion: add cropToFormat parameter (true by default), to avoid computing areas outside of the project frame.


## Version 2.3.2

- Merge: fix bug where the alpha from the B input would be used for all consecutive merge operations, rather than updated at each operation. #1648


## Version 2.3.1

- Python: Fix the setTable() function of the PathParam class.
- Windows: Fix a bug where most image formats would not read and write correctly.


## Version 2.3.0

- Fix lots of bugs when loading older Natron project files.
- Internal changes: implement a new OpenFX multiplane suite.


## Version 2.2.9

- Fix a bug where the channel selector would be wrong when loading older projects (e.g. Spaceship).

### Plugins

- SpriteSheet: convert a sprite sheet to an animation.


## Version 2.2.8

- OpenGL interact is now always affected by transforms even if there is motion blur.

### Plugins

- Radial, Rectangle and generators: when the Extent is set to Size, and Reformat is not checked, Bottom Left and Size can be animated.
- add Box filter to Transform, CornerPin, GodRays, and all Distortion nodes.
- ContactSheet, LayerContactSheet: Make a contact sheet from several inputs, frames or layers (beta)


## Version 2.2.7

- Reduce noise on the roto shape borders #1594

### Plugins

- ReadOIIO: fix bug when reading EXRs with datawindow different from displaywindow.
- (beta feature) Inpaint: New plugin. Inpaint the areas indicated by the Mask input using patch-based inpainting. Please read the plugin documentation.


## Version 2.2.6

- Multi-dimensional parameters don't automatically fold into a single dimension, except for scale and size params.
- Binaries distributed through Natron's web site are now built with 10-bit x264 and 10/12-bit libvpx-vp9 support. That means the produced video files may be unplayable on some hardware (e.g. phones or TVs), but Natron should really be used to produce digital intermediates with the highest possible fidelity, which can then be transcoded to more suitable distribution codecs.
- Better cache usage for Readers, ReadOIIO does not use the OIIO cache anymore (partly due to https://github.com/OpenImageIO/oiio/issues/1632).
- Fix a bug where custom OpenFX plugins directories would be ignored #1584
- Add a documentation chapter on importing camera data from PanoTools-based software (PTGui, PTAssembler, Hugin).

### Plugins

- WriteFFmpeg: the preferred pixel coding and bit depth can now be selected, which is very useful for codecs that propose multiple pixel formats (e.g. ffv1, ffvhuff, huffyuv, jpeg2000, mjpeg, mpeg2video, vc2, libopenjpeg, png, qtrle, targa, tiff, libschroedinger, libtheora, libvpx, libvpx-vp9, libx264, libx265).
- WriteFFmpeg: Bitrate-based (CBR) encoding was removed from the following codecs in favor of quality-based (VBR) encoding, mainly because CBR should be used in 2-pass mode (using handbrake or the ffmpeg command-line tool): mpeg4, mpeg2video, mpeg1video, flv.
- ColorCorrect: changed the Contrast formula to make adjustments more intuitive, see https://compositormathematic.wordpress.com/2013/07/06/gamma-contrast/ - this may affect existing projects that used the previously buggy Contrast parameter.
- LensDistortion: add PanoTools/PTGui/PTAssembler/Hugin model.
- Card3D can now import/export chan files from Natron, Nuke, 3D-Equalizer, Maya, etc., and txt files from Boujou.
- Card3D and CornerPin: only show things that are in front of the camera. In cornerPin, point 1 is always considered to be in front.
- Noise, Plasma: result is now reproductible (a given render always gives the same result).
- ReadOIIO: add advanced options for reading RAW files.
- STMap: Use the format of the Source input rather than its RoD to determine the texture size (useful when using an STMap written by LensDistortion).
- SmoothBilateral, SmoothBilateralGuided, SmoothRollingGuidance: The Value Std Dev. was clamped by CImg to a rather high value (0.1), making the filters almost useless. Fixed.


## Version 2.2.5

- Fix undo when manipulating 2D points in the viewer interact #1576
- Fix manipulating the interact plugin on non-retiming inputs of retiming effects (e.g. the Retime Map in Slitscan) #1577
- Fix exporting curves to ascii (eg ColorLookup), and values for xstart, xincr and xend can now be simple expressions.

### Plugins

- DenoiseSharpen: the output is now the noisy source when Noise Analysis is not locked. It is easier to see where there is noise that way, and it also makes the plugin usable in Resolve (which calls render even if non-significant parameters are changed)
- Generators now may set the output format when Extent=Size (as they do when Extent=Format or Extent=Project).
- Rework many plugins so that they work better in DaVinci Resolve (all generators including Radial and Rectangle, CopyRectangle, DenoiseSharpen, LensDistortion, HSVTool, ImageStatistics, Position)
- Card3D (beta): Transform and image as if it were projected on a 3D card.


## Version 2.2.4

- Write: remove Python page, add Info page
- ReadFFmpeg: fix "Image Info..." button (which calls ffprobe) when file path is relative to a project variable
- fix high-resolution application icons

### Plugins

- Readers and writers now only get the colorspace from the filename if it is before the extension and preceded by a delimiter
- BilateralGuided: bug fix
- Natron can now use plugins compiled with the DaVinci Resolve OpenFX SDK (which assumes that the host is Resolve), such as the Paul Dore plugins (see https://github.com/baldavenger/). These plugins may require CUDA runtime library to run. It can be found in the Resolve installation. On macOS, execute `cp "/Applications/DaVinci Resolve/DaVinci Resolve.app/Contents/Libraries/libcudart.dylib /Applications/Natron.app/Contents/Frameworks/libcudart.7.5.dylib`


## Version 2.2.3

- add proper quality options to WriteFFmpeg, including CRF-based encoding for libx264.
- the online documentation for Read and Write now show the documentation of the underlying plugin.
- fix bug in the recent files menu #1560
- fix reading of transparent PNG #1567
- fix clearing error message for readers/writers.
- disable MXF writing (too many constraints, use an external transcoder)
- fix MKV writing


## Version 2.2.2

This is a bug-fix release

- fix hue display in the viewer #1554
- EdgeBlur now has an optional Matte input used to compute the edges #1553
- fix reading image sequences that do not have frame number 1 in them #1556
- better/simpler GUI and documentation for the file dialog.


## Version 2.2.1

This is a bug-fix release.

- fix a bug with the file dialog when network drives are detached on Windows
- the "Open Recent" menu now shows the directory name if there are several files with the same name.

### Plugins

- STMap: was broken in 2.2, fix it.
- WritePNG: fix writing 16 bit PNG


## Version 2.2

- OpenGL rendering is enabled by default for interactive editing in plugins that support it (but still disabled for background rendering)
- Roto & RotoPaint: ellipses and circles are more accurate #1524
- When a plugin is not available with the right major version, use the smallest major version above for better compatibility (before that change, the highest major version was returned)
- Natron can now be launched in 32-bits mode on macOS
- Documentation is now licensed under CC BY-SA 4.0, and external contributions are welcome
- Organize nodes documentation
- New project formats: HD_720, UHD_4K, 2K_DCP, 4K_DCP

### Plugins

- The plugins that were made available as beta features in the 2.1 releases are now considered stable:
    - DenoiseSharpen: new wavelet-based denoising plugin
    - EdgeBlur: Blur the image where there are edges in the alpha/matte channel.
    - EdgeDetect: Perform edge detection by computing the image gradient magnitude.
    - EdgeExtend: Fill a matte (i.e. a non-opaque color image with an alpha channel) by extending the edges of the matte.
    - ErodeBlur: Erode or dilate a mask by smoothing.
    - HueCorrect: Apply hue-dependent color adjustments using lookup curves.
    - HueKeyer: Compute a key depending on hue value.
    - KeyMix: Copies A to B only where Mask is non-zero.
    - Log2Lin: Convert from/to the logarithmic space used by Cineon files.
    - PIK: A per-pixel color difference keyer that uses a mix operation instead of a max operation to combine the non-backing screen channels.
    - PIKColor: Generate a clean plate from each frame for keying with PIK.
    - PLogLin: Convert between linear and log representations using the Josh Pines log conversion.
    - Quantize: Reduce the number of color levels with posterization or dithering
    - SeExprSimple: new simple expression plugin with one expression per channel
    - Sharpen & Soften: new plugins.
    - SlitScan: Per-pixel retiming.
- SeNoise: fix bugs in the Transform parameters #1527
- PIKColor: do not expand region of definition
- Shadertoy: support iDate, add presets, fix CPU rendering #1526
- Transform & CornerPin: additional "Amount" parameter to control the amount of transform to apply.
- ColorLookup: fix a bug where output was always clamped to (0,1) #1533
- Grade: fix a bug where negative values were clamped even when gamma=1 #1533
- STMap, IDistort, LensDistortion, Transform, CornerPin: reduce supersampling to avoid artifacts
- LensDistortion: add STMap output mode, add undistort output, add PFBarrel and 3DEqualizer distortions model, add proper region of definition support.
- RotoMerge: a merge plugin that takes an external mask as the alpha for the A input.
- WriteFFmpeg: DNxHD codec now supports DNxHR HQ, DNxHR SQ and DNxHR LB profiles.


## Version 2.1.9

- Read/Write: Do not automatically set parameters when changing the filename (#1492). Creating a new Reader/Writer still sets those automatically.
- ctrl-click on a node in the nodegraph (cmd-click on Mac) now opens its control-panel (same as double-click)
- Curves with a single keyframe can now have a slope.
- Fix gamma=0 in the viewer
- Fix a bug where removing all control points from ColorLookup would crash the application
- Fix bugs in curves drawing.
- Fix potential crashes when using KDE on Linux
- Fix a bug where Roto strokes drawn at a different frame than the current frame would disappear
- (macOS) Fix a bug where the interface would become very slow after a String parameter is disabled or enabled

### Plugins

- ColorWheel: antialiased rendering
- Rectangle: add rounded corners
- PIKColor: fix black rims issue #1502, rework & optimize
- PIKColor: remove hard limits on parameters b85f558
- Grade & Gamma: fix behaviour when gamma=0
- Shadertoy: support iChannelResolution


## Version 2.1.8

- Fix a bug where several images with file names that contain two numbers would be be considered as a sequence even if both numbers differed.
- Fix a bug where a disabled Merge node would pas input A if the preferences say Merge should auto-connect to B (#1484)
- Node Graph: hints for possible links between nodes are now only active when holding the Control key (Command on macOS) (#1488)
- Roto: The default shortcuts to nudge Control Points has been changed to the num-pad 2,4,6 and 8 keys instead of the arrow keys
which were conflicting with the timeline shortcuts. (#1408)
- Fix a bug where the output channels of the Shuffle node could forget their link or expression (#1480)
- Fix a bug where the focus on parameter would jump randomly (#1471)

### Plugins

- Rectangle: antialiased rendering + remove the "black outside" param
- Radial: antialiased rendering (can render an antialiased disc or ellipse when softness=0)
- Merge: fix a bug where the "A" checkbox of the B input would always be turned off when an RGB clip is connected. This is now done only if the user never toggled that checkbox.
- (beta feature) EdgeDetect: Perform edge detection by computing the image gradient magnitude.
- (beta feature) EdgeBlur: Blur the image where there are edges in the alpha/matte channel.


## Version 2.1.7

- Fix a bug where PyPlugs would not load if the PYTHONPATH environment variable was set

### Plugins

- (beta feature) SlitScan: Per-pixel retiming.


## Version 2.1.6

- Fix a bug where Natron would freeze or be extremely slow when using big node graphs

### Plugins

- DenoiseSharpen: Use a more intuitive "Sharpen Size" parameter instead of "Sharpen Radius", and do not sharpen the noise. Add "Denoise Amount" parameter, which can be set to 0 to sharpen only.
- ErodeBlur: fix the "Crop To Format" parameter (which did not work)
- (beta feature) HueCorrect: Apply hue-dependent color adjustments using lookup curves.
- (beta feature) HueKeyer: Compute a key depending on hue value.


## Version 2.1.5

- Introduce the notion of "Format", which is basically the area of the image to be displayed (similar to the display window in OpenEXR). Each clip has a format attached, so a project can contain images of different sizes.
- Fix a bug where deprecated plugins would not be loaded from project file 2561778
- macOS: clicking the dock icon now raises all windows
- macOS: fix ColorLookUp curves parameter display
- PyPlug: fix a bug where removing a node inside a Group would break any expression on its siblings
- Reader: fix a bug where copy/pasting a node would display a "Bad Image Format" error
- The whole user interface now uses the same font, and dialogs were cleaned up to use standard buttons
- Roto: fix a bug where the selected tool in the viewer would not refresh properly
- Fix a bug where Natron would not work properly when installed in a directory containing unicode characters
- OpenEXR: fix a bug where auto-crop files would not have their origin placed correctly

### Plugins

- Crop: add the "Extent" choice, to chose either a predefined format or a custom size
- Blur: add the "Crop To Format" option.
- Reformat: if input has a format, use it to compute the reformated output.
- NoOp: can also set the format.
- Shuffle: re-enable the "Output Components" choice"
- Premult/UnPremult: don't try to check processed channel when rewiring the input
- (beta feature) ErodeBlur: Erode or dilate a mask by smoothing.
- (beta feature) KeyMix: Copies A to B only where Mask is non-zero.
- (beta feature) PIK: A per-pixel color difference keyer that uses a mix operation instead of a max operation to combine the non-backing screen channels.
- (beta feature) PIKColor: Generate a clean plate from each frame for keying with PIK.
- (beta feature) Sharpen & Soften: new plugins.
- (beta feature) EdgeExtend: Fill a matte (i.e. a non-opaque color image with an alpha channel) by extending the edges of the matte.


## Version 2.1.4

- Windows: Fix a bug where the UI would freeze for a long time when reading files over a network share
- Python: Add ExprUtils class that adds helpers for FBM and Perlin noise (taken from Walt Disney Animation SeExpr library)
- Tracker: fix add/remove jitter motion types
- Fix creation of SeNoise node
- Fix a bug where the data-window would not be read correctly with auto-crop EXR image sequences
- Fix a bug where the group expand/fold feature would not work correctly


## Version 2.1.3

- Gui: sliders have a cleaner look with less ticks and a round handle 231c7f7
- fix bug where the OFX plugin cache could be wrong if OpenGL was disabled 32c1532
- fix dynamic kOfxSupportsTiles handling
- add more properties to the "Info" node panel
- the log window now becomes visible whenever a message is sent
- Fix a bug where entering a Group node could crash Natron
- Fix a bug where copy pasting a Group could loose expressions/links used nodes within the Group
- Fix a bug when reading auto-crop EXR image sequences
- Fix a bug where a project could use all the RAM available plus hit the swap when reading scan-line based multi-layered EXR files

### Plugins

- (beta feature) SeExprSimple: new simple expression plugin with one expression per channel
- (beta feature) DenoiseSharpen: new wavelet-based denoising plugin
- (beta feature) Log2Lin: Convert from/to the logarithmic space used by Cineon files.
- (beta feature) PLogLin: Convert between linear and log representations using the Josh Pines log conversion.
- (beta feature) Quantize: Reduce the number of color levels with posterization or dithering
- ImageStatistics: can now extract the pixels with the maximum and minimum luminance, as well as their values


## Version 2.1.2

- Viewer: A new button can now force full-frame rendering instead of the visible portion. This may be useful to remove borders artifacts when panning/zooming during playback
- Fix a bug where the Glow node would not work correctly
- Windows: Fix a bug where the 32-bit version would crash on launch with AMD Graphic Cards
- Fix a bug where the Read node would sometimes show an error dialog but everything was in fact fine
- Fix a bug where changing the output filename in a Write node would reset encoder specific parameters
- Tracker: when clicking "Set Input RoD" in the From points of the corner pin, automatically re-compute the To points over all keyframes
- Tracker: A bug was found in the internal algorithm when tracking with a rotation/affine model. This was fixed in co-operation with Blender developers
- Fix a bug where the .lock file of a project would not go away even if closing Natron correctly
- Fix a bug where expressions would not work in some circumstances


## Version 2.1.1

- Fix a bug where enabling GPU rendering from the settings would not be taken into account correctly by the ShaderToy node
- Fix a bug where panning the viewport during playback could show banding artifacts
- Fix a bug where the Reformat node would not work properly when loading a project and then switching the Type parameter
- Fix a crash when adding a control point to a roto shape with CTRL + ALT + LMB
- Fix a bug where the writing of the OpenFX plug-ins loading cache was not thread-safe. Multiple Natron processes on a same node of a render farm could corrupt the cache thus failing some renders because plug-ins could not load.
- The Dilate/Erode nodes now have the Alpha checkbox checked by default and also have a parameter to expand the bounding box
- The Auto-Turbo mode is now also enabled when writing out on disk


## Version 2.1.0

- The point tracker was completely reworked. It now uses libmv (from Blender). It now allows tracking different motion types (translation, rotation, scaling, perspective) and can be used for anything that needs match-moving or stabilizing.
- Readers/Writers are now all under the same Read/Write node. If 2 readers/writers can decode/encode the same format, a drop-down allows one to choose between them.
- Python: it is now possible to pass extra properties to the createNode function to control how nodes are created, see (Python reference)[http://natron.readthedocs.io/en/master/devel/PythonReference/NatronEngine/App.html#NatronEngine.NatronEngine.App.createNode].
- (beta feature) New documentation for Natron: Whenever pressing the "?" button in the properties panel of a node, Natron will open-up a page in your web-browser with documentation for this node. Natron also has a user-guide that is work in progress.
You may contribute to this user guide, follow (these)[http://natron.readthedocs.io/en/master/guide/writedoc.html] instructions to enrich the documentation.
- (beta feature) Shadertoy is a new plugin that allows writing plugins using GLSL fragment shaders. It supports both GPU rendering using OpenGL and CPU rendering using Mesa.
- (beta feature) OpenGL rendering is now supported (enable it in Preferences/GPU rendering). Tested with the Shadertoy plugin and the HitFilm Ignite plugins.
-  ColorLookup now has a background that makes it easier to use as a color ramp.
- (beta feature) TextFX is a new text plugin with more features than the original text node(s).
- (beta feature) ReadCDR is a new reader plugin that supports CorelDRAW(R) documents.
- (beta feature) ReadPDF is a new reader plugin that supports PDF documents.


## Version 2.0.5

- Viewer: The number keys now always switch input A when not shifted, and B when shifted, even on keyboards where numbers should be shifted (such as French AZERTY).
- Viewer: Reworked the wipe modes. added Onion Skin and stack modes.


## Version 2.0.3

- Fixed a bug where some image sequences would fail to read when a first frame would be missing
- Fixed a bug where a PyPlug containing another PyPlug would fail to load in some cases
- Fixed a bug where the play button would not be pressed on all viewers during playback
- Python: add a function to File parameters to reload the file
- Fixed a bug where the gui could stop giving feedback when rendering
- CTRL + left mouse button click can now be used on sliders to reset to their default value
- Fixed Python call to the onProjectSave callback which would not work


## Version 2.0.2

- Expressions are now persistent: it can become invalid if a condition is not met currently to successfully run the expression, but can become valid again automatically.
- Layers/Channels are now persistent: when copy pasting small "graphlets" or even creating PyPlugs, they will be remembered for convenience. An error may occur next to the corresponding parameter if the channel/layer does not exist any longer. You may right click the drop-down parameter to synchronize the menu to the actual state of the node to see the layers available.
- Fix a bug where expressions would not be evaluated at the correct time for nodes outside of the tree currently being rendered
- Fix a bug where the Format parameter would be reset automatically for the Reformat node
- Fix a bug with QGroupBox stylesheet for PySide
- Fix a bug with keyframes for Rotoshapes where some control points would not get keyframed
- Fix a bug where a size parameter could get ignored from the project if with=1 and height=1
- Fix a bug with PNG reading: if a sequence of PNG would contain grayscale/RGB images then it would be assumed that the format of the first image in the sequence would be the format of the whole sequence.
- It is now possible to turn off the file dialog prompt when creating a Write node from the Preferences->General tab
- Write nodes now default their frame range to the project range
- Fix a bug where the Write node channels checkboxes would not be taken into account correctly
- Python API: add app.getActiveViewer() and app.getActiveTabWidget(), see Python reference for documentation
- Viewer: Whenever the B input is not set, set it automatically to the A input for convenience
- Drag and Drop: It is now possible to drag&drop images to anywhere in the Natron UI, not necessarily in the Node Graph. It is also possible to drop Natron projects or Python scripts.
- Copy/Paste: It is now possible to paste python code directly into Natron UI, which will be run in the Script Editor automatically if valid
- Node graph: improve performances
- Script Editor font and font size can now be customized from the Preferences-->Appearance tab
- Fix a bug where rendering in a separate process would always fail on Windows.
- WriteFFMPEG: fix a bug with multi-threading that was introduced with enhancements in 2.0.1 for certain codecs that do not support it


## Version 2.0.1

- Major performance improvement for ReadFFMPEG and WriteFFMPEG
- Fix crash received from crash reporter
- Roto: fix interaction with feather
- Roto: It is now possible to add points to a shape by pressing CTRL+ALT+click
- Roto: fix a bug where animating any parameter would crash Natron
- Python: add ability to query the *active project* (i.e: the top level window) with the NatronEngine.natron.getActiveInstance() function
- Python: fix issue where the argument of *saveProject(filename)* would be ignored


## Version 2.0

- Python: PyPlugs can now be used to create toolsets, such as Split And Join in the views menu
- New Glow PyPlug
- New bloom node
- The HSVTool node now has an analysis button to set the src color
- The file dialog performances have been greatly improved
- It is now possible to list all available drives in the file dialog on Windows
- New progress panel to manage renders to cancel, queue, pause or restart them
- EXR format reading/writing speed has been greatly improved
- ReadFFMPEG/WriteFFMPEG performances have been improved
- WriteFFMPEG has now a better interface to display possible format/codec combination
- The viewer now has the ability to pause updates so that no render is triggered upon any change that would modify the displayed image
- User interface for parameters has been improved and requires less mouse clicks
- Undo/Redo shortcuts (CTRL-Z or CMD-Z on Mac) now follow the mouse over focus indicated on the interface tabs
- The curve editor has received major speed enhancements when manipulating thousands of keyframes
- The dope sheet zoom is now always appropriate, even for still images
- Fixed issues on Linux/Windows where Natron interface would not display correctly on screens with high DPI
- Fixed issues on Windows where file paths with non ASCII characters would not be read/written correctly
- Fixed issues on Windows where reading from/writing to a network share would not work correctly
- Value parameters can now have Python expressions written directly in their spinbox and can be used as calculators
- A new demo project from Francois Grassard is available at [sourceforge.net/projects/natron](https://sourceforge.net/projects/natron/files/Examples/).
  It contains a fully-featured project demonstrating the use of a complex node-graph including usage of PyPlugs.


## Version 2.0rc4

- Write nodes now have a Frame Increment parameter which allows one to skip frames while rendering.
- The command-line parameters and Python API have been updated in this regard (see Python documentation).
- Fix multiple bugs when rendering a multi-layered exr
- Linux: when crashing, Natron will now print a backtrace if launched from the Terminal. This is temporary and will be soon replaced by a cross-platform crash reports handler.
- RotoPaint: enhancements in the rendering algorithm
- Color, Double and Integer parameters can now have an expression entered directly in a SpinBox for convenience
- NodeGraph: optimize for speed when the scene contains a lot of nodes and add auto-scrolling when reaching the border of the view


## Version 2.0rc3

- The Read node can now read multi-view EXR files. Decoding speed of EXR has been greatly improved.
- The Write node can now write multi-view and multi-layered EXR files. Encoding speed of EXR has been greatly improved.
- Viewer: The channel selected in the "Alpha channel" drop-down can now be overlayed on the image when using the "Matte" display channels
- The RotoPaint/Roto Transform and Clone tabs now have a viewer handle overlay to help manipulating the parameters
- DopeSheet and CureEditor: The scaling interactions with the bounding box of selected keyframes are now correct but may lead to keyframes being located at floating point times.
- A "P" indicator at the bottom right of a node will indicate that a node is a pass-through. Hovering the mouse over the "P" will indicate from which input this node is a pass-through of.
The pass-through input will also be indicated with a plain arrow whereas all other inputs will have their arrow dashed.
- Python API: it is now possible to retrieve the layers available on a node with the getAvailableLayers() function, see [Python Reference](http://natron.rtfd.org)


## Version 2.0rc2

- Python 2.7 API:
  - Parameters expressions
  - User-defined parameters
  - Script editor to control the application overall
  - User-defined python callbacks
  - Integration of Pyside to the GUI so that the interface is extensible with new menus and windows
  - Python API is available at http://natron.readthedocs.org
- Nodes group to have cleaner graphs with hidden sub-nodegraphs
- PyPlug: You can export a  group as a Python plug-in and it be re-used in any other project as a single node as you would use any other plug-in
- SeExpr integration within a node: http://www.disneyanimation.com/technology/seexpr.html
- New SeNoise and SeGrain nodes based on SeExpr
- RotoPaint node with Wacom tablets support
- DopeSheet editor: This is where you can control easily keyframes and clips in time for motion graphics purposes
- Render statistics: Available in the Render menu, use this to debug complex compositions
- New Text plug-in with much more controls than the previous Text node
- New TextPango node based on the Pango library to directly input Pango Markup Language (html-like),  see https://github.com/olear/openfx-arena/wiki/Pango
- Many new nodes, based on the ImageMagick library: ReadPSD, ReadSVG, Charcoal, Oilpaint, Sketch, Arc, Polar, Polaroid, Reflection, Roll, Swirl, Tile, Texture
- New nodes:
  - STMap
  - IDistort
  - LensDistortion
  - TimeBlur
  - OCIODisplay node
  - GmicEXPR, to enter GMIC expressions
- Rewrote entirely the WriteFFMPEG and ReadFFMPEG nodes. Most widely used codecs are supported
- New merge operators: grain-extract, grain-merge, color, hue, luminosity
- New gamma and gain controllers on the viewer
- Multiple viewers can now have their projection synchronised to enhance image comparison
- Support for multi-layered workflows for cleaner graphs
- Better support for multi-view workflows
- Various performance and stability enhancements across the board


## Version 1.2.1

- New GodRays and DirBlur nodes.
- New RGBToHSI/HSIToRGB YUVToRGB/RGBToYUB YCbCrToRGB/RGBToYCbCr nodes
- Fixed a bug where some TIFF files would not read correctly on Windows versions of Natron
- FIxed a bug where a crash could occur with the Merge node with mix = 0
- Fixed a bug where ReadFFMPEG would sometimes decode incorrectly files with bit depth higher than 8
- Miscellaneous stability fixes


## Version 1.2.0

- Overlays on the viewer are now transformed by all Transform effects such as CornerPin,Transform
- The user interface colors can now be changed in the "Appearance" tab of the Preferences of Natron
- Bezier curves motion now have a constant or linear interpolation
- The dialog that pops up when trying to merge 2 clips that do not have a matching FPS is now a bit clearer regarding possible solutions
- Wacom support is now more intuitive and supported on all widgets that can zoom or pan.
- New "Image statistics" node to analyse various significant values from an image
- It is now possible to connect any node to a Writer node

### Bug fixes

- ReadFFMPEG would crash when reading video files with a videostream bitdepth > 8bit
- ReadFFMPEG would crash when reading image sequences
- The viewer would not redraw correctly
- The nodegraph would not redraw correctly, hence producing a latency effect
- Readers would not recognize some image sequences
- Some TIFF files would not be read correctly by the ReadOIIO node

### Known issues

- Stereo workflows are broken and will be re-introduced with a more
  clever approach in the next version. The only way for now is to use
  a Switch node.


## Version 1.1.0

- Fix stability of the software as a whole. This build has been reported to be robust to several hours of work.
- The tracker node can now be offset to track elements that go beyond the bounds of the image
- The roto node interaction has been improved:
- The composing of selection is now easier:
    - A new button can now toggle on/off the click capture of the bounding box of selected points
    - The smooth/cusp options are now applied with smaller steps and depending of the zoom factor
    - A simple left click is required to cycle through tool buttons and a right click to open the menu
    - A new button in the settings panel allows one to clear the animation of the selected Beziers
    - Only the keyframes of the selected shapes are now displayed on the timeline instead of all shapes keyframes
- CurveEditor: added a filter to display only nodes containing the filter
- CurveEditor: double-clicking the item of a node will open the settings panel much like a double-click in the NodeGraph does
- The interpolation submenu of the animation menu of the parameter is working again
- A simple click on an arrow of the node graph no longer disconnects nodes to prevent mistakes, instead now, to disconnect only with a simple click it is required to hold the control modifier.
- Playback: The behaviour when using multiple viewers is now much more logical: all viewers are kept in sync and follow the frame range of the viewer that started the playback. The frame range is now per viewer.
- The frame range is now a property of the project: Each time a Reader node the frame range of the project is unioned with the frame range of the sequence read (unless the Lock range parameter is checked). New viewers that have their frame range untouched will use the project frame range by default.
- New nodes: Add, Multiply, Gamma, ColorConvert, SharpenInvDiff, SharpenShock


## Version 1.0.0

- Transform effects (such as Transform, CornerPin, Dot, Switch) now concatenates: the filtering
is now only applied by the "bottom" node of the transform chain. For example if 2
Transform nodes are setup one after another, the first with a scale of 0.1 and the second
with a scale of 10 then only the downstream node will be rendered with a scale of 1.
- The font of the application and its size are now customizable in the preferences, however a change to these settings requires a restart of Natron. The new default font is "Muli": https://www.google.com/fonts/specimen/Muli
- We slightly adjusted how caching works in Natron which should globally make the software much faster. Previous versions of Natron had what's called an "Agressive caching" behaviour: every image of every node was cached in RAM, resulting in heavy memory usage and sometimes degraded performances. The new default behaviour is to cache the output of a node only if:
    * Several outputs are connected to this node
    * The node has a single output, but that output has its settings panel opened (Meaning the user is heavily editing the output effect and would like the input branch being in the cache)
    * The node has its preview image enabled (in interactive session only)
    * The node is using several images at different times to compute the result of the output (e.g. a retimer node)
    * The parameter "Force caching" in the "Node" tab of the settings panel is checked
Aggressive caching can however make the interactivity of Natron slightly faster (when using it in GUI mode) but would not be any useful in background render mode, so make sure it is checked off when rendering on disk.
You can by-pass this behaviour and come-back to the original "Aggressive caching" solution by turning it on in the Preferences of Natron. At least 8GiB of RAM are required to use aggressive caching, 16GiB  are recommended.
- New HSVTool node to adjust hue, saturation and brightnes, or perform color replacement.
- New HSVToRGB & RGBToHSV nodes to convert between these 2 color-spaces
- New Saturation node to modify the color saturation of an image.
- New DiskCache node. This node allows one to cache a branch of the compositing tree to re-use it later on without re-computing the images. This cache is persistent on disk and is saved between 2 runs of Natron. You can configure the location and maximum size of the cache in the preferences of Natron; in the Cache tab.
- A new progress bar will display the progression while loading a project
- When zooming out of the node-graph, all texts on nodes / arrows will be hidden to increase performances when handling huge compositions.
- Tracker: all tracks are now multi-threaded for better performances. Also fixed a bug where the overlay displayed while tracking wasn't matching the underlying displayed image.
- Roto: Selected points can now be dragged from everywhere within the bounding box instead of only the cross-hair.
- Roto: It is now possible to move a Bezier just by dragging a part of the curve where there is no control point.
- Roto: Holding shift while dragging a scale handle of the bounding box will now scale only the half of the shape on the side of the handle
- Improved parameters alignment and spacing in the settings panel
- A new tab in the preferences is now dedicated to plug-ins management. You can now choose to enable/disable a plug-in. This can be seen as a blacklist of the plug-ins you don't want to use. By default most TuttleOFX nodes that are redundant with the bundled nodes will be disabled.
- Also another per plug-in control has been added to regulate whether the a plug-in should be aware of zoom levels or not. Zoom level aware means that a plug-in will attempt to render images at lower resolution if the viewer is zoomed-out or if proxy mode is enabled. This setting is set by the plug-in internally, but some plug-ins are known to be bugged (they flag that do support zoom levels but in fact they don't).
- A new changelog tab in the About window is now available
- Roto: When restoring a project, the default tool will be "Select All" instead of "Bezier"
to avoid creating new beziers by mistake
- Timeline: when pressing the left and right arrows of the keyboard, the cursor will no longer cross the bounds of the timeline but loop over the range instead.
- Viewer: the drop-down to select the currently visualized channels now reflects the current choice with a specific border color for each options.
- A new Auto-turbo setting has been added: when enabled, the Turbo-mode (originally toggleable with the button on the right of the media player) will be enabled/disabled automatically when playback is started/finished. You can turn on/off this preference in the settings (NodeGraph tab) or in the right click menu of the node-graph.
- Transform: When holding down the SHIFT modifier and controlling the translate handle on the viewer, the direction will be constrained to either the X or  Y axis.
- Fixed a crash on windows when connecting nodes
- Fixed a bug on windows where the properties pane would overlap the viewer if placed below it
- Fixed a bug where the locale won't be taken into account and files with accents wouldn't be correctly displayed in the file dialog
- Viewer: fixed a bug when the "Auto-wipe" preferences in the settings was disabled. The wipe would still show up automatically.
- Fixed a bug where the extra OpenFX plug-ins search paths would be ignored
- Backdrop: only move nodes which are initially within the backdrop, not the ones that are crossed when moving it.
- Nodegraph: zooming is now done under the mouse cursor
- Readers: when a file changes externally, don't reload it automatically, instead a warning is displayed on the viewer and it is up to the user to reload it with the button created specifically
for the occasion. The warning notification can be disabled in the preferences of Natron. The tooltip of the field with the filename now indicates the last modification date of the file.


## Version 1.0.0rc3

- The internal renderer now estimates the amount of RAM needed by a compositing tree to render out a single frame and will thus limit the number of parallel renders so that all parallel renders can fit in RAM if possible. Before this change the renderer would only take into account CPU load which would seriously slow down computers without enough RAM to support all the CPU power available.
- Focus has been re-worked through all the interface so the focus switches correctly among the widgets when pressing Tab. Drop-downs can now get the focus so the user can
scroll the items by pressing the up/down arrows. Checkbox can now also have focus and you can check/uncheck them by pressing the space bar. Left toolbar buttons also get the focus and you can expand them by pressing the right arrow.
- Added possibility to move the timeline from anywhere in the interface, assuming the widget your mouse is currently hovering doesn't interpret those key-binds for another functionality.
- Focus is now indicated by a orange border around the widget that currently owns it.
- The node-graph navigator has been speeded-up, there was a bug where everything was rendered twice.
- A new button in the settings panel of a node can now hide all parameters that do not have any modification.
- It is now possible to close a settings panel by pressing the Escape key when hovering it
- When double-clicking a backdrop node and holding down the control key, this will clear all settings panel currently opened in the properties bin, and open the panels of all the nodes within the backdrop.
- It is now possible to zoom the range of a slider around the current position by holding certain modifiers: Hold CTRL to zoom-in x10, hold CTRL + SHIFT to zoom-in x100. This can help adjusting precisely a parameter value
- It is now possible to extract one or more nodes from the graph by pressing CTRL + SHIFT + X or via the right click menu. This will keep the connections between all extracted nodes but remove them from the surrounding tree and shift them by 200 pixels on the right.
- It is now possible to merge 2 nodes (with a MergeOFX node) by holding CTRL + SHIFT and moving a node close to another one. The bounding box of both nodes should be green, indicating that a merge is possible.
- A new Info tab on each node now contains information about the format of images coming from each input and out-going from the node. This can help understand what data is really processed under the hood.
- New shortcut to set the zoom level of the viewer to 100% (CTRL + 1)
- New shortcut to toggle preview images for selected nodes: ALT + P
- Added the possibility to edit node names in the node graph by pressing the key N
- The backdrop node now has its name in the header affected by the font family and color. However the size of the name is controlled by a different parameter so the name and the content can have different font sizes.
- Roto: when selecting points with the selection rectangle, only points that belong to selected curves will be eligible for selection, unless no curve is selected, in which case all the points are eligible.
- Roto : when selecting points with the selection rectangle, if the SHIFT modifier is held down, it will not clear the previous selection. Also when holding down SHIFT, clicking on a selected point will remove it from the selection. Similarly, if selecting points with the selection rectangle but while holding down both SHIFT and CTRL will now allow one to keep the previous selection but remove from the selection the newly selected points.
- Roto : the beziers animation can now be controlled in the curve editor, as well as the per-shape parameters.
- The ColorCorrect and Grade nodes can now choose on which channels to operate on, including the alpha channel
- The viewer info bar font has been changed to the same font of the rest of the application and a line of 1 pixel now separates the Viewer from the information.
- The viewer refresh button will now be red when it is actively rendering (not using the cache).
- The turbo-mode button is now next to the FPS box of the viewer’s player bar instead of being on top of the properties bin.
- The paste/duplicate/clone nodes operations now position new nodes under the mouse cursor.
- The D (for disabling nodes) and CTRL+F (for finding nodes) shortcuts are now available across the UI. The same thing was applied for timeline interaction (such as seek next/previous/start/end,etc…) wherever it was possible.
- New Blender OpenColorIO-Config which is now the default one instead of nuke-default. Warning dialogs will show up if the current configuration is not the default one.
- New OCIOLook node to apply a look to the image. This node uses the 67 looks provided by the Blender OpenColorIO config.
- New luma Keyer node
- New ramp node
- New BlurGuided node using the CImg library. This is a faster bilateral blur
- New AdjustRoD node to enlarge/shrink the region of definition (bounding box) of an image
- A new button on the Transform node allows one to recenter the handle to the center of the input image.
- The project can now be versioned by pressing CTRL + ALT + SHIFT + S (or by the File menu). This will save the project and increment its version, e.g.:
  - MyProject_001.ntp
  - MyProject_002.ntp
  - ...
- The Tab dialog to create quickly a node now remembers the name of the last node that was created
- A BlurCImg node can now be created using the B key
- The right click menu of parameters now proposes 2 options for keyframes operations such as set key, remove key or remove animation. It can operate on either 1 dimension at a time or all dimensions at the same time.

### Bug fixes

- The tracker node now once again works on Windows.
- Fixed a bug where color dialogs wouldn't refresh the color until the OK button was pressed
- Fixed a bug where the bounding box of the image wasn't correct when using motion blur of the Transform node.
- Fixed a bug where the bounding box of roto beziers wouldn't take the feather distance into account.
- Fixed a bug where changing the number of panels in the property bin wouldn't have any effect
- Fixed a bug where CImg channels parameter wouldn't be saved into the project
- The ColorLookUp node’s curve editor now properly gets keyboard focus


## Version 1.0.0rc2

- New nodes using the CImg library :
  - Blur
  - Dilate
  - Erode
  - Bilateral
  - Noise
  - Denoise
  - Plasma
  - Smooth
  - Equalize
  - New Clamp node
- Re-written internal rendering engine. It now uses CPU at almost 100%. The default settings
in the preferences are set to tune the render engine for basic usage and are optimal
for a station with 8 cores. Some tuning may be needed for stations with huge number of cores
(24, 32...).
- Here's a description of the new settings controlling the multi-threading in Natron, use it wisely:
  - Number of render threads: This will limit the number of threads used by any rendering globally. By default this will use the number of cores of your CPU, indicated by the value 0.
  - Number of parallel renders: New in RC2, Natron now parallelise the rendering of frames by rendering ahead during playback or rendering on disk.  By default this is adjusted automatically and synchronised with the Number of render threads parameter so that it never exceeds the CPU maximum number of cores. Setting a value different than 0, will set the number of frames that will be computed at the same time.
  - Effect use thread-pool: New in RC2, Natron uses internally what is called a thread-pool to manage all the multi-threading and to ensure we never overload the CPU. This is a very efficient technology to avoid the system to spend to much time in scheduling threads by recycling threads. Unfortunately, some plug-ins expect threads to be fresh and new before they start rendering and using the application's thread-pool will make them unstable. In particular all plug-ins of The Foundry Furnace product seems to crash if used in a thread-pool environment. We recommend to uncheck this setting before using any of The Foundry Furnace plug-in. Natron will warn you if the setting is checked and you attempt to use any of The Foundry Furnace plug-in.
  - Max threads usable per effect: New in RC2, this controls how many threads a single node can use to render an image. By default the value internally is set to 4 if you select 0. Beyond that value we observed degraded performance because the system spends most of its time scheduling the threads rather than doing the actual processing. You may however set the value as you wish for convenience.
- The background renderer can now take an optional frame range in parameter with the following syntax:
  - NatronRenderer —w MyFirstWriter 10-40 -w MySecondWriter MyProject.ntp
  - If no frame range is specified, the whole frame range specified by the node will be rendered.
- The setting "Render in a separate process" is now off by default as it seems that rendering live is always a little bit faster due to the setup time of the second process.
- RGBLut plug-in has been renamed to ColorLookUp and now allows arbitrary input values range (instead of clamping input values to 0-1) and can now clamp output values with specific parameters (Clamp black/Clamp white). The curves can now be constrained to move either in X or Y direction by holding the control key.
- The keyframes in the curve editor and in the ColorLookUp plug-in can now have their value set by double clicking on their text. This also applies to the derivatives.
- Fixed the file dialog by changing radically its implementation making it faster and more reliable.
- Added a new Find node dialog that is accessible by pressing CTRL-F in the node graph or by the right click menu
- Natron will read correctly the pixel aspect ratio of the images and display them correctly. Due to an OpenFX limitation, if several images in a sequence don't have the same pixel aspect ratio, only the pixel aspect ratio of the first image in the sequence will be taken into account. This cannot be dynamic.
- When reading RGB opaque images, and using them as RGBA, Natron will set the alpha channel to 0 to match what other compositing software does. In some rare cases there might be issues with premultiplication state in some filter plug-ins. In particular the unpremult parameter of the filter nodes (such as Grade) will be checked and can cause a black image. If you really do not want to have support for RGB images, you can disable RGB support in the General preferences of Natron.
- Roto node will now output RGBA data by default. You can switch it to Alpha only when editing masks for maximum efficiency.
- Interface clean-up: We adjusted all drop-down menus so that they look more consistent  with the rest of the interface and on Windows the menu bar has also been redesigned.
- You can now click in the navigator window of the node graph to move the center the node graph on a position
- MacOSX retina displays are not supported yet (icons needs to be all reshaped) hence we disabled high DPI support when Natron is used on a mac.
- Adjusted slightly the ReadFFMPEG node to be more tolerant with files that may have failed to be read in the past.
- Fixed a few bugs with project paths
- The user can now simplify a project path or make it relative or absolute by right clicking any
filepath parameter.
- Fixed a few bugs with the render progression report
- Copy/Paste of a node will use an index-based copy differentiation instead of an incremental number of "- copy" appended to the original node name. For example: "Blur" "Blur.1" "Blur.2", etc...
- The project now contains more information visible in the Infos tab of the project settings. In particular, we added the following:
  - Original author name (the person who created the project) (read-only)
  - Last author name (the person who last saved this project) (read-only)
  - Creation date (read-only)
  - Last save date (read-only)
- Added a comments area where you can write anything the user might want to write. For example it can be used to add the license of the project, give a description of what it does, etc...
- The viewer FPS is now properly saved into the project file.
- Natron is now more flexible for plug-ins that do not respect entirely the OpenFX
specification so that more plug-ins can be used in Natron. In particular you can now
use the TuttleHistogramKeyer node.


## Version 1.0.0rc1

- New ResizeOIIO node to reformat footage. It internally uses the OpenImageIO library and offers numerous optimized filters. One should prefer Lanczos filter for downscaling and Blackman-harris filter for upscaling.
- New ColorMatrix node to apply a matrix to colors
- New TextOIIO node to render some text. The node is not finished and you currently have to set the name of a system font yourself. We will try to improve the node later on and propose more options.
- Rework of all the alpha premultiplication state of the workflow in Natron:
  1. All readers now have a "Premultiplied" choice, that is automatically set to what's found in the image file header. However some images are badly encoded and say they are not premultiplied but in fact they are and vice versa. To overcome the issue, the user can still modify the parameter if it is obviously wrong. You can assume that *readers always output alpha premultiplied images* (or opaque)!
  2. Writers have the same parameter and work kind of the same way: It detects what's the pre-multiplication state of the input-stream and set automatically the value it has found. However, again it can be wrong, so the user is free to modify the parameter.
  3. Readers output pixel components can now be specified. They will be set by default when loading and image, but the user can control it.
- Writers can now choose the format to render
- New node-graph bird view, though you cannot interact with it yet.
- New "turbo-mode": when enabled nothing but the viewer will be refreshed during playback for maximum efficiency. Mainly this overcomes the issue that all parameters animation refresh can be expensive during playback.
- New checkerboard mode for the viewer: when checked, everything transparent in the image will have a checkerboard behind. This can enable you to better appreciate transparency. You can control the color of the checkerboard and its size in Natron's preferences.
- Project paths: The project can now have path variables that allows you to express file paths relative to a variable instead of always using absolute file paths. This is great for sharing work with others and/or moving image files safely.By default there is always the variable [Project] that will be set to the location of your project file (.ntp).
- Project paths are to be used between brackets, e.g.:
  - [MyPath]myImage.png
- You can also express files in a relative manner to a variable, e.g.:
  - [MyPath]../../Images/myImage.png
- By default if you don't specify any project path but express the file in a relative manner, it will be understood as being relative to the [Project] path. For example, if [Project] is:
`/Users/Me/Project/`
Then
`../Images/Pictures/img.png`
would in fact expand to: `/Users/Me/Images/Pictures/img.png`
You can also have some project paths depending on other paths, e.g.:
```
[Project] = /Users/Me/Project/
[Scene1] = [Project]Footage/Scene1/
[Shot1] = [Scene1]001/
```
If you're using project paths, be sure to use them at the start of the file-path and no where else. For example
`C:\Lalala[Images]Images.png` would not be interpreted correctly.
Lastly, in the preferences of Natron there is an option in the General tab (disabled by default) to auto-fix file paths when you change the content of a project path or the variable name.
For example if you change
`[Project] = /Users/Me/Project/`
to
`[Project] = /Users/Me/MySuperProject/`
Then all file-paths that depended on this variable will be updated to point to the correct location of the file.
- File-paths are now "watched" by Natron: When a file changes outside of Natron, for example because another software have overwritten it or modified it, Natron will be notified and will reload the images.
- New shortcuts editor: you can now customise the entire keyboard layout for the application.
- Caching has been improved and should now be more aware of your system capabilities. It should strive for being as close possible to what the settings in the preferences are set to. Note that it might still need some tweeking on some platforms though because we're using system-dependents information to make the Cache work.
- You can now add control points/keyframes to curves by double-clicking on them. However, it doesn't apply for the Roto beziers.
- File dialog speed has been increased drastically
- ReadFFMPEG: improve stability a lot
- Parameters links and expressions are now displayed in the nodegraph (you can disable them in the right click menu).
- File Dialog: New preview viewer that allows you to visualise quickly what the selected image file/sequence corresponds to.
- Saving application's layout: You can now import/export the application's layout in the Layout menu. You can also change the default layout by setting the parameter in the preferences to point to a valid natron's layout file (.nl).
- Node presets: You can now import/export node presets. You can then re-use any configuration on any other project and share it with others.
- The command line renderer is back! You can pass it a project filename in arguments and render with it. For the final release we will also add the possibility to set a frame range for a writer.
- TrackerNode: more export modes: basically we added the possibility to export to a CornerPin where the "to" points would be linked against the tracks. We also added a stabilise mode which is in fact just a regular export to CornerPin with the "Invert" parameter of the CornerPin checked.
- Undo/Redo support was added for restoring default parameters
- The "link to..." dialog for parameters have been re-designed for a better user interface
- The "Tab" menu to quickly create a node has been slightly adjusted: you can now type in
anything any word , e.g. "Blur" and it will propose all types of Blurs.
- Value parameters can now have their increment based on where the mouse cursor is
- New nodes menu icons were made by Jean Christophe Levet.


## Version 0.96

- Roto can now output RGBA colors and all beziers have a blending mode. It is now easier to layer your work within the same roto node.
- New Dot node to break connections and make cleaner graphs
- New OCIOCDLTransform to apply an ASC Color decision list, it also supports the .ccc (Color correction collection) or .cc (Color correction) file formats.
- New OCIOFileTransform to apply a transform from a given file. Supported formats:
  - .3dl (flame or lustre)
  - .ccc (color correction collection)
  - .cc (color correction)
  - .csp (cinespace)
  - .lut (houdini)
  - .itx (iridas_itx)
  - .cube (iridas_cube)
  - .look (iridas_look)
  - .mga (pandora_mga)
  - .m3d (pandora_m3d)
  - .spi1d (spi1d)
  - .spi3d (spi3d)
  - .spimtx (spimtx)
  - .cub (truelight)
  - .vf (nukevf)
- Natron now includes Aces 0.7.1 OpenColorIO profiles
- Can now read multilayer/multiview images using ReadOIIO (the standard image reader plugin in Natron) for formats that support it (such as OpenEXR or Photoshop PSD). ReadOIIO now lets you select the layer/view/channel for each output component.
- Multiple nodes can now be selected/edited in the nodegraph at the same time. Hold CTRL-A to select all nodes, CTRL-SHIFT-A to select only visible nodes in the visible portion
- The “Tab” shortcut menu is now more intuitive and easy to use
- New shortcuts to create basic nodes: - O : Roto - C : ColorCorrect - G : Grade - T : Transform - M : Merge
- In addition the “L” shortcut allows you to rearrange automatically the layout of the selected nodes.
- New Tracker node: 4 different algorithms can be used to track points. Tracks can be created and controlled directly from the Viewer. You can then export the results in a CornerPin node. (Transform export will be included later).
- In addition for convenience you can also link the control points of the Roto splines directly to a given track. The tracker nodes accepts a mask in input: When tracking points inside a roto shape, plug that same shape as a mask of the tracker to help the tracker giving better results.
- The cache has been greatly improved so it is more clever with the usage of the memory and can be cleared totally using the menu option.
- The green-line on the timeline now has 2 different colours:
- Dark green meaning that the frame is cached on the disk
- Bright green meaning that the frame is present in memory (RAM) New tools icons in the interface (thanks to Jean Christophe Levet) Combobox (Choice) parameters now display in their tooltip the help for all the choices so it is easier to understand the parameter than to cycle through all the list 1 by 1
- Fixed multiple bugs in the curve editor that prevented to select and move several keyframes
- Fixed a bug where some image sequences wouldn’t be recognised correctly
- Fixed stability of the software across the board
- Improved the efficiency of the rendering engine across the board, making it faster and more robust to some rare configurations
- Linux builds now offer a complete installer and maintenance tools allowing to install/uninstall/update the software easily (thanks to Ole Andre)
- Linux 32 bit platforms are now also officially supported.


## Version 0.95

- This was shortly after 0.94 but we needed to deploy various fixes to the major bugs that were mainly impairing usability of the software on Linux distributions.
- This is a minor patch but it makes Natron much more stable than in 0.94.
- New setting in the preferences to allow Natron to only render once you finish editing a parameter/slider/curve
- New right click menu for roto splines/control points
- The RGBLut node now has a master curve and an alpha curve
- New shift-X shortcut on nodes to quickly switch their input A and B
- The project loader is now more flexible and will still try load a project even if it detects some incompatibilities or corrupted file.
- Fixed a bug in the render engine which would cause a freeze of the application.
- Fixed a bug where images from the cache wouldn't go away
- Fixed multiple crashs on exit
- Fixed compatibility with Qt4 on Linux (this bug was not Linux specific but only noticed on this platform).
- Fixed a bug with the colour parameters that would not provide to the plug-in the correct values.
- Fixed a bug in the Transform interact that would arise when the user would be zoomed in
- Fixed a bug where the background renderer would crash
- Improved performance in the refreshing of the graphical user interface of the parameters, it should increase the performances of Natron across the board.


## Version 0.94

- Windows users are now proposed a regular installer and double clicking .ntp projects icons will now open them within Natron.
- New premult and unpremult nodes.
- The cache received some enhancements, as a result of it Natron should consume less memory. This should also speed up the rendering engine as a whole. Rendering complex graphs of 4K sequences should now almost always fit in the cache size limit and be faster.
- Nodes now have a color according to their role (Channel processing, Color processing, Filter, Merge, etc...)
- The roto points can now be moved with the keyboard arrows by a constant size depending on the viewport scale factor.
- The color picker on the viewer will now show pixel components according to the components present in the image being viewed.
- Added a setting in the preferences panel allowing to change the application's name as seen by the OpenFX plug-ins. This can help loading plug-ins that wouldn't load otherwise because they restrict their usage to specific applications.
- Invert/Transform/CornerPin/Merge nodes can now invert their mask
- Holding control while moving a backdrop now allows one to move only the backdrop without moving the nodes within it.
- Connecting a viewer to the selected node using the 1,2,3,4... shortcuts will now select back the viewer afterwards so that the user doesn't have to deselect the node to switch quickly between inputs.

### Bug fixes

- Fixed preview images rendering
- Fixed a bug where the curves in the RGBLut plug-in would not allow one to move the control points in more than 1 direction at a time.
- Fixed a crash that would occur when drag&dropping images within Natron. The same bug would also make Natron crash in some other cases.
- Fixed a bug where inverting alpha channel would not work
- Fixed bugs where timeline keyframe markers wouldn't reflect the actual keyframes
- Fixed the cache green line on the timeline so it is more in-line with what really is in the cache.
- Fixed a bug in the color correct node where the saturation would not be applied correctly
- Fixed a bug in the transform/corner pin nodes that wouldn't work when proxy mode would be activated.
- Fixed the ReadFFMPEG node as a whole, it should now work properly.<|MERGE_RESOLUTION|>--- conflicted
+++ resolved
@@ -5,7 +5,6 @@
 # History
 
 
-<<<<<<< HEAD
 ## Version 2.5.0
 
 ### Known issues
@@ -20,10 +19,7 @@
 - Use [QtPy](https://github.com/spyder-ide/qtpy/tree/v1.11.2)==1.11.2 rather than PySide. QtPy is an abstraction layer for PyQt5/PyQt4/PySide2/PySide (newer versions support PyQt6/PySide6).  QtPy uses the Qt5 layout (where the QtGui module has been split into QtGui and QtWidgets).  Using QtPy guarantees a higher level of forward-compatibility with future versions of Natron, which may use Qt5 or Qt6. PySide can still be imported explicitly, if required, but the resulting code will not be forward-compatible. #687
 
 
-## Version 2.4.3
-=======
 ## Version 2.4.4
->>>>>>> 89bfde76
 
 ### Known issues
 
