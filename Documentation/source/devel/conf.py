--- conflicted
+++ resolved
@@ -62,11 +62,7 @@
 
 # The version for this branch
 # The full version, including alpha/beta/rc tags.
-<<<<<<< HEAD
 release = version_30
-=======
-release = version_23
->>>>>>> c5051698
 #
 # The short X.Y version.
 version = '.'.join(release.split('.')[0:2])
