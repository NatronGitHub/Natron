--- conflicted
+++ resolved
@@ -58,11 +58,7 @@
 
 Retrieves a node in the group with its *fully qualified name*.
 The fully qualified name of a node is the *script-name* of the node prefixed by all the
-<<<<<<< HEAD
-group hierarchy into which it is, e.g::
-=======
 group hierarchy into which it is, e.g.:
->>>>>>> e0b1b6e2
 
     Blur1 # the node is a top level node
 
