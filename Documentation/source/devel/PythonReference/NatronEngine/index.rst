.. module:: NatronEngine
.. _NatronEngine:

NatronEngine
************

Detailed Description
--------------------

<<<<<<< HEAD
    Here are listed all classes being part of NatronEngine module. This module is always
=======
Here are listed all classes being part of NatronEngine module. This module is always
>>>>>>> e0b1b6e2
loaded by Natron natively, meaning access is granted to these classes in your scripts
without importing anything.

.. toctree::
    :maxdepth: 1

    AnimatedParam
    App
    AppSettings
    BezierCurve
    BooleanParam
    ButtonParam
    ChoiceParam
    ColorParam
    ColorTuple
    Double2DParam
    Double2DTuple
    Double3DParam
    Double3DTuple
    DoubleParam
    Effect
    ExprUtils
    FileParam
    Group
    GroupParam
<<<<<<< HEAD
=======
    ImageLayer
>>>>>>> e0b1b6e2
    Int2DParam
    Int2DTuple
    Int3DParam
    Int3DTuple
    IntParam
<<<<<<< HEAD
    ImageLayer
    ItemBase
    ItemsTable
    Natron
=======
    ItemBase
    Layer
    Natron
    OutputFileParam
>>>>>>> e0b1b6e2
    PageParam
    Param
    ParametricParam
    PathParam
    PyCoreApplication
<<<<<<< HEAD
    PyOverlayInteract
    PyOverlayParamDesc
    PyPointOverlayInteract
    PyTransformOverlayInteract
    PyCornerPinOverlayInteract
=======
>>>>>>> e0b1b6e2
    RectD
    RectI
    Roto
    StringParam
    StringParamBase
<<<<<<< HEAD
    StrokeItem
    StrokePoint
=======
>>>>>>> e0b1b6e2
    Track
    Tracker
    UserParamHolder


<|MERGE_RESOLUTION|>--- conflicted
+++ resolved
@@ -7,11 +7,7 @@
 Detailed Description
 --------------------
 
-<<<<<<< HEAD
-    Here are listed all classes being part of NatronEngine module. This module is always
-=======
 Here are listed all classes being part of NatronEngine module. This module is always
->>>>>>> e0b1b6e2
 loaded by Natron natively, meaning access is granted to these classes in your scripts
 without importing anything.
 
@@ -37,49 +33,32 @@
     FileParam
     Group
     GroupParam
-<<<<<<< HEAD
-=======
-    ImageLayer
->>>>>>> e0b1b6e2
     Int2DParam
     Int2DTuple
     Int3DParam
     Int3DTuple
     IntParam
-<<<<<<< HEAD
     ImageLayer
     ItemBase
     ItemsTable
     Natron
-=======
-    ItemBase
-    Layer
-    Natron
-    OutputFileParam
->>>>>>> e0b1b6e2
     PageParam
     Param
     ParametricParam
     PathParam
     PyCoreApplication
-<<<<<<< HEAD
     PyOverlayInteract
     PyOverlayParamDesc
     PyPointOverlayInteract
     PyTransformOverlayInteract
     PyCornerPinOverlayInteract
-=======
->>>>>>> e0b1b6e2
     RectD
     RectI
     Roto
     StringParam
     StringParamBase
-<<<<<<< HEAD
     StrokeItem
     StrokePoint
-=======
->>>>>>> e0b1b6e2
     Track
     Tracker
     UserParamHolder
