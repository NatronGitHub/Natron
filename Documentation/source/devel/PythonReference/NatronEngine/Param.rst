--- conflicted
+++ resolved
@@ -15,32 +15,21 @@
 Functions
 ^^^^^^^^^
 
-<<<<<<< HEAD
 - def :meth:`beginChanges<NatronEngine.Param.beginChanges>` ()
 - def :meth:`copy<NatronEngine.Param.copy>` (param[, thisDimension=-1, otherDimension=-1, thisView="All", otherView="All"])
 - def :meth:`curve<NatronEngine.Param.curve>` (time[, dimension=-1, view="Main"])
 - def :meth:`endChanges<NatronEngine.Param.endChanges>` ()
-=======
-- def :meth:`copy<NatronEngine.Param.copy>` (param[, dimension=-1])
-- def :meth:`curve<NatronEngine.Param.curve>` (time[, dimension=-1])
->>>>>>> e0b1b6e2
 - def :meth:`getAddNewLine<NatronEngine.Param.getAddNewLine>` ()
 - def :meth:`getCanAnimate<NatronEngine.Param.getCanAnimate>` ()
 - def :meth:`getEvaluateOnChange<NatronEngine.Param.getEvaluateOnChange>` ()
 - def :meth:`getHelp<NatronEngine.Param.getHelp>` ()
 - def :meth:`getIsAnimationEnabled<NatronEngine.Param.getIsAnimationEnabled>` ()
-<<<<<<< HEAD
 - def :meth:`getIsEnabled<NatronEngine.Param.getIsEnabled>` ()
 - def :meth:`getIsPersistent<NatronEngine.Param.getIsPersistent>` ()
-=======
-- def :meth:`getIsEnabled<NatronEngine.Param.getIsEnabled>` ([dimension=0])
-- def :meth:`getIsPersistant<NatronEngine.Param.getIsPersistant>` ()
->>>>>>> e0b1b6e2
 - def :meth:`getIsVisible<NatronEngine.Param.getIsVisible>` ()
 - def :meth:`getLabel<NatronEngine.Param.getLabel>` ()
 - def :meth:`getNumDimensions<NatronEngine.Param.getNumDimensions>` ()
 - def :meth:`getParent<NatronEngine.Param.getParent>` ()
-<<<<<<< HEAD
 - def :meth:`getParentEffect<NatronEngine.Param.getParentEffect>` ()
 - def :meth:`getParentItemBase<NatronEngine.Param.getParentItemBase>` ()
 - def :meth:`getApp<NatronEngine.Param.getApp>` ()
@@ -76,29 +65,6 @@
 - def :meth:`unlink<NatronEngine.Param.unlink>` ([dimension=-1,view="All"])
 
 .. _details:
-=======
-- def :meth:`getScriptName<NatronEngine.Param.getScriptName>` ()
-- def :meth:`getTypeName<NatronEngine.Param.getTypeName>` ()
-- def :meth:`random<NatronEngine.Param.random` ([min=0.,max=1.])
-- def :meth:`random<NatronEngine.Param.random` (seed)
-- def :meth:`randomInt<NatronEngine.Param.randomInt` (min,max)
-- def :meth:`randomInt<NatronEngine.Param.randomInt` (seed)
-- def :meth:`setAddNewLine<NatronEngine.Param.setAddNewLine>` (a)
-- def :meth:`setAnimationEnabled<NatronEngine.Param.setAnimationEnabled>` (e)
-- def :meth:`setEnabled<NatronEngine.Param.setEnabled>` (enabled[, dimension=0])
-- def :meth:`setEnabledByDefault<NatronEngine.Param.setEnabledByDefault>` (enabled)
-- def :meth:`setEvaluateOnChange<NatronEngine.Param.setEvaluateOnChange>` (eval)
-- def :meth:`setIconFilePath<NatronEngine.Param.setIconFilePath>` (icon)
-- def :meth:`setHelp<NatronEngine.Param.setHelp>` (help)
-- def :meth:`setPersistant<NatronEngine.Param.setPersistant>` (persistant)
-- def :meth:`setVisible<NatronEngine.Param.setVisible>` (visible)
-- def :meth:`setVisibleByDefault<NatronEngine.Param.setVisibleByDefault>` (visible)
-- def :meth:`setAsAlias<NatronEngine.Param.setAsAlias>` (otherParam)
-- def :meth:`slaveTo<NatronEngine.Param.slaveTo>` (otherParam, thisDimension, otherDimension)
-- def :meth:`unslave<NatronEngine.Param.unslave>` (dimension)
-
-.. _paramdetails:
->>>>>>> e0b1b6e2
 
 Detailed Description
 --------------------
@@ -118,151 +84,53 @@
 This is a 0-based index of the dimension on which to operate. For instance the dimension 0
 of a RGB color parameter is the red value.
 
-<<<<<<< HEAD
 Various properties controls the parameter regarding its animation or its layout or other
 things.
 Some properties are listed here, but the list is not complete. Refer to the reference on each
 parameter type for all accessible properties.
 
     * addNewLine:   When True, the next parameter declared will be on the same line as this parameter
-=======
-    * addNewLine:   When True, the next parameter declared will be on the same line as this parameter
 
     * canAnimate: This is a static property that you cannot control which tells whether animation can be enabled for a specific type of parameter
 
     * animationEnabled: For all parameters that have canAnimate=True, this property controls whether this parameter should be able to animate (= have keyframes) or not
 
-    * evaluateOnChange: This property controls whether a new render should be issues when the value of this parameter changes
+    * evaluateOnChange: This property controls whether a new render should be issued when the value of this parameter changes
 
     * help: This is the tooltip visible when hovering the parameter with the mouse
 
-    * enabled: Should this parameter be editable by the user or not. Generally, disabled parameters have their text in painted in black.
+    * enabled: Should this parameter be editable by the user or not. Generally, disabled parameters have their text drawn in black.
 
     * visible: Should this parameter be visible in the user interface or not
 
-    * persistant: If true then the parameter value will be saved in the project
-
-    * dimension: How many dimensions this parameter has. For instance a :doc:`Double3DParam` has 3 dimensions. A :doc:`ParametricParam` has as many dimensions as there are curves.
-
-Note that most of the functions in the API of Params take a *dimension* parameter. This is a 0-based index of the dimension on which to operate.
-
->>>>>>> e0b1b6e2
-
-    * canAnimate: This is a static property that you cannot control which tells whether animation can be enabled for a specific type of parameter
-
-    * animationEnabled: For all parameters that have canAnimate=True, this property controls whether this parameter should be able to animate (= have keyframes) or not
-
-    * evaluateOnChange: This property controls whether a new render should be issued when the value of this parameter changes
-
-    * help: This is the tooltip visible when hovering the parameter with the mouse
-
-    * enabled: Should this parameter be editable by the user or not. Generally, disabled parameters have their text drawn in black.
-
-    * visible: Should this parameter be visible in the user interface or not
-
     * persistent: If true then the parameter value will be saved in the project otherwise it will be forgotten between 2 runs
 
-<<<<<<< HEAD
 
 
 Note that  most of the properties are not dynamic and only work for user created parameters.
 If calling any setter/getter associated to these properties, nothing will change right away.
 A call to :func:`refreshUserParamsGUI()<NatronEngine.Effect.refreshUserParamsGUI>` is needed to refresh the GUI for these parameters.
-=======
-    A non-dynamic property can no longer be changed once refreshUserParamsGUI() has been called.
->>>>>>> e0b1b6e2
 
 For non *user-parameters* (i.e: parameters that were defined by the underlying OpenFX plug-in), only
 their **dynamic** properties can be changed since  :func:`refreshUserParamsGUI()<NatronEngine.Effect.refreshUserParamsGUI>`
 will only refresh user parameters.
 
-<<<<<<< HEAD
 
 The following dynamic properties can be set on all parameters (non user and user):
-=======
-If a Setter function contains a (*) that means it can only be called for user parameters,
-it has no effect on already declared non-user parameters.
->>>>>>> e0b1b6e2
 
 +-------------------+--------------+--------------+--------------------------------+----------------------+-----------------------+
 | Name:             | Type:        |   Dynamic:   |         Setter:                | Getter:              | Default:              |
 +===================+==============+==============+================================+======================+=======================+
-<<<<<<< HEAD
-=======
-| name              | string       |   no         |         None                   | getScriptName        | ""                    |
-+-------------------+--------------+--------------+--------------------------------+----------------------+-----------------------+
-| label             | string       |   no         |         None                   | getLabel             | ""                    |
-+-------------------+--------------+--------------+--------------------------------+----------------------+-----------------------+
-| help              | string       |   yes        |         setHelp(*)             | getHelp              | ""                    |
-+-------------------+--------------+--------------+--------------------------------+----------------------+-----------------------+
-| addNewLine        | bool         |   no         |         setAddNewLine(*)       | getAddNewLine        | True                  |
-+-------------------+--------------+--------------+--------------------------------+----------------------+-----------------------+
-| persistent        | bool         |   yes        |         setPersistant(*)       | getIsPersistant      | True                  |
-+-------------------+--------------+--------------+--------------------------------+----------------------+-----------------------+
-| evaluatesOnChange | bool         |   yes        |         setEvaluateOnChange(*) | getEvaluateOnChange  | True                  |
-+-------------------+--------------+--------------+--------------------------------+----------------------+-----------------------+
-| animates          | bool         |   no         |         setAnimationEnabled(*) | getIsAnimationEnabled| See :ref:`(1)<(1)>`   |
-+-------------------+--------------+--------------+--------------------------------+----------------------+-----------------------+
->>>>>>> e0b1b6e2
 | visible           | bool         |   yes        |         setVisible             | getIsVisible         | True                  |
 +-------------------+--------------+--------------+--------------------------------+----------------------+-----------------------+
 | enabled           | bool         |   yes        |         setEnabled             | getIsEnabled         | True                  |
 +-------------------+--------------+--------------+--------------------------------+----------------------+-----------------------+
-<<<<<<< HEAD
 
 
 
     .. note::
 
      animates is set to True by default only if it is one of the following parameters:
-=======
-|                                                                                                                                 |
-| *Properties on IntParam, Int2DParam, Int3DParam, DoubleParam, Double2DParam, Double3DParam, ColorParam only:*                   |
-|                                                                                                                                 |
-+-------------------+--------------+--------------+--------------------------------+----------------------+-----------------------+
-| min               | int/double   |   yes        |         setMinimum(*)          |  getMinimum          |  INT_MIN              |
-+-------------------+--------------+--------------+--------------------------------+----------------------+-----------------------+
-| max               | int/double   |   yes        |         setMaximum(*)          |  getMaximum          |  INT_MAX              |
-+-------------------+--------------+--------------+--------------------------------+----------------------+-----------------------+
-| displayMin        | int/double   |   yes        |         setDisplayMinimum(*)   |  getDisplayMinimum   |  INT_MIN              |
-+-------------------+--------------+--------------+--------------------------------+----------------------+-----------------------+
-| displayMax        | int/double   |   yes        |         setDisplayMaximum(*)   |  getDisplayMaximum   |  INT_MAX              |
-+-------------------+--------------+--------------+--------------------------------+----------------------+-----------------------+
-|                                                                                                                                 |
-| *Properties on ChoiceParam only:*                                                                                               |
-|                                                                                                                                 |
-+-------------------+--------------+--------------+--------------------------------+----------------------+-----------------------+
-| options           | list<string> |   yes        |         setOptions/addOption(*)|  getOption           |  empty list           |
-+-------------------+--------------+--------------+--------------------------------+----------------------+-----------------------+
-|                                                                                                                                 |
-| *Properties on FileParam, OutputFileParam only:*                                                                                |
-|                                                                                                                                 |
-+-------------------+--------------+--------------+--------------------------------+----------------------+-----------------------+
-| sequenceDialog    | bool         |   yes        |         setSequenceEnabled(*)  |  None                |  False                |
-+-------------------+--------------+--------------+--------------------------------+----------------------+-----------------------+
-|                                                                                                                                 |
-| *Properties on StringParam only:*                                                                                               |
-|                                                                                                                                 |
-+-------------------+--------------+--------------+--------------------------------+----------------------+-----------------------+
-| type              | TypeEnum     |   no         |         setType(*)             |  None                |  eStringTypeDefault   |
-+-------------------+--------------+--------------+--------------------------------+----------------------+-----------------------+
-|                                                                                                                                 |
-| *Properties on PathParam only:*                                                                                                 |
-|                                                                                                                                 |
-+-------------------+--------------+--------------+--------------------------------+----------------------+-----------------------+
-| multiPathTable    | bool         |   no         |         setAsMultiPathTable(*) |  None                |  False                |
-+-------------------+--------------+--------------+--------------------------------+----------------------+-----------------------+
-|                                                                                                                                 |
-| *Properties on GroupParam only:*                                                                                                |
-|                                                                                                                                 |
-+-------------------+--------------+--------------+--------------------------------+----------------------+-----------------------+
-| isTab             | bool         |   no         |         setAsTab(*)            |  None                |   False               |
-+-------------------+--------------+--------------+--------------------------------+----------------------+-----------------------+
-
-   .. _(1):
-
-    (1): animates is set to True by default only if it is one of the following parameters:
->>>>>>> e0b1b6e2
     IntParam Int2DParam Int3DParam
     DoubleParam Double2DParam Double3DParam
     ColorParam
@@ -271,7 +139,6 @@
     PathParam cannot animate at all.
 
 
-<<<<<<< HEAD
 Parameter in-viewer interface
 ^^^^^^^^^^^^^^^^^^^^^^^^^^^^^
 
@@ -290,8 +157,6 @@
 and :func:`setViewerUILabel(label)<NatronEngine.Param.setViewerUILabel>`.
 
 
-=======
->>>>>>> e0b1b6e2
 Member functions description
 ^^^^^^^^^^^^^^^^^^^^^^^^^^^^
 
@@ -325,11 +190,7 @@
 
     When copying a parameter, only values are copied, not properties, hence if copying a
     choice parameter, make sure that the value you copy has a meaning to the receiver otherwise
-<<<<<<< HEAD
-    you might end-up with an undefined behaviour, e.g::
-=======
     you might end-up with an undefined behaviour, e.g.:
->>>>>>> e0b1b6e2
 
     If ChoiceParam1 has 3 entries and the current index is 2 and ChoiceParam2 has 15 entries
     and current index is 10, copying ChoiceParam2 to ChoiceParam1 will end-up in undefined behaviour.
@@ -353,24 +214,11 @@
 
 .. method:: NatronEngine.Param.endChanges()
 
-<<<<<<< HEAD
     To be called when finished making heavy changes to a parameter, such as setting thousands
     of keyframes.
 
     A call to endChanges should always match a corresponding previous call to :func:`beginChanges()<NatronEngine.Param.beginChanges>`
     Note that they can be nested.
-=======
-    :param time: :class:`float<PySide.QtCore.float>`
-    :param dimension: :class:`int`
-    :rtype: :class:`float<PySide.QtCore.float>`
-
-    If this parameter has an animation curve on the given *dimension*, then the value of
-    that curve at the given *time* is returned. If the parameter has an expression on top
-    of the animation curve, the expression will be ignored, ie.g. the value of the animation
-    curve will still be returned.
-    This is useful to write custom expressions for motion design such as looping, reversing, etc...
-
->>>>>>> e0b1b6e2
 
 .. method:: NatronEngine.Param.getAddNewLine()
 
@@ -424,10 +272,6 @@
 Returns whether animation is enabled for this parameter. This is dynamic and can be
 changed by :func:`setAnimationEnabled(bool)<NatronEngine.Param.setAnimationEnabled>` if the
 parameter *can animate*.
-<<<<<<< HEAD
-=======
-
->>>>>>> e0b1b6e2
 
 
 
@@ -607,11 +451,7 @@
     :param max: :class:`float<PySide.QtCore.float>`
     :rtype: :class:`float<PySide.QtCore.float>`
 
-<<<<<<< HEAD
-Returns a pseudo-random value in the interval [*min*, *max*[.
-=======
 Returns a pseudo-random value in the interval \[*min*, *max*\[.
->>>>>>> e0b1b6e2
 The value is produced such that for a given parameter it will always be the same for a
 given time on the timeline, so that the value can be reproduced exactly.
 
@@ -620,11 +460,7 @@
 
     Note that if you are calling multiple times random() in the same parameter expression,
     each call would return a different value, but they would all return the same value again
-<<<<<<< HEAD
-    if the expressions is interpreted at the same time, e.g::
-=======
     if the expressions is interpreted at the same time, e.g.:
->>>>>>> e0b1b6e2
 
         # Would always return the same value at a given timeline's time.
         random() - random()
@@ -800,28 +636,12 @@
 .. method:: NatronEngine.Param.setViewerUIVisible (visible)
 
     :param visible: :class:`bool<PySide.QtCore.bool>`
-<<<<<<< HEAD
-=======
-
-Set whether this parameter should be visible or not to the user in its default state.
->>>>>>> e0b1b6e2
 
     Set this parameter visible or not in the Viewer UI. Only valid for parameters for which
     the function :func:`getHasViewerUI()<NatronEngine.Param.getHasViewerUI>` returns *True*.
 
 
-<<<<<<< HEAD
 .. method:: NatronEngine.Param.setExpressionCacheEnabled (enabled)
-=======
-    :param otherParam: :class:`Param<NatronEngine.Param>`
-    :rtype: :class:`bool<PySide.QtCore.bool>`
-
-
-Set this parameter as an alias of *otherParam*.
-They need to be both of the same *type* and of the same *dimension*.
-This parameter will control *otherParam* entirely and in case of a choice param, its
-drop-down menu will be updated whenever the *otherParam* menu is updated.
->>>>>>> e0b1b6e2
 
     :param enabled: :class:`bool<PySide.QtCore.bool>`
 
@@ -841,16 +661,7 @@
     :param otherView: :class:`str<PySide.QtCore.QString>`
     :rtype: :class:`bool<PySide.QtCore.bool>`
 
-<<<<<<< HEAD
 This parameter will share the value of *otherParam*.
-=======
-    :param otherParam: :class:`Param<NatronEngine.Param>`
-    :param thisDimension: :class:`int<PySide.QtCore.int>`
-    :param otherDimension: :class:`int<PySide.QtCore.int>`
-    :rtype: :class:`bool<PySide.QtCore.bool>`
-
-Set this parameter as a slave of *otherParam*.
->>>>>>> e0b1b6e2
 They need to be both of the same *type* but may vary in dimension, as long as
 *thisDimension* is valid according to the number of dimensions of this parameter and
 *otherDimension* is valid according to the number of dimensions of *otherParam*.
@@ -867,11 +678,7 @@
 This parameter *thisDimension* will be controlled entirely by the *otherDimension* of
 *otherParam* until a call to :func:`unlink(thisDimension)<NatronEngine.Param.unlink>` is made
 
-<<<<<<< HEAD
 .. method:: NatronEngine.Param.unlink([dimension=-1,view="All"])
-=======
-    :param dimension: :class:`int<PySide.QtCore.int>`
->>>>>>> e0b1b6e2
 
     :param dimension: :class:`int<PySide.QtCore.int>`
     :param view: :class:`str<PySide.QtCore.QString>`
