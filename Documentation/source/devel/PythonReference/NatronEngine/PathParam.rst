--- conflicted
+++ resolved
@@ -17,14 +17,8 @@
 ^^^^^^^^^
 
 *    def :meth:`setAsMultiPathTable<NatronEngine.PathParam.setAsMultiPathTable>` ()
-<<<<<<< HEAD
-*    def :meth:`isMultiPathTable<NatronEngine.PathParam.isMultiPathTable>` ()
-*    def :meth:`getTable<NatronEngine.PathParam.getTable>` ()
-
-=======
 *    def :meth:`getTable<NatronEngine.PathParam.getTable>` ()
 *    def :meth:`setTable<NatronEngine.PathParam.setTable>` (table)
->>>>>>> 2207a494
 
 .. _dirdetails:
 
