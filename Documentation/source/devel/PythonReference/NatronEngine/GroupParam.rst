.. module:: NatronEngine
.. _GroupParam:

GroupParam
**********

**Inherits** :doc:`Param`

Synopsis
--------

A group param is a container for other parameters.
See :ref:`detailed<groupparams.details>` description.

Functions
^^^^^^^^^

- def :meth:`addParam<NatronEngine.GroupParam.addParam>` (param)
- def :meth:`getIsOpened<NatronEngine.GroupParam.getIsOpened>` ()
- def :meth:`setAsTab<NatronEngine.GroupParam.setAsTab>` ()
- def :meth:`setOpened<NatronEngine.GroupParam.setOpened>` (opened)

<<<<<<< HEAD
.. _group.details:
=======
.. _groupparams.details:
>>>>>>> e0b1b6e2

Detailed Description
--------------------

A group param does not hold any relevant value. Rather this is a purely graphical
element that is used to gather multiple parameters under a group.
On the graphical interface a GroupParam looks like this:

.. figure:: groupParam.png


When a :doc:`Param` is under a group, the :func:`getParent()<NatronEngine.Param.getParent>`
will return the group as parent.


Member functions description
^^^^^^^^^^^^^^^^^^^^^^^^^^^^


.. method:: NatronEngine.GroupParam.addParam(param)


    :param param: :class:`Param<NatronEngine.Param>`


Adds *param* into the group.


.. warning::

    Note that this function cannot be called on groups that are not user parameters (i.e: created
    either by script or by the "Manage user parameters" user interface)


.. warning::

    Once called, you should call :func:`refreshUserParamsGUI()<NatronEngine.Effect.refreshUserParamsGUI>`
    to update the user interface.

.. method:: NatronEngine.GroupParam.getIsOpened()


    :rtype: :class:`bool<PySide.QtCore.bool>`

Returns whether the group is currently expanded (True) or folded (False).




.. method:: NatronEngine.GroupParam.setAsTab()


Set this group as a tab. When set as a tab, it will be inserted into a special TabWidget
of the Effect.
For instance, on the following screenshot, *to* and *from* are 2 groups on which
<<<<<<< HEAD
:func:`setAsTab()<NatronEngine.GroupParam.setAsTab>`has been called.
=======
:func:`setAsTab()<NatronEngine.GroupParam.setAsTab>` has been called.
>>>>>>> e0b1b6e2

.. figure:: groupAsTab.png


.. method:: NatronEngine.GroupParam.setOpened(opened)


    :param opened: :class:`bool<PySide.QtCore.bool>`

Set this group to be expanded (*opened* = True) or folded (*opened* = False)




<|MERGE_RESOLUTION|>--- conflicted
+++ resolved
@@ -20,11 +20,7 @@
 - def :meth:`setAsTab<NatronEngine.GroupParam.setAsTab>` ()
 - def :meth:`setOpened<NatronEngine.GroupParam.setOpened>` (opened)
 
-<<<<<<< HEAD
-.. _group.details:
-=======
 .. _groupparams.details:
->>>>>>> e0b1b6e2
 
 Detailed Description
 --------------------
@@ -80,11 +76,7 @@
 Set this group as a tab. When set as a tab, it will be inserted into a special TabWidget
 of the Effect.
 For instance, on the following screenshot, *to* and *from* are 2 groups on which
-<<<<<<< HEAD
-:func:`setAsTab()<NatronEngine.GroupParam.setAsTab>`has been called.
-=======
 :func:`setAsTab()<NatronEngine.GroupParam.setAsTab>` has been called.
->>>>>>> e0b1b6e2
 
 .. figure:: groupAsTab.png
 
