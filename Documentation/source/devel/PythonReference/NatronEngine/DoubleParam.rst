.. module:: NatronEngine
.. _DoubleParam:

DoubleParam
***********

**Inherits** :doc:`AnimatedParam`

**Inherited by:** :ref:`Double2DParam`, :ref:`Double3DParam`

Synopsis
--------

A double param can contain one or multiple floating point values.
See :ref:`detailed<double.details>` description...

Functions
^^^^^^^^^

- def :meth:`get<NatronEngine.DoubleParam.get>` ([view="Main"])
- def :meth:`get<NatronEngine.DoubleParam.get>` (frame[, view="Main"])
- def :meth:`getDefaultValue<NatronEngine.DoubleParam.getDefaultValue>` ([dimension=0])
- def :meth:`getDisplayMaximum<NatronEngine.DoubleParam.getDisplayMaximum>` (dimension)
- def :meth:`getDisplayMinimum<NatronEngine.DoubleParam.getDisplayMinimum>` (dimension)
- def :meth:`getMaximum<NatronEngine.DoubleParam.getMaximum>` ([dimension=0])
- def :meth:`getMinimum<NatronEngine.DoubleParam.getMinimum>` ([dimension=0])
- def :meth:`getValue<NatronEngine.DoubleParam.getValue>` ([dimension=0, view="Main"])
- def :meth:`getValueAtTime<NatronEngine.DoubleParam.getValueAtTime>` (time[, dimension=0, view="Main"])
- def :meth:`restoreDefaultValue<NatronEngine.DoubleParam.restoreDefaultValue>` ([dimension=-1, view="All"])
- def :meth:`set<NatronEngine.DoubleParam.set>` (x[,view="All"])
- def :meth:`set<NatronEngine.DoubleParam.set>` (x, frame[, view="All"])
- def :meth:`setDefaultValue<NatronEngine.DoubleParam.setDefaultValue>` (value[, dimension=0])
- def :meth:`setDisplayMaximum<NatronEngine.DoubleParam.setDisplayMaximum>` (maximum[, dimension=0])
- def :meth:`setDisplayMinimum<NatronEngine.DoubleParam.setDisplayMinimum>` (minimum[, dimension=0])
- def :meth:`setMaximum<NatronEngine.DoubleParam.setMaximum>` (maximum[, dimension=0])
- def :meth:`setMinimum<NatronEngine.DoubleParam.setMinimum>` (minimum[, dimension=0])
- def :meth:`setValue<NatronEngine.DoubleParam.setValue>` (value[, dimension=0, view="All"])
- def :meth:`setValueAtTime<NatronEngine.DoubleParam.setValueAtTime>` (value, time[, dimension=0, view="All"])

.. _double.details:

Detailed Description
--------------------

A double param can have 1 to 3 dimensions. (See :doc:`Double2DParam` and :doc:`Double3DParam`).
Usually this is used to represent a single floating point value that may animate over time.

The user interface for them varies depending on the number of dimensions.

A 1-dimensional :doc:`DoubleParam`

.. figure:: doubleParam.png

<<<<<<< HEAD
A 2-dimensional :doc:`Double2Dparam`
=======
A 2-dimensional :doc:`Double2DParam`
>>>>>>> 9d273406

.. figure:: double2DParam.png

A 3-dimensional :doc:`Double3DParam`

.. figure:: double3DParam.png

Member functions description
^^^^^^^^^^^^^^^^^^^^^^^^^^^^



.. method:: NatronEngine.DoubleParam.get(frame[, view="Main"])


    :param frame: :class:`float<PySide.QtCore.float>`
    :param view: :class:`str<PySide.QtCore.QString>`
    :rtype: :class:`float<PySide.QtCore.double>`

Returns the value of this parameter at the given *frame*. If the animation curve has an
animation (see :doc:`getIsAnimated<NatronEngine.AnimatedParam.getIsAnimated>` then the
value will be interpolated using the *interpolation* chosen by the user for the curve.
<<<<<<< HEAD
=======

>>>>>>> 9d273406




.. method:: NatronEngine.DoubleParam.get([view="Main"])

    :param view: :class:`str<PySide.QtCore.QString>`
    :rtype: :class:`float<PySide.QtCore.double>`


Returns the value of this parameter at the given current timeline's time and for the given *view*.



.. method:: NatronEngine.DoubleParam.getDefaultValue([dimension=0])


    :param dimension: :class:`int<PySide.QtCore.int>`
    :rtype: :class:`float<PySide.QtCore.double>`

Returns the default value for this parameter. *dimension* is meaningless for the DoubleParam
class because it is 1-dimensional, but is useful for inherited classes :doc:`Double2DParam`
and :doc:`Double3DParam`




.. method:: NatronEngine.DoubleParam.getDisplayMaximum(dimension)


    :param dimension: :class:`int<PySide.QtCore.int>`
    :rtype: :class:`double<PySide.QtCore.double>`

Returns the display maximum for this parameter at the given *dimension*.
The display maximum is the maximum value visible on the slider, internally the value
can exceed this range.




.. method:: NatronEngine.DoubleParam.getDisplayMinimum(dimension)


    :param dimension: :class:`int<PySide.QtCore.int>`
    :rtype: :class:`float<PySide.QtCore.double>`


Returns the display minimum for this parameter at the given *dimension*.
The display minimum is the minimum value visible on the slider, internally the value
can exceed this range.



.. method:: NatronEngine.DoubleParam.getMaximum([dimension=0])


    :param dimension: :class:`int<PySide.QtCore.int>`
    :rtype: :class:`float<PySide.QtCore.double>`


Returns the maximum for this parameter at the given *dimension*.
The maximum value cannot be exceeded and any higher value will be clamped to this value.



.. method:: NatronEngine.DoubleParam.getMinimum([dimension=0])


    :param dimension: :class:`int<PySide.QtCore.int>`
    :rtype: :class:`float<PySide.QtCore.double>`



Returns the minimum for this parameter at the given *dimension*.
The minimum value cannot be exceeded and any lower value will be clamped to this value.


.. method:: NatronEngine.DoubleParam.getValue([dimension=0, view="Main"])


    :param dimension: :class:`int<PySide.QtCore.int>`
    :param view: :class:`str<PySide.QtCore.QString>`
    :rtype: :class:`float<PySide.QtCore.double>`


Returns the value of this parameter at the given *dimension* at the current timeline's time.



.. method:: NatronEngine.DoubleParam.getValueAtTime(time[, dimension=0, view="Main"])


    :param time: :class:`float<PySide.QtCore.float>`
    :param dimension: :class:`int<PySide.QtCore.int>`
    :param view: :class:`str<PySide.QtCore.QString>`
    :rtype: :class:`float<PySide.QtCore.double>`


Returns the value of this parameter at the given *dimension* at the given *time*.

If the animation curve has an
animation (see :doc:`getIsAnimated<NatronEngine.AnimatedParam.getIsAnimated>` then the
value will be interpolated using the *interpolation* chosen by the user for the curve.



.. method:: NatronEngine.DoubleParam.restoreDefaultValue([dimension=-1,view="All"])


    :param dimension: :class:`int<PySide.QtCore.int>`
    :param view: :class:`str<PySide.QtCore.QString>`


Returns the value of this parameter at the given *dimension* and *view* at the given *time*.




.. method:: NatronEngine.DoubleParam.set(x, frame [, view="All"])


    :param x: :class:`float<PySide.QtCore.double>`
    :param frame: :class:`float<PySide.QtCore.float>`
    :param view: :class:`str<PySide.QtCore.QString>`


Set a new keyframe on the parameter with the value *x* at the given *frame* and *view*.




.. method:: NatronEngine.DoubleParam.set(x [, view="All"])


    :param x: :class:`float<PySide.QtCore.double>`
    :param view: :class:`str<PySide.QtCore.QString>`

<<<<<<< HEAD
Set the value of this parameter to be *x* on the given *view*.
=======
Set the value of this parameter to be *x*.
>>>>>>> 9d273406
If this parameter is animated (see :func:`getIsAnimated(dimension)<NatronEngine.AnimatedParam.getIsAnimated>`
then this function will automatically add a keyframe at the timeline's current time.




.. method:: NatronEngine.DoubleParam.setDefaultValue(value[, dimension=0])


    :param value: :class:`float<PySide.QtCore.double>`
    :param dimension: :class:`int<PySide.QtCore.int>`

Set the default *value* for this parameter at the given *dimension*.





.. method:: NatronEngine.DoubleParam.setDisplayMaximum(maximum[, dimension=0])


    :param maximum: :class:`float<PySide.QtCore.double>`
    :param dimension: :class:`int<PySide.QtCore.int>`

Set the display maximum of the parameter to be *maximum* for the given *dimension*.
See :func:`getDisplayMaximum<Natron.DoubleParam.getDisplayMaximum>`




.. method:: NatronEngine.DoubleParam.setDisplayMinimum(minimum[, dimension=0])


    :param minimum: :class:`float<PySide.QtCore.double>`
    :param dimension: :class:`int<PySide.QtCore.int>`


Set the display minimum of the parameter to be *minmum* for the given *dimension*.
See :func:`getDisplayMinimum<Natron.DoubleParam.getDisplayMinimum>`



.. method:: NatronEngine.DoubleParam.setMaximum(maximum[, dimension=0])


    :param maximum: :class:`float<PySide.QtCore.double>`
    :param dimension: :class:`int<PySide.QtCore.int>`

Set the maximum of the parameter to be *maximum* for the given *dimension*.
See :func:`getMaximum<Natron.DoubleParam.getMaximum>`




.. method:: NatronEngine.DoubleParam.setMinimum(minimum[, dimension=0])


    :param minimum: :class:`float<PySide.QtCore.double>`
    :param dimension: :class:`int<PySide.QtCore.int<`



Set the minimum of the parameter to be *minimum* for the given *dimension*.
See :func:`getMinimum<Natron.DoubleParam.getMinimum>`


.. method:: NatronEngine.DoubleParam.setValue(value[, dimension=0, view="All"])


    :param value: :class:`float<PySide.QtCore.double>`
    :param dimension: :class:`int<PySide.QtCore.int>`
    :param view: :class:`str<PySide.QtCore.QString>`

Same as :func:`set(value,dimension, view)<NatronEngine.DoubleParam.set>`




.. method:: NatronEngine.DoubleParam.setValueAtTime(value, time[, dimension=0, view="All"])


    :param value: :class:`float<PySide.QtCore.double>`
    :param time: :class:`float<PySide.QtCore.float>`
    :param dimension: :class:`int<PySide.QtCore.int>`
    :param view: :class:`str<PySide.QtCore.QString>`

Same as :func:`set(value,time,dimension, view)<NatronEngine.DoubleParam.set>`



<|MERGE_RESOLUTION|>--- conflicted
+++ resolved
@@ -51,11 +51,7 @@
 
 .. figure:: doubleParam.png
 
-<<<<<<< HEAD
-A 2-dimensional :doc:`Double2Dparam`
-=======
 A 2-dimensional :doc:`Double2DParam`
->>>>>>> 9d273406
 
 .. figure:: double2DParam.png
 
@@ -78,10 +74,6 @@
 Returns the value of this parameter at the given *frame*. If the animation curve has an
 animation (see :doc:`getIsAnimated<NatronEngine.AnimatedParam.getIsAnimated>` then the
 value will be interpolated using the *interpolation* chosen by the user for the curve.
-<<<<<<< HEAD
-=======
-
->>>>>>> 9d273406
 
 
 
@@ -219,11 +211,7 @@
     :param x: :class:`float<PySide.QtCore.double>`
     :param view: :class:`str<PySide.QtCore.QString>`
 
-<<<<<<< HEAD
 Set the value of this parameter to be *x* on the given *view*.
-=======
-Set the value of this parameter to be *x*.
->>>>>>> 9d273406
 If this parameter is animated (see :func:`getIsAnimated(dimension)<NatronEngine.AnimatedParam.getIsAnimated>`
 then this function will automatically add a keyframe at the timeline's current time.
 
