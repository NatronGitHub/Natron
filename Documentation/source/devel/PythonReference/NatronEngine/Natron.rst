--- conflicted
+++ resolved
@@ -20,41 +20,7 @@
     * eViewerContextLayoutTypeAddNewLine // Add a new line after the item
 
 
-<<<<<<< HEAD
 .. attribute:: NatronEngine.Natron.StandardButtonEnum
-=======
-   Can have the following values:
-
-   - eStandardButtonNoButton           = 0x00000000,
-   - eStandardButtonEscape             = 0x00000200,            // obsolete
-   - eStandardButtonOk                 = 0x00000400,
-   - eStandardButtonSave               = 0x00000800,
-   - eStandardButtonSaveAll            = 0x00001000,
-   - eStandardButtonOpen               = 0x00002000,
-   - eStandardButtonYes                = 0x00004000,
-   - eStandardButtonYesToAll           = 0x00008000,
-   - eStandardButtonNo                 = 0x00010000,
-   - eStandardButtonNoToAll            = 0x00020000,
-   - eStandardButtonAbort              = 0x00040000,
-   - eStandardButtonRetry              = 0x00080000,
-   - eStandardButtonIgnore             = 0x00100000,
-   - eStandardButtonClose              = 0x00200000,
-   - eStandardButtonCancel             = 0x00400000,
-   - eStandardButtonDiscard            = 0x00800000,
-   - eStandardButtonHelp               = 0x01000000,
-   - eStandardButtonApply              = 0x02000000,
-   - eStandardButtonReset              = 0x04000000,
-   - eStandardButtonRestoreDefaults    = 0x08000000
-
-.. attribute:: NatronEngine.Natron.ImagePlaneDescEnum
-
-   Can have the following values:
-
-   - eImageComponentNone = 0,
-   - eImageComponentAlpha,
-   - eImageComponentRGB,
-   - eImageComponentRGBA
->>>>>>> e0b1b6e2
 
     Can have the following values:
 
@@ -81,7 +47,6 @@
 
 .. attribute:: NatronEngine.Natron.ImageBitDepthEnum
 
-<<<<<<< HEAD
     Can have the following values:
 
         * eImageBitDepthNone = 0,
@@ -120,96 +85,6 @@
         * eOrientationVertical = 0x2
 
 .. attribute:: NatronEngine.Natron.ImagePremultiplicationEnum
-=======
-   Can have the following values:
-
-   - eImageBitDepthNone = 0,
-   - eImageBitDepthByte,
-   - eImageBitDepthShort,
-   - eImageBitDepthFloat
-
-.. attribute:: NatronEngine.Natron.KeyframeTypeEnum
-
-   Can have the following values:
-
-   - eKeyframeTypeConstant = 0,
-   - eKeyframeTypeLinear = 1,
-   - eKeyframeTypeSmooth = 2,
-   - eKeyframeTypeCatmullRom = 3,
-   - eKeyframeTypeCubic = 4,
-   - eKeyframeTypeHorizontal = 5,
-   - eKeyframeTypeFree = 6,
-   - eKeyframeTypeBroken = 7,
-   - eKeyframeTypeNone = 8
-
-.. attribute:: NatronEngine.Natron.ValueChangedReasonEnum
-
-   Can have the following values:
-
-   - eValueChangedReasonUserEdited = 0,
-     A user change to the param triggered the call, gui will not be refreshed but onParamChanged will be called
-   - eValueChangedReasonPluginEdited ,
-     A plugin change triggered the call, gui will be refreshed but onParamChanged not called
-   - eValueChangedReasonNatronGuiEdited,
-     Natron gui called setValue itself, onParamChanged will be called (with a reason of User edited) AND param gui refreshed
-   - eValueChangedReasonNatronInternalEdited,
-     Natron engine called setValue itself, onParamChanged will be called (with a reason of plugin edited) AND param gui refreshed
-   - eValueChangedReasonTimeChanged ,
-     A time-line seek changed the call, called when timeline time changes
-   - eValueChangedReasonSlaveRefresh ,
-     A master parameter ordered the slave to refresh its value
-   - eValueChangedReasonRestoreDefault ,
-     The param value has been restored to its defaults
-
-.. attribute:: NatronEngine.Natron.AnimationLevelEnum
-
-   Can have the following values:
-
-   - eAnimationLevelNone = 0,
-   - eAnimationLevelInterpolatedValue = 1,
-   - eAnimationLevelOnKeyframe = 2
-
-.. attribute:: NatronEngine.Natron.OrientationEnum
-
-   Can have the following values:
-
-   - eOrientationHorizontal = 0x1,
-   - eOrientationVertical = 0x2
-
-.. attribute:: NatronEngine.Natron.ImagePremultiplicationEnum
-
-   Can have the following values:
-
-   - eImagePremultiplicationOpaque = 0,
-   - eImagePremultiplicationPremultiplied,
-   - eImagePremultiplicationUnPremultiplied,
-
-.. attribute:: NatronEngine.Natron.StatusEnum
-
-   Can have the following values:
-
-   - eStatusOK = 0,
-   - eStatusFailed = 1,
-   - eStatusReplyDefault = 14
-
-.. attribute:: NatronEngine.Natron.ViewerCompositingOperatorEnum
-
-   Can have the following values:
-
-   - eViewerCompositingOperatorNone,
-   - eViewerCompositingOperatorOver,
-   - eViewerCompositingOperatorMinus,
-   - eViewerCompositingOperatorUnder,
-   - eViewerCompositingOperatorWipe
-
-.. attribute:: NatronEngine.Natron.PlaybackModeEnum
-
-   Can have the following values:
-
-   - ePlaybackModeLoop = 0,
-   - ePlaybackModeBounce,
-   - ePlaybackModeOnce
->>>>>>> e0b1b6e2
 
     Can have the following values:
 
@@ -217,47 +92,38 @@
         * eImagePremultiplicationPremultiplied,
         * eImagePremultiplicationUnPremultiplied,
 
-<<<<<<< HEAD
 .. attribute:: NatronEngine.Natron.ActionRetCodeEnum
 
 
     * eActionStatusOK = 0,
-    Everything went ok, the operation completed successfully
 
-    *eActionStatusFailed = 1,
-    Something failed, the plug-in is expected to post an error message
-    with setPersistentMessage
+      Everything went ok, the operation completed successfully
 
+    * eActionStatusFailed = 1,
 
-    The render failed because a mandatory input of a node is diconnected
-    In this case there's no need for a persistent message, a black image is enough
-    *eActionStatusInputDisconnected = 2,
+      Something failed, the plug-in is expected to post an error message
+      with setPersistentMessage
 
-    eActionStatusAborted = 3,
-    The render was aborted, everything should abort ASAP and
-    the UI should not be updated with the processed images
+    * eActionStatusInputDisconnected = 2,
 
-    eActionStatusOutOfMemory = 4,
-    The action failed because of a lack of memory.
-    If the action is using a GPU backend, it may re-try the same action on CPU right away
+      The render failed because a mandatory input of a node is diconnected
+      In this case there's no need for a persistent message, a black image is enough
 
-    The operation completed with default implementation
-    eActionStatusReplyDefault = 5
+    * eActionStatusAborted = 3,
 
+      The render was aborted, everything should abort ASAP and
+      the UI should not be updated with the processed images
+
+    * eActionStatusOutOfMemory = 4,
+
+      The action failed because of a lack of memory.
+      If the action is using a GPU backend, it may re-try the same action on CPU right away
+
+    * eActionStatusReplyDefault = 5
+
+      The operation completed with default implementation
 
 .. attribute:: NatronEngine.Natron.PixmapEnum
 
     See `here <https://github.com/MrKepzie/Natron/blob/master/Global/Enums.h>`_ for
     potential values of this enumeration.
-=======
-    See `here <https://github.com/MrKepzie/Natron/blob/master/Global/Enums.h>`_ for
-    potential values of this enumeration.
-
-.. attribute:: NatronEngine.Natron.ViewerColorSpaceEnum
-
-   Can have the following values:
-
-   - eViewerColorSpaceSRGB = 0,
-   - eViewerColorSpaceLinear,
-   - eViewerColorSpaceRec709
->>>>>>> e0b1b6e2
