FAQ
===

.. toctree::
   :maxdepth: 2


Can I use Natron for commercial work?
*************************************

Yes. Anything you create with Natron is yours and you’re free to do anything you want with it.


What operating systems are supported by Natron?
***********************************************

Natron officially supports:

* Windows 7, 8 and 10 with latest service packs.
* MacOSX 10.6 or greater
* Linux 2.6.18 or greater (Glibc 2.12+/libgcc 4.4+)


Why did you make Natron free of charge?
***************************************

Our original motives were to create a tool for people who needed it and that may felt left-aside by the software editors pricing plans, that is:

* Students who want to learn compositing at home
* Schools that may not be able to buy expensive software licenses

Another reason why we develop Natron here at `INRIA <http://www.inria.fr/en>`_ is because a compositing software is a playground that enables scientists in computer vision/graphics to develop, test exchange and publish results easily  on such platform.

One great mission of a free open-source software is to aim to create common practises so everyone can benefit of it.

On the other hand, being free of charge, Natron can be installed on large-scale render farms without wondering about licensing issues.


What is OpenFX?
***************

`OpenFX <http://openeffects.org/>`_ is a standard for creating visual effects plug-ins for compositing and editor applications.

As of today several applications are compatible with this plug-in format: (meaning you can use the same plug-ins in all of them)

* Nuke 5.1+, by The Foundry
* Vegas 10+, by Sony
* SCRATCH 6.1+, by Assimilate
* Fusion 5.1+, by Blackmagic Design (formerly by eyeon)
* DaVinci Resolve 10+, by Blackmagic Design
* DustBuster+ 4.5+, by HS-ART
* Baselight 2.2+ by FilmLight
* Nucoda Film Master 2011.2.058+
* SGO Mistika 6.5.35+
* Autodesk Toxik 2009+
* Avid DS 10.3+
* Natron
* ButtleOFX
* TuttleOFX

<<<<<<< HEAD
Can I use commercial and proprietary plug-ins within Natron ? 
*************************************************************
Yes. Natron doesn’t limit you to open-source plug-ins.

Is my graphics card supported ?
*******************************

Depends. A OpenGL 2.0 compatible graphics card is needed to run Natron (2.1+).

The following graphics cards are supported.
=======
Can I use commercial and proprietary plug-ins within Natron?
************************************************************

Yes. Natron doesn’t limit you to open-source plug-ins.


Is my graphics card supported?
******************************

An OpenGL 2.0 compatible graphics card is needed to run Natron (2.1+) with hardware-accelerated rendering. Other graphics cards work with software-only rendering (see below).

The following graphics cards are supported for hardware-accelerated rendering:
>>>>>>> 138a11da

 * Intel GMA 3150 (Linux-only)
 * Intel GMA X3xxx (Linux-only)
 * Intel GMA X4xxx (Windows 7 & Linux)
 * Intel HD (Ironlake) (Windows 7 & Linux)
 * Intel HD 2000/3000 (Sandy Bridge) (Windows 7/Linux/Mac)
 * Intel HD 4000 and greater (All platforms)
 * Nvidia GeForce 6 series and greater
 * Nvidia Quadro FX and greater
 * Nvidia Quadro NVS 285 and greater
 * ATI/AMD Radeon R300 and greater
 * ATI/AMD FireGL T2-64 and greater (FirePro)

<<<<<<< HEAD
Cards not listed here will probably not work. On Windows and Linux you can enable software rendering. On Linux enable the environment variable LIBGL_ALWAYS_SOFTWARE=1 before running Natron. On Windows enable the legacy hardware package in the installer.
=======
Cards not listed here will probably not support hardware-accelerated rendering.

On Windows and Linux you can enable software rendering. On Linux, enable the environment variable LIBGL_ALWAYS_SOFTWARE=1 before running Natron. On Windows, enable the legacy hardware package in the installer.
>>>>>>> 138a11da
<|MERGE_RESOLUTION|>--- conflicted
+++ resolved
@@ -58,18 +58,7 @@
 * ButtleOFX
 * TuttleOFX
 
-<<<<<<< HEAD
-Can I use commercial and proprietary plug-ins within Natron ? 
-*************************************************************
-Yes. Natron doesn’t limit you to open-source plug-ins.
 
-Is my graphics card supported ?
-*******************************
-
-Depends. A OpenGL 2.0 compatible graphics card is needed to run Natron (2.1+).
-
-The following graphics cards are supported.
-=======
 Can I use commercial and proprietary plug-ins within Natron?
 ************************************************************
 
@@ -82,7 +71,6 @@
 An OpenGL 2.0 compatible graphics card is needed to run Natron (2.1+) with hardware-accelerated rendering. Other graphics cards work with software-only rendering (see below).
 
 The following graphics cards are supported for hardware-accelerated rendering:
->>>>>>> 138a11da
 
  * Intel GMA 3150 (Linux-only)
  * Intel GMA X3xxx (Linux-only)
@@ -96,10 +84,6 @@
  * ATI/AMD Radeon R300 and greater
  * ATI/AMD FireGL T2-64 and greater (FirePro)
 
-<<<<<<< HEAD
-Cards not listed here will probably not work. On Windows and Linux you can enable software rendering. On Linux enable the environment variable LIBGL_ALWAYS_SOFTWARE=1 before running Natron. On Windows enable the legacy hardware package in the installer.
-=======
 Cards not listed here will probably not support hardware-accelerated rendering.
 
-On Windows and Linux you can enable software rendering. On Linux, enable the environment variable LIBGL_ALWAYS_SOFTWARE=1 before running Natron. On Windows, enable the legacy hardware package in the installer.
->>>>>>> 138a11da
+On Windows and Linux you can enable software rendering. On Linux, enable the environment variable LIBGL_ALWAYS_SOFTWARE=1 before running Natron. On Windows, enable the legacy hardware package in the installer.