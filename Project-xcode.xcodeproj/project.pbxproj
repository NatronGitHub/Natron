// !$*UTF8*$!
{
	archiveVersion = 1;
	classes = {
	};
	objectVersion = 46;
	objects = {

/* Begin PBXAggregateTarget section */
		1E5F8F5118AA91330045A477 /* libs */ = {
			isa = PBXAggregateTarget;
			buildConfigurationList = 1E5F8F5218AA91330045A477 /* Build configuration list for PBXAggregateTarget "libs" */;
			buildPhases = (
			);
			dependencies = (
				1EDADF331D8B0C6500D47689 /* PBXTargetDependency */,
				AC3FFDFE1D8835900049666E /* PBXTargetDependency */,
				AC7762A51D1ACE550006A58E /* PBXTargetDependency */,
				ACD67C001CEC9D1000DD2CFE /* PBXTargetDependency */,
				1E15253A1CA9CD8D0056C506 /* PBXTargetDependency */,
				1E15253C1CA9CD8D0056C506 /* PBXTargetDependency */,
				1E1525381CA9CD8D0056C506 /* PBXTargetDependency */,
				1E15253E1CA9CD8D0056C506 /* PBXTargetDependency */,
				1E1525401CA9CD8D0056C506 /* PBXTargetDependency */,
				D7A1964818B2242E00F412DA /* PBXTargetDependency */,
				1E5F8F5818AA913D0045A477 /* PBXTargetDependency */,
				1E12F4BD1CC6594E00105A34 /* PBXTargetDependency */,
				1E5F8F5A18AA913D0045A477 /* PBXTargetDependency */,
			);
			name = libs;
			productName = libs;
		};
		1EADE5DC18AA404400EF3180 /* all */ = {
			isa = PBXAggregateTarget;
			buildConfigurationList = 1EADE5DD18AA404400EF3180 /* Build configuration list for PBXAggregateTarget "all" */;
			buildPhases = (
			);
			dependencies = (
				1E306DFF1C4949BA00BAC6E3 /* PBXTargetDependency */,
				1EADE5FF18AA408B00EF3180 /* PBXTargetDependency */,
				1E306E011C4949BE00BAC6E3 /* PBXTargetDependency */,
				1E306E031C4949C900BAC6E3 /* PBXTargetDependency */,
			);
			name = all;
			productName = all;
		};
		1EADE5F818AA407D00EF3180 /* Tests */ = {
			isa = PBXAggregateTarget;
			buildConfigurationList = 1EADE5F918AA407D00EF3180 /* Build configuration list for PBXAggregateTarget "Tests" */;
			buildPhases = (
				1E5F8F5018AA911E0045A477 /* ShellScript */,
			);
			dependencies = (
				1E5F8F5C18AA91430045A477 /* PBXTargetDependency */,
				1E306DFD1C4949AB00BAC6E3 /* PBXTargetDependency */,
			);
			name = Tests;
			productName = Tests;
		};
		AC4AA6331C480E7F00C92E12 /* Natron */ = {
			isa = PBXAggregateTarget;
			buildConfigurationList = AC4AA6341C480E7F00C92E12 /* Build configuration list for PBXAggregateTarget "Natron" */;
			buildPhases = (
				1E11781C1D8BD83E00024C91 /* CopyFiles */,
			);
			dependencies = (
				AC4AA6381C480E8700C92E12 /* PBXTargetDependency */,
				1E1178141D8BD50E00024C91 /* PBXTargetDependency */,
				1E306E051C4949D700BAC6E3 /* PBXTargetDependency */,
			);
			name = Natron;
			productName = Natron;
		};
/* End PBXAggregateTarget section */

/* Begin PBXBuildFile section */
		1E11781D1D8BD87100024C91 /* NatronProjectConverter in CopyFiles */ = {isa = PBXBuildFile; fileRef = AC07FAE21D6F65D100A5A9D8 /* NatronProjectConverter */; };
/* End PBXBuildFile section */

/* Begin PBXContainerItemProxy section */
		1E1178131D8BD50E00024C91 /* PBXContainerItemProxy */ = {
			isa = PBXContainerItemProxy;
			containerPortal = AC07FADB1D6F65D100A5A9D8 /* NatronProjectConverter.xcodeproj */;
			proxyType = 1;
			remoteGlobalIDString = 923D21C3763E39C9804AEAFB;
			remoteInfo = NatronProjectConverter;
		};
		1E1178161D8BD50E00024C91 /* PBXContainerItemProxy */ = {
			isa = PBXContainerItemProxy;
			containerPortal = 1EDADF2A1D8B0C4D00D47689 /* yaml-cpp-natron.xcodeproj */;
			proxyType = 2;
			remoteGlobalIDString = 1E1178031D8BD49C00024C91;
			remoteInfo = "libyaml-cpp-natron";
		};
		1E12F4BA1CC6593300105A34 /* PBXContainerItemProxy */ = {
			isa = PBXContainerItemProxy;
			containerPortal = 1E12F4B41CC6593300105A34 /* qhttpserver.xcodeproj */;
			proxyType = 2;
			remoteGlobalIDString = 1E12F4B71CC6593300105A34;
			remoteInfo = qhttpserver;
		};
		1E12F4BC1CC6594E00105A34 /* PBXContainerItemProxy */ = {
			isa = PBXContainerItemProxy;
			containerPortal = 1E12F4B41CC6593300105A34 /* qhttpserver.xcodeproj */;
			proxyType = 1;
			remoteGlobalIDString = 7B66319A2D661600E54F0DA9;
			remoteInfo = qhttpserver;
		};
		1E15250D1CA9CCA70056C506 /* PBXContainerItemProxy */ = {
			isa = PBXContainerItemProxy;
			containerPortal = 1E1524F31CA9CCA60056C506 /* ceres.xcodeproj */;
			proxyType = 2;
			remoteGlobalIDString = 1E1524F61CA9CCA60056C506;
			remoteInfo = ceres;
		};
		1E1525101CA9CCA70056C506 /* PBXContainerItemProxy */ = {
			isa = PBXContainerItemProxy;
			containerPortal = 1E1524F81CA9CCA60056C506 /* gflags.xcodeproj */;
			proxyType = 2;
			remoteGlobalIDString = 1E1524FB1CA9CCA60056C506;
			remoteInfo = gflags;
		};
		1E1525131CA9CCA70056C506 /* PBXContainerItemProxy */ = {
			isa = PBXContainerItemProxy;
			containerPortal = 1E1524FD1CA9CCA60056C506 /* glog.xcodeproj */;
			proxyType = 2;
			remoteGlobalIDString = 1E1525001CA9CCA60056C506;
			remoteInfo = glog;
		};
		1E1525161CA9CCA70056C506 /* PBXContainerItemProxy */ = {
			isa = PBXContainerItemProxy;
			containerPortal = 1E1525021CA9CCA60056C506 /* LibMV.xcodeproj */;
			proxyType = 2;
			remoteGlobalIDString = 1E1525051CA9CCA60056C506;
			remoteInfo = LibMV;
		};
		1E1525191CA9CCA70056C506 /* PBXContainerItemProxy */ = {
			isa = PBXContainerItemProxy;
			containerPortal = 1E1525071CA9CCA60056C506 /* openMVG.xcodeproj */;
			proxyType = 2;
			remoteGlobalIDString = 1E15250A1CA9CCA60056C506;
			remoteInfo = openMVG;
		};
		1E1525371CA9CD8D0056C506 /* PBXContainerItemProxy */ = {
			isa = PBXContainerItemProxy;
			containerPortal = 1E1524F31CA9CCA60056C506 /* ceres.xcodeproj */;
			proxyType = 1;
			remoteGlobalIDString = F8CC1206D116CA04F4C59E76;
			remoteInfo = ceres;
		};
		1E1525391CA9CD8D0056C506 /* PBXContainerItemProxy */ = {
			isa = PBXContainerItemProxy;
			containerPortal = 1E1524F81CA9CCA60056C506 /* gflags.xcodeproj */;
			proxyType = 1;
			remoteGlobalIDString = AE1AD09FA66E17B98A648194;
			remoteInfo = gflags;
		};
		1E15253B1CA9CD8D0056C506 /* PBXContainerItemProxy */ = {
			isa = PBXContainerItemProxy;
			containerPortal = 1E1524FD1CA9CCA60056C506 /* glog.xcodeproj */;
			proxyType = 1;
			remoteGlobalIDString = 7569DD78B40A8DF6A62CFA3E;
			remoteInfo = glog;
		};
		1E15253D1CA9CD8D0056C506 /* PBXContainerItemProxy */ = {
			isa = PBXContainerItemProxy;
			containerPortal = 1E1525021CA9CCA60056C506 /* LibMV.xcodeproj */;
			proxyType = 1;
			remoteGlobalIDString = C7E53A7AD172AE9320949229;
			remoteInfo = LibMV;
		};
		1E15253F1CA9CD8D0056C506 /* PBXContainerItemProxy */ = {
			isa = PBXContainerItemProxy;
			containerPortal = 1E1525071CA9CCA60056C506 /* openMVG.xcodeproj */;
			proxyType = 1;
			remoteGlobalIDString = 328590AF750A79D2CF9DFB9A;
			remoteInfo = openMVG;
		};
		1E189EC31C49475E00F1FD20 /* PBXContainerItemProxy */ = {
			isa = PBXContainerItemProxy;
			containerPortal = 1E189EBF1C49475E00F1FD20 /* Natron.xcodeproj */;
			proxyType = 2;
			remoteGlobalIDString = 1E189EBD1C49475600F1FD20;
			remoteInfo = Natron;
		};
		1E306DF61C49497200BAC6E3 /* PBXContainerItemProxy */ = {
			isa = PBXContainerItemProxy;
			containerPortal = 1E306DED1C49497200BAC6E3 /* NatronRenderer.xcodeproj */;
			proxyType = 2;
			remoteGlobalIDString = 1E306DF01C49497200BAC6E3;
			remoteInfo = NatronRenderer;
		};
		1E306DFC1C4949AB00BAC6E3 /* PBXContainerItemProxy */ = {
			isa = PBXContainerItemProxy;
			containerPortal = 1EADE5C718AA403700EF3180 /* Tests.xcodeproj */;
			proxyType = 1;
			remoteGlobalIDString = DC7FDCA340DAC7F023377B78;
			remoteInfo = Tests;
		};
		1E306DFE1C4949BA00BAC6E3 /* PBXContainerItemProxy */ = {
			isa = PBXContainerItemProxy;
			containerPortal = 1EADE5B818AA400B00EF3180 /* Project object */;
			proxyType = 1;
			remoteGlobalIDString = 1E5F8F5118AA91330045A477;
			remoteInfo = libs;
		};
		1E306E001C4949BE00BAC6E3 /* PBXContainerItemProxy */ = {
			isa = PBXContainerItemProxy;
			containerPortal = 1EADE5B818AA400B00EF3180 /* Project object */;
			proxyType = 1;
			remoteGlobalIDString = AC4AA6331C480E7F00C92E12;
			remoteInfo = Natron;
		};
		1E306E021C4949C900BAC6E3 /* PBXContainerItemProxy */ = {
			isa = PBXContainerItemProxy;
			containerPortal = 1E306DED1C49497200BAC6E3 /* NatronRenderer.xcodeproj */;
			proxyType = 1;
			remoteGlobalIDString = 32D9C4266EC8DC770A644D29;
			remoteInfo = NatronRenderer;
		};
		1E306E041C4949D700BAC6E3 /* PBXContainerItemProxy */ = {
			isa = PBXContainerItemProxy;
			containerPortal = 1E189EBF1C49475E00F1FD20 /* Natron.xcodeproj */;
			proxyType = 1;
			remoteGlobalIDString = 782793A212D0A946A2611559;
			remoteInfo = Natron;
		};
		1E5F8F5718AA913D0045A477 /* PBXContainerItemProxy */ = {
			isa = PBXContainerItemProxy;
			containerPortal = 1EADE5C118AA403700EF3180 /* Engine.xcodeproj */;
			proxyType = 1;
			remoteGlobalIDString = F82FF8B1AB092B635B8D3C44;
			remoteInfo = Engine;
		};
		1E5F8F5918AA913D0045A477 /* PBXContainerItemProxy */ = {
			isa = PBXContainerItemProxy;
			containerPortal = 1EADE5C418AA403700EF3180 /* Gui.xcodeproj */;
			proxyType = 1;
			remoteGlobalIDString = 9B38B1D5C33AF4E4B0F859F7;
			remoteInfo = Gui;
		};
		1E5F8F5B18AA91430045A477 /* PBXContainerItemProxy */ = {
			isa = PBXContainerItemProxy;
			containerPortal = 1EADE5B818AA400B00EF3180 /* Project object */;
			proxyType = 1;
			remoteGlobalIDString = 1E5F8F5118AA91330045A477;
			remoteInfo = libs;
		};
		1EADE5CE18AA403700EF3180 /* PBXContainerItemProxy */ = {
			isa = PBXContainerItemProxy;
			containerPortal = 1EADE5C118AA403700EF3180 /* Engine.xcodeproj */;
			proxyType = 2;
			remoteGlobalIDString = 1EADE59E18AA3E9300EF3180;
			remoteInfo = Engine;
		};
		1EADE5D118AA403700EF3180 /* PBXContainerItemProxy */ = {
			isa = PBXContainerItemProxy;
			containerPortal = 1EADE5C418AA403700EF3180 /* Gui.xcodeproj */;
			proxyType = 2;
			remoteGlobalIDString = 1EADE5A018AA3E9300EF3180;
			remoteInfo = Gui;
		};
		1EADE5DA18AA403700EF3180 /* PBXContainerItemProxy */ = {
			isa = PBXContainerItemProxy;
			containerPortal = 1EADE5C718AA403700EF3180 /* Tests.xcodeproj */;
			proxyType = 2;
			remoteGlobalIDString = 1EADE5A218AA3E9300EF3180;
			remoteInfo = Tests;
		};
		1EADE5FE18AA408B00EF3180 /* PBXContainerItemProxy */ = {
			isa = PBXContainerItemProxy;
			containerPortal = 1EADE5B818AA400B00EF3180 /* Project object */;
			proxyType = 1;
			remoteGlobalIDString = 1EADE5F818AA407D00EF3180;
			remoteInfo = Tests;
		};
		1EDADF321D8B0C6500D47689 /* PBXContainerItemProxy */ = {
			isa = PBXContainerItemProxy;
			containerPortal = 1EDADF2A1D8B0C4D00D47689 /* yaml-cpp-natron.xcodeproj */;
			proxyType = 1;
			remoteGlobalIDString = F1893DC41316C2EF4D083C17;
			remoteInfo = "yaml-cpp-natron";
		};
		AC07FAD91D6F65BE00A5A9D8 /* PBXContainerItemProxy */ = {
			isa = PBXContainerItemProxy;
			containerPortal = AC07FAD31D6F65BE00A5A9D8 /* Serialization.xcodeproj */;
			proxyType = 2;
			remoteGlobalIDString = AC07FAD61D6F65BE00A5A9D8;
			remoteInfo = Serialization;
		};
		AC07FAE11D6F65D100A5A9D8 /* PBXContainerItemProxy */ = {
			isa = PBXContainerItemProxy;
			containerPortal = AC07FADB1D6F65D100A5A9D8 /* NatronProjectConverter.xcodeproj */;
			proxyType = 2;
			remoteGlobalIDString = AC07FADE1D6F65D100A5A9D8;
			remoteInfo = NatronProjectConverter;
		};
		AC3FFDFD1D8835900049666E /* PBXContainerItemProxy */ = {
			isa = PBXContainerItemProxy;
			containerPortal = AC07FAD31D6F65BE00A5A9D8 /* Serialization.xcodeproj */;
			proxyType = 1;
			remoteGlobalIDString = F08B6EF92C65365D1012666D;
			remoteInfo = Serialization;
		};
		AC4AA6371C480E8700C92E12 /* PBXContainerItemProxy */ = {
			isa = PBXContainerItemProxy;
			containerPortal = 1EADE5B818AA400B00EF3180 /* Project object */;
			proxyType = 1;
			remoteGlobalIDString = 1E5F8F5118AA91330045A477;
			remoteInfo = libs;
		};
		AC7762A21D1ACE460006A58E /* PBXContainerItemProxy */ = {
			isa = PBXContainerItemProxy;
			containerPortal = AC77629C1D1ACE460006A58E /* tess.xcodeproj */;
			proxyType = 2;
			remoteGlobalIDString = AC77629F1D1ACE460006A58E;
			remoteInfo = tess;
		};
		AC7762A41D1ACE550006A58E /* PBXContainerItemProxy */ = {
			isa = PBXContainerItemProxy;
			containerPortal = AC77629C1D1ACE460006A58E /* tess.xcodeproj */;
			proxyType = 1;
			remoteGlobalIDString = 4CC5E6935FD17005E28F4818;
			remoteInfo = tess;
		};
		ACD67BFD1CEC9D0900DD2CFE /* PBXContainerItemProxy */ = {
			isa = PBXContainerItemProxy;
			containerPortal = ACD67BF71CEC9D0900DD2CFE /* hoedown.xcodeproj */;
			proxyType = 2;
			remoteGlobalIDString = ACD67BFA1CEC9D0900DD2CFE;
			remoteInfo = hoedown;
		};
		ACD67BFF1CEC9D1000DD2CFE /* PBXContainerItemProxy */ = {
			isa = PBXContainerItemProxy;
			containerPortal = ACD67BF71CEC9D0900DD2CFE /* hoedown.xcodeproj */;
			proxyType = 1;
			remoteGlobalIDString = 547B056CEA92922A2FCFC8AF;
			remoteInfo = hoedown;
		};
		D7A1964518B2242500F412DA /* PBXContainerItemProxy */ = {
			isa = PBXContainerItemProxy;
			containerPortal = D7A1963F18B2242500F412DA /* HostSupport.xcodeproj */;
			proxyType = 2;
			remoteGlobalIDString = D7A1964218B2242500F412DA;
			remoteInfo = HostSupport;
		};
		D7A1964718B2242E00F412DA /* PBXContainerItemProxy */ = {
			isa = PBXContainerItemProxy;
			containerPortal = D7A1963F18B2242500F412DA /* HostSupport.xcodeproj */;
			proxyType = 1;
			remoteGlobalIDString = 0E116598542859DA9320C015;
			remoteInfo = HostSupport;
		};
/* End PBXContainerItemProxy section */

/* Begin PBXCopyFilesBuildPhase section */
		1E11781C1D8BD83E00024C91 /* CopyFiles */ = {
			isa = PBXCopyFilesBuildPhase;
			buildActionMask = 2147483647;
			dstPath = "$(SOURCE_ROOT)/App/build/$(CONFIGURATION)/Natron.app/Contents/MacOS";
			dstSubfolderSpec = 0;
			files = (
				1E11781D1D8BD87100024C91 /* NatronProjectConverter in CopyFiles */,
			);
			runOnlyForDeploymentPostprocessing = 0;
		};
/* End PBXCopyFilesBuildPhase section */

/* Begin PBXFileReference section */
		1E12F4B41CC6593300105A34 /* qhttpserver.xcodeproj */ = {isa = PBXFileReference; lastKnownFileType = "wrapper.pb-project"; name = qhttpserver.xcodeproj; path = libs/qhttpserver/src/qhttpserver.xcodeproj; sourceTree = "<group>"; };
		1E1524F31CA9CCA60056C506 /* ceres.xcodeproj */ = {isa = PBXFileReference; lastKnownFileType = "wrapper.pb-project"; name = ceres.xcodeproj; path = libs/ceres/ceres.xcodeproj; sourceTree = "<group>"; };
		1E1524F81CA9CCA60056C506 /* gflags.xcodeproj */ = {isa = PBXFileReference; lastKnownFileType = "wrapper.pb-project"; name = gflags.xcodeproj; path = libs/gflags/gflags.xcodeproj; sourceTree = "<group>"; };
		1E1524FD1CA9CCA60056C506 /* glog.xcodeproj */ = {isa = PBXFileReference; lastKnownFileType = "wrapper.pb-project"; name = glog.xcodeproj; path = libs/glog/glog.xcodeproj; sourceTree = "<group>"; };
		1E1525021CA9CCA60056C506 /* LibMV.xcodeproj */ = {isa = PBXFileReference; lastKnownFileType = "wrapper.pb-project"; name = LibMV.xcodeproj; path = libs/libmv/LibMV.xcodeproj; sourceTree = "<group>"; };
		1E1525071CA9CCA60056C506 /* openMVG.xcodeproj */ = {isa = PBXFileReference; lastKnownFileType = "wrapper.pb-project"; name = openMVG.xcodeproj; path = libs/openMVG/openMVG.xcodeproj; sourceTree = "<group>"; };
		1E189EBF1C49475E00F1FD20 /* Natron.xcodeproj */ = {isa = PBXFileReference; lastKnownFileType = "wrapper.pb-project"; name = Natron.xcodeproj; path = App/Natron.xcodeproj; sourceTree = "<group>"; };
		1E1FB6201DA7BBD1009F547D /* AngleBlur.py */ = {isa = PBXFileReference; fileEncoding = 4; lastKnownFileType = text.script.python; path = AngleBlur.py; sourceTree = "<group>"; };
		1E1FB6211DA7BBD1009F547D /* DropShadow.png */ = {isa = PBXFileReference; lastKnownFileType = image.png; path = DropShadow.png; sourceTree = "<group>"; };
		1E1FB6221DA7BBD1009F547D /* DropShadow.py */ = {isa = PBXFileReference; fileEncoding = 4; lastKnownFileType = text.script.python; path = DropShadow.py; sourceTree = "<group>"; };
		1E1FB6231DA7BBD1009F547D /* Fill.png */ = {isa = PBXFileReference; lastKnownFileType = image.png; path = Fill.png; sourceTree = "<group>"; };
		1E1FB6241DA7BBD1009F547D /* Fill.py */ = {isa = PBXFileReference; fileEncoding = 4; lastKnownFileType = text.script.python; path = Fill.py; sourceTree = "<group>"; };
		1E1FB6251DA7BBD1009F547D /* Glow.png */ = {isa = PBXFileReference; lastKnownFileType = image.png; path = Glow.png; sourceTree = "<group>"; };
		1E1FB6261DA7BBD1009F547D /* Glow.py */ = {isa = PBXFileReference; fileEncoding = 4; lastKnownFileType = text.script.python; path = Glow.py; sourceTree = "<group>"; };
		1E1FB6271DA7BBD2009F547D /* LightWrap.png */ = {isa = PBXFileReference; lastKnownFileType = image.png; path = LightWrap.png; sourceTree = "<group>"; };
		1E1FB6281DA7BBD2009F547D /* LightWrap.py */ = {isa = PBXFileReference; fileEncoding = 4; lastKnownFileType = text.script.python; path = LightWrap.py; sourceTree = "<group>"; };
		1E1FB6291DA7BBD2009F547D /* PIKColor.py */ = {isa = PBXFileReference; fileEncoding = 4; lastKnownFileType = text.script.python; path = PIKColor.py; sourceTree = "<group>"; };
		1E1FB62A1DA7BBD2009F547D /* SplitAndJoin.py */ = {isa = PBXFileReference; fileEncoding = 4; lastKnownFileType = text.script.python; path = SplitAndJoin.py; sourceTree = "<group>"; };
		1E1FB62B1DA7BBD2009F547D /* ZMask.py */ = {isa = PBXFileReference; fileEncoding = 4; lastKnownFileType = text.script.python; path = ZMask.py; sourceTree = "<group>"; };
		1E1FB62C1DA7BBD2009F547D /* ZRemap.png */ = {isa = PBXFileReference; lastKnownFileType = image.png; path = ZRemap.png; sourceTree = "<group>"; };
		1E1FB62D1DA7BBD2009F547D /* ZRemap.py */ = {isa = PBXFileReference; fileEncoding = 4; lastKnownFileType = text.script.python; path = ZRemap.py; sourceTree = "<group>"; };
		1E306DED1C49497200BAC6E3 /* NatronRenderer.xcodeproj */ = {isa = PBXFileReference; lastKnownFileType = "wrapper.pb-project"; name = NatronRenderer.xcodeproj; path = Renderer/NatronRenderer.xcodeproj; sourceTree = "<group>"; };
		1E5EBABC1D4DF2640005A5A8 /* ofx_plugin_programming_guide.html */ = {isa = PBXFileReference; fileEncoding = 4; lastKnownFileType = text.html.documentation; name = ofx_plugin_programming_guide.html; path = Documentation/ofx_plugin_programming_guide.html; sourceTree = "<group>"; };
		1E5EBABD1D4DF2640005A5A8 /* ofxActionsSupported.rtf */ = {isa = PBXFileReference; fileEncoding = 4; lastKnownFileType = text.rtf; name = ofxActionsSupported.rtf; path = Documentation/ofxActionsSupported.rtf; sourceTree = "<group>"; };
		1E5EBABE1D4DF2640005A5A8 /* ofxPropSupported.rtf */ = {isa = PBXFileReference; fileEncoding = 4; lastKnownFileType = text.rtf; name = ofxPropSupported.rtf; path = Documentation/ofxPropSupported.rtf; sourceTree = "<group>"; };
		1E5EBABF1D4DF2640005A5A8 /* Presentation.md */ = {isa = PBXFileReference; fileEncoding = 4; lastKnownFileType = net.daringfireball.markdown; name = Presentation.md; path = Documentation/Presentation.md; sourceTree = "<group>"; };
		1E5EBAC01D4DF2640005A5A8 /* source */ = {isa = PBXFileReference; lastKnownFileType = folder; name = source; path = Documentation/source; sourceTree = "<group>"; };
		1E5EBAC11D4DF2640005A5A8 /* TuttleOFX-README.txt */ = {isa = PBXFileReference; fileEncoding = 4; lastKnownFileType = text; name = "TuttleOFX-README.txt"; path = "Documentation/TuttleOFX-README.txt"; sourceTree = "<group>"; };
		1E70D14F1CF33A0C000D2932 /* BUGS.md */ = {isa = PBXFileReference; fileEncoding = 4; lastKnownFileType = net.daringfireball.markdown; path = BUGS.md; sourceTree = "<group>"; };
		1E70D1501CF33A0C000D2932 /* CHANGELOG.md */ = {isa = PBXFileReference; fileEncoding = 4; lastKnownFileType = net.daringfireball.markdown; path = CHANGELOG.md; sourceTree = "<group>"; };
		1E70D1511CF33A0C000D2932 /* config.pri */ = {isa = PBXFileReference; fileEncoding = 4; lastKnownFileType = text; path = config.pri; sourceTree = "<group>"; };
		1E70D1521CF33A0C000D2932 /* CONTRIBUTING.md */ = {isa = PBXFileReference; fileEncoding = 4; lastKnownFileType = net.daringfireball.markdown; path = CONTRIBUTING.md; sourceTree = "<group>"; };
		1E70D1531CF33A0C000D2932 /* CONTRIBUTORS.txt */ = {isa = PBXFileReference; fileEncoding = 4; lastKnownFileType = text; path = CONTRIBUTORS.txt; sourceTree = "<group>"; };
		1E70D1541CF33A0C000D2932 /* global.pri */ = {isa = PBXFileReference; fileEncoding = 4; lastKnownFileType = text; path = global.pri; sourceTree = "<group>"; };
		1E70D1551CF33A0C000D2932 /* INSTALL_FREEBSD.md */ = {isa = PBXFileReference; fileEncoding = 4; lastKnownFileType = net.daringfireball.markdown; path = INSTALL_FREEBSD.md; sourceTree = "<group>"; };
		1E70D1561CF33A0C000D2932 /* INSTALL_LINUX.md */ = {isa = PBXFileReference; fileEncoding = 4; lastKnownFileType = net.daringfireball.markdown; path = INSTALL_LINUX.md; sourceTree = "<group>"; };
		1E70D1571CF33A0C000D2932 /* INSTALL_OSX.md */ = {isa = PBXFileReference; fileEncoding = 4; lastKnownFileType = net.daringfireball.markdown; path = INSTALL_OSX.md; sourceTree = "<group>"; };
		1E70D1581CF33A0C000D2932 /* INSTALL_WINDOWS.md */ = {isa = PBXFileReference; fileEncoding = 4; lastKnownFileType = net.daringfireball.markdown; path = INSTALL_WINDOWS.md; sourceTree = "<group>"; };
		1E70D15A1CF33A0C000D2932 /* libs.pri */ = {isa = PBXFileReference; fileEncoding = 4; lastKnownFileType = text; path = libs.pri; sourceTree = "<group>"; };
		1E70D15B1CF33A0C000D2932 /* LICENSE_SHORT.txt */ = {isa = PBXFileReference; fileEncoding = 4; lastKnownFileType = text; path = LICENSE_SHORT.txt; sourceTree = "<group>"; };
		1E70D15C1CF33A0C000D2932 /* LICENSE.txt */ = {isa = PBXFileReference; fileEncoding = 4; lastKnownFileType = text; path = LICENSE.txt; sourceTree = "<group>"; };
		1E70D15D1CF33A0C000D2932 /* Natron.rc */ = {isa = PBXFileReference; fileEncoding = 4; lastKnownFileType = text; path = Natron.rc; sourceTree = "<group>"; };
		1E70D15E1CF33A0C000D2932 /* OpenColorIO-Configs-README.md */ = {isa = PBXFileReference; fileEncoding = 4; lastKnownFileType = net.daringfireball.markdown; path = "OpenColorIO-Configs-README.md"; sourceTree = "<group>"; };
		1E70D15F1CF33A0C000D2932 /* OpenColorIO-Configs.pri */ = {isa = PBXFileReference; fileEncoding = 4; lastKnownFileType = text; path = "OpenColorIO-Configs.pri"; sourceTree = "<group>"; };
		1E70D1601CF33A0C000D2932 /* Project.pro */ = {isa = PBXFileReference; fileEncoding = 4; lastKnownFileType = text; path = Project.pro; sourceTree = "<group>"; };
		1E70D1611CF33A0C000D2932 /* README.md */ = {isa = PBXFileReference; fileEncoding = 4; lastKnownFileType = net.daringfireball.markdown; path = README.md; sourceTree = "<group>"; };
		1E7698DA1D951A0B00AF3860 /* LATEST_VERSION_README.txt */ = {isa = PBXFileReference; fileEncoding = 4; lastKnownFileType = text; path = LATEST_VERSION_README.txt; sourceTree = "<group>"; };
		1E769A631D95563500AF3860 /* I18N-HOWTO.txt */ = {isa = PBXFileReference; fileEncoding = 4; lastKnownFileType = text; name = "I18N-HOWTO.txt"; path = "Documentation/I18N-HOWTO.txt"; sourceTree = "<group>"; };
		1EADE5C118AA403700EF3180 /* Engine.xcodeproj */ = {isa = PBXFileReference; lastKnownFileType = "wrapper.pb-project"; name = Engine.xcodeproj; path = Engine/Engine.xcodeproj; sourceTree = "<group>"; };
		1EADE5C418AA403700EF3180 /* Gui.xcodeproj */ = {isa = PBXFileReference; lastKnownFileType = "wrapper.pb-project"; name = Gui.xcodeproj; path = Gui/Gui.xcodeproj; sourceTree = "<group>"; };
		1EADE5C718AA403700EF3180 /* Tests.xcodeproj */ = {isa = PBXFileReference; lastKnownFileType = "wrapper.pb-project"; name = Tests.xcodeproj; path = Tests/Tests.xcodeproj; sourceTree = "<group>"; };
		1EDADF2A1D8B0C4D00D47689 /* yaml-cpp-natron.xcodeproj */ = {isa = PBXFileReference; lastKnownFileType = "wrapper.pb-project"; name = "yaml-cpp-natron.xcodeproj"; path = "libs/yaml-cpp/yaml-cpp-natron.xcodeproj"; sourceTree = "<group>"; };
		1EEB0B5B1D1ADF4D00F0D43D /* LICENSE-AGPL-3.0.txt */ = {isa = PBXFileReference; fileEncoding = 4; lastKnownFileType = text; path = "LICENSE-AGPL-3.0.txt"; sourceTree = "<group>"; };
		1EEB0B5C1D1ADF4D00F0D43D /* LICENSE-Apache-2.0.txt */ = {isa = PBXFileReference; fileEncoding = 4; lastKnownFileType = text; path = "LICENSE-Apache-2.0.txt"; sourceTree = "<group>"; };
		1EEB0B5D1D1ADF4D00F0D43D /* LICENSE-Boost.txt */ = {isa = PBXFileReference; fileEncoding = 4; lastKnownFileType = text; path = "LICENSE-Boost.txt"; sourceTree = "<group>"; };
		1EEB0B5E1D1ADF4D00F0D43D /* LICENSE-bzip2.txt */ = {isa = PBXFileReference; fileEncoding = 4; lastKnownFileType = text; path = "LICENSE-bzip2.txt"; sourceTree = "<group>"; };
		1EEB0B5F1D1ADF4D00F0D43D /* LICENSE-CeresSolver.txt */ = {isa = PBXFileReference; fileEncoding = 4; lastKnownFileType = text; path = "LICENSE-CeresSolver.txt"; sourceTree = "<group>"; };
		1EEB0B601D1ADF4D00F0D43D /* LICENSE-expat.txt */ = {isa = PBXFileReference; fileEncoding = 4; lastKnownFileType = text; path = "LICENSE-expat.txt"; sourceTree = "<group>"; };
		1EEB0B611D1ADF4D00F0D43D /* LICENSE-Field3D.txt */ = {isa = PBXFileReference; fileEncoding = 4; lastKnownFileType = text; path = "LICENSE-Field3D.txt"; sourceTree = "<group>"; };
		1EEB0B621D1ADF4D00F0D43D /* LICENSE-fontconfig.txt */ = {isa = PBXFileReference; fileEncoding = 4; lastKnownFileType = text; path = "LICENSE-fontconfig.txt"; sourceTree = "<group>"; };
		1EEB0B631D1ADF4D00F0D43D /* LICENSE-FreeType.txt */ = {isa = PBXFileReference; fileEncoding = 4; lastKnownFileType = text; path = "LICENSE-FreeType.txt"; sourceTree = "<group>"; };
		1EEB0B641D1ADF4D00F0D43D /* LICENSE-gflags.txt */ = {isa = PBXFileReference; fileEncoding = 4; lastKnownFileType = text; path = "LICENSE-gflags.txt"; sourceTree = "<group>"; };
		1EEB0B651D1ADF4D00F0D43D /* LICENSE-GIFLIB.txt */ = {isa = PBXFileReference; fileEncoding = 4; lastKnownFileType = text; path = "LICENSE-GIFLIB.txt"; sourceTree = "<group>"; };
		1EEB0B661D1ADF4D00F0D43D /* LICENSE-GLAD.txt */ = {isa = PBXFileReference; fileEncoding = 4; lastKnownFileType = text; path = "LICENSE-GLAD.txt"; sourceTree = "<group>"; };
		1EEB0B671D1ADF4D00F0D43D /* LICENSE-GLFW.txt */ = {isa = PBXFileReference; fileEncoding = 4; lastKnownFileType = text; path = "LICENSE-GLFW.txt"; sourceTree = "<group>"; };
		1EEB0B681D1ADF4D00F0D43D /* LICENSE-glog.txt */ = {isa = PBXFileReference; fileEncoding = 4; lastKnownFileType = text; path = "LICENSE-glog.txt"; sourceTree = "<group>"; };
		1EEB0B691D1ADF4D00F0D43D /* LICENSE-GPL-2.0.txt */ = {isa = PBXFileReference; fileEncoding = 4; lastKnownFileType = text; path = "LICENSE-GPL-2.0.txt"; sourceTree = "<group>"; };
		1EEB0B6A1D1ADF4D00F0D43D /* LICENSE-HarfBuzz.txt */ = {isa = PBXFileReference; fileEncoding = 4; lastKnownFileType = text; path = "LICENSE-HarfBuzz.txt"; sourceTree = "<group>"; };
		1EEB0B6B1D1ADF4D00F0D43D /* LICENSE-HDF5.txt */ = {isa = PBXFileReference; fileEncoding = 4; lastKnownFileType = text; path = "LICENSE-HDF5.txt"; sourceTree = "<group>"; };
		1EEB0B6C1D1ADF4D00F0D43D /* LICENSE-hoedown.txt */ = {isa = PBXFileReference; fileEncoding = 4; lastKnownFileType = text; path = "LICENSE-hoedown.txt"; sourceTree = "<group>"; };
		1EEB0B6D1D1ADF4D00F0D43D /* LICENSE-ICU.txt */ = {isa = PBXFileReference; fileEncoding = 4; lastKnownFileType = text; path = "LICENSE-ICU.txt"; sourceTree = "<group>"; };
		1EEB0B6E1D1ADF4D00F0D43D /* LICENSE-ImageMagick.txt */ = {isa = PBXFileReference; fileEncoding = 4; lastKnownFileType = text; path = "LICENSE-ImageMagick.txt"; sourceTree = "<group>"; };
		1EEB0B6F1D1ADF4D00F0D43D /* LICENSE-JasPer.txt */ = {isa = PBXFileReference; fileEncoding = 4; lastKnownFileType = text; path = "LICENSE-JasPer.txt"; sourceTree = "<group>"; };
		1EEB0B701D1ADF4D00F0D43D /* LICENSE-LGPL-2.1.txt */ = {isa = PBXFileReference; fileEncoding = 4; lastKnownFileType = text; path = "LICENSE-LGPL-2.1.txt"; sourceTree = "<group>"; };
		1EEB0B711D1ADF4D00F0D43D /* LICENSE-libedit.txt */ = {isa = PBXFileReference; fileEncoding = 4; lastKnownFileType = text; path = "LICENSE-libedit.txt"; sourceTree = "<group>"; };
		1EEB0B721D1ADF4D00F0D43D /* LICENSE-libffi.txt */ = {isa = PBXFileReference; fileEncoding = 4; lastKnownFileType = text; path = "LICENSE-libffi.txt"; sourceTree = "<group>"; };
		1EEB0B731D1ADF4D00F0D43D /* LICENSE-libjpeg.txt */ = {isa = PBXFileReference; fileEncoding = 4; lastKnownFileType = text; path = "LICENSE-libjpeg.txt"; sourceTree = "<group>"; };
		1EEB0B741D1ADF4D00F0D43D /* LICENSE-libmng.txt */ = {isa = PBXFileReference; fileEncoding = 4; lastKnownFileType = text; path = "LICENSE-libmng.txt"; sourceTree = "<group>"; };
		1EEB0B751D1ADF4D00F0D43D /* LICENSE-libmv.txt */ = {isa = PBXFileReference; fileEncoding = 4; lastKnownFileType = text; path = "LICENSE-libmv.txt"; sourceTree = "<group>"; };
		1EEB0B761D1ADF4D00F0D43D /* LICENSE-libogg.txt */ = {isa = PBXFileReference; fileEncoding = 4; lastKnownFileType = text; path = "LICENSE-libogg.txt"; sourceTree = "<group>"; };
		1EEB0B771D1ADF4D00F0D43D /* LICENSE-libopus.txt */ = {isa = PBXFileReference; fileEncoding = 4; lastKnownFileType = text; path = "LICENSE-libopus.txt"; sourceTree = "<group>"; };
		1EEB0B781D1ADF4D00F0D43D /* LICENSE-libpng.txt */ = {isa = PBXFileReference; fileEncoding = 4; lastKnownFileType = text; path = "LICENSE-libpng.txt"; sourceTree = "<group>"; };
		1EEB0B791D1ADF4D00F0D43D /* LICENSE-libspeex.txt */ = {isa = PBXFileReference; fileEncoding = 4; lastKnownFileType = text; path = "LICENSE-libspeex.txt"; sourceTree = "<group>"; };
		1EEB0B7A1D1ADF4D00F0D43D /* LICENSE-libtheora.txt */ = {isa = PBXFileReference; fileEncoding = 4; lastKnownFileType = text; path = "LICENSE-libtheora.txt"; sourceTree = "<group>"; };
		1EEB0B7B1D1ADF4D00F0D43D /* LICENSE-libtiff.txt */ = {isa = PBXFileReference; fileEncoding = 4; lastKnownFileType = text; path = "LICENSE-libtiff.txt"; sourceTree = "<group>"; };
		1EEB0B7C1D1ADF4D00F0D43D /* LICENSE-libvorbis.txt */ = {isa = PBXFileReference; fileEncoding = 4; lastKnownFileType = text; path = "LICENSE-libvorbis.txt"; sourceTree = "<group>"; };
		1EEB0B7D1D1ADF4D00F0D43D /* LICENSE-libxml.txt */ = {isa = PBXFileReference; fileEncoding = 4; lastKnownFileType = text; path = "LICENSE-libxml.txt"; sourceTree = "<group>"; };
		1EEB0B7E1D1ADF4D00F0D43D /* LICENSE-libxml2.txt */ = {isa = PBXFileReference; fileEncoding = 4; lastKnownFileType = text; path = "LICENSE-libxml2.txt"; sourceTree = "<group>"; };
		1EEB0B7F1D1ADF4D00F0D43D /* LICENSE-Little-CMS.txt */ = {isa = PBXFileReference; fileEncoding = 4; lastKnownFileType = text; path = "LICENSE-Little-CMS.txt"; sourceTree = "<group>"; };
		1EEB0B801D1ADF4D00F0D43D /* LICENSE-Mesa.txt */ = {isa = PBXFileReference; fileEncoding = 4; lastKnownFileType = text; path = "LICENSE-Mesa.txt"; sourceTree = "<group>"; };
		1EEB0B811D1ADF4D00F0D43D /* LICENSE-MPL-2.0.txt */ = {isa = PBXFileReference; fileEncoding = 4; lastKnownFileType = text; path = "LICENSE-MPL-2.0.txt"; sourceTree = "<group>"; };
		1EEB0B821D1ADF4D00F0D43D /* LICENSE-OpenColorIO.txt */ = {isa = PBXFileReference; fileEncoding = 4; lastKnownFileType = text; path = "LICENSE-OpenColorIO.txt"; sourceTree = "<group>"; };
		1EEB0B831D1ADF4D00F0D43D /* LICENSE-OpenEXR.txt */ = {isa = PBXFileReference; fileEncoding = 4; lastKnownFileType = text; path = "LICENSE-OpenEXR.txt"; sourceTree = "<group>"; };
		1EEB0B841D1ADF4D00F0D43D /* LICENSE-openfx.txt */ = {isa = PBXFileReference; fileEncoding = 4; lastKnownFileType = text; path = "LICENSE-openfx.txt"; sourceTree = "<group>"; };
		1EEB0B851D1ADF4D00F0D43D /* LICENSE-openh264.txt */ = {isa = PBXFileReference; fileEncoding = 4; lastKnownFileType = text; path = "LICENSE-openh264.txt"; sourceTree = "<group>"; };
		1EEB0B861D1ADF4D00F0D43D /* LICENSE-OpenImageIO.txt */ = {isa = PBXFileReference; fileEncoding = 4; lastKnownFileType = text; path = "LICENSE-OpenImageIO.txt"; sourceTree = "<group>"; };
		1EEB0B871D1ADF4D00F0D43D /* LICENSE-openjpeg.txt */ = {isa = PBXFileReference; fileEncoding = 4; lastKnownFileType = text; path = "LICENSE-openjpeg.txt"; sourceTree = "<group>"; };
		1EEB0B881D1ADF4D00F0D43D /* LICENSE-OpenSSL.txt */ = {isa = PBXFileReference; fileEncoding = 4; lastKnownFileType = text; path = "LICENSE-OpenSSL.txt"; sourceTree = "<group>"; };
		1EEB0B891D1ADF4D00F0D43D /* LICENSE-orc.txt */ = {isa = PBXFileReference; fileEncoding = 4; lastKnownFileType = text; path = "LICENSE-orc.txt"; sourceTree = "<group>"; };
		1EEB0B8A1D1ADF4D00F0D43D /* LICENSE-Pixman.txt */ = {isa = PBXFileReference; fileEncoding = 4; lastKnownFileType = text; path = "LICENSE-Pixman.txt"; sourceTree = "<group>"; };
		1EEB0B8B1D1ADF4D00F0D43D /* LICENSE-Python.txt */ = {isa = PBXFileReference; fileEncoding = 4; lastKnownFileType = text; path = "LICENSE-Python.txt"; sourceTree = "<group>"; };
		1EEB0B8C1D1ADF4D00F0D43D /* LICENSE-qhttpserver.txt */ = {isa = PBXFileReference; fileEncoding = 4; lastKnownFileType = text; path = "LICENSE-qhttpserver.txt"; sourceTree = "<group>"; };
		1EEB0B8D1D1ADF4D00F0D43D /* LICENSE-Qt-LGPL.txt */ = {isa = PBXFileReference; fileEncoding = 4; lastKnownFileType = text; path = "LICENSE-Qt-LGPL.txt"; sourceTree = "<group>"; };
		1EEB0B8E1D1ADF4D00F0D43D /* LICENSE-Schroedinger.txt */ = {isa = PBXFileReference; fileEncoding = 4; lastKnownFileType = text; path = "LICENSE-Schroedinger.txt"; sourceTree = "<group>"; };
		1EEB0B8F1D1ADF4D00F0D43D /* LICENSE-SeExpr.txt */ = {isa = PBXFileReference; fileEncoding = 4; lastKnownFileType = text; path = "LICENSE-SeExpr.txt"; sourceTree = "<group>"; };
		1EEB0B901D1ADF4D00F0D43D /* LICENSE-TinyXML.txt */ = {isa = PBXFileReference; fileEncoding = 4; lastKnownFileType = text; path = "LICENSE-TinyXML.txt"; sourceTree = "<group>"; };
		1EEB0B911D1ADF4D00F0D43D /* LICENSE-webp.txt */ = {isa = PBXFileReference; fileEncoding = 4; lastKnownFileType = text; path = "LICENSE-webp.txt"; sourceTree = "<group>"; };
		1EEB0B921D1ADF4D00F0D43D /* LICENSE-zlib.txt */ = {isa = PBXFileReference; fileEncoding = 4; lastKnownFileType = text; path = "LICENSE-zlib.txt"; sourceTree = "<group>"; };
		1EEB0B931D1ADF4D00F0D43D /* README.md */ = {isa = PBXFileReference; fileEncoding = 4; lastKnownFileType = net.daringfireball.markdown; path = README.md; sourceTree = "<group>"; };
<<<<<<< HEAD
		AC07FAD31D6F65BE00A5A9D8 /* Serialization.xcodeproj */ = {isa = PBXFileReference; lastKnownFileType = "wrapper.pb-project"; name = Serialization.xcodeproj; path = Serialization/Serialization.xcodeproj; sourceTree = "<group>"; };
		AC07FADB1D6F65D100A5A9D8 /* NatronProjectConverter.xcodeproj */ = {isa = PBXFileReference; lastKnownFileType = "wrapper.pb-project"; name = NatronProjectConverter.xcodeproj; path = ProjectConverter/NatronProjectConverter.xcodeproj; sourceTree = "<group>"; };
=======
		1EF958A81DD798AD00245C3F /* EdgeBlur.py */ = {isa = PBXFileReference; fileEncoding = 4; lastKnownFileType = text.script.python; path = EdgeBlur.py; sourceTree = "<group>"; };
		1EF958A91DD798AD00245C3F /* PIKColor.png */ = {isa = PBXFileReference; lastKnownFileType = image.png; path = PIKColor.png; sourceTree = "<group>"; };
		1EF958AA1DD798AD00245C3F /* PIKColor.svg */ = {isa = PBXFileReference; fileEncoding = 4; lastKnownFileType = text.xml; path = PIKColor.svg; sourceTree = "<group>"; };
>>>>>>> a255cd2b
		AC77629C1D1ACE460006A58E /* tess.xcodeproj */ = {isa = PBXFileReference; lastKnownFileType = "wrapper.pb-project"; name = tess.xcodeproj; path = libs/libtess/tess.xcodeproj; sourceTree = "<group>"; };
		ACD67BF71CEC9D0900DD2CFE /* hoedown.xcodeproj */ = {isa = PBXFileReference; lastKnownFileType = "wrapper.pb-project"; name = hoedown.xcodeproj; path = libs/hoedown/hoedown.xcodeproj; sourceTree = "<group>"; };
		D7A1963F18B2242500F412DA /* HostSupport.xcodeproj */ = {isa = PBXFileReference; lastKnownFileType = "wrapper.pb-project"; name = HostSupport.xcodeproj; path = HostSupport/HostSupport.xcodeproj; sourceTree = "<group>"; };
/* End PBXFileReference section */

/* Begin PBXGroup section */
		1E12F4B51CC6593300105A34 /* Products */ = {
			isa = PBXGroup;
			children = (
				1E12F4BB1CC6593300105A34 /* libqhttpserver.a */,
			);
			name = Products;
			sourceTree = "<group>";
		};
		1E1524F41CA9CCA60056C506 /* Products */ = {
			isa = PBXGroup;
			children = (
				1E15250E1CA9CCA70056C506 /* libceres.a */,
			);
			name = Products;
			sourceTree = "<group>";
		};
		1E1524F91CA9CCA60056C506 /* Products */ = {
			isa = PBXGroup;
			children = (
				1E1525111CA9CCA70056C506 /* libgflags.a */,
			);
			name = Products;
			sourceTree = "<group>";
		};
		1E1524FE1CA9CCA60056C506 /* Products */ = {
			isa = PBXGroup;
			children = (
				1E1525141CA9CCA70056C506 /* libglog.a */,
			);
			name = Products;
			sourceTree = "<group>";
		};
		1E1525031CA9CCA60056C506 /* Products */ = {
			isa = PBXGroup;
			children = (
				1E1525171CA9CCA70056C506 /* libLibMV.a */,
			);
			name = Products;
			sourceTree = "<group>";
		};
		1E1525081CA9CCA60056C506 /* Products */ = {
			isa = PBXGroup;
			children = (
				1E15251A1CA9CCA70056C506 /* libopenMVG.a */,
			);
			name = Products;
			sourceTree = "<group>";
		};
		1E189EC01C49475E00F1FD20 /* Products */ = {
			isa = PBXGroup;
			children = (
				1E189EC41C49475E00F1FD20 /* Natron.app */,
			);
			name = Products;
			sourceTree = "<group>";
		};
		1E1FB61F1DA7BB8B009F547D /* PyPlugs */ = {
			isa = PBXGroup;
			children = (
				1E1FB6201DA7BBD1009F547D /* AngleBlur.py */,
				1E1FB6211DA7BBD1009F547D /* DropShadow.png */,
				1E1FB6221DA7BBD1009F547D /* DropShadow.py */,
				1EF958A81DD798AD00245C3F /* EdgeBlur.py */,
				1E1FB6231DA7BBD1009F547D /* Fill.png */,
				1E1FB6241DA7BBD1009F547D /* Fill.py */,
				1E1FB6251DA7BBD1009F547D /* Glow.png */,
				1E1FB6261DA7BBD1009F547D /* Glow.py */,
				1E1FB6271DA7BBD2009F547D /* LightWrap.png */,
				1E1FB6281DA7BBD2009F547D /* LightWrap.py */,
				1E1FB6291DA7BBD2009F547D /* PIKColor.py */,
				1EF958A91DD798AD00245C3F /* PIKColor.png */,
				1EF958AA1DD798AD00245C3F /* PIKColor.svg */,
				1E1FB62A1DA7BBD2009F547D /* SplitAndJoin.py */,
				1E1FB62B1DA7BBD2009F547D /* ZMask.py */,
				1E1FB62C1DA7BBD2009F547D /* ZRemap.png */,
				1E1FB62D1DA7BBD2009F547D /* ZRemap.py */,
			);
			name = PyPlugs;
			path = Gui/Resources/PyPlugs;
			sourceTree = "<group>";
		};
		1E306DEE1C49497200BAC6E3 /* Products */ = {
			isa = PBXGroup;
			children = (
				1E306DF71C49497200BAC6E3 /* NatronRenderer */,
			);
			name = Products;
			sourceTree = "<group>";
		};
		1E5EBABB1D4DF2130005A5A8 /* READMEs */ = {
			isa = PBXGroup;
			children = (
				1E70D1611CF33A0C000D2932 /* README.md */,
				1E70D14F1CF33A0C000D2932 /* BUGS.md */,
				1E70D1501CF33A0C000D2932 /* CHANGELOG.md */,
				1E70D1521CF33A0C000D2932 /* CONTRIBUTING.md */,
				1E70D1531CF33A0C000D2932 /* CONTRIBUTORS.txt */,
				1E70D1551CF33A0C000D2932 /* INSTALL_FREEBSD.md */,
				1E70D1561CF33A0C000D2932 /* INSTALL_LINUX.md */,
				1E70D1571CF33A0C000D2932 /* INSTALL_OSX.md */,
				1E70D1581CF33A0C000D2932 /* INSTALL_WINDOWS.md */,
				1E70D15E1CF33A0C000D2932 /* OpenColorIO-Configs-README.md */,
				1EEB0B211D1ADC9A00F0D43D /* components */,
			);
			name = READMEs;
			sourceTree = "<group>";
		};
		1E70D1621CF33AF3000D2932 /* QMake files */ = {
			isa = PBXGroup;
			children = (
				1E70D1601CF33A0C000D2932 /* Project.pro */,
				1E70D1541CF33A0C000D2932 /* global.pri */,
				1E70D1511CF33A0C000D2932 /* config.pri */,
				1E70D15A1CF33A0C000D2932 /* libs.pri */,
				1E70D15F1CF33A0C000D2932 /* OpenColorIO-Configs.pri */,
			);
			name = "QMake files";
			sourceTree = "<group>";
		};
		1E70D1631CF33B22000D2932 /* Documentation */ = {
			isa = PBXGroup;
			children = (
				1E5EBABB1D4DF2130005A5A8 /* READMEs */,
				1E70D14F1CF33A0C000D2932 /* BUGS.md */,
				1E70D1501CF33A0C000D2932 /* CHANGELOG.md */,
				1E70D1521CF33A0C000D2932 /* CONTRIBUTING.md */,
				1E70D1531CF33A0C000D2932 /* CONTRIBUTORS.txt */,
				1E769A631D95563500AF3860 /* I18N-HOWTO.txt */,
				1E70D1551CF33A0C000D2932 /* INSTALL_FREEBSD.md */,
				1E70D1561CF33A0C000D2932 /* INSTALL_LINUX.md */,
				1E70D1571CF33A0C000D2932 /* INSTALL_OSX.md */,
				1E70D1581CF33A0C000D2932 /* INSTALL_WINDOWS.md */,
				1E7698DA1D951A0B00AF3860 /* LATEST_VERSION_README.txt */,
				1E70D15B1CF33A0C000D2932 /* LICENSE_SHORT.txt */,
				1E70D15C1CF33A0C000D2932 /* LICENSE.txt */,
				1E70D15D1CF33A0C000D2932 /* Natron.rc */,
				1E5EBABC1D4DF2640005A5A8 /* ofx_plugin_programming_guide.html */,
				1E5EBABD1D4DF2640005A5A8 /* ofxActionsSupported.rtf */,
				1E5EBABE1D4DF2640005A5A8 /* ofxPropSupported.rtf */,
				1E5EBABF1D4DF2640005A5A8 /* Presentation.md */,
				1E5EBAC01D4DF2640005A5A8 /* source */,
				1E5EBAC11D4DF2640005A5A8 /* TuttleOFX-README.txt */,
			);
			name = Documentation;
			sourceTree = "<group>";
		};
		1EADE5B718AA400B00EF3180 = {
			isa = PBXGroup;
			children = (
				1E70D1631CF33B22000D2932 /* Documentation */,
				1E1FB61F1DA7BB8B009F547D /* PyPlugs */,
				1E70D1621CF33AF3000D2932 /* QMake files */,
				ACD67BF71CEC9D0900DD2CFE /* hoedown.xcodeproj */,
				AC77629C1D1ACE460006A58E /* tess.xcodeproj */,
				1E1524F31CA9CCA60056C506 /* ceres.xcodeproj */,
				1E1524F81CA9CCA60056C506 /* gflags.xcodeproj */,
				1E1524FD1CA9CCA60056C506 /* glog.xcodeproj */,
				1E1525021CA9CCA60056C506 /* LibMV.xcodeproj */,
				1E1525071CA9CCA60056C506 /* openMVG.xcodeproj */,
				1E12F4B41CC6593300105A34 /* qhttpserver.xcodeproj */,
				1EDADF2A1D8B0C4D00D47689 /* yaml-cpp-natron.xcodeproj */,
				D7A1963F18B2242500F412DA /* HostSupport.xcodeproj */,
				1E306DED1C49497200BAC6E3 /* NatronRenderer.xcodeproj */,
				AC07FADB1D6F65D100A5A9D8 /* NatronProjectConverter.xcodeproj */,
				1E189EBF1C49475E00F1FD20 /* Natron.xcodeproj */,
				1EADE5C118AA403700EF3180 /* Engine.xcodeproj */,
				1EADE5C418AA403700EF3180 /* Gui.xcodeproj */,
				AC07FAD31D6F65BE00A5A9D8 /* Serialization.xcodeproj */,
				1EADE5C718AA403700EF3180 /* Tests.xcodeproj */,
			);
			sourceTree = "<group>";
		};
		1EADE5C218AA403700EF3180 /* Products */ = {
			isa = PBXGroup;
			children = (
				1EADE5CF18AA403700EF3180 /* libEngine.a */,
			);
			name = Products;
			sourceTree = "<group>";
		};
		1EADE5C518AA403700EF3180 /* Products */ = {
			isa = PBXGroup;
			children = (
				1EADE5D218AA403700EF3180 /* libGui.a */,
			);
			name = Products;
			sourceTree = "<group>";
		};
		1EADE5C818AA403700EF3180 /* Products */ = {
			isa = PBXGroup;
			children = (
				1EADE5DB18AA403700EF3180 /* Tests */,
			);
			name = Products;
			sourceTree = "<group>";
		};
		1EDADF2B1D8B0C4D00D47689 /* Products */ = {
			isa = PBXGroup;
			children = (
				1E1178171D8BD50E00024C91 /* libyaml-cpp-natron.dylib */,
			);
			name = Products;
			sourceTree = "<group>";
		};
		1EEB0B211D1ADC9A00F0D43D /* components */ = {
			isa = PBXGroup;
			children = (
				1EEB0B931D1ADF4D00F0D43D /* README.md */,
				1EEB0B5B1D1ADF4D00F0D43D /* LICENSE-AGPL-3.0.txt */,
				1EEB0B5C1D1ADF4D00F0D43D /* LICENSE-Apache-2.0.txt */,
				1EEB0B5D1D1ADF4D00F0D43D /* LICENSE-Boost.txt */,
				1EEB0B5E1D1ADF4D00F0D43D /* LICENSE-bzip2.txt */,
				1EEB0B5F1D1ADF4D00F0D43D /* LICENSE-CeresSolver.txt */,
				1EEB0B601D1ADF4D00F0D43D /* LICENSE-expat.txt */,
				1EEB0B611D1ADF4D00F0D43D /* LICENSE-Field3D.txt */,
				1EEB0B621D1ADF4D00F0D43D /* LICENSE-fontconfig.txt */,
				1EEB0B631D1ADF4D00F0D43D /* LICENSE-FreeType.txt */,
				1EEB0B641D1ADF4D00F0D43D /* LICENSE-gflags.txt */,
				1EEB0B651D1ADF4D00F0D43D /* LICENSE-GIFLIB.txt */,
				1EEB0B661D1ADF4D00F0D43D /* LICENSE-GLAD.txt */,
				1EEB0B671D1ADF4D00F0D43D /* LICENSE-GLFW.txt */,
				1EEB0B681D1ADF4D00F0D43D /* LICENSE-glog.txt */,
				1EEB0B691D1ADF4D00F0D43D /* LICENSE-GPL-2.0.txt */,
				1EEB0B6A1D1ADF4D00F0D43D /* LICENSE-HarfBuzz.txt */,
				1EEB0B6B1D1ADF4D00F0D43D /* LICENSE-HDF5.txt */,
				1EEB0B6C1D1ADF4D00F0D43D /* LICENSE-hoedown.txt */,
				1EEB0B6D1D1ADF4D00F0D43D /* LICENSE-ICU.txt */,
				1EEB0B6E1D1ADF4D00F0D43D /* LICENSE-ImageMagick.txt */,
				1EEB0B6F1D1ADF4D00F0D43D /* LICENSE-JasPer.txt */,
				1EEB0B701D1ADF4D00F0D43D /* LICENSE-LGPL-2.1.txt */,
				1EEB0B711D1ADF4D00F0D43D /* LICENSE-libedit.txt */,
				1EEB0B721D1ADF4D00F0D43D /* LICENSE-libffi.txt */,
				1EEB0B731D1ADF4D00F0D43D /* LICENSE-libjpeg.txt */,
				1EEB0B741D1ADF4D00F0D43D /* LICENSE-libmng.txt */,
				1EEB0B751D1ADF4D00F0D43D /* LICENSE-libmv.txt */,
				1EEB0B761D1ADF4D00F0D43D /* LICENSE-libogg.txt */,
				1EEB0B771D1ADF4D00F0D43D /* LICENSE-libopus.txt */,
				1EEB0B781D1ADF4D00F0D43D /* LICENSE-libpng.txt */,
				1EEB0B791D1ADF4D00F0D43D /* LICENSE-libspeex.txt */,
				1EEB0B7A1D1ADF4D00F0D43D /* LICENSE-libtheora.txt */,
				1EEB0B7B1D1ADF4D00F0D43D /* LICENSE-libtiff.txt */,
				1EEB0B7C1D1ADF4D00F0D43D /* LICENSE-libvorbis.txt */,
				1EEB0B7D1D1ADF4D00F0D43D /* LICENSE-libxml.txt */,
				1EEB0B7E1D1ADF4D00F0D43D /* LICENSE-libxml2.txt */,
				1EEB0B7F1D1ADF4D00F0D43D /* LICENSE-Little-CMS.txt */,
				1EEB0B801D1ADF4D00F0D43D /* LICENSE-Mesa.txt */,
				1EEB0B811D1ADF4D00F0D43D /* LICENSE-MPL-2.0.txt */,
				1EEB0B821D1ADF4D00F0D43D /* LICENSE-OpenColorIO.txt */,
				1EEB0B831D1ADF4D00F0D43D /* LICENSE-OpenEXR.txt */,
				1EEB0B841D1ADF4D00F0D43D /* LICENSE-openfx.txt */,
				1EEB0B851D1ADF4D00F0D43D /* LICENSE-openh264.txt */,
				1EEB0B861D1ADF4D00F0D43D /* LICENSE-OpenImageIO.txt */,
				1EEB0B871D1ADF4D00F0D43D /* LICENSE-openjpeg.txt */,
				1EEB0B881D1ADF4D00F0D43D /* LICENSE-OpenSSL.txt */,
				1EEB0B891D1ADF4D00F0D43D /* LICENSE-orc.txt */,
				1EEB0B8A1D1ADF4D00F0D43D /* LICENSE-Pixman.txt */,
				1EEB0B8B1D1ADF4D00F0D43D /* LICENSE-Python.txt */,
				1EEB0B8C1D1ADF4D00F0D43D /* LICENSE-qhttpserver.txt */,
				1EEB0B8D1D1ADF4D00F0D43D /* LICENSE-Qt-LGPL.txt */,
				1EEB0B8E1D1ADF4D00F0D43D /* LICENSE-Schroedinger.txt */,
				1EEB0B8F1D1ADF4D00F0D43D /* LICENSE-SeExpr.txt */,
				1EEB0B901D1ADF4D00F0D43D /* LICENSE-TinyXML.txt */,
				1EEB0B911D1ADF4D00F0D43D /* LICENSE-webp.txt */,
				1EEB0B921D1ADF4D00F0D43D /* LICENSE-zlib.txt */,
			);
			name = components;
			path = tools/license/components;
			sourceTree = "<group>";
		};
		AC07FAD41D6F65BE00A5A9D8 /* Products */ = {
			isa = PBXGroup;
			children = (
				AC07FADA1D6F65BE00A5A9D8 /* libSerialization.a */,
			);
			name = Products;
			sourceTree = "<group>";
		};
		AC07FADC1D6F65D100A5A9D8 /* Products */ = {
			isa = PBXGroup;
			children = (
				AC07FAE21D6F65D100A5A9D8 /* NatronProjectConverter */,
			);
			name = Products;
			sourceTree = "<group>";
		};
		AC77629D1D1ACE460006A58E /* Products */ = {
			isa = PBXGroup;
			children = (
				AC7762A31D1ACE460006A58E /* libtess.a */,
			);
			name = Products;
			sourceTree = "<group>";
		};
		ACD67BF81CEC9D0900DD2CFE /* Products */ = {
			isa = PBXGroup;
			children = (
				ACD67BFE1CEC9D0900DD2CFE /* libhoedown.a */,
			);
			name = Products;
			sourceTree = "<group>";
		};
		D7A1964018B2242500F412DA /* Products */ = {
			isa = PBXGroup;
			children = (
				D7A1964618B2242500F412DA /* libHostSupport.a */,
			);
			name = Products;
			sourceTree = "<group>";
		};
/* End PBXGroup section */

/* Begin PBXProject section */
		1EADE5B818AA400B00EF3180 /* Project object */ = {
			isa = PBXProject;
			attributes = {
				LastUpgradeCheck = 0500;
				TargetAttributes = {
					AC4AA6331C480E7F00C92E12 = {
						CreatedOnToolsVersion = 7.2;
					};
				};
			};
			buildConfigurationList = 1EADE5BB18AA400B00EF3180 /* Build configuration list for PBXProject "Project-xcode" */;
			compatibilityVersion = "Xcode 3.2";
			developmentRegion = English;
			hasScannedForEncodings = 0;
			knownRegions = (
				en,
			);
			mainGroup = 1EADE5B718AA400B00EF3180;
			projectDirPath = "";
			projectReferences = (
				{
					ProductGroup = 1E1524F41CA9CCA60056C506 /* Products */;
					ProjectRef = 1E1524F31CA9CCA60056C506 /* ceres.xcodeproj */;
				},
				{
					ProductGroup = 1EADE5C218AA403700EF3180 /* Products */;
					ProjectRef = 1EADE5C118AA403700EF3180 /* Engine.xcodeproj */;
				},
				{
					ProductGroup = 1E1524F91CA9CCA60056C506 /* Products */;
					ProjectRef = 1E1524F81CA9CCA60056C506 /* gflags.xcodeproj */;
				},
				{
					ProductGroup = 1E1524FE1CA9CCA60056C506 /* Products */;
					ProjectRef = 1E1524FD1CA9CCA60056C506 /* glog.xcodeproj */;
				},
				{
					ProductGroup = 1EADE5C518AA403700EF3180 /* Products */;
					ProjectRef = 1EADE5C418AA403700EF3180 /* Gui.xcodeproj */;
				},
				{
					ProductGroup = ACD67BF81CEC9D0900DD2CFE /* Products */;
					ProjectRef = ACD67BF71CEC9D0900DD2CFE /* hoedown.xcodeproj */;
				},
				{
					ProductGroup = D7A1964018B2242500F412DA /* Products */;
					ProjectRef = D7A1963F18B2242500F412DA /* HostSupport.xcodeproj */;
				},
				{
					ProductGroup = 1E1525031CA9CCA60056C506 /* Products */;
					ProjectRef = 1E1525021CA9CCA60056C506 /* LibMV.xcodeproj */;
				},
				{
					ProductGroup = 1E189EC01C49475E00F1FD20 /* Products */;
					ProjectRef = 1E189EBF1C49475E00F1FD20 /* Natron.xcodeproj */;
				},
				{
					ProductGroup = AC07FADC1D6F65D100A5A9D8 /* Products */;
					ProjectRef = AC07FADB1D6F65D100A5A9D8 /* NatronProjectConverter.xcodeproj */;
				},
				{
					ProductGroup = 1E306DEE1C49497200BAC6E3 /* Products */;
					ProjectRef = 1E306DED1C49497200BAC6E3 /* NatronRenderer.xcodeproj */;
				},
				{
					ProductGroup = 1E1525081CA9CCA60056C506 /* Products */;
					ProjectRef = 1E1525071CA9CCA60056C506 /* openMVG.xcodeproj */;
				},
				{
					ProductGroup = 1E12F4B51CC6593300105A34 /* Products */;
					ProjectRef = 1E12F4B41CC6593300105A34 /* qhttpserver.xcodeproj */;
				},
				{
					ProductGroup = AC07FAD41D6F65BE00A5A9D8 /* Products */;
					ProjectRef = AC07FAD31D6F65BE00A5A9D8 /* Serialization.xcodeproj */;
				},
				{
					ProductGroup = AC77629D1D1ACE460006A58E /* Products */;
					ProjectRef = AC77629C1D1ACE460006A58E /* tess.xcodeproj */;
				},
				{
					ProductGroup = 1EADE5C818AA403700EF3180 /* Products */;
					ProjectRef = 1EADE5C718AA403700EF3180 /* Tests.xcodeproj */;
				},
				{
					ProductGroup = 1EDADF2B1D8B0C4D00D47689 /* Products */;
					ProjectRef = 1EDADF2A1D8B0C4D00D47689 /* yaml-cpp-natron.xcodeproj */;
				},
			);
			projectRoot = "";
			targets = (
				1EADE5DC18AA404400EF3180 /* all */,
				1EADE5F818AA407D00EF3180 /* Tests */,
				1E5F8F5118AA91330045A477 /* libs */,
				AC4AA6331C480E7F00C92E12 /* Natron */,
			);
		};
/* End PBXProject section */

/* Begin PBXReferenceProxy section */
		1E1178171D8BD50E00024C91 /* libyaml-cpp-natron.dylib */ = {
			isa = PBXReferenceProxy;
			fileType = "compiled.mach-o.dylib";
			path = "libyaml-cpp-natron.dylib";
			remoteRef = 1E1178161D8BD50E00024C91 /* PBXContainerItemProxy */;
			sourceTree = BUILT_PRODUCTS_DIR;
		};
		1E12F4BB1CC6593300105A34 /* libqhttpserver.a */ = {
			isa = PBXReferenceProxy;
			fileType = archive.ar;
			path = libqhttpserver.a;
			remoteRef = 1E12F4BA1CC6593300105A34 /* PBXContainerItemProxy */;
			sourceTree = BUILT_PRODUCTS_DIR;
		};
		1E15250E1CA9CCA70056C506 /* libceres.a */ = {
			isa = PBXReferenceProxy;
			fileType = archive.ar;
			path = libceres.a;
			remoteRef = 1E15250D1CA9CCA70056C506 /* PBXContainerItemProxy */;
			sourceTree = BUILT_PRODUCTS_DIR;
		};
		1E1525111CA9CCA70056C506 /* libgflags.a */ = {
			isa = PBXReferenceProxy;
			fileType = archive.ar;
			path = libgflags.a;
			remoteRef = 1E1525101CA9CCA70056C506 /* PBXContainerItemProxy */;
			sourceTree = BUILT_PRODUCTS_DIR;
		};
		1E1525141CA9CCA70056C506 /* libglog.a */ = {
			isa = PBXReferenceProxy;
			fileType = archive.ar;
			path = libglog.a;
			remoteRef = 1E1525131CA9CCA70056C506 /* PBXContainerItemProxy */;
			sourceTree = BUILT_PRODUCTS_DIR;
		};
		1E1525171CA9CCA70056C506 /* libLibMV.a */ = {
			isa = PBXReferenceProxy;
			fileType = archive.ar;
			path = libLibMV.a;
			remoteRef = 1E1525161CA9CCA70056C506 /* PBXContainerItemProxy */;
			sourceTree = BUILT_PRODUCTS_DIR;
		};
		1E15251A1CA9CCA70056C506 /* libopenMVG.a */ = {
			isa = PBXReferenceProxy;
			fileType = archive.ar;
			path = libopenMVG.a;
			remoteRef = 1E1525191CA9CCA70056C506 /* PBXContainerItemProxy */;
			sourceTree = BUILT_PRODUCTS_DIR;
		};
		1E189EC41C49475E00F1FD20 /* Natron.app */ = {
			isa = PBXReferenceProxy;
			fileType = wrapper.application;
			path = Natron.app;
			remoteRef = 1E189EC31C49475E00F1FD20 /* PBXContainerItemProxy */;
			sourceTree = BUILT_PRODUCTS_DIR;
		};
		1E306DF71C49497200BAC6E3 /* NatronRenderer */ = {
			isa = PBXReferenceProxy;
			fileType = "compiled.mach-o.executable";
			path = NatronRenderer;
			remoteRef = 1E306DF61C49497200BAC6E3 /* PBXContainerItemProxy */;
			sourceTree = BUILT_PRODUCTS_DIR;
		};
		1EADE5CF18AA403700EF3180 /* libEngine.a */ = {
			isa = PBXReferenceProxy;
			fileType = archive.ar;
			path = libEngine.a;
			remoteRef = 1EADE5CE18AA403700EF3180 /* PBXContainerItemProxy */;
			sourceTree = BUILT_PRODUCTS_DIR;
		};
		1EADE5D218AA403700EF3180 /* libGui.a */ = {
			isa = PBXReferenceProxy;
			fileType = archive.ar;
			path = libGui.a;
			remoteRef = 1EADE5D118AA403700EF3180 /* PBXContainerItemProxy */;
			sourceTree = BUILT_PRODUCTS_DIR;
		};
		1EADE5DB18AA403700EF3180 /* Tests */ = {
			isa = PBXReferenceProxy;
			fileType = "compiled.mach-o.executable";
			path = Tests;
			remoteRef = 1EADE5DA18AA403700EF3180 /* PBXContainerItemProxy */;
			sourceTree = BUILT_PRODUCTS_DIR;
		};
		AC07FADA1D6F65BE00A5A9D8 /* libSerialization.a */ = {
			isa = PBXReferenceProxy;
			fileType = archive.ar;
			path = libSerialization.a;
			remoteRef = AC07FAD91D6F65BE00A5A9D8 /* PBXContainerItemProxy */;
			sourceTree = BUILT_PRODUCTS_DIR;
		};
		AC07FAE21D6F65D100A5A9D8 /* NatronProjectConverter */ = {
			isa = PBXReferenceProxy;
			fileType = "compiled.mach-o.executable";
			path = NatronProjectConverter;
			remoteRef = AC07FAE11D6F65D100A5A9D8 /* PBXContainerItemProxy */;
			sourceTree = BUILT_PRODUCTS_DIR;
		};
		AC7762A31D1ACE460006A58E /* libtess.a */ = {
			isa = PBXReferenceProxy;
			fileType = archive.ar;
			path = libtess.a;
			remoteRef = AC7762A21D1ACE460006A58E /* PBXContainerItemProxy */;
			sourceTree = BUILT_PRODUCTS_DIR;
		};
		ACD67BFE1CEC9D0900DD2CFE /* libhoedown.a */ = {
			isa = PBXReferenceProxy;
			fileType = archive.ar;
			path = libhoedown.a;
			remoteRef = ACD67BFD1CEC9D0900DD2CFE /* PBXContainerItemProxy */;
			sourceTree = BUILT_PRODUCTS_DIR;
		};
		D7A1964618B2242500F412DA /* libHostSupport.a */ = {
			isa = PBXReferenceProxy;
			fileType = archive.ar;
			path = libHostSupport.a;
			remoteRef = D7A1964518B2242500F412DA /* PBXContainerItemProxy */;
			sourceTree = BUILT_PRODUCTS_DIR;
		};
/* End PBXReferenceProxy section */

/* Begin PBXShellScriptBuildPhase section */
		1E5F8F5018AA911E0045A477 /* ShellScript */ = {
			isa = PBXShellScriptBuildPhase;
			buildActionMask = 2147483647;
			files = (
			);
			inputPaths = (
			);
			outputPaths = (
			);
			runOnlyForDeploymentPostprocessing = 0;
			shellPath = /bin/sh;
			shellScript = "xcodebuild -project Tests/Tests.xcodeproj -configuration $CONFIGURATION";
			showEnvVarsInLog = 0;
		};
/* End PBXShellScriptBuildPhase section */

/* Begin PBXTargetDependency section */
		1E1178141D8BD50E00024C91 /* PBXTargetDependency */ = {
			isa = PBXTargetDependency;
			name = NatronProjectConverter;
			targetProxy = 1E1178131D8BD50E00024C91 /* PBXContainerItemProxy */;
		};
		1E12F4BD1CC6594E00105A34 /* PBXTargetDependency */ = {
			isa = PBXTargetDependency;
			name = qhttpserver;
			targetProxy = 1E12F4BC1CC6594E00105A34 /* PBXContainerItemProxy */;
		};
		1E1525381CA9CD8D0056C506 /* PBXTargetDependency */ = {
			isa = PBXTargetDependency;
			name = ceres;
			targetProxy = 1E1525371CA9CD8D0056C506 /* PBXContainerItemProxy */;
		};
		1E15253A1CA9CD8D0056C506 /* PBXTargetDependency */ = {
			isa = PBXTargetDependency;
			name = gflags;
			targetProxy = 1E1525391CA9CD8D0056C506 /* PBXContainerItemProxy */;
		};
		1E15253C1CA9CD8D0056C506 /* PBXTargetDependency */ = {
			isa = PBXTargetDependency;
			name = glog;
			targetProxy = 1E15253B1CA9CD8D0056C506 /* PBXContainerItemProxy */;
		};
		1E15253E1CA9CD8D0056C506 /* PBXTargetDependency */ = {
			isa = PBXTargetDependency;
			name = LibMV;
			targetProxy = 1E15253D1CA9CD8D0056C506 /* PBXContainerItemProxy */;
		};
		1E1525401CA9CD8D0056C506 /* PBXTargetDependency */ = {
			isa = PBXTargetDependency;
			name = openMVG;
			targetProxy = 1E15253F1CA9CD8D0056C506 /* PBXContainerItemProxy */;
		};
		1E306DFD1C4949AB00BAC6E3 /* PBXTargetDependency */ = {
			isa = PBXTargetDependency;
			name = Tests;
			targetProxy = 1E306DFC1C4949AB00BAC6E3 /* PBXContainerItemProxy */;
		};
		1E306DFF1C4949BA00BAC6E3 /* PBXTargetDependency */ = {
			isa = PBXTargetDependency;
			target = 1E5F8F5118AA91330045A477 /* libs */;
			targetProxy = 1E306DFE1C4949BA00BAC6E3 /* PBXContainerItemProxy */;
		};
		1E306E011C4949BE00BAC6E3 /* PBXTargetDependency */ = {
			isa = PBXTargetDependency;
			target = AC4AA6331C480E7F00C92E12 /* Natron */;
			targetProxy = 1E306E001C4949BE00BAC6E3 /* PBXContainerItemProxy */;
		};
		1E306E031C4949C900BAC6E3 /* PBXTargetDependency */ = {
			isa = PBXTargetDependency;
			name = NatronRenderer;
			targetProxy = 1E306E021C4949C900BAC6E3 /* PBXContainerItemProxy */;
		};
		1E306E051C4949D700BAC6E3 /* PBXTargetDependency */ = {
			isa = PBXTargetDependency;
			name = Natron;
			targetProxy = 1E306E041C4949D700BAC6E3 /* PBXContainerItemProxy */;
		};
		1E5F8F5818AA913D0045A477 /* PBXTargetDependency */ = {
			isa = PBXTargetDependency;
			name = Engine;
			targetProxy = 1E5F8F5718AA913D0045A477 /* PBXContainerItemProxy */;
		};
		1E5F8F5A18AA913D0045A477 /* PBXTargetDependency */ = {
			isa = PBXTargetDependency;
			name = Gui;
			targetProxy = 1E5F8F5918AA913D0045A477 /* PBXContainerItemProxy */;
		};
		1E5F8F5C18AA91430045A477 /* PBXTargetDependency */ = {
			isa = PBXTargetDependency;
			target = 1E5F8F5118AA91330045A477 /* libs */;
			targetProxy = 1E5F8F5B18AA91430045A477 /* PBXContainerItemProxy */;
		};
		1EADE5FF18AA408B00EF3180 /* PBXTargetDependency */ = {
			isa = PBXTargetDependency;
			target = 1EADE5F818AA407D00EF3180 /* Tests */;
			targetProxy = 1EADE5FE18AA408B00EF3180 /* PBXContainerItemProxy */;
		};
		1EDADF331D8B0C6500D47689 /* PBXTargetDependency */ = {
			isa = PBXTargetDependency;
			name = "yaml-cpp-natron";
			targetProxy = 1EDADF321D8B0C6500D47689 /* PBXContainerItemProxy */;
		};
		AC3FFDFE1D8835900049666E /* PBXTargetDependency */ = {
			isa = PBXTargetDependency;
			name = Serialization;
			targetProxy = AC3FFDFD1D8835900049666E /* PBXContainerItemProxy */;
		};
		AC4AA6381C480E8700C92E12 /* PBXTargetDependency */ = {
			isa = PBXTargetDependency;
			target = 1E5F8F5118AA91330045A477 /* libs */;
			targetProxy = AC4AA6371C480E8700C92E12 /* PBXContainerItemProxy */;
		};
		AC7762A51D1ACE550006A58E /* PBXTargetDependency */ = {
			isa = PBXTargetDependency;
			name = tess;
			targetProxy = AC7762A41D1ACE550006A58E /* PBXContainerItemProxy */;
		};
		ACD67C001CEC9D1000DD2CFE /* PBXTargetDependency */ = {
			isa = PBXTargetDependency;
			name = hoedown;
			targetProxy = ACD67BFF1CEC9D1000DD2CFE /* PBXContainerItemProxy */;
		};
		D7A1964818B2242E00F412DA /* PBXTargetDependency */ = {
			isa = PBXTargetDependency;
			name = HostSupport;
			targetProxy = D7A1964718B2242E00F412DA /* PBXContainerItemProxy */;
		};
/* End PBXTargetDependency section */

/* Begin XCBuildConfiguration section */
		1E5F8F5318AA91330045A477 /* Debug */ = {
			isa = XCBuildConfiguration;
			buildSettings = {
				PRODUCT_NAME = "$(TARGET_NAME)";
			};
			name = Debug;
		};
		1E5F8F5418AA91330045A477 /* Release */ = {
			isa = XCBuildConfiguration;
			buildSettings = {
				PRODUCT_NAME = "$(TARGET_NAME)";
			};
			name = Release;
		};
		1EADE5BC18AA400B00EF3180 /* Debug */ = {
			isa = XCBuildConfiguration;
			buildSettings = {
				GCC_TREAT_IMPLICIT_FUNCTION_DECLARATIONS_AS_ERRORS = YES;
				GCC_WARN_ABOUT_MISSING_PROTOTYPES = YES;
			};
			name = Debug;
		};
		1EADE5BD18AA400B00EF3180 /* Release */ = {
			isa = XCBuildConfiguration;
			buildSettings = {
				GCC_TREAT_IMPLICIT_FUNCTION_DECLARATIONS_AS_ERRORS = YES;
				GCC_WARN_ABOUT_MISSING_PROTOTYPES = YES;
			};
			name = Release;
		};
		1EADE5DE18AA404400EF3180 /* Debug */ = {
			isa = XCBuildConfiguration;
			buildSettings = {
				PRODUCT_NAME = "$(TARGET_NAME)";
			};
			name = Debug;
		};
		1EADE5DF18AA404400EF3180 /* Release */ = {
			isa = XCBuildConfiguration;
			buildSettings = {
				PRODUCT_NAME = "$(TARGET_NAME)";
			};
			name = Release;
		};
		1EADE5FA18AA407D00EF3180 /* Debug */ = {
			isa = XCBuildConfiguration;
			buildSettings = {
				PRODUCT_NAME = "$(TARGET_NAME)";
			};
			name = Debug;
		};
		1EADE5FB18AA407D00EF3180 /* Release */ = {
			isa = XCBuildConfiguration;
			buildSettings = {
				PRODUCT_NAME = "$(TARGET_NAME)";
			};
			name = Release;
		};
		AC4AA6351C480E7F00C92E12 /* Debug */ = {
			isa = XCBuildConfiguration;
			buildSettings = {
				PRODUCT_NAME = "$(TARGET_NAME)";
			};
			name = Debug;
		};
		AC4AA6361C480E7F00C92E12 /* Release */ = {
			isa = XCBuildConfiguration;
			buildSettings = {
				PRODUCT_NAME = "$(TARGET_NAME)";
			};
			name = Release;
		};
/* End XCBuildConfiguration section */

/* Begin XCConfigurationList section */
		1E5F8F5218AA91330045A477 /* Build configuration list for PBXAggregateTarget "libs" */ = {
			isa = XCConfigurationList;
			buildConfigurations = (
				1E5F8F5318AA91330045A477 /* Debug */,
				1E5F8F5418AA91330045A477 /* Release */,
			);
			defaultConfigurationIsVisible = 0;
			defaultConfigurationName = Release;
		};
		1EADE5BB18AA400B00EF3180 /* Build configuration list for PBXProject "Project-xcode" */ = {
			isa = XCConfigurationList;
			buildConfigurations = (
				1EADE5BC18AA400B00EF3180 /* Debug */,
				1EADE5BD18AA400B00EF3180 /* Release */,
			);
			defaultConfigurationIsVisible = 0;
			defaultConfigurationName = Release;
		};
		1EADE5DD18AA404400EF3180 /* Build configuration list for PBXAggregateTarget "all" */ = {
			isa = XCConfigurationList;
			buildConfigurations = (
				1EADE5DE18AA404400EF3180 /* Debug */,
				1EADE5DF18AA404400EF3180 /* Release */,
			);
			defaultConfigurationIsVisible = 0;
			defaultConfigurationName = Release;
		};
		1EADE5F918AA407D00EF3180 /* Build configuration list for PBXAggregateTarget "Tests" */ = {
			isa = XCConfigurationList;
			buildConfigurations = (
				1EADE5FA18AA407D00EF3180 /* Debug */,
				1EADE5FB18AA407D00EF3180 /* Release */,
			);
			defaultConfigurationIsVisible = 0;
			defaultConfigurationName = Release;
		};
		AC4AA6341C480E7F00C92E12 /* Build configuration list for PBXAggregateTarget "Natron" */ = {
			isa = XCConfigurationList;
			buildConfigurations = (
				AC4AA6351C480E7F00C92E12 /* Debug */,
				AC4AA6361C480E7F00C92E12 /* Release */,
			);
			defaultConfigurationIsVisible = 0;
			defaultConfigurationName = Release;
		};
/* End XCConfigurationList section */
	};
	rootObject = 1EADE5B818AA400B00EF3180 /* Project object */;
}<|MERGE_RESOLUTION|>--- conflicted
+++ resolved
@@ -476,14 +476,11 @@
 		1EEB0B911D1ADF4D00F0D43D /* LICENSE-webp.txt */ = {isa = PBXFileReference; fileEncoding = 4; lastKnownFileType = text; path = "LICENSE-webp.txt"; sourceTree = "<group>"; };
 		1EEB0B921D1ADF4D00F0D43D /* LICENSE-zlib.txt */ = {isa = PBXFileReference; fileEncoding = 4; lastKnownFileType = text; path = "LICENSE-zlib.txt"; sourceTree = "<group>"; };
 		1EEB0B931D1ADF4D00F0D43D /* README.md */ = {isa = PBXFileReference; fileEncoding = 4; lastKnownFileType = net.daringfireball.markdown; path = README.md; sourceTree = "<group>"; };
-<<<<<<< HEAD
 		AC07FAD31D6F65BE00A5A9D8 /* Serialization.xcodeproj */ = {isa = PBXFileReference; lastKnownFileType = "wrapper.pb-project"; name = Serialization.xcodeproj; path = Serialization/Serialization.xcodeproj; sourceTree = "<group>"; };
 		AC07FADB1D6F65D100A5A9D8 /* NatronProjectConverter.xcodeproj */ = {isa = PBXFileReference; lastKnownFileType = "wrapper.pb-project"; name = NatronProjectConverter.xcodeproj; path = ProjectConverter/NatronProjectConverter.xcodeproj; sourceTree = "<group>"; };
-=======
 		1EF958A81DD798AD00245C3F /* EdgeBlur.py */ = {isa = PBXFileReference; fileEncoding = 4; lastKnownFileType = text.script.python; path = EdgeBlur.py; sourceTree = "<group>"; };
 		1EF958A91DD798AD00245C3F /* PIKColor.png */ = {isa = PBXFileReference; lastKnownFileType = image.png; path = PIKColor.png; sourceTree = "<group>"; };
 		1EF958AA1DD798AD00245C3F /* PIKColor.svg */ = {isa = PBXFileReference; fileEncoding = 4; lastKnownFileType = text.xml; path = PIKColor.svg; sourceTree = "<group>"; };
->>>>>>> a255cd2b
 		AC77629C1D1ACE460006A58E /* tess.xcodeproj */ = {isa = PBXFileReference; lastKnownFileType = "wrapper.pb-project"; name = tess.xcodeproj; path = libs/libtess/tess.xcodeproj; sourceTree = "<group>"; };
 		ACD67BF71CEC9D0900DD2CFE /* hoedown.xcodeproj */ = {isa = PBXFileReference; lastKnownFileType = "wrapper.pb-project"; name = hoedown.xcodeproj; path = libs/hoedown/hoedown.xcodeproj; sourceTree = "<group>"; };
 		D7A1963F18B2242500F412DA /* HostSupport.xcodeproj */ = {isa = PBXFileReference; lastKnownFileType = "wrapper.pb-project"; name = HostSupport.xcodeproj; path = HostSupport/HostSupport.xcodeproj; sourceTree = "<group>"; };
